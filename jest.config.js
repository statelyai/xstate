--- conflicted
+++ resolved
@@ -1,9 +1,6 @@
-const path = require('path');
-const { defaults, constants } = require('jest-config');
-const { replacePathSepForRegex } = require('jest-regex-util');
+const { constants } = require('jest-config');
 
 module.exports = {
-<<<<<<< HEAD
   transform: {
     [constants.DEFAULT_JS_PATTERN]: 'babel-jest',
     '^.+\\.vue$': 'vue-jest',
@@ -15,15 +12,6 @@
       }
     ]
   },
-  testPathIgnorePatterns: [
-    ...defaults.testPathIgnorePatterns,
-    replacePathSepForRegex(
-      `${path.sep}packages${path.sep}xstate-dev${path.sep}`
-    )
-  ],
-=======
-  projects: ['<rootDir>/packages/*'],
->>>>>>> de1ff127
   watchPlugins: [
     'jest-watch-typeahead/filename',
     'jest-watch-typeahead/testname'
