--- conflicted
+++ resolved
@@ -15,13 +15,9 @@
       shell: bash
 
     - name: Svelte Check
-<<<<<<< HEAD
       run: pnpm --filter @xstate/svelte svelte-check
-=======
-      run: yarn --cwd packages/xstate-svelte svelte-check
       shell: bash
 
     - name: Knip
       run: yarn knip
->>>>>>> c1ac639b
       shell: bash