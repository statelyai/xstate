<p align="center">
  <br />

  <picture>
    <source media="(prefers-color-scheme: dark)" srcset="https://raw.githubusercontent.com/statelyai/public-assets/main/logos/xstate-logo-white-nobg.svg">
    <img alt="XState logotype" src="https://raw.githubusercontent.com/statelyai/public-assets/main/logos/xstate-logo-black-nobg.svg" width="200">
  </picture>
  <br />
    <strong>Actor-based state management & orchestration for complex app logic.</strong> <a href="https://stately.ai/docs">→ Documentation</a>
  <br />
  <br />
</p>

XState is a state management and orchestration solution for JavaScript and TypeScript apps. It has _zero_ dependencies, and is useful for frontend and backend application logic.

It uses event-driven programming, state machines, statecharts, and the actor model to handle complex logic in predictable, robust, and visual ways. XState provides a powerful and flexible way to manage application and workflow state by allowing developers to model logic as actors and state machines.

### ✨ Create state machines visually in Stately Studio → [state.new](https://state.new)

---

📖 [Read the documentation](https://stately.ai/docs)

➡️ [Create state machines with the Stately Editor](https://stately.ai/editor)

🖥 [Download our VS Code extension](https://marketplace.visualstudio.com/items?itemName=statelyai.stately-vscode)

📑 Inspired by the [SCXML specification](https://www.w3.org/TR/scxml/)

💬 Chat on the [Stately Discord Community](https://discord.gg/xstate)

## Templates

Get started by forking one of these templates on CodeSandbox:

<table>
<thead>
<tr><th>Template</th><th></th></tr>
</thead>
<tbody>

<tr>
<td>

[🤖 XState Template (CodeSandbox)](https://codesandbox.io/p/devbox/github/statelyai/xstate/tree/main/templates/vanilla-ts)

[![Open in StackBlitz](https://developer.stackblitz.com/img/open_in_stackblitz.svg)](https://stackblitz.com/github/statelyai/xstate/tree/main/templates/vanilla-ts?file=%2Fsrc%2FfeedbackMachine.ts)

</td>
<td>

- XState v5
- TypeScript
- _No framework_

</td>
</tr>

<tr>
<td>

[⚛️ XState + React Template (CodeSandbox)](https://codesandbox.io/p/devbox/github/statelyai/xstate/tree/main/templates/react-ts)

[![Open in StackBlitz](https://developer.stackblitz.com/img/open_in_stackblitz.svg)](https://stackblitz.com/github/statelyai/xstate/tree/main/templates/react-ts?file=%2Fsrc%2FfeedbackMachine.ts)

</td>
<td>

- [React](https://react.dev/)
- XState v5
- TypeScript

</td>
</tr>

<tr>
<td>

[💚 XState + Vue Template (CodeSandbox)](https://codesandbox.io/p/devbox/github/statelyai/xstate/tree/main/templates/vue-ts)

[![Open in StackBlitz](https://developer.stackblitz.com/img/open_in_stackblitz.svg)](https://stackblitz.com/github/statelyai/xstate/tree/main/templates/vue-ts?file=%2Fsrc%2FfeedbackMachine.ts)

</td>
<td>

- [Vue](https://vuejs.org/)
- XState v5
- TypeScript

</td>
</tr>

<tr>
<td>

[🧡 XState + Svelte Template (CodeSandbox)](https://codesandbox.io/p/devbox/github/statelyai/xstate/tree/main/templates/svelte-ts)

[![Open in StackBlitz](https://developer.stackblitz.com/img/open_in_stackblitz.svg)](https://stackblitz.com/github/statelyai/xstate/tree/main/templates/svelte-ts?file=%2Fsrc%2FfeedbackMachine.ts)

</td>
<td>

- [Svelte](https://svelte.dev/)
- XState v5
- TypeScript

</td>
</tr>

</tbody>
</table>

## Super quick start

```bash
npm install xstate
```

```ts
import { createMachine, createActor, assign } from 'xstate';

// State machine
const toggleMachine = createMachine({
  id: 'toggle',
  initial: 'inactive',
  context: {
    count: 0
  },
  states: {
    inactive: {
      on: {
        TOGGLE: { target: 'active' }
      }
    },
    active: {
      entry: assign({ count: ({ context }) => context.count + 1 }),
<<<<<<< HEAD
      on: { TOGGLE: 'inactive' }
=======
      on: {
        TOGGLE: { target: 'inactive' }
      }
>>>>>>> 0b08a605
    }
  }
});

// Actor (instance of the machine logic, like a store)
const toggleActor = createActor(toggleMachine);
toggleActor.subscribe((state) => console.log(state.value, state.context));
toggleActor.start();
// => logs 'inactive', { count: 0 }

toggleActor.send({ type: 'TOGGLE' });
// => logs 'active', { count: 1 }

toggleActor.send({ type: 'TOGGLE' });
// => logs 'inactive', { count: 1 }
```

## [Stately Studio](https://stately.ai)

- Visually create, edit, and collaborate on state machines
- Export to many formats, including XState v5
- Test path & documentation autogeneration
- Deploy to Stately Sky
- Generate & modify machines with Stately AI

<a href="stately.ai/registry/new?ref=github" title="Stately Studio">
  <img src="https://github.com/statelyai/xstate/assets/1093738/74ed9cbc-b824-4ed7-a16d-f104947af8a7" alt="XState Viz" width="800" />
</a>

**[state.new](https://stately.ai/registry/new?ref=github)**

## Why?

Statecharts are a formalism for modeling stateful, reactive systems. This is useful for declaratively describing the _behavior_ of your application, from the individual components to the overall application logic.

Read [📽 the slides](http://slides.com/davidkhourshid/finite-state-machines) ([🎥 video](https://www.youtube.com/watch?v=VU1NKX6Qkxc)) or check out these resources for learning about the importance of finite state machines and statecharts in user interfaces:

- [Statecharts - A Visual Formalism for Complex Systems](https://www.sciencedirect.com/science/article/pii/0167642387900359/pdf) by David Harel
- [The World of Statecharts](https://statecharts.github.io/) by Erik Mogensen

## Packages

| Package                                                                                       | Description                                                                  |
| --------------------------------------------------------------------------------------------- | ---------------------------------------------------------------------------- |
| 🤖 `xstate`                                                                                   | Core finite state machine and statecharts library + interpreter              |
| [📉 `@xstate/graph`](https://github.com/statelyai/xstate/tree/main/packages/xstate-graph)     | Graph traversal utilities for XState                                         |
| [⚛️ `@xstate/react`](https://github.com/statelyai/xstate/tree/main/packages/xstate-react)     | React hooks and utilities for using XState in React applications             |
| [💚 `@xstate/vue`](https://github.com/statelyai/xstate/tree/main/packages/xstate-vue)         | Vue composition functions and utilities for using XState in Vue applications |
| [🎷 `@xstate/svelte`](https://github.com/statelyai/xstate/tree/main/packages/xstate-svelte)   | Svelte utilities for using XState in Svelte applications                     |
| [🥏 `@xstate/solid`](https://github.com/statelyai/xstate/tree/main/packages/xstate-solid)     | Solid hooks and utilities for using XState in Solid applications             |
| [✅ `@xstate/test`](https://github.com/statelyai/xstate/tree/main/packages/xstate-test)       | Model-Based-Testing utilities (using XState) for testing any software        |
| [🔍 `@xstate/inspect`](https://github.com/statelyai/xstate/tree/main/packages/xstate-inspect) | Inspection utilities for XState                                              |

## Finite State Machines

<table>
<thead><tr><th>Code</th><th>Statechart</th></tr></thead>
<tbody>
<tr>
<td>

```js
import { createMachine, createActor } from 'xstate';

const lightMachine = createMachine({
  id: 'light',
  initial: 'green',
  states: {
    green: {
      on: {
        TIMER: 'yellow'
      }
    },
    yellow: {
      on: {
        TIMER: 'red'
      }
    },
    red: {
      on: {
        TIMER: 'green'
      }
    }
  }
});

const actor = createActor(lightMachine);

actor.subscribe((state) => {
  console.log(state.value);
});

actor.start();
// logs 'green'

actor.send({ type: 'TIMER' });
// logs 'yellow'
```

<table>
<thead><tr><th>Code</th><th>Statechart</th></tr></thead>
<tbody>
<tr>
<td>

</td>
<td>

</td>
</tr>
</tbody>
</table>

</td>
<td>

<a href="https://stately.ai/registry/editor/fa443471-b416-4014-8e6f-12417863e4d4?mode=design&machineId=27e86036-f2f7-40f1-9d1e-66ce6e1accc0" title="Finite states">
  <img src="https://github.com/statelyai/xstate/assets/1093738/36d4b6b5-e3d0-4c19-9f41-2e3425ceac88" alt="Finite states" width="400" />
  <br />
  Open in Stately Studio
</a>
<br />

</td>
</tbody>
</table>

## Hierarchical (Nested) State Machines

<table>
<thead><tr><th>Code</th><th>Statechart</th></tr></thead>
<tbody>
<tr>
<td>

```js
import { createMachine, createActor } from 'xstate';

const pedestrianStates = {
  initial: 'walk',
  states: {
    walk: {
      on: {
        PED_TIMER: 'wait'
      }
    },
    wait: {
      on: {
        PED_TIMER: 'stop'
      }
    },
    stop: {}
  }
};

const lightMachine = createMachine({
  id: 'light',
  initial: 'green',
  states: {
    green: {
      on: {
        TIMER: 'yellow'
      }
    },
    yellow: {
      on: {
        TIMER: 'red'
      }
    },
    red: {
      on: {
        TIMER: 'green'
      },
      ...pedestrianStates
    }
  }
});

const actor = createActor(lightMachine);

actor.subscribe((state) => {
  console.log(state.value);
});

actor.start();
// logs 'green'

actor.send({ type: 'TIMER' });
// logs 'yellow'

actor.send({ type: 'TIMER' });
// logs { red: 'walk' }

actor.send({ type: 'PED_TIMER' });
// logs { red: 'wait' }
```

</td>
<td>
<a href="https://stately.ai/registry/editor/fa443471-b416-4014-8e6f-12417863e4d4?mode=design&machineId=30dffcdd-16c2-49e2-bfc6-a674057cb271" title="Hierarchical states">
  <img src="https://github.com/statelyai/xstate/assets/1093738/32b0692b-1c29-4469-b5e3-03146e3ef249" alt="Hierarchical states" width="400" />
  <br />
  Open in Stately Studio
</a>
<br />
</td>
</tr>
</tbody>
</table>

## Parallel State Machines

<table>
<thead><tr><th>Code</th><th>Statechart</th></tr></thead>
<tbody>
<tr>
<td>

```ts
import { createMachine, createActor } from 'xstate';

const wordMachine = createMachine({
  id: 'word',
  type: 'parallel',
  states: {
    bold: {
      initial: 'off',
      states: {
        on: {
          on: { TOGGLE_BOLD: 'off' }
        },
        off: {
          on: { TOGGLE_BOLD: 'on' }
        }
      }
    },
    underline: {
      initial: 'off',
      states: {
        on: {
          on: { TOGGLE_UNDERLINE: 'off' }
        },
        off: {
          on: { TOGGLE_UNDERLINE: 'on' }
        }
      }
    },
    italics: {
      initial: 'off',
      states: {
        on: {
          on: { TOGGLE_ITALICS: 'off' }
        },
        off: {
          on: { TOGGLE_ITALICS: 'on' }
        }
      }
    },
    list: {
      initial: 'none',
      states: {
        none: {
          on: {
            BULLETS: 'bullets',
            NUMBERS: 'numbers'
          }
        },
        bullets: {
          on: {
            NONE: 'none',
            NUMBERS: 'numbers'
          }
        },
        numbers: {
          on: {
            BULLETS: 'bullets',
            NONE: 'none'
          }
        }
      }
    }
  }
});

const actor = createActor(wordMachine);

actor.subscribe((state) => {
  console.log(state.value);
});

actor.start();
// logs {
//   bold: 'off',
//   italics: 'off',
//   underline: 'off',
//   list: 'none'
// }

actor.send({ type: 'TOGGLE_BOLD' });
// logs {
//   bold: 'on',
//   italics: 'off',
//   underline: 'off',
//   list: 'none'
// }

actor.send({ type: 'TOGGLE_ITALICS' });
// logs {
//   bold: 'on',
//   italics: 'on',
//   underline: 'off',
//   list: 'none'
// }
```

</td>
<td>
<a href="https://stately.ai/registry/editor/fa443471-b416-4014-8e6f-12417863e4d4?mode=design&machineId=980f50d8-e1ff-4441-8c8b-afe41c1610f2" title="Parallel states">
  <img src="https://github.com/statelyai/xstate/assets/1093738/3b1989c0-f4a9-4653-baf2-4df3a40e91a6" alt="Parallel states" width="400" />
  <br />
  Open in Stately Studio
</a>
</td>
</tr>
</tbody>
</table>

## History States

<table>
<thead><tr><th>Code</th><th>Statechart</th></tr></thead>
<tbody>
<tr>
<td>

```js
import { createMachine, createActor } from 'xstate';

const paymentMachine = createMachine({
  id: 'payment',
  initial: 'method',
  states: {
    method: {
      initial: 'cash',
      states: {
        cash: {
          on: {
            SWITCH_CHECK: 'check'
          }
        },
        check: {
          on: {
            SWITCH_CASH: 'cash'
          }
        },
        hist: { type: 'history' }
      },
      on: { NEXT: 'review' }
    },
    review: {
      on: { PREVIOUS: 'method.hist' }
    }
  }
});

const actor = createActor(paymentMachine);

actor.subscribe((state) => {
  console.log(state.value);
});

actor.start();
// logs {
//   value: { method: 'cash' },
// }

actor.send({ type: 'SWITCH_CHECK' });
// logs {
//   value: { method: 'check' },
// }

actor.send({ type: 'NEXT' });
// logs {
//   value: 'review',
// }

actor.send({ type: 'PREVIOUS' });
// logs {
//   value: { method: 'check' },
// }
```

</td>
<td>
<a href="https://stately.ai/registry/editor/fa443471-b416-4014-8e6f-12417863e4d4?mode=design&machineId=d1a9bb95-db97-4af3-b38b-71b005c643d3" title="History states">
  <img src="https://github.com/statelyai/xstate/assets/1093738/1be5c495-d560-4660-94f2-5341efbf7128" alt="History state" width="400" />
  <br />
  Open in Stately Studio
</a>
</td>
</tr>
</tbody>
</table>

## Sponsors

Special thanks to the sponsors who support this open-source project:

<img src="https://opencollective.com/xstate/tiers/backer/badge.svg?label=sponsors&color=brightgreen" />

<a href="https://transloadit.com/?utm_source=xstate&utm_medium=referral&utm_campaign=sponsorship&utm_content=github">
  <picture>
    <source media="(prefers-color-scheme: dark)" srcset="https://assets.transloadit.com/assets/images/sponsorships/logo-dark.svg">
    <source media="(prefers-color-scheme: light)" srcset="https://assets.transloadit.com/assets/images/sponsorships/logo-default.svg">
    <img src="https://assets.transloadit.com/assets/images/sponsorships/logo-default.svg" alt="Transloadit Logo">
  </picture>
</a>

## SemVer Policy

We understand the importance of the public contract and do not intend to release any breaking changes to the **runtime** API in a minor or patch release. We consider this with any changes we make to the XState libraries and aim to minimize their effects on existing users.

### Breaking changes

XState executes much of the user logic itself. Therefore, almost any change to its behavior might be considered a breaking change. We recognize this as a potential problem but believe that treating every change as a breaking change is not practical. We do our best to implement new features thoughtfully to enable our users to implement their logic in a better, safer way.

Any change _could_ affect how existing XState machines behave if those machines are using particular configurations. We do not introduce behavior changes on a whim and aim to avoid making changes that affect most existing machines. But we reserve the right to make _some_ behavior changes in minor releases. Our best judgment of the situation will always dictate such changes. Please always read our release notes before deciding to upgrade.

### TypeScript changes

We also reserve a similar right to adjust declared TypeScript definitions or drop support for older versions of TypeScript in a minor release. The TypeScript language itself evolves quickly and often introduces breaking changes in its minor releases. Our team is also continuously learning how to leverage TypeScript more effectively - and the types improve as a result.

For these reasons, it is impractical for our team to be bound by decisions taken when an older version of TypeScript was its latest version or when we didn’t know how to declare our types in a better way. We won’t introduce declaration changes often - but we are more likely to do so than with runtime changes.

### Packages

Most of the packages in the XState family declare a peer dependency on XState itself. We’ll be cautious about maintaining compatibility with already-released packages when releasing a new version of XState, **but** each release of packages depending on XState will always adjust the declared peer dependency range to include the latest version of XState. For example, you should always be able to update `xstate` without `@xstate/react`. But when you update `@xstate/react`, we highly recommend updating `xstate` too.<|MERGE_RESOLUTION|>--- conflicted
+++ resolved
@@ -134,13 +134,9 @@
     },
     active: {
       entry: assign({ count: ({ context }) => context.count + 1 }),
-<<<<<<< HEAD
-      on: { TOGGLE: 'inactive' }
-=======
       on: {
         TOGGLE: { target: 'inactive' }
       }
->>>>>>> 0b08a605
     }
   }
 });
