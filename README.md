<p align="center">
  <br />

  <picture>
    <source media="(prefers-color-scheme: dark)" srcset="https://raw.githubusercontent.com/statelyai/public-assets/main/logos/xstate-logo-white-nobg.svg">
    <img alt="XState logotype" src="https://raw.githubusercontent.com/statelyai/public-assets/main/logos/xstate-logo-black-nobg.svg" width="200">
  </picture>
  <br />
    <strong>Actor-based state management & orchestration for complex app logic.</strong> <a href="https://stately.ai/docs">→ Documentation</a>
  <br />
  <br />
</p>

XState is a state management and orchestration solution for JavaScript and TypeScript apps. It has _zero_ dependencies, and is useful for frontend and backend application logic.

It uses event-driven programming, state machines, statecharts, and the actor model to handle complex logic in predictable, robust, and visual ways. XState provides a powerful and flexible way to manage application and workflow state by allowing developers to model logic as actors and state machines.

### ✨ Create state machines visually in Stately Studio → [state.new](https://state.new)

---

📖 [Read the documentation](https://stately.ai/docs)

➡️ [Create state machines with the Stately Editor](https://stately.ai/editor)

🖥 [Download our VS Code extension](https://marketplace.visualstudio.com/items?itemName=statelyai.stately-vscode)

📑 Inspired by the [SCXML specification](https://www.w3.org/TR/scxml/)

💬 Chat on the [Stately Discord Community](https://discord.gg/xstate)

✍️ Browse through the many [XState examples](https://github.com/statelyai/xstate/tree/main/examples)

## Templates

Get started by forking one of these templates on CodeSandbox:

<table>
<thead>
<tr><th>Template</th><th></th></tr>
</thead>
<tbody>

<tr>
<td>

[🤖 XState Template (CodeSandbox)](https://codesandbox.io/p/devbox/github/statelyai/xstate/tree/main/templates/vanilla-ts)

[![Open in StackBlitz](https://developer.stackblitz.com/img/open_in_stackblitz.svg)](https://stackblitz.com/github/statelyai/xstate/tree/main/templates/vanilla-ts?file=%2Fsrc%2FfeedbackMachine.ts)

</td>
<td>

- XState v5
- TypeScript
- _No framework_

</td>
</tr>

<tr>
<td>

[⚛️ XState + React Template (CodeSandbox)](https://codesandbox.io/p/devbox/github/statelyai/xstate/tree/main/templates/react-ts)

[![Open in StackBlitz](https://developer.stackblitz.com/img/open_in_stackblitz.svg)](https://stackblitz.com/github/statelyai/xstate/tree/main/templates/react-ts?file=%2Fsrc%2FfeedbackMachine.ts)

</td>
<td>

- [React](https://react.dev/)
- XState v5
- TypeScript

</td>
</tr>

<tr>
<td>

[💚 XState + Vue Template (CodeSandbox)](https://codesandbox.io/p/devbox/github/statelyai/xstate/tree/main/templates/vue-ts)

[![Open in StackBlitz](https://developer.stackblitz.com/img/open_in_stackblitz.svg)](https://stackblitz.com/github/statelyai/xstate/tree/main/templates/vue-ts?file=%2Fsrc%2FfeedbackMachine.ts)

</td>
<td>

- [Vue](https://vuejs.org/)
- XState v5
- TypeScript

</td>
</tr>

<tr>
<td>

[🧡 XState + Svelte Template (CodeSandbox)](https://codesandbox.io/p/devbox/github/statelyai/xstate/tree/main/templates/svelte-ts)

[![Open in StackBlitz](https://developer.stackblitz.com/img/open_in_stackblitz.svg)](https://stackblitz.com/github/statelyai/xstate/tree/main/templates/svelte-ts?file=%2Fsrc%2FfeedbackMachine.ts)

</td>
<td>

- [Svelte](https://svelte.dev/)
- XState v5
- TypeScript

</td>
</tr>

</tbody>
</table>

## Super quick start

```bash
npm install xstate
```

```ts
import { createMachine, createActor, assign } from 'xstate';

// State machine
const toggleMachine = createMachine({
  id: 'toggle',
  initial: 'inactive',
  context: {
    count: 0
  },
  states: {
    inactive: {
      on: {
        TOGGLE: { target: 'active' }
      }
    },
    active: {
      entry: assign({ count: ({ context }) => context.count + 1 }),
<<<<<<< HEAD
      on: { TOGGLE: 'inactive' }
=======
      on: {
        TOGGLE: { target: 'inactive' }
      }
>>>>>>> b5d40d86
    }
  }
});

// Actor (instance of the machine logic, like a store)
const toggleActor = createActor(toggleMachine);
toggleActor.subscribe((state) => console.log(state.value, state.context));
toggleActor.start();
// => logs 'inactive', { count: 0 }

toggleActor.send({ type: 'TOGGLE' });
// => logs 'active', { count: 1 }

toggleActor.send({ type: 'TOGGLE' });
// => logs 'inactive', { count: 1 }
```

## [Stately Studio](https://stately.ai)

- Visually create, edit, and collaborate on state machines
- Export to many formats, including XState v5
- Test path & documentation autogeneration
- Deploy to Stately Sky
- Generate & modify machines with Stately AI

<a href="stately.ai/registry/new?ref=github" title="Stately Studio">
  <img src="https://github.com/statelyai/xstate/assets/1093738/74ed9cbc-b824-4ed7-a16d-f104947af8a7" alt="XState Viz" width="800" />
</a>

**[state.new](https://stately.ai/registry/new?ref=github)**

## Why?

Statecharts are a formalism for modeling stateful, reactive systems. This is useful for declaratively describing the _behavior_ of your application, from the individual components to the overall application logic.

Read [📽 the slides](http://slides.com/davidkhourshid/finite-state-machines) ([🎥 video](https://www.youtube.com/watch?v=VU1NKX6Qkxc)) or check out these resources for learning about the importance of finite state machines and statecharts in user interfaces:

- [Statecharts - A Visual Formalism for Complex Systems](https://www.sciencedirect.com/science/article/pii/0167642387900359/pdf) by David Harel
- [The World of Statecharts](https://statecharts.github.io/) by Erik Mogensen

## Packages

| Package                                                                                       | Description                                                                  |
| --------------------------------------------------------------------------------------------- | ---------------------------------------------------------------------------- |
| 🤖 `xstate`                                                                                   | Core finite state machine and statecharts library + interpreter              |
| [📉 `@xstate/graph`](https://github.com/statelyai/xstate/tree/main/packages/xstate-graph)     | Graph traversal utilities for XState                                         |
| [⚛️ `@xstate/react`](https://github.com/statelyai/xstate/tree/main/packages/xstate-react)     | React hooks and utilities for using XState in React applications             |
| [💚 `@xstate/vue`](https://github.com/statelyai/xstate/tree/main/packages/xstate-vue)         | Vue composition functions and utilities for using XState in Vue applications |
| [🎷 `@xstate/svelte`](https://github.com/statelyai/xstate/tree/main/packages/xstate-svelte)   | Svelte utilities for using XState in Svelte applications                     |
| [🥏 `@xstate/solid`](https://github.com/statelyai/xstate/tree/main/packages/xstate-solid)     | Solid hooks and utilities for using XState in Solid applications             |
| [✅ `@xstate/test`](https://github.com/statelyai/xstate/tree/main/packages/xstate-test)       | Model-Based-Testing utilities (using XState) for testing any software        |
| [🔍 `@xstate/inspect`](https://github.com/statelyai/xstate/tree/main/packages/xstate-inspect) | Inspection utilities for XState                                              |

## Finite State Machines

<table>
<thead><tr><th>Code</th><th>Statechart</th></tr></thead>
<tbody>
<tr>
<td>

```js
import { createMachine, createActor } from 'xstate';

const lightMachine = createMachine({
  id: 'light',
  initial: 'green',
  states: {
    green: {
      on: {
        TIMER: 'yellow'
      }
    },
    yellow: {
      on: {
        TIMER: 'red'
      }
    },
    red: {
      on: {
        TIMER: 'green'
      }
    }
  }
});

const actor = createActor(lightMachine);

actor.subscribe((state) => {
  console.log(state.value);
});

actor.start();
// logs 'green'

actor.send({ type: 'TIMER' });
// logs 'yellow'
```

<table>
<thead><tr><th>Code</th><th>Statechart</th></tr></thead>
<tbody>
<tr>
<td>

</td>
<td>

</td>
</tr>
</tbody>
</table>

</td>
<td>

<a href="https://stately.ai/registry/editor/fa443471-b416-4014-8e6f-12417863e4d4?mode=design&machineId=27e86036-f2f7-40f1-9d1e-66ce6e1accc0" title="Finite states">
  <img src="https://github.com/statelyai/xstate/assets/1093738/36d4b6b5-e3d0-4c19-9f41-2e3425ceac88" alt="Finite states" width="400" />
  <br />
  Open in Stately Studio
</a>
<br />

</td>
</tbody>
</table>

## Hierarchical (Nested) State Machines

<table>
<thead><tr><th>Code</th><th>Statechart</th></tr></thead>
<tbody>
<tr>
<td>

```js
import { createMachine, createActor } from 'xstate';

const pedestrianStates = {
  initial: 'walk',
  states: {
    walk: {
      on: {
        PED_TIMER: 'wait'
      }
    },
    wait: {
      on: {
        PED_TIMER: 'stop'
      }
    },
    stop: {}
  }
};

const lightMachine = createMachine({
  id: 'light',
  initial: 'green',
  states: {
    green: {
      on: {
        TIMER: 'yellow'
      }
    },
    yellow: {
      on: {
        TIMER: 'red'
      }
    },
    red: {
      on: {
        TIMER: 'green'
      },
      ...pedestrianStates
    }
  }
});

const actor = createActor(lightMachine);

actor.subscribe((state) => {
  console.log(state.value);
});

actor.start();
// logs 'green'

actor.send({ type: 'TIMER' });
// logs 'yellow'

actor.send({ type: 'TIMER' });
// logs { red: 'walk' }

actor.send({ type: 'PED_TIMER' });
// logs { red: 'wait' }
```

</td>
<td>
<a href="https://stately.ai/registry/editor/fa443471-b416-4014-8e6f-12417863e4d4?mode=design&machineId=30dffcdd-16c2-49e2-bfc6-a674057cb271" title="Hierarchical states">
  <img src="https://github.com/statelyai/xstate/assets/1093738/32b0692b-1c29-4469-b5e3-03146e3ef249" alt="Hierarchical states" width="400" />
  <br />
  Open in Stately Studio
</a>
<br />
</td>
</tr>
</tbody>
</table>

## Parallel State Machines

<table>
<thead><tr><th>Code</th><th>Statechart</th></tr></thead>
<tbody>
<tr>
<td>

```ts
import { createMachine, createActor } from 'xstate';

const wordMachine = createMachine({
  id: 'word',
  type: 'parallel',
  states: {
    bold: {
      initial: 'off',
      states: {
        on: {
          on: { TOGGLE_BOLD: 'off' }
        },
        off: {
          on: { TOGGLE_BOLD: 'on' }
        }
      }
    },
    underline: {
      initial: 'off',
      states: {
        on: {
          on: { TOGGLE_UNDERLINE: 'off' }
        },
        off: {
          on: { TOGGLE_UNDERLINE: 'on' }
        }
      }
    },
    italics: {
      initial: 'off',
      states: {
        on: {
          on: { TOGGLE_ITALICS: 'off' }
        },
        off: {
          on: { TOGGLE_ITALICS: 'on' }
        }
      }
    },
    list: {
      initial: 'none',
      states: {
        none: {
          on: {
            BULLETS: 'bullets',
            NUMBERS: 'numbers'
          }
        },
        bullets: {
          on: {
            NONE: 'none',
            NUMBERS: 'numbers'
          }
        },
        numbers: {
          on: {
            BULLETS: 'bullets',
            NONE: 'none'
          }
        }
      }
    }
  }
});

const actor = createActor(wordMachine);

actor.subscribe((state) => {
  console.log(state.value);
});

actor.start();
// logs {
//   bold: 'off',
//   italics: 'off',
//   underline: 'off',
//   list: 'none'
// }

actor.send({ type: 'TOGGLE_BOLD' });
// logs {
//   bold: 'on',
//   italics: 'off',
//   underline: 'off',
//   list: 'none'
// }

actor.send({ type: 'TOGGLE_ITALICS' });
// logs {
//   bold: 'on',
//   italics: 'on',
//   underline: 'off',
//   list: 'none'
// }
```

</td>
<td>
<a href="https://stately.ai/registry/editor/fa443471-b416-4014-8e6f-12417863e4d4?mode=design&machineId=980f50d8-e1ff-4441-8c8b-afe41c1610f2" title="Parallel states">
  <img src="https://github.com/statelyai/xstate/assets/1093738/3b1989c0-f4a9-4653-baf2-4df3a40e91a6" alt="Parallel states" width="400" />
  <br />
  Open in Stately Studio
</a>
</td>
</tr>
</tbody>
</table>

## History States

<table>
<thead><tr><th>Code</th><th>Statechart</th></tr></thead>
<tbody>
<tr>
<td>

```js
import { createMachine, createActor } from 'xstate';

const paymentMachine = createMachine({
  id: 'payment',
  initial: 'method',
  states: {
    method: {
      initial: 'cash',
      states: {
        cash: {
          on: {
            SWITCH_CHECK: 'check'
          }
        },
        check: {
          on: {
            SWITCH_CASH: 'cash'
          }
        },
        hist: { type: 'history' }
      },
      on: { NEXT: 'review' }
    },
    review: {
      on: { PREVIOUS: 'method.hist' }
    }
  }
});

const actor = createActor(paymentMachine);

actor.subscribe((state) => {
  console.log(state.value);
});

actor.start();
// logs {
//   value: { method: 'cash' },
// }

actor.send({ type: 'SWITCH_CHECK' });
// logs {
//   value: { method: 'check' },
// }

actor.send({ type: 'NEXT' });
// logs {
//   value: 'review',
// }

actor.send({ type: 'PREVIOUS' });
// logs {
//   value: { method: 'check' },
// }
```

</td>
<td>
<a href="https://stately.ai/registry/editor/fa443471-b416-4014-8e6f-12417863e4d4?mode=design&machineId=d1a9bb95-db97-4af3-b38b-71b005c643d3" title="History states">
  <img src="https://github.com/statelyai/xstate/assets/1093738/1be5c495-d560-4660-94f2-5341efbf7128" alt="History state" width="400" />
  <br />
  Open in Stately Studio
</a>
</td>
</tr>
</tbody>
</table>

## Sponsors

Special thanks to the sponsors who support this open-source project:

<img src="https://opencollective.com/xstate/tiers/backer/badge.svg?label=sponsors&color=brightgreen" />

<a href="https://transloadit.com/?utm_source=xstate&utm_medium=referral&utm_campaign=sponsorship&utm_content=github">
  <picture>
    <source media="(prefers-color-scheme: dark)" srcset="https://assets.transloadit.com/assets/images/sponsorships/logo-dark.svg">
    <source media="(prefers-color-scheme: light)" srcset="https://assets.transloadit.com/assets/images/sponsorships/logo-default.svg">
    <img src="https://assets.transloadit.com/assets/images/sponsorships/logo-default.svg" alt="Transloadit Logo">
  </picture>
</a>

## SemVer Policy

We understand the importance of the public contract and do not intend to release any breaking changes to the **runtime** API in a minor or patch release. We consider this with any changes we make to the XState libraries and aim to minimize their effects on existing users.

### Breaking changes

XState executes much of the user logic itself. Therefore, almost any change to its behavior might be considered a breaking change. We recognize this as a potential problem but believe that treating every change as a breaking change is not practical. We do our best to implement new features thoughtfully to enable our users to implement their logic in a better, safer way.

Any change _could_ affect how existing XState machines behave if those machines are using particular configurations. We do not introduce behavior changes on a whim and aim to avoid making changes that affect most existing machines. But we reserve the right to make _some_ behavior changes in minor releases. Our best judgment of the situation will always dictate such changes. Please always read our release notes before deciding to upgrade.

### TypeScript changes

We also reserve a similar right to adjust declared TypeScript definitions or drop support for older versions of TypeScript in a minor release. The TypeScript language itself evolves quickly and often introduces breaking changes in its minor releases. Our team is also continuously learning how to leverage TypeScript more effectively - and the types improve as a result.

For these reasons, it is impractical for our team to be bound by decisions taken when an older version of TypeScript was its latest version or when we didn’t know how to declare our types in a better way. We won’t introduce declaration changes often - but we are more likely to do so than with runtime changes.

### Packages

Most of the packages in the XState family declare a peer dependency on XState itself. We’ll be cautious about maintaining compatibility with already-released packages when releasing a new version of XState, **but** each release of packages depending on XState will always adjust the declared peer dependency range to include the latest version of XState. For example, you should always be able to update `xstate` without `@xstate/react`. But when you update `@xstate/react`, we highly recommend updating `xstate` too.<|MERGE_RESOLUTION|>--- conflicted
+++ resolved
@@ -136,13 +136,9 @@
     },
     active: {
       entry: assign({ count: ({ context }) => context.count + 1 }),
-<<<<<<< HEAD
-      on: { TOGGLE: 'inactive' }
-=======
       on: {
         TOGGLE: { target: 'inactive' }
       }
->>>>>>> b5d40d86
     }
   }
 });
