<p align="center">
  <br />

  <picture>
    <source media="(prefers-color-scheme: dark)" srcset="https://raw.githubusercontent.com/statelyai/public-assets/main/logos/xstate-logo-white-nobg.svg">
    <img alt="XState logotype" src="https://raw.githubusercontent.com/statelyai/public-assets/main/logos/xstate-logo-black-nobg.svg" width="200">
  </picture>
  <br />
    <strong>Actor-based state management & orchestration for complex app logic.</strong> <a href="https://stately.ai/docs">→ Documentation</a>
  <br />
  <br />
</p>

XState is a state management and orchestration solution for JavaScript and TypeScript apps. It has _zero_ dependencies, and is useful for frontend and backend application logic.

It uses event-driven programming, state machines, statecharts, and the actor model to handle complex logic in predictable, robust, and visual ways. XState provides a powerful and flexible way to manage application and workflow state by allowing developers to model logic as actors and state machines.

### ✨ Create state machines visually in Stately Studio → [state.new](https://state.new)

---

📖 [Read the documentation](https://stately.ai/docs)

➡️ [Create state machines with the Stately Editor](https://stately.ai/editor)

🖥 [Download our VS Code extension](https://marketplace.visualstudio.com/items?itemName=statelyai.stately-vscode)

📑 Inspired by the [SCXML specification](https://www.w3.org/TR/scxml/)

💬 Chat on the [Stately Discord Community](https://discord.gg/xstate)

## Packages

| Package                                                                                       | Description                                                                  |
| --------------------------------------------------------------------------------------------- | ---------------------------------------------------------------------------- |
| 🤖 `xstate`                                                                                   | Core finite state machine and statecharts library + interpreter              |
| [📉 `@xstate/graph`](https://github.com/statelyai/xstate/tree/main/packages/xstate-graph)     | Graph traversal utilities for XState                                         |
| [⚛️ `@xstate/react`](https://github.com/statelyai/xstate/tree/main/packages/xstate-react)     | React hooks and utilities for using XState in React applications             |
| [💚 `@xstate/vue`](https://github.com/statelyai/xstate/tree/main/packages/xstate-vue)         | Vue composition functions and utilities for using XState in Vue applications |
| [🎷 `@xstate/svelte`](https://github.com/statelyai/xstate/tree/main/packages/xstate-svelte)   | Svelte utilities for using XState in Svelte applications                     |
| [🥏 `@xstate/solid`](https://github.com/statelyai/xstate/tree/main/packages/xstate-solid)     | Solid hooks and utilities for using XState in Solid applications             |
| [✅ `@xstate/test`](https://github.com/statelyai/xstate/tree/main/packages/xstate-test)       | Model-Based-Testing utilities (using XState) for testing any software        |
| [🔍 `@xstate/inspect`](https://github.com/statelyai/xstate/tree/main/packages/xstate-inspect) | Inspection utilities for XState                                              |

## Templates

Get started by forking one of these templates on CodeSandbox:

| Template                                                                                                           |                          |
| ------------------------------------------------------------------------------------------------------------------ | ------------------------ |
| [🤖 XState Template](https://codesandbox.io/p/devbox/github/statelyai/xstate/tree/main/templates/vanilla-ts)       | TypeScript, no framework |
| [⚛️ XState + React Template](https://codesandbox.io/p/devbox/github/statelyai/xstate/tree/main/templates/react-ts) | TypeScript, React        |
| [💚 XState + Vue Template](https://codesandbox.io/p/devbox/github/statelyai/xstate/tree/main/templates/vue-ts)     | TypeScript, Vue          |

## Super quick start

```bash
npm install xstate
```

```ts
import { createMachine, createActor, assign } from 'xstate';

// State machine
const toggleMachine = createMachine({
  id: 'toggle',
  initial: 'inactive',
  context: {
    count: 0
  },
  states: {
    inactive: {
      on: {
        TOGGLE: { target: 'active' }
      }
    },
    active: {
      entry: assign({ count: ({ context }) => context.count + 1 }),
<<<<<<< HEAD
      on: { TOGGLE: 'inactive' }
=======
      on: {
        TOGGLE: { target: 'inactive' }
      }
>>>>>>> c5b85cdb
    }
  }
});

// Actor (instance of the machine logic, like a store)
const toggleActor = createActor(toggleMachine);
toggleActor.subscribe((state) => console.log(state.value, state.context));
toggleActor.start();
// => logs 'inactive', { count: 0 }

toggleActor.send({ type: 'TOGGLE' });
// => logs 'active', { count: 1 }

toggleActor.send({ type: 'TOGGLE' });
// => logs 'inactive', { count: 1 }
```

## [Stately Studio](https://stately.ai)

- Visually create, edit, and collaborate on state machines
- Export to many formats, including XState v5
- Test path & documentation autogeneration
- Deploy to Stately Sky
- Generate & modify machines with Stately AI

<a href="stately.ai/registry/new?ref=github" title="Stately Studio">
  <img src="https://github.com/statelyai/xstate/assets/1093738/74ed9cbc-b824-4ed7-a16d-f104947af8a7" alt="XState Viz" width="800" />
</a>

**[state.new](https://stately.ai/registry/new?ref=github)**

## Why?

Statecharts are a formalism for modeling stateful, reactive systems. This is useful for declaratively describing the _behavior_ of your application, from the individual components to the overall application logic.

Read [📽 the slides](http://slides.com/davidkhourshid/finite-state-machines) ([🎥 video](https://www.youtube.com/watch?v=VU1NKX6Qkxc)) or check out these resources for learning about the importance of finite state machines and statecharts in user interfaces:

- [Statecharts - A Visual Formalism for Complex Systems](https://www.sciencedirect.com/science/article/pii/0167642387900359/pdf) by David Harel
- [The World of Statecharts](https://statecharts.github.io/) by Erik Mogensen
- [Pure UI](https://rauchg.com/2015/pure-ui) by Guillermo Rauch
- [Pure UI Control](https://medium.com/@asolove/pure-ui-control-ac8d1be97a8d) by Adam Solove
- [Spectrum - Statecharts Community](https://spectrum.chat/statecharts) (For XState specific questions, please use the [GitHub Discussions](https://github.com/statelyai/xstate/discussions))

## Finite State Machines

<table>
<thead><tr><th>Code</th><th>Statechart</th></tr></thead>
<tbody>
<tr>
<td>

```js
import { createMachine, createActor } from 'xstate';

const lightMachine = createMachine({
  id: 'light',
  initial: 'green',
  states: {
    green: {
      on: {
        TIMER: 'yellow'
      }
    },
    yellow: {
      on: {
        TIMER: 'red'
      }
    },
    red: {
      on: {
        TIMER: 'green'
      }
    }
  }
});

const actor = createActor(lightMachine);

actor.subscribe((state) => {
  console.log(state.value);
});

actor.start();
// logs 'green'

actor.send({ type: 'TIMER' });
// logs 'yellow'
```

<table>
<thead><tr><th>Code</th><th>Statechart</th></tr></thead>
<tbody>
<tr>
<td>

</td>
<td>

</td>
</tr>
</tbody>
</table>

</td>
<td>

<a href="https://stately.ai/registry/editor/fa443471-b416-4014-8e6f-12417863e4d4?mode=design&machineId=27e86036-f2f7-40f1-9d1e-66ce6e1accc0" title="Finite states">
  <img src="https://github.com/statelyai/xstate/assets/1093738/36d4b6b5-e3d0-4c19-9f41-2e3425ceac88" alt="Finite states" width="400" />
  <br />
  Open in Stately Studio
</a>
<br />

</td>
</tbody>
</table>

## Hierarchical (Nested) State Machines

<table>
<thead><tr><th>Code</th><th>Statechart</th></tr></thead>
<tbody>
<tr>
<td>

```js
import { createMachine, createActor } from 'xstate';

const pedestrianStates = {
  initial: 'walk',
  states: {
    walk: {
      on: {
        PED_TIMER: 'wait'
      }
    },
    wait: {
      on: {
        PED_TIMER: 'stop'
      }
    },
    stop: {}
  }
};

const lightMachine = createMachine({
  id: 'light',
  initial: 'green',
  states: {
    green: {
      on: {
        TIMER: 'yellow'
      }
    },
    yellow: {
      on: {
        TIMER: 'red'
      }
    },
    red: {
      on: {
        TIMER: 'green'
      },
      ...pedestrianStates
    }
  }
});

const actor = createActor(lightMachine);

actor.subscribe((state) => {
  console.log(state.value);
});

actor.start();
// logs 'green'

actor.send({ type: 'TIMER' });
// logs 'yellow'

actor.send({ type: 'TIMER' });
// logs { red: 'walk' }

actor.send({ type: 'PED_TIMER' });
// logs { red: 'wait' }
```

</td>
<td>
<a href="https://stately.ai/registry/editor/fa443471-b416-4014-8e6f-12417863e4d4?mode=design&machineId=30dffcdd-16c2-49e2-bfc6-a674057cb271" title="Hierarchical states">
  <img src="https://github.com/statelyai/xstate/assets/1093738/32b0692b-1c29-4469-b5e3-03146e3ef249" alt="Hierarchical states" width="400" />
  <br />
  Open in Stately Studio
</a>
<br />
</td>
</tr>
</tbody>
</table>

## Parallel State Machines

<table>
<thead><tr><th>Code</th><th>Statechart</th></tr></thead>
<tbody>
<tr>
<td>

```ts
import { createMachine, createActor } from 'xstate';

const wordMachine = createMachine({
  id: 'word',
  type: 'parallel',
  states: {
    bold: {
      initial: 'off',
      states: {
        on: {
          on: { TOGGLE_BOLD: 'off' }
        },
        off: {
          on: { TOGGLE_BOLD: 'on' }
        }
      }
    },
    underline: {
      initial: 'off',
      states: {
        on: {
          on: { TOGGLE_UNDERLINE: 'off' }
        },
        off: {
          on: { TOGGLE_UNDERLINE: 'on' }
        }
      }
    },
    italics: {
      initial: 'off',
      states: {
        on: {
          on: { TOGGLE_ITALICS: 'off' }
        },
        off: {
          on: { TOGGLE_ITALICS: 'on' }
        }
      }
    },
    list: {
      initial: 'none',
      states: {
        none: {
          on: {
            BULLETS: 'bullets',
            NUMBERS: 'numbers'
          }
        },
        bullets: {
          on: {
            NONE: 'none',
            NUMBERS: 'numbers'
          }
        },
        numbers: {
          on: {
            BULLETS: 'bullets',
            NONE: 'none'
          }
        }
      }
    }
  }
});

const actor = createActor(wordMachine);

actor.subscribe((state) => {
  console.log(state.value);
});

actor.start();
// logs {
//   bold: 'off',
//   italics: 'off',
//   underline: 'off',
//   list: 'none'
// }

actor.send({ type: 'TOGGLE_BOLD' });
// logs {
//   bold: 'on',
//   italics: 'off',
//   underline: 'off',
//   list: 'none'
// }

actor.send({ type: 'TOGGLE_ITALICS' });
// logs {
//   bold: 'on',
//   italics: 'on',
//   underline: 'off',
//   list: 'none'
// }
```

</td>
<td>
<a href="https://stately.ai/registry/editor/fa443471-b416-4014-8e6f-12417863e4d4?mode=design&machineId=980f50d8-e1ff-4441-8c8b-afe41c1610f2" title="Parallel states">
  <img src="https://github.com/statelyai/xstate/assets/1093738/3b1989c0-f4a9-4653-baf2-4df3a40e91a6" alt="Parallel states" width="400" />
  <br />
  Open in Stately Studio
</a>
</td>
</tr>
</tbody>
</table>

## History States

<table>
<thead><tr><th>Code</th><th>Statechart</th></tr></thead>
<tbody>
<tr>
<td>

```js
import { createMachine, createActor } from 'xstate';

const paymentMachine = createMachine({
  id: 'payment',
  initial: 'method',
  states: {
    method: {
      initial: 'cash',
      states: {
        cash: {
          on: {
            SWITCH_CHECK: 'check'
          }
        },
        check: {
          on: {
            SWITCH_CASH: 'cash'
          }
        },
        hist: { type: 'history' }
      },
      on: { NEXT: 'review' }
    },
    review: {
      on: { PREVIOUS: 'method.hist' }
    }
  }
});

const actor = createActor(paymentMachine);

actor.subscribe((state) => {
  console.log(state.value);
});

actor.start();
// logs {
//   value: { method: 'cash' },
// }

actor.send({ type: 'SWITCH_CHECK' });
// logs {
//   value: { method: 'check' },
// }

actor.send({ type: 'NEXT' });
// logs {
//   value: 'review',
// }

actor.send({ type: 'PREVIOUS' });
// logs {
//   value: { method: 'check' },
// }
```

</td>
<td>
<a href="https://stately.ai/registry/editor/fa443471-b416-4014-8e6f-12417863e4d4?mode=design&machineId=d1a9bb95-db97-4af3-b38b-71b005c643d3" title="History states">
  <img src="https://github.com/statelyai/xstate/assets/1093738/1be5c495-d560-4660-94f2-5341efbf7128" alt="History state" width="400" />
  <br />
  Open in Stately Studio
</a>
</td>
</tr>
</tbody>
</table>

## Sponsors

Special thanks to the sponsors who support this open-source project:

<img src="https://opencollective.com/xstate/tiers/backer/badge.svg?label=sponsors&color=brightgreen" />

<a href="https://transloadit.com/?utm_source=xstate&utm_medium=referral&utm_campaign=sponsorship&utm_content=github">
  <picture>
    <source media="(prefers-color-scheme: dark)" srcset="https://assets.transloadit.com/assets/images/sponsorships/logo-dark.svg">
    <source media="(prefers-color-scheme: light)" srcset="https://assets.transloadit.com/assets/images/sponsorships/logo-default.svg">
    <img src="https://assets.transloadit.com/assets/images/sponsorships/logo-default.svg" alt="Transloadit Logo">
  </picture>
</a>

## SemVer Policy

We understand the importance of the public contract and do not intend to release any breaking changes to the **runtime** API in a minor or patch release. We consider this with any changes we make to the XState libraries and aim to minimize their effects on existing users.

### Breaking changes

XState executes much of the user logic itself. Therefore, almost any change to its behavior might be considered a breaking change. We recognize this as a potential problem but believe that treating every change as a breaking change is not practical. We do our best to implement new features thoughtfully to enable our users to implement their logic in a better, safer way.

Any change _could_ affect how existing XState machines behave if those machines are using particular configurations. We do not introduce behavior changes on a whim and aim to avoid making changes that affect most existing machines. But we reserve the right to make _some_ behavior changes in minor releases. Our best judgment of the situation will always dictate such changes. Please always read our release notes before deciding to upgrade.

### TypeScript changes

We also reserve a similar right to adjust declared TypeScript definitions or drop support for older versions of TypeScript in a minor release. The TypeScript language itself evolves quickly and often introduces breaking changes in its minor releases. Our team is also continuously learning how to leverage TypeScript more effectively - and the types improve as a result.

For these reasons, it is impractical for our team to be bound by decisions taken when an older version of TypeScript was its latest version or when we didn’t know how to declare our types in a better way. We won’t introduce declaration changes often - but we are more likely to do so than with runtime changes.

### Packages

Most of the packages in the XState family declare a peer dependency on XState itself. We’ll be cautious about maintaining compatibility with already-released packages when releasing a new version of XState, **but** each release of packages depending on XState will always adjust the declared peer dependency range to include the latest version of XState. For example, you should always be able to update `xstate` without `@xstate/react`. But when you update `@xstate/react`, we highly recommend updating `xstate` too.<|MERGE_RESOLUTION|>--- conflicted
+++ resolved
@@ -76,13 +76,9 @@
     },
     active: {
       entry: assign({ count: ({ context }) => context.count + 1 }),
-<<<<<<< HEAD
-      on: { TOGGLE: 'inactive' }
-=======
       on: {
         TOGGLE: { target: 'inactive' }
       }
->>>>>>> c5b85cdb
     }
   }
 });
