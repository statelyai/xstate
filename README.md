<p align="center">
  <br />

  <picture>
    <source media="(prefers-color-scheme: dark)" srcset="https://raw.githubusercontent.com/statelyai/public-assets/main/logos/xstate-logo-white-nobg.svg">
    <img alt="XState logotype" src="https://raw.githubusercontent.com/statelyai/public-assets/main/logos/xstate-logo-black-nobg.svg" width="200">
  </picture>
  <br />
    <strong>Actor-based state management & orchestration for complex app logic.</strong> <a href="https://stately.ai/docs">→ Documentation</a>
  <br />
  <br />
</p>

XState is a state management and orchestration solution for JavaScript and TypeScript apps. It has _zero_ dependencies, and is useful for frontend and backend application logic.

It uses event-driven programming, state machines, statecharts, and the actor model to handle complex logic in predictable, robust, and visual ways. XState provides a powerful and flexible way to manage application and workflow state by allowing developers to model logic as actors and state machines.

### ✨ Create state machines visually in Stately Studio → [state.new](https://state.new)

---

📖 [Read the documentation](https://stately.ai/docs)

➡️ [Create state machines with the Stately Editor](https://stately.ai/editor)

🖥 [Download our VS Code extension](https://marketplace.visualstudio.com/items?itemName=statelyai.stately-vscode)

📑 Inspired by the [SCXML specification](https://www.w3.org/TR/scxml/)

💬 Chat on the [Stately Discord Community](https://discord.gg/xstate)

✍️ Browse through the many [XState examples](https://github.com/statelyai/xstate/tree/main/examples)

## Templates

Get started by forking one of these templates on CodeSandbox:

<table>
<thead>
<tr><th>Template</th><th></th></tr>
</thead>
<tbody>

<tr>
<td>

[🤖 XState Template (CodeSandbox)](https://codesandbox.io/p/devbox/github/statelyai/xstate/tree/main/templates/vanilla-ts)

[![Open in StackBlitz](https://developer.stackblitz.com/img/open_in_stackblitz.svg)](https://stackblitz.com/github/statelyai/xstate/tree/main/templates/vanilla-ts?file=%2Fsrc%2FfeedbackMachine.ts)

</td>
<td>

- XState v5
- TypeScript
- _No framework_

</td>
</tr>

<tr>
<td>

[⚛️ XState + React Template (CodeSandbox)](https://codesandbox.io/p/devbox/github/statelyai/xstate/tree/main/templates/react-ts)

[![Open in StackBlitz](https://developer.stackblitz.com/img/open_in_stackblitz.svg)](https://stackblitz.com/github/statelyai/xstate/tree/main/templates/react-ts?file=%2Fsrc%2FfeedbackMachine.ts)

</td>
<td>

- [React](https://react.dev/)
- XState v5
- TypeScript

</td>
</tr>

<tr>
<td>

[💚 XState + Vue Template (CodeSandbox)](https://codesandbox.io/p/devbox/github/statelyai/xstate/tree/main/templates/vue-ts)

[![Open in StackBlitz](https://developer.stackblitz.com/img/open_in_stackblitz.svg)](https://stackblitz.com/github/statelyai/xstate/tree/main/templates/vue-ts?file=%2Fsrc%2FfeedbackMachine.ts)

</td>
<td>

- [Vue](https://vuejs.org/)
- XState v5
- TypeScript

</td>
</tr>

<tr>
<td>

[🧡 XState + Svelte Template (CodeSandbox)](https://codesandbox.io/p/devbox/github/statelyai/xstate/tree/main/templates/svelte-ts)

[![Open in StackBlitz](https://developer.stackblitz.com/img/open_in_stackblitz.svg)](https://stackblitz.com/github/statelyai/xstate/tree/main/templates/svelte-ts?file=%2Fsrc%2FfeedbackMachine.ts)

</td>
<td>

- [Svelte](https://svelte.dev/)
- XState v5
- TypeScript

</td>
</tr>

</tbody>
</table>

## Super quick start

```bash
npm install xstate
```

```ts
import { createMachine, createActor, assign } from 'xstate';

// State machine
const toggleMachine = createMachine({
  id: 'toggle',
  initial: 'inactive',
  context: {
    count: 0
  },
  states: {
    inactive: {
      on: {
        TOGGLE: { target: 'active' }
      }
    },
    active: {
      entry: assign({ count: ({ context }) => context.count + 1 }),
      on: {
        TOGGLE: { target: 'inactive' }
      }
    }
  }
});

// Actor (instance of the machine logic, like a store)
const toggleActor = createActor(toggleMachine);
toggleActor.subscribe((state) => console.log(state.value, state.context));
toggleActor.start();
// => logs 'inactive', { count: 0 }

toggleActor.send({ type: 'TOGGLE' });
// => logs 'active', { count: 1 }

toggleActor.send({ type: 'TOGGLE' });
// => logs 'inactive', { count: 1 }
```

## [Stately Studio](https://stately.ai)

- Visually create, edit, and collaborate on state machines
- Export to many formats, including XState v5
- Test path & documentation autogeneration
- Deploy to Stately Sky
- Generate & modify machines with Stately AI

<a href="stately.ai/registry/new?ref=github" title="Stately Studio">
  <img src="https://github.com/statelyai/xstate/assets/1093738/74ed9cbc-b824-4ed7-a16d-f104947af8a7" alt="XState Viz" width="800" />
</a>

**[state.new](https://stately.ai/registry/new?ref=github)**

## Why?

Statecharts are a formalism for modeling stateful, reactive systems. This is useful for declaratively describing the _behavior_ of your application, from the individual components to the overall application logic.

Read [📽 the slides](http://slides.com/davidkhourshid/finite-state-machines) ([🎥 video](https://www.youtube.com/watch?v=VU1NKX6Qkxc)) or check out these resources for learning about the importance of finite state machines and statecharts in user interfaces:

- [Statecharts - A Visual Formalism for Complex Systems](https://www.sciencedirect.com/science/article/pii/0167642387900359/pdf) by David Harel
- [The World of Statecharts](https://statecharts.github.io/) by Erik Mogensen

## Packages

| Package                                                                                     | Description                                                                  |
| ------------------------------------------------------------------------------------------- | ---------------------------------------------------------------------------- |
| 🤖 `xstate`                                                                                 | Core finite state machine and statecharts library + interpreter              |
| [📉 `@xstate/graph`](https://github.com/statelyai/xstate/tree/main/packages/xstate-graph)   | Graph traversal and model-based testing utilities using XState               |
| [⚛️ `@xstate/react`](https://github.com/statelyai/xstate/tree/main/packages/xstate-react)   | React hooks and utilities for using XState in React applications             |
| [💚 `@xstate/vue`](https://github.com/statelyai/xstate/tree/main/packages/xstate-vue)       | Vue composition functions and utilities for using XState in Vue applications |
| [🎷 `@xstate/svelte`](https://github.com/statelyai/xstate/tree/main/packages/xstate-svelte) | Svelte utilities for using XState in Svelte applications                     |
| [🥏 `@xstate/solid`](https://github.com/statelyai/xstate/tree/main/packages/xstate-solid)   | Solid hooks and utilities for using XState in Solid applications             |
| [🔍 `@statelyai/inspect`](https://github.com/statelyai/inspect)                             | Inspection utilities for XState                                              |
<<<<<<< HEAD
=======
| [🏪 `@xstate/store`](https://github.com/statelyai/xstate/tree/main/packages/xstate-store)   | Small library for simple state management                                    |
>>>>>>> 9d44c903

## Finite State Machines

<table>
<thead><tr><th>Code</th><th>Statechart</th></tr></thead>
<tbody>
<tr>
<td>

```js
import { createMachine, createActor } from 'xstate';

const lightMachine = createMachine({
  id: 'light',
  initial: 'green',
  states: {
    green: {
      on: {
        TIMER: 'yellow'
      }
    },
    yellow: {
      on: {
        TIMER: 'red'
      }
    },
    red: {
      on: {
        TIMER: 'green'
      }
    }
  }
});

const actor = createActor(lightMachine);

actor.subscribe((state) => {
  console.log(state.value);
});

actor.start();
// logs 'green'

actor.send({ type: 'TIMER' });
// logs 'yellow'
```

<table>
<thead><tr><th>Code</th><th>Statechart</th></tr></thead>
<tbody>
<tr>
<td>

</td>
<td>

</td>
</tr>
</tbody>
</table>

</td>
<td>

<a href="https://stately.ai/registry/editor/fa443471-b416-4014-8e6f-12417863e4d4?mode=design&machineId=27e86036-f2f7-40f1-9d1e-66ce6e1accc0" title="Finite states">
  <img src="https://github.com/statelyai/xstate/assets/1093738/36d4b6b5-e3d0-4c19-9f41-2e3425ceac88" alt="Finite states" width="400" />
  <br />
  Open in Stately Studio
</a>
<br />

</td>
</tbody>
</table>

## Hierarchical (Nested) State Machines

<table>
<thead><tr><th>Code</th><th>Statechart</th></tr></thead>
<tbody>
<tr>
<td>

```js
import { createMachine, createActor } from 'xstate';

const pedestrianStates = {
  initial: 'walk',
  states: {
    walk: {
      on: {
        PED_TIMER: 'wait'
      }
    },
    wait: {
      on: {
        PED_TIMER: 'stop'
      }
    },
    stop: {}
  }
};

const lightMachine = createMachine({
  id: 'light',
  initial: 'green',
  states: {
    green: {
      on: {
        TIMER: 'yellow'
      }
    },
    yellow: {
      on: {
        TIMER: 'red'
      }
    },
    red: {
      on: {
        TIMER: 'green'
      },
      ...pedestrianStates
    }
  }
});

const actor = createActor(lightMachine);

actor.subscribe((state) => {
  console.log(state.value);
});

actor.start();
// logs 'green'

actor.send({ type: 'TIMER' });
// logs 'yellow'

actor.send({ type: 'TIMER' });
// logs { red: 'walk' }

actor.send({ type: 'PED_TIMER' });
// logs { red: 'wait' }
```

</td>
<td>
<a href="https://stately.ai/registry/editor/fa443471-b416-4014-8e6f-12417863e4d4?mode=design&machineId=30dffcdd-16c2-49e2-bfc6-a674057cb271" title="Hierarchical states">
  <img src="https://github.com/statelyai/xstate/assets/1093738/32b0692b-1c29-4469-b5e3-03146e3ef249" alt="Hierarchical states" width="400" />
  <br />
  Open in Stately Studio
</a>
<br />
</td>
</tr>
</tbody>
</table>

## Parallel State Machines

<table>
<thead><tr><th>Code</th><th>Statechart</th></tr></thead>
<tbody>
<tr>
<td>

```ts
import { createMachine, createActor } from 'xstate';

const wordMachine = createMachine({
  id: 'word',
  type: 'parallel',
  states: {
    bold: {
      initial: 'off',
      states: {
        on: {
          on: { TOGGLE_BOLD: 'off' }
        },
        off: {
          on: { TOGGLE_BOLD: 'on' }
        }
      }
    },
    underline: {
      initial: 'off',
      states: {
        on: {
          on: { TOGGLE_UNDERLINE: 'off' }
        },
        off: {
          on: { TOGGLE_UNDERLINE: 'on' }
        }
      }
    },
    italics: {
      initial: 'off',
      states: {
        on: {
          on: { TOGGLE_ITALICS: 'off' }
        },
        off: {
          on: { TOGGLE_ITALICS: 'on' }
        }
      }
    },
    list: {
      initial: 'none',
      states: {
        none: {
          on: {
            BULLETS: 'bullets',
            NUMBERS: 'numbers'
          }
        },
        bullets: {
          on: {
            NONE: 'none',
            NUMBERS: 'numbers'
          }
        },
        numbers: {
          on: {
            BULLETS: 'bullets',
            NONE: 'none'
          }
        }
      }
    }
  }
});

const actor = createActor(wordMachine);

actor.subscribe((state) => {
  console.log(state.value);
});

actor.start();
// logs {
//   bold: 'off',
//   italics: 'off',
//   underline: 'off',
//   list: 'none'
// }

actor.send({ type: 'TOGGLE_BOLD' });
// logs {
//   bold: 'on',
//   italics: 'off',
//   underline: 'off',
//   list: 'none'
// }

actor.send({ type: 'TOGGLE_ITALICS' });
// logs {
//   bold: 'on',
//   italics: 'on',
//   underline: 'off',
//   list: 'none'
// }
```

</td>
<td>
<a href="https://stately.ai/registry/editor/fa443471-b416-4014-8e6f-12417863e4d4?mode=design&machineId=980f50d8-e1ff-4441-8c8b-afe41c1610f2" title="Parallel states">
  <img src="https://github.com/statelyai/xstate/assets/1093738/3b1989c0-f4a9-4653-baf2-4df3a40e91a6" alt="Parallel states" width="400" />
  <br />
  Open in Stately Studio
</a>
</td>
</tr>
</tbody>
</table>

## History States

<table>
<thead><tr><th>Code</th><th>Statechart</th></tr></thead>
<tbody>
<tr>
<td>

```js
import { createMachine, createActor } from 'xstate';

const paymentMachine = createMachine({
  id: 'payment',
  initial: 'method',
  states: {
    method: {
      initial: 'cash',
      states: {
        cash: {
          on: {
            SWITCH_CHECK: 'check'
          }
        },
        check: {
          on: {
            SWITCH_CASH: 'cash'
          }
        },
        hist: { type: 'history' }
      },
      on: { NEXT: 'review' }
    },
    review: {
      on: { PREVIOUS: 'method.hist' }
    }
  }
});

const actor = createActor(paymentMachine);

actor.subscribe((state) => {
  console.log(state.value);
});

actor.start();
// logs {
//   value: { method: 'cash' },
// }

actor.send({ type: 'SWITCH_CHECK' });
// logs {
//   value: { method: 'check' },
// }

actor.send({ type: 'NEXT' });
// logs {
//   value: 'review',
// }

actor.send({ type: 'PREVIOUS' });
// logs {
//   value: { method: 'check' },
// }
```

</td>
<td>
<a href="https://stately.ai/registry/editor/fa443471-b416-4014-8e6f-12417863e4d4?mode=design&machineId=d1a9bb95-db97-4af3-b38b-71b005c643d3" title="History states">
  <img src="https://github.com/statelyai/xstate/assets/1093738/1be5c495-d560-4660-94f2-5341efbf7128" alt="History state" width="400" />
  <br />
  Open in Stately Studio
</a>
</td>
</tr>
</tbody>
</table>

## Sponsors

Special thanks to the sponsors who support this open-source project:

<img src="https://opencollective.com/xstate/tiers/backer/badge.svg?label=sponsors&color=brightgreen" />

<a href="https://transloadit.com/?utm_source=xstate&utm_medium=referral&utm_campaign=sponsorship&utm_content=github">
  <picture>
    <source media="(prefers-color-scheme: dark)" srcset="https://assets.transloadit.com/assets/images/sponsorships/logo-dark.svg">
    <source media="(prefers-color-scheme: light)" srcset="https://assets.transloadit.com/assets/images/sponsorships/logo-default.svg">
    <img src="https://assets.transloadit.com/assets/images/sponsorships/logo-default.svg" alt="Transloadit Logo">
  </picture>
</a>

## SemVer Policy

We understand the importance of the public contract and do not intend to release any breaking changes to the **runtime** API in a minor or patch release. We consider this with any changes we make to the XState libraries and aim to minimize their effects on existing users.

### Breaking changes

XState executes much of the user logic itself. Therefore, almost any change to its behavior might be considered a breaking change. We recognize this as a potential problem but believe that treating every change as a breaking change is not practical. We do our best to implement new features thoughtfully to enable our users to implement their logic in a better, safer way.

Any change _could_ affect how existing XState machines behave if those machines are using particular configurations. We do not introduce behavior changes on a whim and aim to avoid making changes that affect most existing machines. But we reserve the right to make _some_ behavior changes in minor releases. Our best judgment of the situation will always dictate such changes. Please always read our release notes before deciding to upgrade.

### TypeScript changes

We also reserve a similar right to adjust declared TypeScript definitions or drop support for older versions of TypeScript in a minor release. The TypeScript language itself evolves quickly and often introduces breaking changes in its minor releases. Our team is also continuously learning how to leverage TypeScript more effectively - and the types improve as a result.

For these reasons, it is impractical for our team to be bound by decisions taken when an older version of TypeScript was its latest version or when we didn’t know how to declare our types in a better way. We won’t introduce declaration changes often - but we are more likely to do so than with runtime changes.

### Packages

Most of the packages in the XState family declare a peer dependency on XState itself. We’ll be cautious about maintaining compatibility with already-released packages when releasing a new version of XState, **but** each release of packages depending on XState will always adjust the declared peer dependency range to include the latest version of XState. For example, you should always be able to update `xstate` without `@xstate/react`. But when you update `@xstate/react`, we highly recommend updating `xstate` too.<|MERGE_RESOLUTION|>--- conflicted
+++ resolved
@@ -190,10 +190,7 @@
 | [🎷 `@xstate/svelte`](https://github.com/statelyai/xstate/tree/main/packages/xstate-svelte) | Svelte utilities for using XState in Svelte applications                     |
 | [🥏 `@xstate/solid`](https://github.com/statelyai/xstate/tree/main/packages/xstate-solid)   | Solid hooks and utilities for using XState in Solid applications             |
 | [🔍 `@statelyai/inspect`](https://github.com/statelyai/inspect)                             | Inspection utilities for XState                                              |
-<<<<<<< HEAD
-=======
 | [🏪 `@xstate/store`](https://github.com/statelyai/xstate/tree/main/packages/xstate-store)   | Small library for simple state management                                    |
->>>>>>> 9d44c903
 
 ## Finite State Machines
 
