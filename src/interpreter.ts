--- conflicted
+++ resolved
@@ -20,17 +20,12 @@
 import { StateNode } from './StateNode';
 import { mapContext } from './utils';
 
-<<<<<<< HEAD
 // Check if in Node or browser environment to use proper "global"
-const globalOrWindow = window !== undefined ? window : global;
-
-export type StateListener = <TContext = DefaultContext>(
-  state: State<TContext>
-=======
+const globalOrWindow = global; // window !== undefined ? window : global;
+
 export type StateListener = <TContext, TEvent extends EventObject>(
   state: State<TContext>,
   event: TEvent
->>>>>>> 80f52d18
 ) => void;
 
 export type ContextListener<TContext = DefaultContext> = (
