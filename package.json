{
  "name": "xstate-monorepo",
  "private": true,
  "description": "Finite State Machines and Statecharts for the Modern Web.",
  "workspaces": {
    "packages": [
      "packages/*",
      "scripts/*"
    ]
  },
  "preconstruct": {
    "packages": [
      "packages/!(xstate-dev)"
    ],
    "globals": {
      "react": "React"
    },
    "exports": {
      "importConditionDefaultExport": "default"
    },
    "___experimentalFlags_WILL_CHANGE_IN_PATCH": {
      "importsConditions": true
    }
  },
  "scripts": {
    "preinstall": "node ./scripts/ensure-pnpm.js",
    "postinstall": "manypkg check && preconstruct dev",
    "build": "preconstruct build",
    "fix": "manypkg fix",
    "typecheck": "tsc",
    "test": "jest",
    "test:core": "jest packages/core",
    "changeset": "changeset",
    "release": "changeset publish",
    "version": "changeset version && node ./scripts/bump-peer-dep-ranges.js"
  },
  "repository": {
    "type": "git",
    "url": "git+https://github.com/statelyai/xstate.git"
  },
  "author": "David Khourshid <davidkpiano@gmail.com>",
  "license": "MIT",
  "bugs": {
    "url": "https://github.com/statelyai/xstate/issues"
  },
  "homepage": "https://github.com/statelyai/xstate#readme",
  "dependencies": {
    "@babel/core": "^7.23.3",
    "@babel/plugin-proposal-class-properties": "^7.18.6",
    "@babel/preset-env": "^7.23.3",
    "@babel/preset-react": "^7.23.3",
    "@babel/preset-typescript": "^7.23.3",
    "@changesets/changelog-github": "^0.4.8",
    "@changesets/cli": "^2.26.2",
<<<<<<< HEAD
    "@manypkg/cli": "^0.21.4",
=======
    "@jest/types": "^29.6.3",
    "@manypkg/cli": "^0.16.1",
>>>>>>> 9877d548
    "@manypkg/get-packages": "^1.1.3",
    "@preconstruct/cli": "^2.8.1",
    "@testing-library/vue": "^6.6.1",
    "@types/jest": "^29.5.10",
    "@types/node": "^20.14.13",
    "@vue/compiler-sfc": "^3.0.11",
    "@vue/vue3-jest": "^29.2.6",
    "babel-jest": "^29.7.0",
    "babel-preset-solid": "^1.8.4",
    "husky": "^3.1.0",
    "jest": "^29.7.0",
    "jest-config": "^29.7.0",
    "jest-environment-jsdom": "^29.7.0",
    "jest-resolve": "^29.7.0",
    "jest-snapshot": "^29.7.0",
    "jest-watch-typeahead": "^2.2.2",
    "knip": "^5.27.0",
    "lint-staged": "^8.2.1",
<<<<<<< HEAD
    "markdown-it-codesandbox-embed": "^0.1.0",
=======
    "patch-package": "^6.5.1",
>>>>>>> 9877d548
    "prettier": "^3.1.0",
    "prettier-plugin-jsdoc": "^1.3.0",
    "svelte-jester": "^2.3.2",
    "synckit": "^0.8.5",
    "typescript": "^5.4.2",
<<<<<<< HEAD
    "vue": "^3.0.11",
    "webpack-dev-middleware": "^3.6.0"
=======
    "vue": "^3.0.11"
>>>>>>> 9877d548
  },
  "husky": {
    "hooks": {
      "pre-commit": "lint-staged"
    }
  },
  "lint-staged": {
    "*.{ts,tsx,js,jsx,json,md,mdx}": [
      "prettier --write",
      "git add"
    ]
  },
  "pnpm": {
    "patchedDependencies": {
      "@vue/test-utils@2.4.6": "patches/@vue__test-utils@2.4.6.patch",
      "jest-snapshot@29.7.0": "patches/jest-snapshot@29.7.0.patch",
      "solid-js@1.8.18": "patches/solid-js@1.8.18.patch",
      "solid-testing-library@0.3.0": "patches/solid-testing-library@0.3.0.patch"
    }
  }
}<|MERGE_RESOLUTION|>--- conflicted
+++ resolved
@@ -52,12 +52,7 @@
     "@babel/preset-typescript": "^7.23.3",
     "@changesets/changelog-github": "^0.4.8",
     "@changesets/cli": "^2.26.2",
-<<<<<<< HEAD
     "@manypkg/cli": "^0.21.4",
-=======
-    "@jest/types": "^29.6.3",
-    "@manypkg/cli": "^0.16.1",
->>>>>>> 9877d548
     "@manypkg/get-packages": "^1.1.3",
     "@preconstruct/cli": "^2.8.1",
     "@testing-library/vue": "^6.6.1",
@@ -76,22 +71,12 @@
     "jest-watch-typeahead": "^2.2.2",
     "knip": "^5.27.0",
     "lint-staged": "^8.2.1",
-<<<<<<< HEAD
-    "markdown-it-codesandbox-embed": "^0.1.0",
-=======
-    "patch-package": "^6.5.1",
->>>>>>> 9877d548
     "prettier": "^3.1.0",
     "prettier-plugin-jsdoc": "^1.3.0",
     "svelte-jester": "^2.3.2",
     "synckit": "^0.8.5",
     "typescript": "^5.4.2",
-<<<<<<< HEAD
-    "vue": "^3.0.11",
-    "webpack-dev-middleware": "^3.6.0"
-=======
     "vue": "^3.0.11"
->>>>>>> 9877d548
   },
   "husky": {
     "hooks": {
