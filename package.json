{
  "name": "xstate-monorepo",
  "private": true,
  "description": "Finite State Machines and Statecharts for the Modern Web.",
  "workspaces": {
    "packages": [
      "packages/!(xstate-dev|xstate-inspect)",
      "packages/xstate-viz/example"
    ]
  },
  "scripts": {
    "preinstall": "node ./scripts/ensure-yarn.js",
    "postinstall": "manypkg check",
    "clean:packages": "yarn workspaces run clean",
    "build": "tsc -b ./tsconfig.monorepo.json",
    "test": "jest",
    "test:core": "npm test --prefix packages/core",
    "dev": "node ./scripts/dev.js",
    "ci": "npm run build && npm run test",
    "typedoc": "cd ./packages/core && typedoc --excludePrivate --mode file --out ./api --target es6 --moduleResolution node ./src",
    "typedoc:publish": "npm run typedoc && gh-pages --dist ./packages/core/api --dest ./api",
    "docs:readme": "cpy 'README.md' docs",
    "docs:dev": "npm run docs:packages && cd docs && vuepress dev .",
    "docs:pdf": "npm run docs:build && cd docs && vuepress export .",
    "docs:packages": "cpy 'packages/*/README.md' docs --parents --rename=index.md && cpy 'packages/*/docs/*.md' docs --parents",
    "docs:build": "npm run docs:readme && npm run docs:packages && cd docs && vuepress build .",
    "docs:publish": "npm run docs:build && gh-pages --dist ./docs/.vuepress/dist --dest ./docs && npm run typedoc:publish",
    "changeset": "changeset",
    "prerelease": "npm run build && npm run test",
    "release": "changeset publish"
  },
  "repository": {
    "type": "git",
    "url": "git+https://github.com/davidkpiano/xstate.git"
  },
  "author": "David Khourshid <davidkpiano@gmail.com>",
  "license": "MIT",
  "bugs": {
    "url": "https://github.com/davidkpiano/xstate/issues"
  },
  "homepage": "https://github.com/davidkpiano/xstate#readme",
  "dependencies": {
    "@changesets/changelog-github": "^0.2.6",
    "@changesets/cli": "^2.9.1",
    "@manypkg/cli": "^0.13.0",
    "@types/jest": "^24.0.23",
    "@types/node": "^12.11.1",
    "@types/use-subscription": "^1.0.0",
    "@vuepress/plugin-google-analytics": "^1.2.0",
    "cpy-cli": "^2.0.0",
    "gh-pages": "^2.0.1",
    "husky": "^3.1.0",
<<<<<<< HEAD
    "jest": "^26.1.0",
    "jest-watch-typeahead": "^0.4.1",
=======
    "jest": "^26.4.2",
    "jest-watch-typeahead": "^0.6.1",
>>>>>>> a8ca50b3
    "jsdom": "^14.0.0",
    "jsdom-global": "^3.0.2",
    "lerna-alias": "3.0.3-0",
    "lint-staged": "^8.2.1",
    "markdown-it-codesandbox-embed": "^0.1.0",
    "mermaid": "^8.2.3",
    "prettier": "^2.0.2",
    "spawn-command": "0.0.2-1",
    "ts-jest": "^26.4.0",
    "tslint": "^5.11.0",
    "typedoc": "^0.17.4",
<<<<<<< HEAD
    "typescript": "^4.0.2",
=======
    "typescript": "^4.0.3",
>>>>>>> a8ca50b3
    "vuepress": "^1.2.0",
    "vuepress-plugin-export": "^0.2.0",
    "webpack-dev-middleware": "^3.6.0"
  },
  "husky": {
    "hooks": {
      "pre-commit": "lint-staged"
    }
  },
  "lint-staged": {
    "*.{ts,tsx,js,json,md}": [
      "prettier --write",
      "git add"
    ]
  },
  "version": "1.19.1"
}<|MERGE_RESOLUTION|>--- conflicted
+++ resolved
@@ -50,13 +50,8 @@
     "cpy-cli": "^2.0.0",
     "gh-pages": "^2.0.1",
     "husky": "^3.1.0",
-<<<<<<< HEAD
-    "jest": "^26.1.0",
-    "jest-watch-typeahead": "^0.4.1",
-=======
     "jest": "^26.4.2",
     "jest-watch-typeahead": "^0.6.1",
->>>>>>> a8ca50b3
     "jsdom": "^14.0.0",
     "jsdom-global": "^3.0.2",
     "lerna-alias": "3.0.3-0",
@@ -68,11 +63,7 @@
     "ts-jest": "^26.4.0",
     "tslint": "^5.11.0",
     "typedoc": "^0.17.4",
-<<<<<<< HEAD
-    "typescript": "^4.0.2",
-=======
     "typescript": "^4.0.3",
->>>>>>> a8ca50b3
     "vuepress": "^1.2.0",
     "vuepress-plugin-export": "^0.2.0",
     "webpack-dev-middleware": "^3.6.0"
