--- conflicted
+++ resolved
@@ -53,12 +53,7 @@
     "@babel/preset-typescript": "^7.23.3",
     "@changesets/changelog-github": "^0.4.8",
     "@changesets/cli": "^2.26.2",
-<<<<<<< HEAD
     "@eslint/js": "^9.26.0",
-    "@jest/types": "^29.6.3",
-=======
-    "@eslint/js": "^9.7.0",
->>>>>>> 59903968
     "@manypkg/cli": "^0.21.4",
     "@preconstruct/cli": "^2.8.1",
     "@types/node": "^20.14.13",
@@ -73,15 +68,10 @@
     "prettier": "^3.1.0",
     "prettier-plugin-jsdoc": "^1.3.0",
     "synckit": "^0.8.5",
-<<<<<<< HEAD
-    "typescript": "^5.7.3",
+    "typescript": "^5.8.3",
     "typescript-eslint": "^8.32.1",
-    "vue": "^3.0.11"
-=======
-    "typescript": "^5.8.3",
-    "typescript-eslint": "^8.16.0",
-    "vitest": "^2.0.3"
->>>>>>> 59903968
+    "vitest": "^2.0.3",
+    "vue": "^3.4.35"
   },
   "husky": {
     "hooks": {
