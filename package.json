--- conflicted
+++ resolved
@@ -34,12 +34,9 @@
     "test:watch": "vitest",
     "test:core": "vitest run --project xstate",
     "test:core:watch": "vitest --project xstate",
-<<<<<<< HEAD
     "test:core:coverage": "vitest run --project xstate --coverage --coverage.provider=istanbul --coverage.include=packages/core/src/**/*.ts --coverage.exclude=**/*.test.ts",
-=======
     "test:store": "vitest run --project @xstate/store",
     "test:store:watch": "vitest --project @xstate/store",
->>>>>>> 54cd9912
     "changeset": "changeset",
     "release": "pnpm -r publish --access=public && changeset tag",
     "version": "changeset version"
