--- conflicted
+++ resolved
@@ -65,15 +65,10 @@
     "cpy-cli": "^2.0.0",
     "gh-pages": "^2.0.1",
     "husky": "^3.1.0",
-<<<<<<< HEAD
-    "jest": "^25.1.0",
+    "jest": "^26.4.2",
     "jest-config": "^25.1.0",
     "jest-regex-util": "^25.1.0",
-    "jest-watch-typeahead": "^0.4.1",
-=======
-    "jest": "^26.4.2",
     "jest-watch-typeahead": "^0.6.1",
->>>>>>> 2fd0ee24
     "jsdom": "^14.0.0",
     "jsdom-global": "^3.0.2",
     "lerna-alias": "3.0.3-0",
@@ -81,18 +76,12 @@
     "markdown-it-codesandbox-embed": "^0.1.0",
     "mermaid": "^8.2.3",
     "prettier": "^2.0.2",
-<<<<<<< HEAD
-    "tslint": "^5.11.0",
-    "typedoc": "^0.17.4",
-    "typescript": "^3.9.7",
-    "vue-jest": "^3.0.6",
-=======
     "spawn-command": "0.0.2-1",
     "ts-jest": "^26.4.0",
     "tslint": "^5.11.0",
     "typedoc": "^0.17.4",
     "typescript": "^4.0.3",
->>>>>>> 2fd0ee24
+    "vue-jest": "^3.0.6",
     "vuepress": "^1.2.0",
     "vuepress-plugin-export": "^0.2.0",
     "webpack-dev-middleware": "^3.6.0"
