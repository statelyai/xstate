--- conflicted
+++ resolved
@@ -37,11 +37,7 @@
   },
   "dependencies": {
     "xml-js": "^1.6.11",
-<<<<<<< HEAD
-    "xstate": "5.0.0-beta.8"
-=======
-    "xstate": "^5.0.0-beta.9"
->>>>>>> 850a0ff4
+    "xstate": "5.0.0-beta.9"
   },
   "devDependencies": {
     "@scion-scxml/test-framework": "^2.0.15"
