--- conflicted
+++ resolved
@@ -52,11 +52,7 @@
     "@babel/core": "^7.10.5",
     "@scion-scxml/test-framework": "^2.0.15",
     "babel-plugin-annotate-pure-calls": "^0.4.0",
-<<<<<<< HEAD
-    "jest": "^26.1.0",
-=======
     "jest": "^26.4.2",
->>>>>>> a8ca50b3
     "jsdom": "^14.0.0",
     "jsdom-global": "^3.0.2",
     "lerna-alias": "3.0.3-0",
@@ -70,11 +66,7 @@
     "rxjs": "^6.5.1",
     "ts-jest": "^26.4.0",
     "tslib": "^1.10.0",
-<<<<<<< HEAD
-    "typescript": "^4.0.2",
-=======
     "typescript": "^4.0.3",
->>>>>>> a8ca50b3
     "xml-js": "^1.6.11"
   }
 }