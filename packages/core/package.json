{
  "name": "xstate",
  "version": "4.19.2",
  "description": "Finite State Machines and Statecharts for the Modern Web.",
  "main": "dist/xstate.cjs.js",
  "module": "dist/xstate.esm.js",
  "sideEffects": false,
  "funding": {
    "type": "opencollective",
    "url": "https://opencollective.com/xstate"
  },
  "files": [
    "dist",
    "actions",
    "invoke",
    "behavior",
    "guards",
    "dev"
  ],
  "keywords": [
    "statechart",
    "state machine",
    "finite state machine",
    "finite automata",
    "scxml",
    "state",
    "interpreter"
  ],
  "scripts": {},
  "repository": {
    "type": "git",
    "url": "git+https://github.com/davidkpiano/xstate.git"
  },
  "author": "David Khourshid <davidkpiano@gmail.com>",
  "license": "MIT",
  "bugs": {
    "url": "https://github.com/davidkpiano/xstate/issues"
  },
<<<<<<< HEAD
  "homepage": "https://github.com/davidkpiano/xstate/tree/master/packages/core#readme",
  "dependencies": {
    "xml-js": "^1.6.11"
  },
=======
  "homepage": "https://github.com/davidkpiano/xstate/tree/main/packages/core#readme",
>>>>>>> a3014744
  "devDependencies": {
    "@scion-scxml/test-framework": "^2.0.15",
    "jsdom": "^14.0.0",
    "jsdom-global": "^3.0.2",
    "pkg-up": "^3.1.0",
<<<<<<< HEAD
    "rxjs": "^6.6.3"
=======
    "rxjs": "^6.6.3",
    "xml-js": "^1.6.11"
>>>>>>> a3014744
  },
  "preconstruct": {
    "umdName": "XState",
    "entrypoints": [
      ".",
      "actions",
      "invoke",
      "behavior",
      "guards",
      "dev"
    ]
  }
}<|MERGE_RESOLUTION|>--- conflicted
+++ resolved
@@ -36,25 +36,13 @@
   "bugs": {
     "url": "https://github.com/davidkpiano/xstate/issues"
   },
-<<<<<<< HEAD
-  "homepage": "https://github.com/davidkpiano/xstate/tree/master/packages/core#readme",
-  "dependencies": {
-    "xml-js": "^1.6.11"
-  },
-=======
   "homepage": "https://github.com/davidkpiano/xstate/tree/main/packages/core#readme",
->>>>>>> a3014744
   "devDependencies": {
     "@scion-scxml/test-framework": "^2.0.15",
     "jsdom": "^14.0.0",
     "jsdom-global": "^3.0.2",
     "pkg-up": "^3.1.0",
-<<<<<<< HEAD
     "rxjs": "^6.6.3"
-=======
-    "rxjs": "^6.6.3",
-    "xml-js": "^1.6.11"
->>>>>>> a3014744
   },
   "preconstruct": {
     "umdName": "XState",
