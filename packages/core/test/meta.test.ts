import { createMachine, createActor, setup } from '../src/index.ts';

describe('state meta data', () => {
  const pedestrianStates = {
    initial: 'walk',
    states: {
      walk: {
        meta: { walkData: 'walk data' },
        on: {
          PED_COUNTDOWN: 'wait'
        },
        entry: 'enter_walk',
        exit: 'exit_walk'
      },
      wait: {
        meta: { waitData: 'wait data' },
        on: {
          PED_COUNTDOWN: 'stop'
        },
        entry: 'enter_wait',
        exit: 'exit_wait'
      },
      stop: {
        meta: { stopData: 'stop data' },
        entry: 'enter_stop',
        exit: 'exit_stop'
      }
    }
  };

  const lightMachine = createMachine({
    id: 'light',
    initial: 'green',
    states: {
      green: {
        meta: ['green', 'array', 'data'],
        on: {
          TIMER: 'yellow',
          POWER_OUTAGE: 'red',
          NOTHING: 'green'
        },
        entry: 'enter_green',
        exit: 'exit_green'
      },
      yellow: {
        meta: { yellowData: 'yellow data' },
        on: {
          TIMER: 'red',
          POWER_OUTAGE: 'red'
        },
        entry: 'enter_yellow',
        exit: 'exit_yellow'
      },
      red: {
        meta: {
          redData: {
            nested: {
              red: 'data',
              array: [1, 2, 3]
            }
          }
        },
        on: {
          TIMER: 'green',
          POWER_OUTAGE: 'red',
          NOTHING: 'red'
        },
        entry: 'enter_red',
        exit: 'exit_red',
        ...pedestrianStates
      }
    }
  });

  it('states should aggregate meta data', () => {
    const actorRef = createActor(lightMachine).start();
    actorRef.send({ type: 'TIMER' });
    const yellowState = actorRef.getSnapshot();

    expect(yellowState.getMeta()).toEqual({
      'light.yellow': {
        yellowData: 'yellow data'
      }
    });
    expect('light.green' in yellowState.getMeta()).toBeFalsy();
    expect('light' in yellowState.getMeta()).toBeFalsy();
  });

  it('states should aggregate meta data (deep)', () => {
    const actorRef = createActor(lightMachine).start();
    actorRef.send({ type: 'TIMER' });
    actorRef.send({ type: 'TIMER' });
    expect(actorRef.getSnapshot().getMeta()).toEqual({
      'light.red': {
        redData: {
          nested: {
            array: [1, 2, 3],
            red: 'data'
          }
        }
      },
      'light.red.walk': {
        walkData: 'walk data'
      }
    });
  });

  // https://github.com/statelyai/xstate/issues/1105
  it('services started from a persisted state should calculate meta data', () => {
    const machine = createMachine({
      id: 'test',
      initial: 'first',
      states: {
        first: {
          meta: {
            name: 'first state'
          }
        },
        second: {
          meta: {
            name: 'second state'
          }
        }
      }
    });

    const actor = createActor(machine, {
      snapshot: machine.resolveState({ value: 'second' })
    });
    actor.start();

    expect(actor.getSnapshot().getMeta()).toEqual({
      'test.second': {
        name: 'second state'
      }
    });
  });

  it('meta keys are strongly-typed', () => {
    const machine = setup({
      types: {
        meta: {} as { template: string }
      }
    }).createMachine({
      id: 'root',
      initial: 'a',
      states: {
        a: {},
        b: {},
        c: {
          initial: 'one',
          states: {
            one: {
              id: 'one'
            },
            two: {},
            three: {}
          }
        }
      }
    });

    const actor = createActor(machine).start();

    const snapshot = actor.getSnapshot();
    const meta = snapshot.getMeta();

    meta['root'];
    meta['root.c'];
    meta['one'] satisfies { template: string } | undefined;
    // @ts-expect-error
    meta['one'] satisfies { template: number } | undefined;
    // @ts-expect-error
    meta['one'] satisfies { template: string };

    // @ts-expect-error
    meta['(machine)'];

    // @ts-expect-error
    meta['c'];

    // @ts-expect-error
    meta['root.c.one'];
  });
<<<<<<< HEAD
=======

  it('TS should error with unexpected meta property', () => {
    setup({
      types: {
        meta: {} as {
          layout: string;
        }
      }
    }).createMachine({
      initial: 'a',
      states: {
        a: {
          meta: {
            layout: 'a-layout'
          }
        },
        b: {
          meta: {
            // @ts-expect-error
            notLayout: 'uh oh'
          }
        }
      }
    });
  });

  it('TS should error with wrong meta value type', () => {
    setup({
      types: {
        meta: {} as {
          layout: string;
        }
      }
    }).createMachine({
      initial: 'a',
      states: {
        a: {
          meta: {
            layout: 'a-layout'
          }
        },
        d: {
          meta: {
            // @ts-expect-error
            layout: 42
          }
        }
      }
    });
  });

  it('should allow states to omit meta', () => {
    setup({
      types: {
        meta: {} as {
          layout: string;
        }
      }
    }).createMachine({
      initial: 'a',
      states: {
        a: {
          meta: {
            layout: 'a-layout'
          }
        },
        c: {} // no meta
      }
    });
  });

  it('TS should error with unexpected transition meta property', () => {
    setup({
      types: {
        meta: {} as {
          layout: string;
        }
      }
    }).createMachine({
      on: {
        e1: {
          meta: {
            layout: 'event-layout'
          }
        },
        e2: {
          meta: {
            // @ts-expect-error
            notLayout: 'uh oh'
          }
        }
      }
    });
  });

  it('TS should error with wrong transition meta value type', () => {
    setup({
      types: {
        meta: {} as {
          layout: string;
        }
      }
    }).createMachine({
      on: {
        e1: {
          meta: {
            layout: 'event-layout'
          }
        },
        // @ts-expect-error (error is here for some reason...)
        e2: {
          meta: {
            layout: 42
          }
        }
      }
    });
  });

  it('should support typing meta properties (no ts-expected errors)', () => {
    const machine = setup({
      types: {
        meta: {} as {
          layout: string;
        }
      }
    }).createMachine({
      initial: 'a',
      states: {
        a: {
          meta: {
            layout: 'a-layout'
          }
        },
        b: {},
        c: {},
        d: {}
      },
      on: {
        e1: {
          meta: {
            layout: 'event-layout'
          }
        },
        e2: {},
        e3: {},
        e4: {}
      }
    });

    const actor = createActor(machine);

    actor.getSnapshot().getMeta()['(machine)'] satisfies
      | { layout: string }
      | undefined;

    actor.getSnapshot().getMeta()['(machine).a'];
  });

  it('should strongly type the state IDs in snapshot.getMeta()', () => {
    const machine = setup({}).createMachine({
      id: 'root',
      initial: 'parentState',
      states: {
        parentState: {
          meta: {},
          initial: 'childState',
          states: {
            childState: {
              meta: {}
            },
            stateWithId: {
              id: 'state with id',
              meta: {}
            }
          }
        }
      }
    });

    const actor = createActor(machine);

    const metaValues = actor.getSnapshot().getMeta();

    metaValues.root;
    metaValues['root.parentState'];
    metaValues['root.parentState.childState'];
    metaValues['state with id'];

    // @ts-expect-error
    metaValues['root.parentState.stateWithId'];

    // @ts-expect-error
    metaValues['unknown state'];
  });

  it('should strongly type the state IDs in snapshot.getMeta() (no root ID)', () => {
    const machine = setup({}).createMachine({
      // id is (machine)
      initial: 'parentState',
      states: {
        parentState: {
          meta: {},
          initial: 'childState',
          states: {
            childState: {
              meta: {}
            },
            stateWithId: {
              id: 'state with id',
              meta: {}
            }
          }
        }
      }
    });

    const actor = createActor(machine);

    const metaValues = actor.getSnapshot().getMeta();

    metaValues['(machine)'];
    metaValues['(machine).parentState'];
    metaValues['(machine).parentState.childState'];
    metaValues['state with id'];

    // @ts-expect-error
    metaValues['(machine).parentState.stateWithId'];

    // @ts-expect-error
    metaValues['unknown state'];
  });
});

describe('transition meta data', () => {
  it('TS should error with unexpected transition meta property', () => {
    setup({
      types: {
        meta: {} as {
          layout: string;
        }
      }
    }).createMachine({
      on: {
        e1: {
          meta: {
            layout: 'event-layout'
          }
        },
        e2: {
          meta: {
            // @ts-expect-error
            notLayout: 'uh oh'
          }
        }
      }
    });
  });

  it('TS should error with wrong transition meta value type', () => {
    setup({
      types: {
        meta: {} as {
          layout: string;
        }
      }
    }).createMachine({
      on: {
        e1: {
          meta: {
            layout: 'event-layout'
          }
        },
        // @ts-expect-error (error is here for some reason...)
        e2: {
          meta: {
            layout: 42
          }
        }
      }
    });
  });
>>>>>>> de6591fa
});

describe('state description', () => {
  it('state node should have its description', () => {
    const machine = createMachine({
      initial: 'test',
      states: {
        test: {
          description: 'This is a test'
        }
      }
    });

    expect(machine.states.test.description).toEqual('This is a test');
  });
});

describe('transition description', () => {
  it('state node should have its description', () => {
    const machine = createMachine({
      on: {
        EVENT: {
          description: 'This is a test'
        }
      }
    });

    expect(machine.root.on['EVENT'][0].description).toEqual('This is a test');
  });
});<|MERGE_RESOLUTION|>--- conflicted
+++ resolved
@@ -182,8 +182,6 @@
     // @ts-expect-error
     meta['root.c.one'];
   });
-<<<<<<< HEAD
-=======
 
   it('TS should error with unexpected meta property', () => {
     setup({
@@ -466,7 +464,6 @@
       }
     });
   });
->>>>>>> de6591fa
 });
 
 describe('state description', () => {
