--- conflicted
+++ resolved
@@ -413,9 +413,9 @@
     }
     const machine = createMachine(
       {
-<<<<<<< HEAD
         types: {} as {
           context: Ctx;
+          events: Events;
           guards: {
             type: 'custom';
             params: {
@@ -425,10 +425,6 @@
             };
           };
         },
-=======
-        types: {} as { context: Ctx; events: Events },
-        id: 'custom',
->>>>>>> d2977b0e
         initial: 'inactive',
         context: {
           count: 0
