--- conflicted
+++ resolved
@@ -71,12 +71,6 @@
   it('should transition only if condition is met', () => {
     expect(
       lightMachine.transition(
-<<<<<<< HEAD
-        State.from('green', {
-          elapsed: 50
-        }),
-        { type: 'TIMER', elapsed: 10 }
-=======
         State.from(
           'green',
           {
@@ -84,19 +78,12 @@
           },
           lightMachine
         ),
-        'TIMER'
->>>>>>> 345253cb
+        { type: 'TIMER', elapsed: 0 }
       ).value
     ).toEqual('green');
 
     expect(
       lightMachine.transition(
-<<<<<<< HEAD
-        State.from('green', {
-          elapsed: 120
-        }),
-        { type: 'TIMER', elapsed: 10 }
-=======
         State.from(
           'green',
           {
@@ -104,8 +91,7 @@
           },
           lightMachine
         ),
-        'TIMER'
->>>>>>> 345253cb
+        { type: 'TIMER', elapsed: 0 }
       ).value
     ).toEqual('yellow');
   });
