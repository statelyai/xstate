<<<<<<< HEAD
import { createMachine, createActor, raise } from '../src/index.ts';
import { after } from '../src/actions.ts';
=======
import { createMachine, createActor } from '../src/index.ts';
>>>>>>> d30b3489

const lightMachine = createMachine({
  id: 'light',
  initial: 'green',
  context: {
    canTurnGreen: true
  },
  states: {
    green: {
      after: {
        1000: 'yellow'
      }
    },
    yellow: {
      after: {
        1000: [{ target: 'red' }]
      }
    },
    red: {
      after: [{ delay: 1000, target: 'green' }]
    }
  }
});

afterEach(() => {
  jest.useRealTimers();
});

describe('delayed transitions', () => {
  it('should transition after delay', () => {
    jest.useFakeTimers();

    const actorRef = createActor(lightMachine).start();
    expect(actorRef.getSnapshot().value).toBe('green');

    jest.advanceTimersByTime(500);
    expect(actorRef.getSnapshot().value).toBe('green');

    jest.advanceTimersByTime(510);
    expect(actorRef.getSnapshot().value).toBe('yellow');
  });

  it('should format transitions properly', () => {
    const greenNode = lightMachine.states.green;

    const transitions = greenNode.transitions;

    expect([...transitions.keys()]).toMatchInlineSnapshot(`
      [
        "xstate.after(1000)#light.green",
      ]
    `);
  });

  it('should be able to transition with delay from nested initial state', (done) => {
    const machine = createMachine({
      initial: 'nested',
      states: {
        nested: {
          initial: 'wait',
          states: {
            wait: {
              after: {
                10: '#end'
              }
            }
          }
        },
        end: {
          id: 'end',
          type: 'final'
        }
      }
    });

    const actor = createActor(machine);
    actor.subscribe({
      complete: () => {
        done();
      }
    });
    actor.start();
  });

  it('parent state should enter child state without re-entering self (relative target)', (done) => {
    const actual: string[] = [];
    const machine = createMachine({
      initial: 'one',
      states: {
        one: {
          initial: 'two',
          entry: () => actual.push('entered one'),
          states: {
            two: {
              entry: () => actual.push('entered two')
            },
            three: {
              entry: () => actual.push('entered three'),
              always: '#end'
            }
          },
          after: {
            10: '.three'
          }
        },
        end: {
          id: 'end',
          type: 'final'
        }
      }
    });

    const actor = createActor(machine);
    actor.subscribe({
      complete: () => {
        expect(actual).toEqual(['entered one', 'entered two', 'entered three']);
        done();
      }
    });
    actor.start();
  });

  it('should defer a single send event for a delayed conditional transition (#886)', () => {
    jest.useFakeTimers();
    const spy = jest.fn();
    const machine = createMachine({
      initial: 'X',
      states: {
        X: {
          after: {
            1: [
              {
                target: 'Y',
                guard: () => true
              },
              {
                target: 'Z'
              }
            ]
          }
        },
        Y: {
          on: {
            '*': {
              actions: spy
            }
          }
        },
        Z: {}
      }
    });

    createActor(machine).start();

    jest.advanceTimersByTime(10);
    expect(spy).not.toHaveBeenCalled();
  });

  // TODO: figure out correct behavior for restoring delayed transitions
  it.skip('should execute an after transition after starting from a state resolved using `.getPersistedState`', (done) => {
    const machine = createMachine({
      id: 'machine',
      initial: 'a',
      states: {
        a: {
          on: { next: 'withAfter' }
        },

        withAfter: {
          after: {
            1: { target: 'done' }
          }
        },

        done: {
          type: 'final'
        }
      }
    });

    const actorRef1 = createActor(machine).start();
    actorRef1.send({ type: 'next' });
    const withAfterState = actorRef1.getPersistedState();

    const actorRef2 = createActor(machine, { state: withAfterState });
    actorRef2.subscribe({ complete: () => done() });
    actorRef2.start();
  });

  it('should execute an after transition after starting from a persisted state', (done) => {
    const createMyMachine = () =>
      createMachine({
        initial: 'A',
        states: {
          A: {
            on: {
              NEXT: 'B'
            }
          },
          B: {
            after: {
              1: 'C'
            }
          },
          C: {
            type: 'final'
          }
        }
      });

    let service = createActor(createMyMachine()).start();

    const persistedState = JSON.parse(JSON.stringify(service.getSnapshot()));

    service = createActor(createMyMachine(), { state: persistedState }).start();

    service.send({ type: 'NEXT' });

    service.subscribe({ complete: () => done() });
  });

  describe('delay expressions', () => {
    it('should evaluate the expression (function) to determine the delay', () => {
      jest.useFakeTimers();
      const spy = jest.fn();
      const context = {
        delay: 500
      };
      const machine = createMachine({
        initial: 'inactive',
        context,
        states: {
          inactive: {
            after: [
              {
                delay: ({ context }) => {
                  spy(context);
                  return context.delay;
                },
                target: 'active'
              }
            ]
          },
          active: {}
        }
      });

      const actor = createActor(machine).start();

      expect(spy).toBeCalledWith(context);
      expect(actor.getSnapshot().value).toBe('inactive');

      jest.advanceTimersByTime(300);
      expect(actor.getSnapshot().value).toBe('inactive');

      jest.advanceTimersByTime(200);
      expect(actor.getSnapshot().value).toBe('active');
    });

    it('should evaluate the expression (string) to determine the delay', () => {
      jest.useFakeTimers();
      const spy = jest.fn();
      const machine = createMachine(
        {
          initial: 'inactive',
          states: {
            inactive: {
              on: {
                ACTIVATE: 'active'
              }
            },
            active: {
              after: [
                {
                  delay: 'someDelay',
                  target: 'inactive'
                }
              ]
            }
          }
        },
        {
          delays: {
            someDelay: ({ event }) => {
              spy(event);
              return (event as any).delay;
            }
          }
        }
      );

      const actor = createActor(machine).start();

      const event = {
        type: 'ACTIVATE',
        delay: 500
      } as const;
      actor.send(event);

      expect(spy).toBeCalledWith(event);
      expect(actor.getSnapshot().value).toBe('active');

      jest.advanceTimersByTime(300);
      expect(actor.getSnapshot().value).toBe('active');

      jest.advanceTimersByTime(200);
      expect(actor.getSnapshot().value).toBe('inactive');
    });
  });

  it('should keep timers in state', () => {
    jest.useFakeTimers();

    const machine = createMachine({
      initial: 'go',
      states: {
        go: {
          entry: raise({ type: 'someEvent' }, { delay: 500 }),
          after: {
            1000: 'stop'
          }
        },
        stop: {}
      }
    });

    const actorRef = createActor(machine).start();

    // Delayed raise event
    expect(actorRef.getSnapshot().timers[0].target).toBe(actorRef);
    expect(actorRef.getSnapshot().timers[0].event).toEqual({
      type: 'someEvent'
    });
    expect(actorRef.getSnapshot().timers[0].delay).toBe(500);

    // After transition
    expect(actorRef.getSnapshot().timers[1].target).toBe(actorRef);
    expect(actorRef.getSnapshot().timers[1].event.type).toEqual(
      expect.stringMatching(/xstate\.after/)
    );
    expect(actorRef.getSnapshot().timers[1].delay).toBe(1000);

    // TODO: figure out how to do cleanup (tricky)
    // jest.advanceTimersByTime(1010);
    // expect(actorRef.getSnapshot().timers).toHaveLength(0);
  });
});<|MERGE_RESOLUTION|>--- conflicted
+++ resolved
@@ -1,9 +1,4 @@
-<<<<<<< HEAD
 import { createMachine, createActor, raise } from '../src/index.ts';
-import { after } from '../src/actions.ts';
-=======
-import { createMachine, createActor } from '../src/index.ts';
->>>>>>> d30b3489
 
 const lightMachine = createMachine({
   id: 'light',
