import { of } from 'rxjs';
import { assign, interpret } from '../src';
import { createMachine } from '../src/Machine';
import {
  fromCallback,
  fromObservable,
  fromPromise,
  fromTransition
} from '../src/actors';

describe('input', () => {
  it('should create a machine with input', () => {
    const spy = jest.fn();

    const machine = createMachine<{ count: number }>({
      context: ({ input }) => ({
        count: input.startCount
      }),
      entry: ({ context }) => {
        spy(context.count);
      }
    });

    interpret(machine, { input: { startCount: 42 } }).start();

    expect(spy).toHaveBeenCalledWith(42);
  });

  it('initial event should have input property', (done) => {
    const machine = createMachine({
      entry: ({ event }) => {
        expect(event.input.greeting).toBe('hello');
        done();
      }
    });

    interpret(machine, { input: { greeting: 'hello' } }).start();
  });

  it('should throw if input is expected but not provided', () => {
    const machine = createMachine<{
      message: string;
    }>({
      context: ({ input }) => ({
        message: `Hello, ${input.greeting}`
      })
    });

    expect(() => {
      interpret(machine).start();
    }).toThrowError(/Cannot read properties of undefined/);
  });

  it('should not throw if input is not expected and not provided', () => {
    const machine = createMachine<{ count: number }>({
      context: () => {
        return { count: 42 };
      }
    });

    expect(() => {
      interpret(machine).start();
    }).not.toThrowError();
  });

  it('should be a type error if input is not expected yet provided', () => {
    const machine = createMachine<{ count: 42 }>({
      context: { count: 42 }
    });

    expect(() => {
      // TODO: add ts-expect-errpr
      interpret(machine).start();
    }).not.toThrowError();
  });

  it('should provide input data to invoked machines', (done) => {
    const invokedMachine = createMachine({
      entry: ({ event }) => {
        expect(event.input.greeting).toBe('hello');
        done();
      }
    });

    const machine = createMachine({
      invoke: {
        src: invokedMachine,
        input: { greeting: 'hello' }
      }
    });

    interpret(machine).start();
  });

  it('should provide input data to spawned machines', (done) => {
    const spawnedMachine = createMachine({
      entry: ({ event }) => {
        expect(event.input.greeting).toBe('hello');
        done();
      }
    });

    const machine = createMachine({
      entry: assign(({ spawn }) => {
        return {
          ref: spawn(spawnedMachine, { input: { greeting: 'hello' } })
        };
      })
    });

    interpret(machine).start();
  });

  it('should create a promise with input', async () => {
<<<<<<< HEAD
    const promiseBehavior = fromPromise(
      ({ input }: { input: { count: number } }) => Promise.resolve(input)
    );
=======
    const promiseLogic = fromPromise(({ input }) => Promise.resolve(input));
>>>>>>> 4863a4ad

    const promiseActor = interpret(promiseLogic, {
      input: { count: 42 }
    }).start();

    await new Promise((res) => setTimeout(res, 5));

    expect(promiseActor.getSnapshot()).toEqual({ count: 42 });
  });

  it('should create a transition function actor with input', () => {
    const transitionLogic = fromTransition(
      (state) => state,
      ({ input }) => input
    );

    const transitionActor = interpret(transitionLogic, {
      input: { count: 42 }
    }).start();

    expect(transitionActor.getSnapshot()).toEqual({ count: 42 });
  });

  it('should create an observable actor with input', (done) => {
<<<<<<< HEAD
    const observableBehavior = fromObservable(
      ({ input }: { input: { count: number } }) => of(input)
    );
=======
    const observableLogic = fromObservable(({ input }) => of(input));
>>>>>>> 4863a4ad

    const observableActor = interpret(observableLogic, {
      input: { count: 42 }
    });

    const sub = observableActor.subscribe((state) => {
      if (state?.count !== 42) return;
      expect(state).toEqual({ count: 42 });
      done();
      sub.unsubscribe();
    });

    observableActor.start();
  });

  it('should create a callback actor with input', (done) => {
    const callbackLogic = fromCallback((_sendBack, _receive, { input }) => {
      expect(input).toEqual({ count: 42 });
      done();
    });

    interpret(callbackLogic, {
      input: { count: 42 }
    }).start();
  });

  it('should provide a static inline input to the referenced actor', () => {
    const spy = jest.fn();

    const machine = createMachine(
      {
        types: {} as {
          actors: { src: 'child'; input: number };
        },
        invoke: {
          src: 'child',
          input: 42
        }
      },
      {
        actors: {
          child: createMachine({
            context: ({ input }) => {
              spy(input);
              return {};
            }
          })
        }
      }
    );

    interpret(machine).start();

    expect(spy).toHaveBeenCalledWith(42);
  });

  it('should provide a dynamic inline input to the referenced actor', () => {
    const spy = jest.fn();

    const machine = createMachine(
      {
        types: {} as {
          actors: {
            src: 'child';
            input: number;
          };
        },
        invoke: {
          src: 'child',
          input: ({ event }) => {
            return event.input + 100;
          }
        }
      },
      {
        actors: {
          child: createMachine({
            context: ({ input }) => {
              spy(input);
              return {};
            }
          })
        }
      }
    );

    interpret(machine, { input: 42 }).start();

    expect(spy).toHaveBeenCalledWith(142);
  });

  it('should provide input to the referenced actor defined together with static input', () => {
    const spy = jest.fn();

    const machine = createMachine(
      {
        invoke: {
          src: 'child'
        }
      },
      {
        actors: {
          child: {
            src: createMachine({
              context: ({ input }) => {
                spy(input);
                return {};
              }
            }),
            input: 42
          }
        }
      }
    );

    interpret(machine).start();

    expect(spy).toHaveBeenCalledWith(42);
  });

  it('should provide input to the referenced actor defined together with dynamic input when invoking', () => {
    const spy = jest.fn();

    const machine = createMachine(
      {
        invoke: {
          src: 'child'
        }
      },
      {
        actors: {
          child: {
            src: createMachine({
              context: ({ input }) => {
                spy(input);
                return {};
              }
            }),
            input: ({ event }) => event.input + 100
          }
        }
      }
    );

    interpret(machine, { input: 42 }).start();

    expect(spy).toHaveBeenCalledWith(142);
  });

  it('should provide input to the referenced actor defined together with dynamic input when spawning', () => {
    const spy = jest.fn();

    const machine = createMachine(
      {
        types: {} as {
          actors: {
            src: 'child';
            input: number;
          };
        },
        entry: assign(({ spawn }) => ({
          childRef: spawn('child') // TODO: type-check for spawn
        }))
      },
      {
        actors: {
          child: {
            src: createMachine({
              context: ({ input }) => {
                spy(input);
                return {};
              }
            }),
            input: ({ event }) => event.input + 100
          }
        }
      }
    );

    interpret(machine, { input: 42 }).start();

    expect(spy).toHaveBeenCalledWith(142);
  });

  it('should prioritize inline input over the one defined with referenced actor when invoking', () => {
    const spy = jest.fn();

    const machine = createMachine(
      {
        invoke: {
          src: 'child',
          input: 100
        }
      },
      {
        actors: {
          child: {
            src: createMachine({
              context: ({ input }) => {
                spy(input);
                return {};
              }
            }),
            input: 42
          }
        }
      }
    );

    interpret(machine).start();

    expect(spy).toHaveBeenCalledWith(100);
  });

  it('should prioritize inline input over the one defined with referenced actor when spawning', () => {
    const spy = jest.fn();

    const machine = createMachine(
      {
        entry: assign(({ spawn }) => ({
          childRef: spawn('child', { input: 100 })
        }))
      },
      {
        actors: {
          child: {
            src: createMachine({
              context: ({ input }) => {
                spy(input);
                return {};
              }
            }),
            input: 42
          }
        }
      }
    );

    interpret(machine).start();

    expect(spy).toHaveBeenCalledWith(100);
  });

  it('should call the input factory with self when invoking', () => {
    const spy = jest.fn();

    const machine = createMachine({
      invoke: {
        src: createMachine({}),
        input: ({ self }) => spy(self)
      }
    });

    const actor = interpret(machine).start();

    expect(spy).toHaveBeenCalledWith(actor);
  });

  it('should call the input factory with self when spawning', () => {
    const spy = jest.fn();

    const machine = createMachine(
      {
        entry: assign(({ spawn }) => ({
          childRef: spawn('child')
        }))
      },
      {
        actors: {
          child: {
            src: createMachine({}),
            input: ({ self }) => spy(self)
          }
        }
      }
    );

    const actor = interpret(machine).start();

    expect(spy).toHaveBeenCalledWith(actor);
  });
});<|MERGE_RESOLUTION|>--- conflicted
+++ resolved
@@ -112,13 +112,9 @@
   });
 
   it('should create a promise with input', async () => {
-<<<<<<< HEAD
-    const promiseBehavior = fromPromise(
+    const promiseLogic = fromPromise(
       ({ input }: { input: { count: number } }) => Promise.resolve(input)
     );
-=======
-    const promiseLogic = fromPromise(({ input }) => Promise.resolve(input));
->>>>>>> 4863a4ad
 
     const promiseActor = interpret(promiseLogic, {
       input: { count: 42 }
@@ -143,13 +139,9 @@
   });
 
   it('should create an observable actor with input', (done) => {
-<<<<<<< HEAD
-    const observableBehavior = fromObservable(
+    const observableLogic = fromObservable(
       ({ input }: { input: { count: number } }) => of(input)
     );
-=======
-    const observableLogic = fromObservable(({ input }) => of(input));
->>>>>>> 4863a4ad
 
     const observableActor = interpret(observableLogic, {
       input: { count: 42 }
