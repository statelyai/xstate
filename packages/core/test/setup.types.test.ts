import {
  ActorRefFrom,
  and,
  assign,
  createActor,
  createMachine,
  fromPromise,
  fromTransition,
  not,
  raise,
  sendTo,
  setup,
  spawnChild
} from '../src';

describe('setup()', () => {
  it('should be able to define a simple function guard', () => {
    setup({
      guards: {
        check: () => true
      }
    });
  });

  it('should be able to define a function guard with params', () => {
    setup({
      guards: {
        check: (_, params: number) => true
      }
    });
  });

  it('should be able to define a function guard that depends on context', () => {
    setup({
      types: {} as {
        context: { enabled: boolean };
      },
      guards: {
        check: ({ context }) => context.enabled
      }
    });
  });

  it('should be able to define a `not` guard referencing another defined simple function guard using a string', () => {
    setup({
      guards: {
        check: () => true,
        opposite: not('check')
      }
    });
  });

  it('should not accept a `not` guard referencing an unknown guard using a string', () => {
    setup({
      guards: {
        check: () => true,
        // @ts-expect-error
        opposite: not('unknown')
      }
    });
  });

  it('should be able to define a `not` guard referencing another defined simple function guard using an object', () => {
    setup({
      guards: {
        check: () => true,
        opposite: not({
          type: 'check'
        })
      }
    });
  });

  it('should not accept a `not` guard referencing an unknown guard using an object', () => {
    setup({
      guards: {
        check: () => true,
        // @ts-expect-error
        opposite: not({
          type: 'unknown'
        })
      }
    });
  });

  it('should be able to define a `not` guard referencing another guard with its required params', () => {
    setup({
      guards: {
        check: (_, params: string) => true,
        opposite: not({
          type: 'check',
          params: 'bar'
        })
      }
    });
  });

  it('should not accept a `not` guard referencing another guard using a string without its required params', () => {
    setup({
      guards: {
        check: (_, params: string) => true,
        // @ts-expect-error
        opposite: not('check')
      }
    });
  });

  it('should not accept a `not` guard referencing another guard using an object without its required params', () => {
    setup({
      guards: {
        check: (_, params: string) => true,
        // @ts-expect-error
        opposite: not({
          type: 'check'
        })
      }
    });
  });

  it('should be able to define a `not` guard referencing another guard with a required mutable array params', () => {
    setup({
      guards: {
        check: (_, params: string[]) => true,
        opposite: not({
          type: 'check',
          params: ['bar', 'baz']
        })
      }
    });
  });

  it('should be able to define a `not` guard that embeds an inline function guard', () => {
    setup({
      guards: {
        opposite: not(() => true)
      }
    });
  });

  it('should be able to define a `not` guard that embeds an inline function guard that depends on context', () => {
    setup({
      types: {} as {
        context: { enabled: boolean };
      },
      guards: {
        opposite: not(({ context }) => context.enabled)
      }
    });
  });

  it('should not be able to define a `not` guard that embeds an inline function guard with params', () => {
    setup({
      types: {} as {
        // TODO: without TContext candidate here the `not` infers the outer `TContext` type variable
        // that looks like a bug in TypeScript, it should infer its constraint.
        // It would be great to create a repro case for this problem
        context: { counter: number };
      },
      guards: {
        opposite: not(
          // @ts-expect-error
          (_, params: string) => true
        )
      }
    });
  });

  it('should be able to define an `and` guard that references multiple different guards using strings', () => {
    setup({
      guards: {
        check1: () => true,
        check2: () => true,
        combinedCheck: and(['check1', 'check2'])
      }
    });
  });

  it('should not accept an `and` guard referencing an unknown guard using a string', () => {
    setup({
      guards: {
        check1: () => true,
        check2: () => true,
        // @ts-expect-error
        combinedCheck: and(['check1', 'unknown'])
      }
    });
  });

  it('should be able to define an `and` guard that references multiple different guards using objects', () => {
    setup({
      guards: {
        check1: (_, params: string) => true,
        check2: (_, params: number) => true,
        combinedCheck: and([
          {
            type: 'check1',
            params: 'bar'
          },
          {
            type: 'check2',
            params: 42
          }
        ])
      }
    });
  });

  it('should be able to define an `and` guard that references multiple different guards using both strings and objects', () => {
    setup({
      guards: {
        check1: (_) => true,
        check2: (_, params: number) => true,
        combinedCheck: and([
          'check1',
          {
            type: 'check2',
            params: 42
          }
        ])
      }
    });
  });

  it('should not accept an `and` guard referencing another guard using a string without its required params', () => {
    setup({
      guards: {
        check1: (_) => true,
        check2: (_, params: number) => true,
        // @ts-expect-error
        combinedCheck: and(['check1', 'check2'])
      }
    });
  });

  it('should not accept an `and` guard referencing another guard using an object without its required params', () => {
    setup({
      guards: {
        check1: (_) => true,
        check2: (_, params: number) => true,
        // @ts-expect-error
        combinedCheck: and([
          'check1',
          {
            type: 'check2'
          }
        ])
      }
    });
  });

  it('should be able to define an `and` guard that embeds an inline `not` guard referencing another guard using a string', () => {
    setup({
      guards: {
        check1: (_) => true,
        check2: (_) => true,
        combinedCheck: and(['check1', not('check2')])
      }
    });
  });

  it('should not accept an `and` guard that embeds an inline `not` guard referencing an unknown guard using a string', () => {
    setup({
      guards: {
        check1: (_) => true,
        check2: (_) => true,
        // @ts-expect-error
        combinedCheck: and(['check1', not('unknown')])
      }
    });
  });

  it('should be able to define an `and` guard that embeds an inline `not` guard referencing another guard using an object', () => {
    setup({
      guards: {
        check1: (_) => true,
        check2: (_) => true,
        combinedCheck: and([
          'check1',
          not({
            type: 'check2'
          })
        ])
      }
    });
  });

  it('should not accept an `and` guard that embeds an inline `not` guard referencing an unknown guard using an object', () => {
    setup({
      guards: {
        check1: (_) => true,
        check2: (_) => true,
        // @ts-expect-error
        combinedCheck: and([
          'check1',
          not({
            type: 'unknown'
          })
        ])
      }
    });
  });

  it('should be able to define an `and` guard that embeds an inline `not` guard embedding an inline function guard', () => {
    setup({
      guards: {
        check1: (_) => true,
        check2: (_) => true,
        combinedCheck: and(['check1', not(() => true)])
      }
    });
  });

  it('should be able to use a parameterized `assign` action with its required params in the machine', () => {
    setup({
      types: {} as {
        context: {
          count: number;
        };
      },
      actions: {
        resetTo: assign((_, params: number) => ({
          count: params
        }))
      }
    }).createMachine({
      context: {
        count: 0
      },
      entry: {
        type: 'resetTo',
        params: 0
      }
    });
  });

  it('should not accept a string reference to parameterized `assign` without its required params in the machine', () => {
    setup({
      types: {} as {
        context: {
          count: number;
        };
      },
      actions: {
        resetTo: assign((_, params: number) => ({
          count: params
        }))
      }
    }).createMachine({
      // @ts-expect-error
      entry: 'resetTo'
    });
  });

  it('should not accept an object reference to parameterized `assign` without its required params in the machine', () => {
    setup({
      types: {} as {
        context: {
          count: number;
        };
      },
      actions: {
        resetTo: assign((_, params: number) => ({
          count: params
        }))
      }
    }).createMachine({
      // @ts-expect-error
      entry: {
        type: 'resetTo'
      }
    });
  });

  it('should not accept an object reference to parameterized `assign` without its required params in the machine', () => {
    setup({
      types: {} as {
        context: {
          count: number;
        };
      },
      actions: {
        resetTo: assign((_, params: number) => ({
          count: params
        }))
      }
    }).createMachine({
      // @ts-expect-error
      entry: {
        type: 'resetTo'
      }
    });
  });

  it('should not accept a reference to parameterized `assign` with wrong params in the machine', () => {
    setup({
      types: {} as {
        context: {
          count: number;
        };
      },
      actions: {
        resetTo: assign((_, params: number) => ({
          count: params
        }))
      }
    }).createMachine({
      // @ts-expect-error
      entry: {
        type: 'resetTo',
        params: 'foo'
      }
    });
  });

  it('should not accept a string reference to an unknown action in the machine', () => {
    setup({
      actions: {
        doStuff: () => {}
      }
    }).createMachine({
      // @ts-expect-error
      entry: 'unknown'
    });
  });

  it('should not accept an object reference to an unknown action in the machine', () => {
    setup({
      actions: {
        doStuff: () => {}
      }
    }).createMachine({
      // @ts-expect-error
      entry: {
        type: 'unknown'
      }
    });
  });

  it('should accept an `assign` with a spawner that tries to spawn a known actor', () => {
    setup({
      actors: {
        fetchUser: fromPromise(async () => ({ name: 'Andarist' }))
      },
      actions: {
        spawnFetcher: assign(({ spawn }) => {
          return {
            child: spawn('fetchUser')
          };
        })
      }
    });
  });

  it('should not accept an `assign` with a spawner that tries to spawn an unknown actor', () => {
    setup({
      actors: {
        fetchUser: fromPromise(async () => ({ name: 'Andarist' }))
      },
      actions: {
        spawnFetcher: assign(({ spawn }) => {
          return {
            child:
              // @ts-expect-error
              spawn('unknown')
          };
        })
      }
    });
  });

  it('should accept a `spawnChild` action that tries to spawn a known actor', () => {
    setup({
      actors: {
        fetchUser: fromPromise(async () => ({ name: 'Andarist' }))
      },
      actions: {
        spawnFetcher: spawnChild('fetchUser')
      }
    });
  });

  it('should not accept a `spawnChild` action that tries to spawn an unknown actor', () => {
    setup({
      actors: {
        fetchUser: fromPromise(async () => ({ name: 'Andarist' }))
      },
      actions: {
        spawnFetcher:
          // @ts-expect-error
          spawnChild('unknown')
      }
    });
  });

  it('should accept a `raise` action that raises a known event', () => {
    setup({
      types: {} as {
        events:
          | {
              type: 'FOO';
            }
          | {
              type: 'BAR';
            };
      },
      actions: {
        raiseFoo: raise({
          type: 'FOO'
        })
      }
    });
  });

  it('should not accept a `raise` action that raises a unknown event', () => {
    setup({
      types: {} as {
        events:
          | {
              type: 'FOO';
            }
          | {
              type: 'BAR';
            };
      },
      actions: {
        raiseFoo: raise({
          // @ts-expect-error
          type: 'BAZ'
        })
      }
    });
  });

  it('should accept a `raise` action that references a known delay', () => {
    setup({
      types: {} as {
        events:
          | {
              type: 'FOO';
            }
          | {
              type: 'BAR';
            };
      },
      actions: {
        raiseFoo: raise(
          {
            type: 'FOO'
          },
          {
            delay: 'hundred'
          }
        )
      },
      delays: {
        hundred: 100
      }
    });
  });

  it('should not accept a `raise` action that references a unknown delay', () => {
    setup({
      types: {} as {
        events:
          | {
              type: 'FOO';
            }
          | {
              type: 'BAR';
            };
      },
      actions: {
        raiseFoo: raise(
          {
            type: 'FOO'
          },
          {
            // @ts-expect-error
            delay: 'hundred'
          }
        )
      },
      delays: {
        thousand: 1000
      }
    });
  });

  it('should accept a `sendTo` action that references a known delay', () => {
    setup({
      types: {} as {
        events:
          | {
              type: 'FOO';
            }
          | {
              type: 'BAR';
            };
      },
      actions: {
        sendFoo: sendTo(
          ({ self }) => self,
          {
            type: 'FOO'
          },
          {
            delay: 'hundred'
          }
        )
      },
      delays: {
        hundred: 100
      }
    });
  });

  it('should not accept a `sendTo` action that references a unknown delay', () => {
    setup({
      types: {} as {
        events:
          | {
              type: 'FOO';
            }
          | {
              type: 'BAR';
            };
      },
      actions: {
        sendFoo: sendTo(
          ({ self }) => self,
          {
            type: 'FOO'
          },
          {
            // @ts-expect-error
            delay: 'hundred'
          }
        )
      },
      delays: {
        thousand: 1000
      }
    });
  });

  it("should be able to use an output of specific actor in the `assign` within `invoke`'s `onDone` in the machine", () => {
    setup({
      actors: {
        greet: fromPromise(async () => 'hello'),
        throwDice: fromPromise(async () => Math.random())
      }
    }).createMachine({
      invoke: {
        src: 'greet',
        onDone: {
          actions: assign({
            data: ({ event }) => {
              event.output satisfies string;

              // @ts-expect-error
              event.output satisfies number;
              return {};
            }
          })
        }
      }
    });
  });

  it("should be able to use an output of specific actor in the custom action within `invoke`'s `onDone` in the machine", () => {
    setup({
      actors: {
        greet: fromPromise(async () => 'hello'),
        throwDice: fromPromise(async () => Math.random())
      }
    }).createMachine({
      invoke: {
        src: 'greet',
        onDone: {
          actions: ({ event }) => {
            event.output satisfies string;

            // @ts-expect-error
            event.output satisfies number;
          }
        }
      }
    });
  });

  it('should accept a compatible provided logic', () => {
    setup({
      actors: {
        reducer: fromTransition((s) => s, { count: 42 })
      }
    })
      .createMachine({})
      .provide({
        actors: {
          reducer: fromTransition((s) => s, { count: 100 })
        }
      });
  });

  it('should not accept an incompatible provided logic', () => {
    setup({
      actors: {
        reducer: fromTransition((s) => s, { count: 42 })
      }
    })
      .createMachine({})
      .provide({
        actors: {
          // @ts-expect-error
          reducer: fromTransition((s) => s, '')
        }
      });
  });

  it('should allow actors to be defined without children', () => {
    setup({
      actors: {
        foo: createMachine({})
      }
    });
  });

  it('should allow actors to be defined with children', () => {
    setup({
      types: {} as {
        children: {
          first: 'foo';
          second: 'bar';
        };
      },
      actors: {
        foo: createMachine({}),
        bar: createMachine({})
      }
    });
  });

  it('should not allow actors to be defined without all required children', () => {
    setup({
      types: {} as {
        children: {
          first: 'foo';
          second: 'bar';
        };
      },
      // @ts-expect-error
      actors: {
        foo: createMachine({})
      }
    });
  });

  it('should allow more actors to be defined than the ones required by children', () => {
    setup({
      types: {} as {
        children: {
          first: 'foo';
          second: 'bar';
        };
      },
      actors: {
        foo: createMachine({}),
        bar: createMachine({}),
        baz: createMachine({})
      }
    });
  });

  it('should return the correct child type on the available snapshot when the child ID for the actor was configured', () => {
    const child = createMachine({
      types: {} as {
        context: {
          foo: string;
        };
      },
      context: {
        foo: ''
      }
    });

    const machine = setup({
      types: {} as {
        children: {
          someChild: 'child';
        };
      },
      actors: {
        child
      }
    }).createMachine({
      invoke: {
        id: 'someChild',
        src: 'child'
      }
    });

    const snapshot = createActor(machine).getSnapshot();
    const childSnapshot = snapshot.children.someChild!.getSnapshot();

    childSnapshot.context.foo satisfies string | undefined;
    childSnapshot.context.foo satisfies string;
    // @ts-expect-error
    childSnapshot.context.foo satisfies '';
    // @ts-expect-error
    childSnapshot.context.foo satisfies number | undefined;
  });

  it('should have an optional child on the available snapshot when the child ID for the actor was configured', () => {
    const child = createMachine({
      context: {
        counter: 0
      }
    });

    const machine = setup({
      types: {} as {
        children: {
          myChild: 'child';
        };
      },
      actors: {
        child
      }
    }).createMachine({});

    const childActor = createActor(machine).getSnapshot().children.myChild;

    childActor satisfies ActorRefFrom<typeof child> | undefined;
    // @ts-expect-error
    childActor satisfies ActorRefFrom<typeof child>;
  });

  it('should have an optional child on the available snapshot when the child ID for the actor was not configured', () => {
    const child = createMachine({
      context: {
        counter: 0
      }
    });

    const machine = setup({
      actors: {
        child
      }
    }).createMachine({});

    const childActor = createActor(machine).getSnapshot().children.someChild;

    childActor satisfies ActorRefFrom<typeof child> | undefined;
    // @ts-expect-error
    childActor satisfies ActorRefFrom<typeof child>;
  });

  it('should not have an index signature on the available snapshot when child IDs were configured for all actors', () => {
    const child1 = createMachine({
      context: {
        counter: 0
      }
    });

    const child2 = createMachine({
      context: {
        answer: ''
      }
    });

    const machine = setup({
      types: {} as {
        children: {
          counter: 'child1';
          quiz: 'child2';
        };
      },
      actors: {
        child1,
        child2
      }
    }).createMachine({});

    createActor(machine).getSnapshot().children.counter;
    createActor(machine).getSnapshot().children.quiz;
    // @ts-expect-error
    createActor(machine).getSnapshot().children.someChild;
  });

  it('should have an index signature on the available snapshot when child IDs were configured only for some actors', () => {
    const child1 = createMachine({
      context: {
        counter: 0
      }
    });

    const child2 = createMachine({
      context: {
        answer: ''
      }
    });

    const machine = setup({
      types: {} as {
        children: {
          counter: 'child1';
        };
      },
      actors: {
        child1,
        child2
      }
    }).createMachine({});

    const counterActor = createActor(machine).getSnapshot().children.counter;
    counterActor satisfies ActorRefFrom<typeof child1> | undefined;

    const someActor = createActor(machine).getSnapshot().children.someChild;
    // @ts-expect-error
    someActor satisfies ActorRefFrom<typeof child2> | undefined;
    someActor satisfies
      | ActorRefFrom<typeof child1>
      | ActorRefFrom<typeof child2>
      | undefined;
  });

<<<<<<< HEAD
  it('should type the snapshot state value of a stateless machine as an empty object', () => {
    const machine = setup({}).createMachine({});

    const snapshot = createActor(machine).getSnapshot();

    type ExpectedType = {};

    snapshot.value satisfies ExpectedType;
    ({}) as ExpectedType satisfies ExpectedType;

    // @ts-expect-error
    snapshot.value.unknown;
  });

  it('should type the snapshot state value of a simple FSM as a union of strings', () => {
    const machine = setup({}).createMachine({
      initial: 'a',
      states: {
        a: {},
        b: {}
      }
    });

    const snapshot = createActor(machine).getSnapshot();

    type ExpectedType = 'a' | 'b';

    snapshot.value satisfies ExpectedType;
    ({}) as ExpectedType satisfies ExpectedType;
  });

  it('should type the snapshot state value without including history state keys', () => {
    const machine = setup({}).createMachine({
      initial: 'a',
      states: {
        a: {},
        b: {},
        c: {
          type: 'history'
        }
      }
    });

    const snapshot = createActor(machine).getSnapshot();

    type ExpectedType = 'a' | 'b';

    snapshot.value satisfies ExpectedType;
    ({}) as ExpectedType satisfies ExpectedType;
  });

  it('should type the snapshot state value of a nested statechart using optional properties for parent states keys', () => {
    const machine = setup({}).createMachine({
      initial: 'a',
      states: {
        a: {
          initial: 'a1',
          states: {
            a1: {},
            a2: {}
          }
        },
        b: {
          initial: 'b1',
          states: {
            b1: {},
            b2: {}
          }
        }
      }
    });

    const snapshot = createActor(machine).getSnapshot();

    type ExpectedType = {
      a?: 'a1' | 'a2';
      b?: 'b1' | 'b2';
    };

    snapshot.value satisfies ExpectedType;
    ({}) as ExpectedType satisfies typeof snapshot.value;
  });

  it('should type the snapshot state value of a parallel state using required properties for its children', () => {
    const machine = setup({}).createMachine({
      type: 'parallel',
      states: {
        a: {
          initial: 'a1',
          states: {
            a1: {},
            a2: {}
          }
        },
        b: {
          initial: 'b1',
          states: {
            b1: {},
            b2: {}
          }
        }
      }
    });

    const snapshot = createActor(machine).getSnapshot();

    type ExpectedType = {
      a: 'a1' | 'a2';
      b: 'b1' | 'b2';
    };

    snapshot.value satisfies ExpectedType;
    ({}) as ExpectedType satisfies typeof snapshot.value;
  });

  it('should type the snapshot state value of an empty parallel region as an empty object', () => {
    const machine = setup({}).createMachine({
      type: 'parallel',
      states: {
        a: {},
        b: {
          initial: 'b1',
          states: {
            b1: {},
            b2: {}
          }
        }
      }
    });

    const snapshot = createActor(machine).getSnapshot();

    type ExpectedType = {
      a: {};
      b: 'b1' | 'b2';
    };

    snapshot.value satisfies ExpectedType;
    ({}) as ExpectedType satisfies typeof snapshot.value;
  });

  it('should type the snapshot state value of a statechart with nested compound states', () => {
    const machine = setup({}).createMachine({
      states: {
        a: {},
        b: {
          initial: 'b1',
          states: {
            b1: {
              initial: 'b11',
              states: {
                b11: {},
                b12: {}
              }
            },
            b2: {}
          }
        }
      }
    });

    const snapshot = createActor(machine).getSnapshot();

    type ExpectedType =
      | 'a'
      | {
          b?:
            | 'b2'
            | {
                b1?: 'b11' | 'b12';
              };
        };

    snapshot.value satisfies ExpectedType;
    ({}) as ExpectedType satisfies typeof snapshot.value;
=======
  it('should accept `assign` when no actor and children types are provided', () => {
    setup({}).createMachine({
      on: {
        RESTART: {
          actions: assign({})
        }
      }
    });
>>>>>>> bf4ae015
  });
});<|MERGE_RESOLUTION|>--- conflicted
+++ resolved
@@ -924,7 +924,6 @@
       | undefined;
   });
 
-<<<<<<< HEAD
   it('should type the snapshot state value of a stateless machine as an empty object', () => {
     const machine = setup({}).createMachine({});
 
@@ -1100,7 +1099,8 @@
 
     snapshot.value satisfies ExpectedType;
     ({}) as ExpectedType satisfies typeof snapshot.value;
-=======
+  });
+
   it('should accept `assign` when no actor and children types are provided', () => {
     setup({}).createMachine({
       on: {
@@ -1109,6 +1109,5 @@
         }
       }
     });
->>>>>>> bf4ae015
   });
 });