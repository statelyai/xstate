import {
  ActorRefFrom,
  and,
  assign,
  cancel,
  ContextFrom,
  createActor,
  createMachine,
  emit,
  enqueueActions,
  EventFrom,
  fromPromise,
  fromTransition,
  log,
  matchesState,
  not,
  raise,
  sendParent,
  sendTo,
  setup,
  spawnChild,
  stopChild
} from '../src';

describe('setup()', () => {
  it('should be able to define a simple function guard', () => {
    setup({
      guards: {
        check: () => true
      }
    });
  });

  it('should be able to define a function guard with params', () => {
    setup({
      guards: {
        check: (_, params: number) => true
      }
    });
  });

  it('should be able to define a function guard that depends on context', () => {
    setup({
      types: {} as {
        context: { enabled: boolean };
      },
      guards: {
        check: ({ context }) => context.enabled
      }
    });
  });

  it('should be able to define a `not` guard referencing another defined simple function guard using a string', () => {
    setup({
      guards: {
        check: () => true,
        opposite: not('check')
      }
    });
  });

  it('should not accept a `not` guard referencing an unknown guard using a string', () => {
    setup({
      guards: {
        check: () => true,
        // @ts-expect-error
        opposite: not('unknown')
      }
    });
  });

  it('should be able to define a `not` guard referencing another defined simple function guard using an object', () => {
    setup({
      guards: {
        check: () => true,
        opposite: not({
          type: 'check'
        })
      }
    });
  });

  it('should not accept a `not` guard referencing an unknown guard using an object', () => {
    setup({
      guards: {
        check: () => true,
        // @ts-expect-error
        opposite: not({
          type: 'unknown'
        })
      }
    });
  });

  it('should be able to define a `not` guard referencing another guard with its required params', () => {
    setup({
      guards: {
        check: (_, params: string) => true,
        opposite: not({
          type: 'check',
          params: 'bar'
        })
      }
    });
  });

  it('should not accept a `not` guard referencing another guard using a string without its required params', () => {
    setup({
      guards: {
        check: (_, params: string) => true,
        // @ts-expect-error
        opposite: not('check')
      }
    });
  });

  it('should not accept a `not` guard referencing another guard using an object without its required params', () => {
    setup({
      guards: {
        check: (_, params: string) => true,
        // @ts-expect-error
        opposite: not({
          type: 'check'
        })
      }
    });
  });

  it('should be able to define a `not` guard referencing another guard with a required mutable array params', () => {
    setup({
      guards: {
        check: (_, params: string[]) => true,
        opposite: not({
          type: 'check',
          params: ['bar', 'baz']
        })
      }
    });
  });

  it('should be able to define a `not` guard that embeds an inline function guard', () => {
    setup({
      guards: {
        opposite: not(() => true)
      }
    });
  });

  it('should be able to define a `not` guard that embeds an inline function guard that depends on context', () => {
    setup({
      types: {} as {
        context: { enabled: boolean };
      },
      guards: {
        opposite: not(({ context }) => context.enabled)
      }
    });
  });

  it('should not be able to define a `not` guard that embeds an inline function guard with params', () => {
    setup({
      types: {} as {
        // TODO: without TContext candidate here the `not` infers the outer `TContext` type variable
        // that looks like a bug in TypeScript, it should infer its constraint.
        // It would be great to create a repro case for this problem
        context: { counter: number };
      },
      guards: {
        opposite: not(
          // @ts-expect-error
          (_, params: string) => true
        )
      }
    });
  });

  it('should be able to define an `and` guard that references multiple different guards using strings', () => {
    setup({
      guards: {
        check1: () => true,
        check2: () => true,
        combinedCheck: and(['check1', 'check2'])
      }
    });
  });

  it('should not accept an `and` guard referencing an unknown guard using a string', () => {
    setup({
      guards: {
        check1: () => true,
        check2: () => true,
        // @ts-expect-error
        combinedCheck: and(['check1', 'unknown'])
      }
    });
  });

  it('should be able to define an `and` guard that references multiple different guards using objects', () => {
    setup({
      guards: {
        check1: (_, params: string) => true,
        check2: (_, params: number) => true,
        combinedCheck: and([
          {
            type: 'check1',
            params: 'bar'
          },
          {
            type: 'check2',
            params: 42
          }
        ])
      }
    });
  });

  it('should be able to define an `and` guard that references multiple different guards using both strings and objects', () => {
    setup({
      guards: {
        check1: (_) => true,
        check2: (_, params: number) => true,
        combinedCheck: and([
          'check1',
          {
            type: 'check2',
            params: 42
          }
        ])
      }
    });
  });

  it('should not accept an `and` guard referencing another guard using a string without its required params', () => {
    setup({
      guards: {
        check1: (_) => true,
        check2: (_, params: number) => true,
        // @ts-expect-error
        combinedCheck: and(['check1', 'check2'])
      }
    });
  });

  it('should not accept an `and` guard referencing another guard using an object without its required params', () => {
    setup({
      guards: {
        check1: (_) => true,
        check2: (_, params: number) => true,
        // @ts-expect-error
        combinedCheck: and([
          'check1',
          {
            type: 'check2'
          }
        ])
      }
    });
  });

  it('should be able to define an `and` guard that embeds an inline `not` guard referencing another guard using a string', () => {
    setup({
      guards: {
        check1: (_) => true,
        check2: (_) => true,
        combinedCheck: and(['check1', not('check2')])
      }
    });
  });

  it('should not accept an `and` guard that embeds an inline `not` guard referencing an unknown guard using a string', () => {
    setup({
      guards: {
        check1: (_) => true,
        check2: (_) => true,
        // @ts-expect-error
        combinedCheck: and(['check1', not('unknown')])
      }
    });
  });

  it('should be able to define an `and` guard that embeds an inline `not` guard referencing another guard using an object', () => {
    setup({
      guards: {
        check1: (_) => true,
        check2: (_) => true,
        combinedCheck: and([
          'check1',
          not({
            type: 'check2'
          })
        ])
      }
    });
  });

  it('should not accept an `and` guard that embeds an inline `not` guard referencing an unknown guard using an object', () => {
    setup({
      guards: {
        check1: (_) => true,
        check2: (_) => true,
        // @ts-expect-error
        combinedCheck: and([
          'check1',
          not({
            type: 'unknown'
          })
        ])
      }
    });
  });

  it('should be able to define an `and` guard that embeds an inline `not` guard embedding an inline function guard', () => {
    setup({
      guards: {
        check1: (_) => true,
        check2: (_) => true,
        combinedCheck: and(['check1', not(() => true)])
      }
    });
  });

  it('should be able to use a parameterized `assign` action with its required params in the machine', () => {
    setup({
      types: {} as {
        context: {
          count: number;
        };
      },
      actions: {
        resetTo: assign((_, params: number) => ({
          count: params
        }))
      }
    }).createMachine({
      context: {
        count: 0
      },
      entry: {
        type: 'resetTo',
        params: 0
      }
    });
  });

  it('should not accept a string reference to parameterized `assign` without its required params in the machine', () => {
    setup({
      types: {} as {
        context: {
          count: number;
        };
      },
      actions: {
        resetTo: assign((_, params: number) => ({
          count: params
        }))
      }
    }).createMachine({
      // @ts-expect-error
      entry: 'resetTo'
    });
  });

  it('should not accept an object reference to parameterized `assign` without its required params in the machine', () => {
    setup({
      types: {} as {
        context: {
          count: number;
        };
      },
      actions: {
        resetTo: assign((_, params: number) => ({
          count: params
        }))
      }
    }).createMachine({
      // @ts-expect-error
      entry: {
        type: 'resetTo'
      }
    });
  });

  it('should not accept an object reference to parameterized `assign` without its required params in the machine', () => {
    setup({
      types: {} as {
        context: {
          count: number;
        };
      },
      actions: {
        resetTo: assign((_, params: number) => ({
          count: params
        }))
      }
    }).createMachine({
      // @ts-expect-error
      entry: {
        type: 'resetTo'
      }
    });
  });

  it('should not accept a reference to parameterized `assign` with wrong params in the machine', () => {
    setup({
      types: {} as {
        context: {
          count: number;
        };
      },
      actions: {
        resetTo: assign((_, params: number) => ({
          count: params
        }))
      }
    }).createMachine({
      // @ts-expect-error
      entry: {
        type: 'resetTo',
        params: 'foo'
      }
    });
  });

  it('should not accept a string reference to an unknown action in the machine when actions were configured', () => {
    setup({
      actions: {
        doStuff: () => {}
      }
    }).createMachine({
      // @ts-expect-error
      entry: 'unknown'
    });
  });

  it('should not accept a string reference to an unknown action in the machine when actions were not configured', () => {
    setup({}).createMachine({
      // @ts-expect-error
      entry: 'unknown'
    });
  });

  it('should not accept an object reference to an unknown action in the machine when actions were configured', () => {
    setup({
      actions: {
        doStuff: () => {}
      }
    }).createMachine({
      // @ts-expect-error
      entry: {
        type: 'unknown'
      }
    });
  });

  it('should not accept an object reference to an unknown action in the machine when actions were not configured', () => {
    setup({}).createMachine({
      entry: {
        // @ts-expect-error
        type: 'unknown'
      }
    });
  });

  it('should accept an `assign` with a spawner that tries to spawn a known actor', () => {
    setup({
      actors: {
        fetchUser: fromPromise(async () => ({ name: 'Andarist' }))
      },
      actions: {
        spawnFetcher: assign(({ spawn }) => {
          return {
            child: spawn('fetchUser')
          };
        })
      }
    });
  });

  it('should not accept an `assign` with a spawner that tries to spawn an unknown actor when actors are configured', () => {
    setup({
      actors: {
        fetchUser: fromPromise(async () => ({ name: 'Andarist' }))
      },
      actions: {
        spawnFetcher: assign(({ spawn }) => {
          return {
            child:
              // @ts-expect-error
              spawn('unknown')
          };
        })
      }
    });
  });

  it('should not accept an `assign` with a spawner that tries to spawn an unknown actor when actors are not configured', () => {
    setup({
      actions: {
        spawnFetcher: assign(({ spawn }) => {
          return {
            child:
              // @ts-expect-error
              spawn('unknown')
          };
        })
      }
    });
  });

  it('should not accept an invoke that tries to invoke an unknown actor when actors are not configured', () => {
    setup({}).createMachine({
      invoke: {
        // @ts-expect-error
        src: 'unknown'
      }
    });
  });

  it('should not accept a non-logic actor when children were not configured', () => {
    setup({
      actors: {
        // @ts-expect-error
        increment: 'bazinga'
      }
    });
  });

  it('should accept a `spawnChild` action that tries to spawn a known actor', () => {
    setup({
      actors: {
        fetchUser: fromPromise(async () => ({ name: 'Andarist' }))
      },
      actions: {
        spawnFetcher: spawnChild('fetchUser')
      }
    });
  });

  it('should not accept a `spawnChild` action that tries to spawn an unknown actor when actors are configured', () => {
    setup({
      actors: {
        fetchUser: fromPromise(async () => ({ name: 'Andarist' }))
      },
      actions: {
        spawnFetcher: spawnChild(
          // @ts-expect-error
          'unknown'
        )
      }
    });
  });

  it('should not accept a `spawnChild` action that tries to spawn an unknown actor when actors are not configured', () => {
    setup({
      actions: {
        spawnFetcher: spawnChild(
          // @ts-expect-error
          'unknown'
        )
      }
    });
  });
  it('should accept a `raise` action that raises a known event', () => {
    setup({
      types: {} as {
        events:
          | {
              type: 'FOO';
            }
          | {
              type: 'BAR';
            };
      },
      actions: {
        raiseFoo: raise({
          type: 'FOO'
        })
      }
    });
  });

  it('should not accept a `raise` action that raises an unknown event', () => {
    setup({
      types: {} as {
        events:
          | {
              type: 'FOO';
            }
          | {
              type: 'BAR';
            };
      },
      actions: {
        raiseFoo: raise({
          // @ts-expect-error
          type: 'BAZ'
        })
      }
    });
  });

  it('should accept a `raise` action that references a known delay', () => {
    setup({
      types: {} as {
        events:
          | {
              type: 'FOO';
            }
          | {
              type: 'BAR';
            };
      },
      actions: {
        raiseFoo: raise(
          {
            type: 'FOO'
          },
          {
            delay: 'hundred'
          }
        )
      },
      delays: {
        hundred: 100
      }
    });
  });

  it('should not accept a `raise` action that references an unknown delay when delays are configured', () => {
    setup({
      types: {} as {
        events:
          | {
              type: 'FOO';
            }
          | {
              type: 'BAR';
            };
      },
      actions: {
        raiseFoo: raise(
          {
            type: 'FOO'
          },
          {
            // @ts-expect-error
            delay: 'hundred'
          }
        )
      },
      delays: {
        thousand: 1000
      }
    });
  });

  it('should not accept a `raise` action that references an unknown delay when delays are not configured', () => {
    setup({
      types: {} as {
        events:
          | {
              type: 'FOO';
            }
          | {
              type: 'BAR';
            };
      },
      actions: {
        raiseFoo: raise(
          {
            type: 'FOO'
          },
          {
            // @ts-expect-error
            delay: 'hundred'
          }
        )
      }
    });
  });

  it('should accept a `sendTo` action that references a known delay', () => {
    setup({
      types: {} as {
        events:
          | {
              type: 'FOO';
            }
          | {
              type: 'BAR';
            };
      },
      actions: {
        sendFoo: sendTo(
          ({ self }) => self,
          {
            type: 'FOO'
          },
          {
            delay: 'hundred'
          }
        )
      },
      delays: {
        hundred: 100
      }
    });
  });

  it('should not accept a `sendTo` action that references an unknown delay when delays are configured', () => {
    setup({
      types: {} as {
        events:
          | {
              type: 'FOO';
            }
          | {
              type: 'BAR';
            };
      },
      actions: {
        sendFoo: sendTo(
          ({ self }) => self,
          {
            type: 'FOO'
          },
          {
            // @ts-expect-error
            delay: 'hundred'
          }
        )
      },
      delays: {
        thousand: 1000
      }
    });
  });

  it('should not accept a `sendTo` action that references an unknown delay when delays are not configured', () => {
    setup({
      types: {} as {
        events:
          | {
              type: 'FOO';
            }
          | {
              type: 'BAR';
            };
      },
      actions: {
        sendFoo: sendTo(
          ({ self }) => self,
          {
            type: 'FOO'
          },
          {
            // @ts-expect-error
            delay: 'hundred'
          }
        )
      }
    });
  });

  it('should accept a `sendTo` action that send an event to `self` when delays are not configured', () => {
    setup({
      types: {} as {
        events:
          | {
              type: 'FOO';
            }
          | {
              type: 'BAR';
            };
      },
      actions: {
        sendFoo: sendTo(({ self }) => self, {
          type: 'FOO'
        })
      }
    });
  });

  it('should accept a `sendParent` action when delays are not configured', () => {
    setup({
      types: {} as {
        events:
          | {
              type: 'FOO';
            }
          | {
              type: 'BAR';
            };
      },
      actions: {
        sendFoo: sendParent({
          type: 'FOO'
        })
      }
    });
  });

  it('should accept an `emit` action that emits a known event', () => {
    setup({
      types: {} as {
        emitted:
          | {
              type: 'FOO';
            }
          | {
              type: 'BAR';
            };
      },
      actions: {
        emitFoo: emit({
          type: 'FOO'
        })
      }
    });
  });

  it('should not accept an `emit` action that emits an unknown event', () => {
    setup({
      types: {} as {
        emitted:
          | {
              type: 'FOO';
            }
          | {
              type: 'BAR';
            };
      },
      actions: {
        emitFoo: emit({
          // @ts-expect-error
          type: 'BAZ'
        })
      }
    });
  });

  it("should be able to use an output of specific actor in the `assign` within `invoke`'s `onDone` in the machine", () => {
    setup({
      actors: {
        greet: fromPromise(async () => 'hello'),
        throwDice: fromPromise(async () => Math.random())
      }
    }).createMachine({
      invoke: {
        src: 'greet',
        onDone: {
          actions: assign({
            data: ({ event }) => {
              event.output satisfies string;

              // @ts-expect-error
              event.output satisfies number;
              return {};
            }
          })
        }
      }
    });
  });

  it("should be able to use an output of specific actor in the custom action within `invoke`'s `onDone` in the machine", () => {
    setup({
      actors: {
        greet: fromPromise(async () => 'hello'),
        throwDice: fromPromise(async () => Math.random())
      }
    }).createMachine({
      invoke: {
        src: 'greet',
        onDone: {
          actions: ({ event }) => {
            event.output satisfies string;

            // @ts-expect-error
            event.output satisfies number;
          }
        }
      }
    });
  });

  it('should accept a compatible provided logic', () => {
    setup({
      actors: {
        reducer: fromTransition((s) => s, { count: 42 })
      }
    })
      .createMachine({})
      .provide({
        actors: {
          reducer: fromTransition((s) => s, { count: 100 })
        }
      });
  });

  it('should allow anonymous inline actor outside of the configured actors', () => {
    setup({
      actors: {
        known: fromPromise(async () => 'known')
      }
    }).createMachine({
      invoke: {
        src: fromPromise(async () => 'inline')
      }
    });
  });

  it('should disallow anonymous inline actor with an id outside of the configured actors', () => {
    setup({
      actors: {
        known: fromPromise(async () => 'known')
      }
    }).createMachine({
      invoke: {
        src: fromPromise(async () => 'inline'),
        // @ts-expect-error
        id: 'myChild'
      }
    });
  });

  it('should not accept an incompatible provided logic', () => {
    setup({
      actors: {
        reducer: fromTransition((s) => s, { count: 42 })
      }
    })
      .createMachine({})
      .provide({
        actors: {
          // @ts-expect-error
          reducer: fromTransition((s) => s, '')
        }
      });
  });

  it('should allow actors to be defined without children', () => {
    setup({
      actors: {
        foo: createMachine({})
      }
    });
  });

  it('should allow actors to be defined with children', () => {
    setup({
      types: {} as {
        children: {
          first: 'foo';
          second: 'bar';
        };
      },
      actors: {
        foo: createMachine({}),
        bar: createMachine({})
      }
    });
  });

  it('should not allow actors to be defined without all required children', () => {
    setup({
      types: {} as {
        children: {
          first: 'foo';
          second: 'bar';
        };
      },
      // @ts-expect-error
      actors: {
        foo: createMachine({})
      }
    });
  });

  it('should require actors to be defined when children are configured', () => {
    setup(
      // @ts-expect-error
      {
        types: {} as {
          children: {
            first: 'foo';
            second: 'bar';
          };
        }
      }
    );
  });

  it('should allow more actors to be defined than the ones required by children', () => {
    setup({
      types: {} as {
        children: {
          first: 'foo';
          second: 'bar';
        };
      },
      actors: {
        foo: createMachine({}),
        bar: createMachine({}),
        baz: createMachine({})
      }
    });
  });

  it('should allow an actor with input to be provided', () => {
    setup({
      actors: {
        fetchUser: fromPromise(
          async ({ input }: { input: { userId: string } }) => ({
            id: input.userId,
            name: 'Andarist'
          })
        )
      }
    });
  });

  it(`should reject static wrong input when invoking a provided actor`, () => {
    setup({
      actors: {
        fetchUser: fromPromise(
          async ({ input }: { input: { userId: string } }) => ({
            id: input.userId,
            name: 'Andarist'
          })
        )
      }
    }).createMachine({
      invoke: {
        src: 'fetchUser',
        // @ts-expect-error
        input: 4157
      }
    });
  });

  it(`should allow static correct input when invoking a provided actor`, () => {
    setup({
      actors: {
        fetchUser: fromPromise(
          async ({ input }: { input: { userId: string } }) => ({
            id: input.userId,
            name: 'Andarist'
          })
        )
      }
    }).createMachine({
      invoke: {
        src: 'fetchUser',
        input: {
          userId: '4nd4r157'
        }
      }
    });
  });

  it(`should allow static input that is a subtype of the expected one when invoking a provided actor`, () => {
    setup({
      actors: {
        child: fromPromise(({}: { input: number | string }) =>
          Promise.resolve('foo')
        )
      }
    }).createMachine({
      invoke: {
        src: 'child',
        input: 42
      }
    });
  });

  it(`should reject static input that is a supertype of the expected one when invoking a provided actor`, () => {
    setup({
      actors: {
        fetchUser: fromPromise(
          async ({ input }: { input: { userId: string } }) => ({
            id: input.userId,
            name: 'Andarist'
          })
        )
      }
    }).createMachine({
      invoke: {
        src: 'fetchUser',
        // @ts-expect-error
        input:
          Math.random() > 0.5
            ? {
                userId: '4nd4r157'
              }
            : 42
      }
    });
  });

  it(`should reject dynamic wrong input when invoking a provided actor`, () => {
    setup({
      actors: {
        fetchUser: fromPromise(
          async ({ input }: { input: { userId: string } }) => ({
            id: input.userId,
            name: 'Andarist'
          })
        )
      }
    }).createMachine({
      invoke: {
        src: 'fetchUser',
        // @ts-expect-error
        input: () => 42
      }
    });
  });

  it(`should allow dynamic correct input when invoking a provided actor`, () => {
    setup({
      actors: {
        fetchUser: fromPromise(
          async ({ input }: { input: { userId: string } }) => ({
            id: input.userId,
            name: 'Andarist'
          })
        )
      }
    }).createMachine({
      invoke: {
        src: 'fetchUser',
        input: () => ({
          userId: '4nd4r157'
        })
      }
    });
  });

  it(`should reject dynamic input that is a supertype of the expected one when invoking a provided actor`, () => {
    setup({
      actors: {
        fetchUser: fromPromise(
          async ({ input }: { input: { userId: string } }) => ({
            id: input.userId,
            name: 'Andarist'
          })
        )
      }
    }).createMachine({
      invoke: {
        src: 'fetchUser',
        // @ts-expect-error
        input: () =>
          Math.random() > 0.5
            ? {
                userId: '4nd4r157'
              }
            : 42
      }
    });
  });

  it(`should allow dynamic input that is a subtype of the expected one when invoking a provided actor`, () => {
    setup({
      actors: {
        child: fromPromise(({}: { input: number | string }) =>
          Promise.resolve('foo')
        )
      }
    }).createMachine({
      invoke: {
        src: 'child',
        input: () => 'hello'
      }
    });
  });

  it(`should reject a valid input of a different provided actor when invoking a provided actor`, () => {
    setup({
      actors: {
        fetchUser: fromPromise(
          async ({ input }: { input: { userId: string } }) => ({
            id: input.userId,
            name: 'Andarist'
          })
        ),
        rollADie: fromPromise(async ({ input }: { input: number }) =>
          Math.min(Math.random(), input)
        )
      }
    }).createMachine({
      invoke: {
        src: 'fetchUser',
        // @ts-expect-error
        input: 0.31
      }
    });
  });

  it(`should require input to be specified when it is required by the invoked actor`, () => {
    setup({
      actors: {
        fetchUser: fromPromise(
          async ({ input }: { input: { userId: string } }) => ({
            id: input.userId,
            name: 'Andarist'
          })
        )
      }
    }).createMachine({
      // @ts-expect-error
      invoke: {
        src: 'fetchUser'
      }
    });
  });

  it(`should not require input when it's optional in the invoked actor`, () => {
    setup({
      actors: {
        rollADie: fromPromise(
          async ({ input }: { input: number | undefined }) =>
            input ? Math.min(Math.random(), input) : Math.random()
        )
      }
    }).createMachine({
      invoke: {
        src: 'rollADie'
      }
    });
  });

  it(`should provide contextual parameters to input factory for an actor that doesn't specify any input`, () => {
    setup({
      types: {
        context: {} as { count: number }
      },
      actors: {
        child: fromPromise(() => Promise.resolve(1))
      }
    }).createMachine({
      context: { count: 1 },
      invoke: {
        src: 'child',
        input: ({ context }) => {
          // @ts-expect-error
          context.foo;

          return undefined;
        }
      }
    });
  });

  it('should return the correct child type on the available snapshot when the child ID for the actor was configured', () => {
    const child = createMachine({
      types: {} as {
        context: {
          foo: string;
        };
      },
      context: {
        foo: ''
      }
    });

    const machine = setup({
      types: {} as {
        children: {
          someChild: 'child';
        };
      },
      actors: {
        child
      }
    }).createMachine({
      invoke: {
        id: 'someChild',
        src: 'child'
      }
    });

    const snapshot = createActor(machine).getSnapshot();
    const childSnapshot = snapshot.children.someChild!.getSnapshot();

    childSnapshot.context.foo satisfies string | undefined;
    childSnapshot.context.foo satisfies string;
    // @ts-expect-error
    childSnapshot.context.foo satisfies '';
    // @ts-expect-error
    childSnapshot.context.foo satisfies number | undefined;
  });

  it('should have an optional child on the available snapshot when the child ID for the actor was configured', () => {
    const child = createMachine({
      context: {
        counter: 0
      }
    });

    const machine = setup({
      types: {} as {
        children: {
          myChild: 'child';
        };
      },
      actors: {
        child
      }
    }).createMachine({});

    const childActor = createActor(machine).getSnapshot().children.myChild;

    childActor satisfies ActorRefFrom<typeof child> | undefined;
    // @ts-expect-error
    childActor satisfies ActorRefFrom<typeof child>;
  });

  it('should have an optional child on the available snapshot when the child ID for the actor was not configured', () => {
    const child = createMachine({
      context: {
        counter: 0
      }
    });

    const machine = setup({
      actors: {
        child
      }
    }).createMachine({});

    const childActor = createActor(machine).getSnapshot().children.someChild;

    childActor satisfies ActorRefFrom<typeof child> | undefined;
    // @ts-expect-error
    childActor satisfies ActorRefFrom<typeof child>;
  });

  it('should not have an index signature on the available snapshot when child IDs were configured for all actors', () => {
    const child1 = createMachine({
      context: {
        counter: 0
      }
    });

    const child2 = createMachine({
      context: {
        answer: ''
      }
    });

    const machine = setup({
      types: {} as {
        children: {
          counter: 'child1';
          quiz: 'child2';
        };
      },
      actors: {
        child1,
        child2
      }
    }).createMachine({});

    createActor(machine).getSnapshot().children.counter;
    createActor(machine).getSnapshot().children.quiz;
    // @ts-expect-error
    createActor(machine).getSnapshot().children.someChild;
  });

  it('should have an index signature on the available snapshot when child IDs were configured only for some actors', () => {
    const child1 = createMachine({
      context: {
        counter: 0
      }
    });

    const child2 = createMachine({
      context: {
        answer: ''
      }
    });

    const machine = setup({
      types: {} as {
        children: {
          counter: 'child1';
        };
      },
      actors: {
        child1,
        child2
      }
    }).createMachine({});

    const counterActor = createActor(machine).getSnapshot().children.counter;
    counterActor satisfies ActorRefFrom<typeof child1> | undefined;

    const someActor = createActor(machine).getSnapshot().children.someChild;
    // @ts-expect-error
    someActor satisfies ActorRefFrom<typeof child2> | undefined;
    someActor satisfies
      | ActorRefFrom<typeof child1>
      | ActorRefFrom<typeof child2>
      | undefined;
  });

  it('should type the snapshot state value of a stateless machine as an empty object', () => {
    const machine = setup({}).createMachine({});

    const snapshot = createActor(machine).getSnapshot();

    type ExpectedType = {};

    snapshot.value satisfies ExpectedType;
    ({}) as ExpectedType satisfies ExpectedType;

    // @ts-expect-error
    snapshot.value.unknown;
  });

  it('should type the snapshot state value of a simple FSM as a union of strings', () => {
    const machine = setup({}).createMachine({
      initial: 'a',
      states: {
        a: {},
        b: {}
      }
    });

    const snapshot = createActor(machine).getSnapshot();

    type ExpectedType = 'a' | 'b';

    snapshot.value satisfies ExpectedType;
    ({}) as ExpectedType satisfies ExpectedType;
  });

  it('should type the snapshot state value without including history state keys', () => {
    const machine = setup({}).createMachine({
      initial: 'a',
      states: {
        a: {},
        b: {},
        c: {
          type: 'history'
        }
      }
    });

    const snapshot = createActor(machine).getSnapshot();

    type ExpectedType = 'a' | 'b';

    snapshot.value satisfies ExpectedType;
    ({}) as ExpectedType satisfies ExpectedType;
  });

  it('should type the snapshot state value of a nested statechart using optional properties for parent states keys', () => {
    const machine = setup({}).createMachine({
      initial: 'a',
      states: {
        a: {
          initial: 'a1',
          states: {
            a1: {},
            a2: {}
          }
        },
        b: {
          initial: 'b1',
          states: {
            b1: {},
            b2: {}
          }
        }
      }
    });

    const snapshot = createActor(machine).getSnapshot();

    type ExpectedType =
      | {
          a: 'a1' | 'a2';
        }
      | {
          b: 'b1' | 'b2';
        };

    snapshot.value satisfies ExpectedType;
    ({}) as ExpectedType satisfies typeof snapshot.value;
  });

  it('should type the snapshot state value of a parallel state using required properties for its children', () => {
    const machine = setup({}).createMachine({
      type: 'parallel',
      states: {
        a: {
          initial: 'a1',
          states: {
            a1: {},
            a2: {}
          }
        },
        b: {
          initial: 'b1',
          states: {
            b1: {},
            b2: {}
          }
        }
      }
    });

    const snapshot = createActor(machine).getSnapshot();

    type ExpectedType = {
      a: 'a1' | 'a2';
      b: 'b1' | 'b2';
    };

    snapshot.value satisfies ExpectedType;
    ({}) as ExpectedType satisfies typeof snapshot.value;
  });

  it('should type the snapshot state value of an empty parallel region as an empty object', () => {
    const machine = setup({}).createMachine({
      type: 'parallel',
      states: {
        a: {},
        b: {
          initial: 'b1',
          states: {
            b1: {},
            b2: {}
          }
        }
      }
    });

    const snapshot = createActor(machine).getSnapshot();

    type ExpectedType = {
      a: {};
      b: 'b1' | 'b2';
    };

    snapshot.value satisfies ExpectedType;
    ({}) as ExpectedType satisfies typeof snapshot.value;
  });

  it('should type the snapshot state value of a statechart with nested compound states', () => {
    const machine = setup({}).createMachine({
      initial: 'a',
      states: {
        a: {},
        b: {
          initial: 'b1',
          states: {
            b1: {
              initial: 'b11',
              states: {
                b11: {},
                b12: {}
              }
            },
            b2: {}
          }
        }
      }
    });

    const snapshot = createActor(machine).getSnapshot();

    type ExpectedType =
      | 'a'
      | {
          b:
            | 'b2'
            | {
                b1: 'b11' | 'b12';
              };
        };

    snapshot.value satisfies ExpectedType;
    ({}) as ExpectedType satisfies typeof snapshot.value;
  });

  it('state.value from setup state machine actors should be strongly-typed', () => {
    const machine = setup({}).createMachine({
      initial: 'green',
      states: {
        green: {},
        yellow: {},
        red: {
          initial: 'walk',
          states: {
            walk: {},
            wait: {},
            stop: {}
          }
        },
        emergency: {
          type: 'parallel',
          states: {
            main: {
              initial: 'blinking',
              states: {
                blinking: {}
              }
            },
            cross: {
              initial: 'blinking',
              states: {
                blinking: {}
              }
            }
          }
        }
      }
    });

    const actor = createActor(machine).start();

    const stateValue = actor.getSnapshot().value;

    'green' satisfies typeof stateValue;

    'yellow' satisfies typeof stateValue;

    // @ts-expect-error compound state
    'red' satisfies typeof stateValue;

    // @ts-expect-error parallel state
    'emergency' satisfies typeof stateValue;

    const _redWalk = { red: 'walk' } satisfies typeof stateValue;
    const _redWait = { red: 'wait' } satisfies typeof stateValue;

    const _redUnknown = {
      // @ts-expect-error
      red: 'unknown'
    } satisfies typeof stateValue;

    const _emergency0 = {
      emergency: {
        main: 'blinking',
        cross: 'blinking'
      }
    } satisfies typeof stateValue;

    const _emergency1 = {
      // @ts-expect-error
      emergency: 'main'
    } satisfies typeof stateValue;

    const _emergency2 = {
      // @ts-expect-error
      emergency: {
        main: 'blinking'
      }
    } satisfies typeof stateValue;

    const _emergency3 = {
      emergency: {
        // @ts-expect-error
        main: 'unknown',
        cross: 'blinking'
      }
    } satisfies typeof stateValue;
  });

  it('state.value is exhaustive', () => {
    const machine = setup({}).createMachine({
      initial: 'green',
      states: {
        green: {},
        yellow: {},
        red: {
          initial: 'walk',
          states: {
            walk: {},
            wait: {},
            stop: {}
          }
        },
        emergency: {
          type: 'parallel',
          states: {
            main: {
              initial: 'blinking',
              states: {
                blinking: {}
              }
            },
            cross: {
              initial: 'blinking',
              states: {
                blinking: {}
              }
            }
          }
        }
      }
    });
    const actor = createActor(machine);
    const { value } = actor.getSnapshot();
    if (value === 'green') {
      // ...
    } else {
      value satisfies 'yellow' | { red: any } | { emergency: any };
      if (value === 'yellow') {
        // ...
      } else {
        value satisfies { red: any } | { emergency: any };
        if ('red' in value) {
          value.red satisfies 'walk' | 'wait' | 'stop';
          // @ts-expect-error
          value.red satisfies 'other';
        } else {
          value satisfies {
            emergency: {
              main: 'blinking';
              cross: 'blinking';
            };
          };
        }
      }
    }
    // Nested state exhaustiveness
    if (typeof value === 'object' && 'red' in value) {
      // @ts-expect-error
      value satisfies 'green';
      // @ts-expect-error
      value satisfies 'red';
      // @ts-expect-error
      value.emergency;
      value.red satisfies 'walk' | 'wait' | 'stop';
    }
    if (
      value !== 'green' &&
      value !== 'yellow' &&
      !('red' in value) &&
      !('emergency' in value)
    ) {
      // Exhaustive check
      value satisfies never;
    }
  });

  it('should accept `assign` when no actor and children types are provided', () => {
    setup({}).createMachine({
      on: {
        RESTART: {
          actions: assign({})
        }
      }
    });
  });

  it('should not allow matching against any value when the machine has no states', () => {
    const machine = setup({}).createMachine({});

    const snapshot = createActor(machine).start().getSnapshot();

    snapshot.matches(
      // @ts-expect-error
      {}
    );
    snapshot.matches(
      // @ts-expect-error
      'pending'
    );
    snapshot.matches(
      // @ts-expect-error
      {
        foo: 'pending'
      }
    );
  });

  it('should allow matching against a valid string value of a simple FSM', () => {
    const machine = setup({}).createMachine({
      initial: 'green',
      states: {
        green: {},
        yellow: {},
        red: {}
      }
    });

    const snapshot = createActor(machine).start().getSnapshot();

    snapshot.matches('green');
    snapshot.matches('yellow');
    snapshot.matches('red');
  });

  it('should not allow matching against a invalid string value of a simple FSM', () => {
    const machine = setup({}).createMachine({
      initial: 'green',
      states: {
        green: {},
        yellow: {},
        red: {}
      }
    });

    const snapshot = createActor(machine).start().getSnapshot();

    snapshot.matches(
      // @ts-expect-error
      'orange'
    );
  });

  it('should not allow matching against an empty object value of a simple FSM', () => {
    const machine = setup({}).createMachine({
      initial: 'green',
      states: {
        green: {},
        yellow: {},
        red: {}
      }
    });

    const snapshot = createActor(machine).start().getSnapshot();

    snapshot.matches(
      // @ts-expect-error
      {}
    );
  });

  it('should not allow matching against an object value with a key that is a valid value of a simple FSM', () => {
    const machine = setup({}).createMachine({
      initial: 'green',
      states: {
        green: {},
        yellow: {},
        red: {}
      }
    });

    const snapshot = createActor(machine).start().getSnapshot();

    snapshot.matches(
      // @ts-expect-error
      {
        green: {}
      }
    );
  });

  it('should allow matching against valid top state keys of a statechart with nested compound states', () => {
    const machine = setup({}).createMachine({
      initial: 'green',
      states: {
        green: {
          initial: 'walk',
          states: {
            walk: {},
            wait: {}
          }
        },
        yellow: {},
        red: {}
      }
    });

    const snapshot = createActor(machine).start().getSnapshot();

    snapshot.matches('green');
    snapshot.matches('yellow');
    snapshot.matches('red');
  });

  it('should not allow matching against an invalid top state key of a statechart with nested compound states', () => {
    const machine = setup({}).createMachine({
      initial: 'green',
      states: {
        green: {
          initial: 'walk',
          states: {
            walk: {},
            wait: {}
          }
        },
        yellow: {},
        red: {}
      }
    });

    const snapshot = createActor(machine).start().getSnapshot();

    snapshot.matches(
      // @ts-expect-error
      'orange'
    );
  });

  it('should allow matching against a valid full object value of a statechart with nested compound states', () => {
    const machine = setup({}).createMachine({
      initial: 'green',
      states: {
        green: {
          initial: 'walk',
          states: {
            walk: {},
            wait: {}
          }
        },
        yellow: {},
        red: {}
      }
    });

    const snapshot = createActor(machine).start().getSnapshot();

    snapshot.matches({
      green: 'wait'
    });
  });

  it('should allow matching against a valid non-full object value of a statechart with nested compound states', () => {
    const machine = setup({}).createMachine({
      initial: 'green',
      states: {
        green: {
          initial: 'walk',
          states: {
            walk: {
              initial: 'steady',
              states: {
                steady: {},
                slowingDown: {}
              }
            },
            wait: {}
          }
        },
        yellow: {},
        red: {}
      }
    });

    const snapshot = createActor(machine).start().getSnapshot();

    snapshot.matches({
      green: 'wait'
    });
  });

  it('should not allow matching against a invalid object value of a statechart with nested compound states', () => {
    const machine = setup({}).createMachine({
      initial: 'green',
      states: {
        green: {
          initial: 'walk',
          states: {
            walk: {},
            wait: {}
          }
        },
        yellow: {},
        red: {}
      }
    });

    const snapshot = createActor(machine).start().getSnapshot();

    snapshot.matches({
      // @ts-expect-error
      green: 'invalid'
    });
  });

  it('should not allow matching against a invalid object value with self-key at value position', () => {
    const machine = setup({}).createMachine({
      initial: 'green',
      states: {
        green: {
          initial: 'walk',
          states: {
            walk: {},
            wait: {}
          }
        },
        yellow: {},
        red: {}
      }
    });

    const snapshot = createActor(machine).start().getSnapshot();

    snapshot.matches({
      // @ts-expect-error
      green: 'green'
    });
  });

  it('should accept an after transition that references a known delay', () => {
    setup({
      delays: {
        hundred: 100
      }
    }).createMachine({
      initial: 'a',
      states: {
        a: {
          after: {
            hundred: 'b'
          }
        },
        b: {}
      }
    });
  });

  it('should not accept an after transition that references an unknown delay when delays are configured', () => {
    setup({
      delays: {
        thousand: 1000
      }
    }).createMachine({
      initial: 'a',
      states: {
        a: {
          after: {
            // @x-ts-expect-error https://github.com/microsoft/TypeScript/issues/55709
            unknown: 'b'
          }
        },
        b: {}
      }
    });
  });

  it('should not accept an after transition that references an unknown delay when delays are not configured', () => {
    setup({}).createMachine({
      initial: 'a',
      states: {
        a: {
          after: {
            // @x-ts-expect-error https://github.com/microsoft/TypeScript/issues/55709
            unknown: 'b'
          }
        },
        b: {}
      }
    });
  });

  it('should accept a guarded transition that references a known guard', () => {
    setup({
      types: {} as {
        events: { type: 'NEXT' };
      },
      guards: {
        checkStuff: () => true
      }
    }).createMachine({
      initial: 'a',
      states: {
        a: {
          on: {
            NEXT: {
              guard: 'checkStuff',
              target: 'b'
            }
          }
        },
        b: {}
      }
    });
  });

  it('should not accept a guarded transition that references an unknown guard when guards are configured', () => {
    setup({
      types: {} as {
        events: { type: 'NEXT' };
      },
      guards: {
        checkStuff: () => true
      }
    }).createMachine({
      initial: 'a',
      states: {
        a: {
          on: {
            // @ts-expect-error
            NEXT: {
              guard: 'unknown',
              target: 'b'
            }
          }
        },
        b: {}
      }
    });
  });

  it('should not accept a guarded transition that references an unknown guard when guards are not configured', () => {
    setup({
      types: {} as {
        events: { type: 'NEXT' };
      }
    }).createMachine({
      initial: 'a',
      states: {
        a: {
          on: {
            // @ts-expect-error
            NEXT: {
              guard: 'checkStuff',
              target: 'b'
            }
          }
        },
        b: {}
      }
    });
  });

  it('should accept `enqueueActions` within the config when actions are not configured', () => {
    setup({
      types: {} as {
        events:
          | {
              type: 'SOMETHING';
            }
          | {
              type: 'SOMETHING_ELSE';
            };
      }
    }).createMachine({
      on: {
        SOMETHING: {
          actions: enqueueActions(({ enqueue }) => {
            enqueue.raise({ type: 'SOMETHING_ELSE' });
          })
        }
      }
    });
  });

  it('should accept `enqueueActions` within the config when empty delays are configured', () => {
    setup({
      delays: {}
    }).createMachine({
      entry: enqueueActions(() => {})
    });
  });

  it("should accept `enqueueActions` that doesn't use any other defined actions", () => {
    setup({
      types: {} as {
        events:
          | {
              type: 'SOMETHING';
            }
          | {
              type: 'SOMETHING_ELSE';
            };
      },
      actions: {
        doStuff: enqueueActions(({ enqueue }) => {
          enqueue.raise({ type: 'SOMETHING_ELSE' });
        })
      }
    });
  });

  it('should accept `enqueueActions` that uses a known guard', () => {
    setup({
      types: {} as {
        events:
          | {
              type: 'SOMETHING';
            }
          | {
              type: 'SOMETHING_ELSE';
            };
      },
      actions: {
        doStuff: enqueueActions(({ enqueue, check }) => {
          if (check('checkStuff')) {
            enqueue.raise({ type: 'SOMETHING_ELSE' });
          }
        })
      },
      guards: {
        checkStuff: () => true
      }
    });
  });

  it('should not allow `enqueueActions` to use an unknown guard (when guards are configured)', () => {
    setup({
      types: {} as {
        events:
          | {
              type: 'SOMETHING';
            }
          | {
              type: 'SOMETHING_ELSE';
            };
      },
      actions: {
        doStuff: enqueueActions(({ enqueue, check }) => {
          if (
            check(
              // @ts-expect-error
              'unknown'
            )
          ) {
            enqueue.raise({ type: 'SOMETHING_ELSE' });
          }
        })
      },
      guards: {
        checkStuff: () => true
      }
    });
  });

  it('should not allow `enqueueActions` to use an unknown guard (when guards are not configured)', () => {
    setup({
      types: {} as {
        events:
          | {
              type: 'SOMETHING';
            }
          | {
              type: 'SOMETHING_ELSE';
            };
      },
      actions: {
        doStuff: enqueueActions(({ enqueue, check }) => {
          if (
            check(
              // @ts-expect-error
              'unknown'
            )
          ) {
            enqueue.raise({ type: 'SOMETHING_ELSE' });
          }
        })
      }
    });
  });

  it('should be able to use a parameterized `enqueueActions` action with its required params in the machine', () => {
    setup({
      actions: {
        doStuff: enqueueActions((_, params: number) => {})
      }
    }).createMachine({
      entry: {
        type: 'doStuff',
        params: 0
      }
    });
  });

  it('should not accept a string reference to parameterized `enqueueActions` without its required params in the machine', () => {
    setup({
      actions: {
        doStuff: enqueueActions((_, params: number) => {})
      }
    }).createMachine({
      // @ts-expect-error
      entry: 'doStuff'
    });
  });

  it('should not accept an object reference to parameterized `enqueueActions` without its required params in the machine', () => {
    setup({
      actions: {
        doStuff: enqueueActions((_, params: number) => {})
      }
    }).createMachine({
      // @ts-expect-error
      entry: {
        type: 'doStuff'
      }
    });
  });

  it('should not accept an object reference to parameterized `enqueueActions` without its required params in the machine', () => {
    setup({
      actions: {
        doStuff: enqueueActions((_, params: number) => {})
      }
    }).createMachine({
      // @ts-expect-error
      entry: {
        type: 'doStuff'
      }
    });
  });

  it('should not accept a reference to parameterized `enqueueActions` with wrong params in the machine', () => {
    setup({
      actions: {
        doStuff: enqueueActions((_, params: number) => {})
      }
    }).createMachine({
      // @ts-expect-error
      entry: {
        type: 'doStuff',
        params: 'foo'
      }
    });
  });

  it('should allow `log` action to be configured', () => {
    setup({
      actions: {
        writeDown: log('foo')
      }
    });
  });

  it('should allow `cancel` action to be configured', () => {
    setup({
      actions: {
        revert: cancel('foo')
      }
    });
  });

  it('should allow `stopChild` action to be configured', () => {
    setup({
      actions: {
        releaseFromDuty: stopChild('foo')
      }
    });
  });

  it('EventFrom should work with a machine that has transitions defined on a state', () => {
    // https://github.com/statelyai/xstate/issues/5031

    const machine = setup({
      types: {} as {
        events: {
          type: 'SOME_EVENT';
        };
      }
    }).createMachine({
      id: 'authorization',
      initial: 'loading',
      context: {
        myVar: 'foo'
      },
      states: {
        loaded: {},
        loading: {
          on: {
            SOME_EVENT: {
              target: 'loaded'
            }
          }
        }
      }
    });

    ((_accept: EventFrom<typeof machine>) => {})({ type: 'SOME_EVENT' });
  });

  it('ContextFrom should work with a machine that has transitions defined on a state', () => {
    // https://github.com/statelyai/xstate/issues/5031

    const machine = setup({
      types: {} as {
        context: {
          myVar: string;
        };
      }
    }).createMachine({
      id: 'authorization',
      initial: 'loading',
      context: {
        myVar: 'foo'
      },
      states: {
        loaded: {},
        loading: {
          on: {
            SOME_EVENT: {
              target: 'loaded'
            }
          }
        }
      }
    });

<<<<<<< HEAD
    const actor = createActor(machine);

    actor.getSnapshot().getMeta()['(machine)'] satisfies
      | { layout: string }
      | undefined;

    // @ts-expect-error
    actor.getSnapshot().getMeta().a?.whatever;
=======
    ((_accept: ContextFrom<typeof machine>) => {})({ myVar: 'whatever' });
>>>>>>> de6591fa
  });

  it('should strongly type the state IDs in snapshot.getMeta()', () => {
    const machine = setup({}).createMachine({
      id: 'root',
      initial: 'parentState',
      states: {
        parentState: {
          meta: {},
          initial: 'childState',
          states: {
            childState: {
              meta: {}
            },
            stateWithId: {
              id: 'state with id',
              meta: {}
            }
          }
        }
      }
    });

    const actor = createActor(machine);

    const metaValues = actor.getSnapshot().getMeta();

    metaValues.root;
    metaValues['root.parentState'];
    metaValues['root.parentState.childState'];
    metaValues['state with id'];

    // @ts-expect-error
    metaValues['root.parentState.stateWithId'];

    // @ts-expect-error
    metaValues['unknown state'];
  });
});<|MERGE_RESOLUTION|>--- conflicted
+++ resolved
@@ -2396,18 +2396,7 @@
       }
     });
 
-<<<<<<< HEAD
-    const actor = createActor(machine);
-
-    actor.getSnapshot().getMeta()['(machine)'] satisfies
-      | { layout: string }
-      | undefined;
-
-    // @ts-expect-error
-    actor.getSnapshot().getMeta().a?.whatever;
-=======
     ((_accept: ContextFrom<typeof machine>) => {})({ myVar: 'whatever' });
->>>>>>> de6591fa
   });
 
   it('should strongly type the state IDs in snapshot.getMeta()', () => {
