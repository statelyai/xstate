import { createMachine } from '../src/index.ts';
import { raise } from '../src/actions/raise';
import { simulate } from '../src/simulate.ts';

describe('machine.microstep()', () => {
  it('should return an array of states from all microsteps', () => {
    const machine = createMachine({
      initial: 'start',
      states: {
        start: {
          on: {
            GO: 'a'
          }
        },
        a: {
          entry: raise({ type: 'NEXT' }),
          on: {
            NEXT: 'b'
          }
        },
        b: {
          always: 'c'
        },
        c: {
          entry: raise({ type: 'NEXT' }),
          on: {
            NEXT: 'd'
          }
        },
        d: {}
      }
    });

    const { actorContext, getInitialState } = simulate(machine);
    const states = machine.microstep(
      getInitialState(),
      { type: 'GO' },
      actorContext
    );

    expect(states.map((s) => s.value)).toEqual(['a', 'b', 'c', 'd']);
  });

  it('should return the states from microstep (transient)', () => {
    const machine = createMachine({
      initial: 'first',
      states: {
        first: {
          on: {
            TRIGGER: 'second'
          }
        },
        second: {
          always: 'third'
        },
        third: {}
      }
    });

    const { actorContext } = simulate(machine);
    const states = machine.microstep(
      machine.resolveStateValue('first'),
      {
        type: 'TRIGGER'
      },
      actorContext
    );

    expect(states.map((s) => s.value)).toEqual(['second', 'third']);
  });

  it('should return the states from microstep (raised event)', () => {
    const machine = createMachine({
      initial: 'first',
      states: {
        first: {
          on: {
            TRIGGER: {
              target: 'second',
              actions: raise({ type: 'RAISED' })
            }
          }
        },
        second: {
          on: {
            RAISED: 'third'
          }
        },
        third: {}
      }
    });

    const { actorContext } = simulate(machine);
    const states = machine.microstep(
      machine.resolveStateValue('first'),
      {
        type: 'TRIGGER'
      },
      actorContext
    );

    expect(states.map((s) => s.value)).toEqual(['second', 'third']);
  });

  it('should return a single-item array for normal transitions', () => {
    const machine = createMachine({
      initial: 'first',
      states: {
        first: {
          on: {
            TRIGGER: 'second'
          }
        },
        second: {}
      }
    });

    const { actorContext, getInitialState } = simulate(machine);
    const states = machine.microstep(
      getInitialState(),
      { type: 'TRIGGER' },
      actorContext
    );

    expect(states.map((s) => s.value)).toEqual(['second']);
  });

  it('each state should preserve their internal queue', () => {
    const machine = createMachine({
      initial: 'first',
      states: {
        first: {
          on: {
            TRIGGER: {
              target: 'second',
              actions: [raise({ type: 'FOO' }), raise({ type: 'BAR' })]
            }
          }
        },
        second: {
          on: {
            FOO: {
              target: 'third'
            }
          }
        },
        third: {
          on: {
            BAR: {
              target: 'fourth'
            }
          }
        },
        fourth: {
          always: 'fifth'
        },
        fifth: {}
      }
    });

    const { actorContext, getInitialState } = simulate(machine);
    const states = machine.microstep(
      getInitialState(),
      { type: 'TRIGGER' },
      actorContext
    );

    expect(states.map((s) => [s.value, s._internalQueue.length])).toEqual([
      ['second', 2], // foo, bar
      ['third', 1], // bar
      ['fourth', 0], // (eventless)
      ['fifth', 0]
    ]);
  });
<<<<<<< HEAD

  it('actions are preserved throughout microstep', () => {
    const machine = createMachine({
      initial: 'start',
      states: {
        start: {
          on: {
            TRIGGER: 'first'
          }
        },
        first: {
          entry: ['one'],
          always: 'second'
        },
        second: {
          entry: ['two'],
          always: 'third'
        },
        third: {
          entry: ['three']
        }
      }
    });

    const { actorContext, getInitialState } = simulate(machine);
    const states = machine.microstep(
      getInitialState(),
      { type: 'TRIGGER' },
      actorContext
    );

    expect(states.map((s) => s.actions.map((a) => a.type))).toEqual([
      ['one'],
      ['one', 'two'],
      ['one', 'two', 'three']
    ]);
  });
=======
>>>>>>> df55ac0c
});<|MERGE_RESOLUTION|>--- conflicted
+++ resolved
@@ -172,44 +172,4 @@
       ['fifth', 0]
     ]);
   });
-<<<<<<< HEAD
-
-  it('actions are preserved throughout microstep', () => {
-    const machine = createMachine({
-      initial: 'start',
-      states: {
-        start: {
-          on: {
-            TRIGGER: 'first'
-          }
-        },
-        first: {
-          entry: ['one'],
-          always: 'second'
-        },
-        second: {
-          entry: ['two'],
-          always: 'third'
-        },
-        third: {
-          entry: ['three']
-        }
-      }
-    });
-
-    const { actorContext, getInitialState } = simulate(machine);
-    const states = machine.microstep(
-      getInitialState(),
-      { type: 'TRIGGER' },
-      actorContext
-    );
-
-    expect(states.map((s) => s.actions.map((a) => a.type))).toEqual([
-      ['one'],
-      ['one', 'two'],
-      ['one', 'two', 'three']
-    ]);
-  });
-=======
->>>>>>> df55ac0c
 });