--- conflicted
+++ resolved
@@ -6,27 +6,6 @@
     const machine = createMachine({
       initial: 'foo',
       states: {
-<<<<<<< HEAD
-        left: {},
-        right: {},
-        center: {},
-        justify: {}
-      },
-      on: {
-        // internal transitions
-        LEFT_CLICK: '.left',
-        RIGHT_CLICK: '.right',
-        RIGHT_CLICK_EXTERNAL: {
-          target: '.right',
-          reenter: true
-        },
-        CENTER_CLICK: '.center',
-        JUSTIFY_CLICK: '.justify',
-        RESET: 'direction', // explicit self-transition
-        RESET_TO_CENTER: {
-          target: 'direction.center',
-          reenter: true
-=======
         foo: {
           initial: 'a',
           states: {
@@ -36,7 +15,6 @@
           on: {
             CLICK: '.b'
           }
->>>>>>> 0b38a64c
         }
       }
     });
@@ -66,7 +44,7 @@
           on: {
             NEXT: {
               target: '.right',
-              external: true
+              reenter: true
             }
           }
         }
@@ -107,7 +85,7 @@
           on: {
             RESET: {
               target: 'foo',
-              external: true
+              reenter: true
             }
           }
         }
@@ -147,7 +125,7 @@
           on: {
             RESET_TO_B: {
               target: 'foo.b',
-              external: true
+              reenter: true
             }
           }
         }
