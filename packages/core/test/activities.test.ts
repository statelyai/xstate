<<<<<<< HEAD
import { fromCallback } from '../src/actors/callback';
import { stateIn } from '../src/guards';
import { interpret, createMachine } from '../src/index';
=======
import { fromCallback } from '../src/actors';
import { interpret, createMachine, assign } from '../src/index';
>>>>>>> d405b4c3

// TODO: remove this file but before doing that ensure that things tested here are covered by other tests

describe('invocations (activities)', () => {
  it('identifies initial root invocations', () => {
    let active = false;
    const machine = createMachine({
      invoke: {
        src: fromCallback(() => {
          active = true;
        })
      }
    });
    interpret(machine).start();

    expect(active).toBe(true);
  });

  it('identifies initial invocations', () => {
    let active = false;
    const machine = createMachine({
      initial: 'a',
      states: {
        a: {
          invoke: {
            src: fromCallback(() => {
              active = true;
            })
          }
        }
      }
    });
    interpret(machine).start();

    expect(active).toBe(true);
  });

  it('identifies initial deep invocations', () => {
    let active = false;
    const machine = createMachine({
      initial: 'a',
      states: {
        a: {
          initial: 'a1',
          states: {
            a1: {
              invoke: {
                src: fromCallback(() => {
                  active = true;
                })
              }
            }
          }
        }
      }
    });
    interpret(machine).start();

    expect(active).toBe(true);
  });

  it('identifies start invocations', () => {
    let active = false;
    const machine = createMachine({
      initial: 'a',
      states: {
        a: {
          on: {
            TIMER: 'b'
          }
        },
        b: {
          invoke: {
            src: fromCallback(() => {
              active = true;
            })
          }
        }
      }
    });

    const service = interpret(machine).start();

    service.send({ type: 'TIMER' });

    expect(active).toBe(true);
  });

  it('identifies start invocations for child states and active invocations', () => {
    let active = false;
    const machine = createMachine({
      initial: 'a',
      states: {
        a: {
          on: {
            TIMER: 'b'
          }
        },
        b: {
          initial: 'b1',
          states: {
            b1: {
              on: {
                TIMER: 'b2'
              }
            },
            b2: {
              invoke: {
                src: fromCallback(() => {
                  active = true;
                })
              }
            }
          }
        }
      }
    });
    const service = interpret(machine);

    service.start();
    service.send({ type: 'TIMER' });
    service.send({ type: 'TIMER' });

    expect(active).toBe(true);
  });

  it('identifies stop invocations for child states', () => {
    let active = false;
    const machine = createMachine({
      initial: 'a',
      states: {
        a: {
          on: {
            TIMER: 'b'
          }
        },
        b: {
          initial: 'b1',
          states: {
            b1: {
              on: {
                TIMER: 'b2'
              }
            },
            b2: {
              invoke: {
                src: fromCallback(() => {
                  active = true;
                  return () => (active = false);
                })
              },
              on: {
                TIMER: 'b3'
              }
            },
            b3: {}
          }
        }
      }
    });
    const service = interpret(machine).start();

    service.send({ type: 'TIMER' });
    service.send({ type: 'TIMER' });
    service.send({ type: 'TIMER' });

    expect(active).toBe(false);
  });

  it('identifies multiple stop invocations for child and parent states', () => {
    let active1 = false;
    let active2 = false;

    const machine = createMachine({
      initial: 'a',
      states: {
        a: {
          on: {
            TIMER: 'b'
          }
        },
        b: {
          initial: 'b1',
          invoke: {
            src: fromCallback(() => {
              active1 = true;
              return () => (active1 = false);
            })
          },
          states: {
            b1: {
              invoke: {
                src: fromCallback(() => {
                  active2 = true;
                  return () => (active2 = false);
                })
              }
            }
          },
          on: {
            TIMER: 'a'
          }
        }
      }
    });
    const service = interpret(machine);

    service.start();
    service.send({ type: 'TIMER' });
    service.send({ type: 'TIMER' });

    expect(active1).toBe(false);
    expect(active2).toBe(false);
  });

  it('should activate even if there are subsequent always but blocked transition', () => {
    let active = false;
    const machine = createMachine({
      initial: 'A',
      states: {
        A: {
          on: {
            E: 'B'
          }
        },
        B: {
          invoke: {
            src: fromCallback(() => {
              active = true;
              return () => (active = false);
            })
          },
          always: [{ guard: () => false, target: 'A' }]
        }
      }
    });

    const service = interpret(machine).start();

    service.send({ type: 'E' });

    expect(active).toBe(true);
  });

  it('should remember the invocations even after an ignored event', () => {
    let cleanupSpy = jest.fn();
    let active = false;
    const machine = createMachine({
      initial: 'A',
      states: {
        A: {
          on: {
            E: 'B'
          }
        },
        B: {
          invoke: {
            src: fromCallback(() => {
              active = true;
              return () => {
                active = false;
                cleanupSpy();
              };
            })
          }
        }
      }
    });
    const service = interpret(machine).start();

    service.send({ type: 'E' });
    service.send({ type: 'IGNORE' });

    expect(active).toBe(true);
    expect(cleanupSpy).not.toBeCalled();
  });

  it('should remember the invocations when transitioning within the invoking state', () => {
    let cleanupSpy = jest.fn();
    let active = false;
    const machine = createMachine({
      initial: 'A',
      states: {
        A: {
          invoke: {
            src: fromCallback(() => {
              active = true;
              return () => {
                active = false;
                cleanupSpy();
              };
            })
          },
          initial: 'A1',
          states: {
            A1: {
              on: {
                E: 'A2'
              }
            },
            A2: {}
          }
        }
      }
    });
    const service = interpret(machine).start();

    service.send({ type: 'E' });

    expect(active).toBe(true);
    expect(cleanupSpy).not.toBeCalled();
  });

  it('should start a new actor when leaving an invoking state and entering a new one that invokes the same actor type', () => {
    let counter = 0;
    const actual: string[] = [];
    const machine = createMachine(
      {
        initial: 'a',
        states: {
          a: {
            invoke: {
              src: 'fooActor'
            },
            on: {
              NEXT: 'b'
            }
          },
          b: {
            invoke: {
              src: 'fooActor'
            }
          }
        }
      },
      {
        actors: {
          fooActor: fromCallback(() => {
            let localId = counter;
            counter++;

            actual.push(`start ${localId}`);

            return () => {
              actual.push(`stop ${localId}`);
            };
          })
        }
      }
    );
    const service = interpret(machine).start();

    service.send({ type: 'NEXT' });

    expect(actual).toEqual(['start 0', 'stop 0', 'start 1']);
  });

  it('should start a new actor when reentering the invoking state during an external self transition', () => {
    let counter = 0;
    const actual: string[] = [];
    const machine = createMachine(
      {
        initial: 'a',
        states: {
          a: {
            invoke: {
              src: 'fooActor'
            },
            on: {
              NEXT: {
                target: 'a',
                internal: false
              }
            }
          }
        }
      },
      {
        actors: {
          fooActor: fromCallback(() => {
            let localId = counter;
            counter++;

            actual.push(`start ${localId}`);

            return () => {
              actual.push(`stop ${localId}`);
            };
          })
        }
      }
    );
    const service = interpret(machine).start();

    service.send({ type: 'NEXT' });

    expect(actual).toEqual(['start 0', 'stop 0', 'start 1']);
  });

  it('should have stopped after automatic transitions', () => {
    let active = false;
    const machine = createMachine({
      context: {
        counter: 0
      },
      initial: 'a',
      states: {
        a: {
          invoke: {
            src: fromCallback(() => {
              active = true;
              return () => (active = false);
            })
          },
          always: {
            guard: (ctx) => ctx.counter !== 0,
            target: 'b'
          },
          on: {
            INC: {
              actions: assign((ctx) => ({
                counter: ctx.counter + 1
              }))
            }
          }
        },
        b: {}
      }
    });
    const service = interpret(machine).start();

    expect(active).toBe(true);

    service.send({ type: 'INC' });

    expect(active).toBe(false);
  });
});<|MERGE_RESOLUTION|>--- conflicted
+++ resolved
@@ -1,11 +1,5 @@
-<<<<<<< HEAD
-import { fromCallback } from '../src/actors/callback';
-import { stateIn } from '../src/guards';
-import { interpret, createMachine } from '../src/index';
-=======
-import { fromCallback } from '../src/actors';
-import { interpret, createMachine, assign } from '../src/index';
->>>>>>> d405b4c3
+import { fromCallback } from '../src/actors/callback.js';
+import { interpret, createMachine, assign } from '../src/index.js';
 
 // TODO: remove this file but before doing that ensure that things tested here are covered by other tests
 
