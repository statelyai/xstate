--- conflicted
+++ resolved
@@ -357,7 +357,6 @@
   it('should start a new actor when reentering the invoking state during a reentering self transition', () => {
     let counter = 0;
     const actual: string[] = [];
-<<<<<<< HEAD
     const machine = createMachine({
       initial: 'a',
       states: {
@@ -368,22 +367,7 @@
           on: {
             NEXT: {
               target: 'a',
-              external: true
-=======
-    const machine = createMachine(
-      {
-        initial: 'a',
-        states: {
-          a: {
-            invoke: {
-              src: 'fooActor'
-            },
-            on: {
-              NEXT: {
-                target: 'a',
-                reenter: true
-              }
->>>>>>> 5f0291aa
+              reenter: true
             }
           }
         }
