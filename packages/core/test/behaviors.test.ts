--- conflicted
+++ resolved
@@ -1,15 +1,10 @@
 import { EMPTY, interval, of, throwError } from 'rxjs';
 import { take } from 'rxjs/operators';
-<<<<<<< HEAD
-import { interpret } from '../src';
-import { fromReducer } from '../src/actors/reducer';
-import { fromObservable } from '../src/actors/observable';
-import { fromPromise } from '../src/actors/promise';
-=======
 import { interpret } from '../src/index.js';
-import { fromObservable, fromPromise, fromReducer } from '../src/actors';
->>>>>>> d405b4c3
-import { waitFor } from '../src/waitFor';
+import { fromReducer } from '../src/actors/reducer.js';
+import { fromObservable } from '../src/actors/observable.js';
+import { fromPromise } from '../src/actors/promise.js';
+import { waitFor } from '../src/waitFor.js';
 
 describe('promise behavior (fromPromise)', () => {
   it('should interpret a promise', async () => {
