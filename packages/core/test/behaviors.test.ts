--- conflicted
+++ resolved
@@ -4,17 +4,10 @@
 import {
   fromObservable,
   fromPromise,
-<<<<<<< HEAD
-  fromReducer
+  fromTransition
 } from '../src/actors/index.ts';
 import { waitFor } from '../src/waitFor.ts';
 import { raise, sendTo } from '../src/actions.ts';
-=======
-  fromTransition
-} from '../src/actors/index.js';
-import { waitFor } from '../src/waitFor.js';
-import { raise, sendTo } from '../src/actions.js';
->>>>>>> 91bc6fdd
 
 describe('promise behavior (fromPromise)', () => {
   it('should interpret a promise', async () => {
