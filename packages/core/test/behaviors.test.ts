--- conflicted
+++ resolved
@@ -1,13 +1,9 @@
 import { EMPTY, interval, of, throwError } from 'rxjs';
 import { take } from 'rxjs/operators';
-<<<<<<< HEAD
-import { createMachine, interpret } from '../src';
-=======
-import { interpret } from '../src/index.js';
->>>>>>> d405b4c3
-import { fromObservable, fromPromise, fromReducer } from '../src/actors';
-import { waitFor } from '../src/waitFor';
-import { raise, sendTo } from '../src/actions';
+import { createMachine, interpret } from '../src/index.js';
+import { fromObservable, fromPromise, fromReducer } from '../src/actors.js';
+import { waitFor } from '../src/waitFor.js';
+import { raise, sendTo } from '../src/actions.js';
 
 describe('promise behavior (fromPromise)', () => {
   it('should interpret a promise', async () => {
