--- conflicted
+++ resolved
@@ -22,9 +22,6 @@
   EventFrom
 } from '../src/index.ts';
 
-const user = { name: 'David' };
-
-<<<<<<< HEAD
 // const WebSocket = require('ws');
 // const server = new WebSocket.Server({ port: 8080 });
 // Interpreter.defaults.inspect = {
@@ -41,15 +38,13 @@
 //   server.close();
 // });
 
-const fetchMachine = createMachine<{ userId: string | undefined }>({
-=======
+const user = { name: 'David' };
 const fetchMachine = createMachine({
   types: {} as {
     context: { userId: string | undefined };
     events: { type: 'RESOLVE'; user: { name: string } };
     input: { userId: string };
   },
->>>>>>> dbbd3c27
   id: 'fetch',
   context: ({ input }) => ({
     userId: input.userId
