--- conflicted
+++ resolved
@@ -1,39 +1,33 @@
-import {
-  interpret,
-  assign,
-  sendParent,
-  send,
-  EventObject,
-  StateValue,
-  createMachine,
-  ActorContext,
-  ActorBehavior,
-  SpecialTargets,
-  toSCXMLEvent
-<<<<<<< HEAD
-} from '../src/index.ts';
-import { fromReducer } from '../src/actors/index.ts';
-import { fromObservable, fromEventObservable } from '../src/actors/index.ts';
-import { fromPromise } from '../src/actors/index.ts';
-import { fromCallback } from '../src/actors/index.ts';
-=======
-} from '../src/index.js';
-import { fromTransition } from '../src/actors/index.js';
-import { fromObservable, fromEventObservable } from '../src/actors/index.js';
-import { fromPromise } from '../src/actors/index.js';
-import { fromCallback } from '../src/actors/index.js';
->>>>>>> 91bc6fdd
+import { interval } from 'rxjs';
+import { map, take } from 'rxjs/operators';
 import {
   actionTypes,
-  done as _done,
   doneInvoke,
   escalate,
   forwardTo,
-  sendTo,
-  raise
+  raise,
+  sendTo
 } from '../src/actions.ts';
-import { interval } from 'rxjs';
-import { map, take } from 'rxjs/operators';
+import {
+  fromCallback,
+  fromEventObservable,
+  fromObservable,
+  fromPromise,
+  fromTransition
+} from '../src/actors/index.ts';
+import {
+  ActorBehavior,
+  ActorContext,
+  EventObject,
+  SpecialTargets,
+  StateValue,
+  assign,
+  createMachine,
+  interpret,
+  send,
+  sendParent,
+  toSCXMLEvent
+} from '../src/index.ts';
 
 const user = { name: 'David' };
 
