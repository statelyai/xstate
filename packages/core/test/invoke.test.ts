import { interval, of } from 'rxjs';
import { map, take } from 'rxjs/operators';
import {
  actionTypes,
  doneInvoke,
  escalate,
  forwardTo,
  raise,
  sendTo
} from '../src/actions.ts';
import {
  fromCallback,
  fromEventObservable,
  fromObservable,
  fromPromise,
  fromTransition
} from '../src/actors/index.ts';
import {
  ActorLogic,
  ActorContext,
  EventObject,
  SpecialTargets,
  StateValue,
  assign,
  createMachine,
  interpret,
  sendParent
} from '../src/index.ts';

const user = { name: 'David' };

const fetchMachine = createMachine<{ userId: string | undefined }>({
  id: 'fetch',
  context: ({ input }) => ({
    userId: input.userId
  }),
  initial: 'pending',
  states: {
    pending: {
      entry: raise({ type: 'RESOLVE', user }),
      on: {
        RESOLVE: {
          target: 'success',
          guard: ({ context }) => context.userId !== undefined
        }
      }
    },
    success: {
      type: 'final',
      output: { user: ({ event }) => event.user }
    },
    failure: {
      entry: sendParent({ type: 'REJECT' })
    }
  }
});

const fetcherMachine = createMachine({
  id: 'fetcher',
  initial: 'idle',
  context: {
    selectedUserId: '42',
    user: undefined
  },
  states: {
    idle: {
      on: {
        GO_TO_WAITING: 'waiting',
        GO_TO_WAITING_MACHINE: 'waitingInvokeMachine'
      }
    },
    waiting: {
      invoke: {
        src: fetchMachine,
        input: ({ context }) => ({
          userId: context.selectedUserId
        }),
        onDone: {
          target: 'received',
          guard: ({ event }) => {
            // Should receive { user: { name: 'David' } } as event data
            return event.output.user.name === 'David';
          }
        }
      }
    },
    waitingInvokeMachine: {
      invoke: {
        src: fetchMachine,
        input: { userId: '55' },
        onDone: 'received'
      }
    },
    received: {
      type: 'final'
    }
  }
});

describe('invoke', () => {
  it('child can immediately respond to the parent with multiple events', () => {
    const childMachine = createMachine({
      types: {} as {
        events: { type: 'FORWARD_DEC' };
      },
      id: 'child',
      initial: 'init',
      states: {
        init: {
          on: {
            FORWARD_DEC: {
              actions: [
                sendParent({ type: 'DEC' }),
                sendParent({ type: 'DEC' }),
                sendParent({ type: 'DEC' })
              ]
            }
          }
        }
      }
    });

    const someParentMachine = createMachine(
      {
        id: 'parent',
        types: {} as {
          context: { count: number };
          actors: {
            src: 'child';
            id: 'someService';
            logic: typeof childMachine;
          };
        },
        context: { count: 0 },
        initial: 'start',
        states: {
          start: {
            invoke: {
              src: 'child',
              id: 'someService'
            },
            always: {
              target: 'stop',
              guard: ({ context }) => context.count === -3
            },
            on: {
              DEC: {
                actions: assign({ count: ({ context }) => context.count - 1 })
              },
              FORWARD_DEC: {
                actions: sendTo('child', { type: 'FORWARD_DEC' })
              }
            }
          },
          stop: {
            type: 'final'
          }
        }
      },
      {
        actors: {
          child: childMachine
        }
      }
    );

    let state: any;
    const service = interpret(someParentMachine);
    service.subscribe((s) => {
      state = s;
    });
    service.subscribe({
      complete: () => {
        // 1. The 'parent' machine will not do anything (inert transition)
        // 2. The 'FORWARD_DEC' event will be "forwarded" to the 'child' machine
        // 3. On the 'child' machine, the 'FORWARD_DEC' event sends the 'DEC' action to the 'parent' thrice
        // 4. The context of the 'parent' machine will be updated from 2 to -1

        expect(state.context).toEqual({ count: -3 });
      }
    });
    service.start();

    service.send({ type: 'FORWARD_DEC' });
  });

  it('should start services (explicit machine, invoke = config)', (done) => {
    const childMachine = createMachine<{ userId: string | undefined }>({
      id: 'fetch',
      context: ({ input }) => ({
        userId: input.userId
      }),
      initial: 'pending',
      states: {
        pending: {
          entry: raise({ type: 'RESOLVE', user }),
          on: {
            RESOLVE: {
              target: 'success',
              guard: ({ context }) => {
                return context.userId !== undefined;
              }
            }
          }
        },
        success: {
          type: 'final',
          output: { user: ({ event }) => event.user }
        },
        failure: {
          entry: sendParent({ type: 'REJECT' })
        }
      }
    });

    const machine = createMachine({
      id: 'fetcher',
      initial: 'idle',
      context: {
        selectedUserId: '42',
        user: undefined
      },
      states: {
        idle: {
          on: {
            GO_TO_WAITING: 'waiting'
          }
        },
        waiting: {
          invoke: {
            src: childMachine,
            input: ({ context }) => ({
              userId: context.selectedUserId
            }),
            onDone: {
              target: 'received',
              guard: ({ event }) => {
                // Should receive { user: { name: 'David' } } as event data
                return event.output.user.name === 'David';
              }
            }
          }
        },
        received: {
          type: 'final'
        }
      }
    });

    const actor = interpret(machine);
    actor.subscribe({
      complete: () => {
        done();
      }
    });
    actor.start();
    actor.send({ type: 'GO_TO_WAITING' });
  });

  it('should start services (explicit machine, invoke = machine)', (done) => {
    const actor = interpret(fetcherMachine);
    actor.subscribe({
      complete: () => {
        done();
      }
    });
    actor.start();
    actor.send({ type: 'GO_TO_WAITING_MACHINE' });
  });

  it('should start services (machine as invoke config)', (done) => {
    const machineInvokeMachine = createMachine<
      any,
      { type: 'SUCCESS'; data: number }
    >({
      id: 'machine-invoke',
      initial: 'pending',
      states: {
        pending: {
          invoke: {
            src: createMachine({
              id: 'child',
              initial: 'sending',
              states: {
                sending: {
                  entry: sendParent({ type: 'SUCCESS', data: 42 })
                }
              }
            })
          },
          on: {
            SUCCESS: {
              target: 'success',
              guard: ({ event }) => {
                return event.data === 42;
              }
            }
          }
        },
        success: {
          type: 'final'
        }
      }
    });
    const actor = interpret(machineInvokeMachine);
    actor.subscribe({ complete: () => done() });
    actor.start();
  });

  it('should start deeply nested service (machine as invoke config)', (done) => {
    const machineInvokeMachine = createMachine<
      any,
      { type: 'SUCCESS'; data: number }
    >({
      id: 'parent',
      initial: 'a',
      states: {
        a: {
          initial: 'b',
          states: {
            b: {
              invoke: {
                src: createMachine({
                  id: 'child',
                  initial: 'sending',
                  states: {
                    sending: {
                      entry: sendParent({ type: 'SUCCESS', data: 42 })
                    }
                  }
                })
              }
            }
          }
        },
        success: {
          id: 'success',
          type: 'final'
        }
      },
      on: {
        SUCCESS: {
          target: '.success',
          guard: ({ event }) => {
            return event.data === 42;
          }
        }
      }
    });
    const actor = interpret(machineInvokeMachine);
    actor.subscribe({ complete: () => done() });
    actor.start();
  });

  it('should use the service overwritten by .provide(...)', (done) => {
    const childMachine = createMachine({
      id: 'child',
      initial: 'init',
      states: {
        init: {}
      }
    });

    const someParentMachine = createMachine(
      {
        id: 'parent',
        types: {} as {
          context: { count: number };
          actors: { src: 'child'; id: 'someService' };
        },
        context: { count: 0 },
        initial: 'start',
        states: {
          start: {
            invoke: {
              src: 'child',
              id: 'someService'
            },
            on: {
              STOP: 'stop'
            }
          },
          stop: {
            type: 'final'
          }
        }
      },
      {
        actors: {
          child: childMachine
        }
      }
    );

    const actor = interpret(
      someParentMachine.provide({
        actors: {
          child: createMachine({
            id: 'child',
            initial: 'init',
            states: {
              init: {
                entry: [sendParent({ type: 'STOP' })]
              }
            }
          })
        }
      })
    );
    actor.subscribe({
      complete: () => {
        done();
      }
    });
    actor.start();
  });

  describe('parent to child', () => {
    const subMachine = createMachine({
      id: 'child',
      initial: 'one',
      states: {
        one: {
          on: { NEXT: 'two' }
        },
        two: {
          entry: sendParent({ type: 'NEXT' })
        }
      }
    });

    it('should communicate with the child machine (invoke on machine)', (done) => {
      const mainMachine = createMachine({
        id: 'parent',
        initial: 'one',
        invoke: {
          id: 'foo-child',
          src: subMachine
        },
        states: {
          one: {
            entry: sendTo('foo-child', { type: 'NEXT' }),
            on: { NEXT: 'two' }
          },
          two: {
            type: 'final'
          }
        }
      });

      const actor = interpret(mainMachine);
      actor.subscribe({
        complete: () => {
          done();
        }
      });
      actor.start();
    });

    it('should communicate with the child machine (invoke on state)', (done) => {
      const mainMachine = createMachine({
        id: 'parent',
        initial: 'one',
        states: {
          one: {
            invoke: {
              id: 'foo-child',
              src: subMachine
            },
            entry: sendTo('foo-child', { type: 'NEXT' }),
            on: { NEXT: 'two' }
          },
          two: {
            type: 'final'
          }
        }
      });

      const actor = interpret(mainMachine);
      actor.subscribe({
        complete: () => {
          done();
        }
      });
      actor.start();
    });

    it('should transition correctly if child invocation causes it to directly go to final state', () => {
      const doneSubMachine = createMachine({
        id: 'child',
        initial: 'one',
        states: {
          one: {
            on: { NEXT: 'two' }
          },
          two: {
            type: 'final'
          }
        }
      });

      const mainMachine = createMachine({
        id: 'parent',
        initial: 'one',
        states: {
          one: {
            invoke: {
              id: 'foo-child',
              src: doneSubMachine,
              onDone: 'two'
            },
            entry: sendTo('foo-child', { type: 'NEXT' })
          },
          two: {
            on: { NEXT: 'three' }
          },
          three: {
            type: 'final'
          }
        }
      });

      const actor = interpret(mainMachine).start();

      expect(actor.getSnapshot().value).toBe('two');
    });

    it('should work with invocations defined in orthogonal state nodes', (done) => {
      const pongMachine = createMachine({
        id: 'pong',
        initial: 'active',
        states: {
          active: {
            type: 'final',
            output: { secret: 'pingpong' }
          }
        }
      });

      const pingMachine = createMachine({
        id: 'ping',
        type: 'parallel',
        states: {
          one: {
            initial: 'active',
            states: {
              active: {
                invoke: {
                  id: 'pong',
                  src: pongMachine,
                  onDone: {
                    target: 'success',
                    guard: ({ event }) => event.output.secret === 'pingpong'
                  }
                }
              },
              success: {
                type: 'final'
              }
            }
          }
        }
      });

      const actor = interpret(pingMachine);
      actor.subscribe({
        complete: () => {
          done();
        }
      });
      actor.start();
    });

    it('should not reinvoke root-level invocations', (done) => {
      // https://github.com/statelyai/xstate/issues/2147

      let invokeCount = 0;
      let invokeDisposeCount = 0;
      let actionsCount = 0;
      let entryActionsCount = 0;

      const machine = createMachine({
        invoke: {
          src: fromCallback(() => {
            invokeCount++;

            return () => {
              invokeDisposeCount++;
            };
          })
        },
        entry: () => entryActionsCount++,
        on: {
          UPDATE: {
            actions: () => {
              actionsCount++;
            }
          }
        }
      });

      const service = interpret(machine).start();
      expect(entryActionsCount).toEqual(1);
      expect(invokeCount).toEqual(1);
      expect(invokeDisposeCount).toEqual(0);
      expect(actionsCount).toEqual(0);

      service.send({ type: 'UPDATE' });
      expect(entryActionsCount).toEqual(1);
      expect(invokeCount).toEqual(1);
      expect(invokeDisposeCount).toEqual(0);
      expect(actionsCount).toEqual(1);

      service.send({ type: 'UPDATE' });
      expect(entryActionsCount).toEqual(1);
      expect(invokeCount).toEqual(1);
      expect(invokeDisposeCount).toEqual(0);
      expect(actionsCount).toEqual(2);
      done();
    });

    it('should stop a child actor when reaching a final state', () => {
      let actorStopped = false;

      const machine = createMachine({
        id: 'machine',
        invoke: {
          src: fromCallback(() => () => (actorStopped = true))
        },
        initial: 'running',
        states: {
          running: {
            on: {
              finished: 'complete'
            }
          },
          complete: { type: 'final' }
        }
      });

      const service = interpret(machine).start();

      service.send({
        type: 'finished'
      });

      expect(actorStopped).toBe(true);
    });

    it('child should not invoke an actor when it transitions to an invoking state when it gets stopped by its parent', (done) => {
      let invokeCount = 0;

      const child = createMachine({
        id: 'child',
        initial: 'idle',
        states: {
          idle: {
            invoke: {
              src: fromCallback((sendBack) => {
                invokeCount++;

                if (invokeCount > 1) {
                  // prevent a potential infinite loop
                  throw new Error('This should be impossible.');
                }

                // it's important for this test to send the event back when the parent is *not* currently processing an event
                // this ensures that the parent can process the received event immediately and can stop the child immediately
                setTimeout(() => sendBack({ type: 'STARTED' }));
              })
            },
            on: {
              STARTED: 'active'
            }
          },
          active: {
            invoke: {
              src: fromCallback((sendBack) => {
                sendBack({ type: 'STOPPED' });
              })
            },
            on: {
              STOPPED: {
                target: 'idle',
                actions: forwardTo(SpecialTargets.Parent)
              }
            }
          }
        }
      });
      const parent = createMachine({
        id: 'parent',
        initial: 'idle',
        states: {
          idle: {
            on: {
              START: 'active'
            }
          },
          active: {
            invoke: { src: child },
            on: {
              STOPPED: 'done'
            }
          },
          done: {
            type: 'final'
          }
        }
      });

      const service = interpret(parent);
      service.subscribe({
        complete: () => {
          expect(invokeCount).toBe(1);
          done();
        }
      });
      service.start();

      service.send({ type: 'START' });
    });
  });

  type PromiseExecutor = (
    resolve: (value?: any) => void,
    reject: (reason?: any) => void
  ) => void;

  const promiseTypes = [
    {
      type: 'Promise',
      createPromise(executor: PromiseExecutor): Promise<any> {
        return new Promise(executor);
      }
    },
    {
      type: 'PromiseLike',
      createPromise(executor: PromiseExecutor): PromiseLike<any> {
        // Simulate a Promise/A+ thenable / polyfilled Promise.
        function createThenable(promise: Promise<any>): PromiseLike<any> {
          return {
            then(onfulfilled, onrejected) {
              return createThenable(promise.then(onfulfilled, onrejected));
            }
          };
        }
        return createThenable(new Promise(executor));
      }
    }
  ];

  promiseTypes.forEach(({ type, createPromise }) => {
    describe(`with promises (${type})`, () => {
      const invokePromiseMachine = createMachine({
        id: 'invokePromise',
        initial: 'pending',
        context: ({ input }) => ({
          id: 42,
          succeed: true,
          ...input
        }),
        states: {
          pending: {
            invoke: {
              src: fromPromise(({ input }) =>
                createPromise((resolve) => {
                  if (input.succeed) {
                    resolve(input.id);
                  } else {
                    throw new Error(`failed on purpose for: ${input.id}`);
                  }
                })
              ),
              input: ({ context }) => context,
              onDone: {
                target: 'success',
                guard: ({ context, event }) => {
                  return event.output === context.id;
                }
              },
              onError: 'failure'
            }
          },
          success: {
            type: 'final'
          },
          failure: {
            type: 'final'
          }
        }
      });

      it('should be invoked with a promise factory and resolve through onDone', (done) => {
        const machine = createMachine({
          initial: 'pending',
          states: {
            pending: {
              invoke: {
                src: fromPromise(() =>
                  createPromise((resolve) => {
                    resolve();
                  })
                ),
                onDone: 'success'
              }
            },
            success: {
              type: 'final'
            }
          }
        });
        const service = interpret(machine);
        service.subscribe({
          complete: () => {
            done();
          }
        });
        service.start();
      });

      it('should be invoked with a promise factory and reject with ErrorExecution', (done) => {
        const actor = interpret(invokePromiseMachine, {
          input: { id: 31, succeed: false }
        });
        actor.subscribe({ complete: () => done() });
        actor.start();
      });

      it('should be invoked with a promise factory and surface any unhandled errors', (done) => {
        const promiseMachine = createMachine({
          id: 'invokePromise',
          initial: 'pending',
          states: {
            pending: {
              invoke: {
                src: fromPromise(() =>
                  createPromise(() => {
                    throw new Error('test');
                  })
                ),
                onDone: 'success'
              }
            },
            success: {
              type: 'final'
            }
          }
        });

        const service = interpret(promiseMachine);
        service.subscribe({
          error(err) {
            expect(err.message).toEqual(expect.stringMatching(/test/));
            done();
          }
        });
        service.start();
      });

      // tslint:disable-next-line:max-line-length
      it('should be invoked with a promise factory and stop on unhandled onError target', (done) => {
        const doneSpy = jest.fn();

        const promiseMachine = createMachine({
          id: 'invokePromise',
          initial: 'pending',
          states: {
            pending: {
              invoke: {
                src: fromPromise(() =>
                  createPromise(() => {
                    throw new Error('test');
                  })
                ),
                onDone: 'success'
              }
            },
            success: {
              type: 'final'
            }
          }
        });

        const actor = interpret(promiseMachine);

        actor.subscribe({
          error: (err) => {
            // TODO: determine if err should be the full SCXML error event
            expect(err).toBeInstanceOf(Error);
            expect(err.message).toBe('test');
            expect(doneSpy).not.toHaveBeenCalled();
            done();
          },
          complete: doneSpy
        });
        actor.start();
      });

      it('should be invoked with a promise factory and resolve through onDone for compound state nodes', (done) => {
        const promiseMachine = createMachine({
          id: 'promise',
          initial: 'parent',
          states: {
            parent: {
              initial: 'pending',
              states: {
                pending: {
                  invoke: {
                    src: fromPromise(() =>
                      createPromise((resolve) => resolve())
                    ),
                    onDone: 'success'
                  }
                },
                success: {
                  type: 'final'
                }
              },
              onDone: 'success'
            },
            success: {
              type: 'final'
            }
          }
        });
        const actor = interpret(promiseMachine);
        actor.subscribe({ complete: () => done() });
        actor.start();
      });

      it('should be invoked with a promise service and resolve through onDone for compound state nodes', (done) => {
        const promiseMachine = createMachine(
          {
            id: 'promise',
            initial: 'parent',
            states: {
              parent: {
                initial: 'pending',
                states: {
                  pending: {
                    invoke: {
                      src: 'somePromise',
                      onDone: 'success'
                    }
                  },
                  success: {
                    type: 'final'
                  }
                },
                onDone: 'success'
              },
              success: {
                type: 'final'
              }
            }
          },
          {
            actors: {
              somePromise: fromPromise(() =>
                createPromise((resolve) => resolve())
              )
            }
          }
        );
        const actor = interpret(promiseMachine);
        actor.subscribe({ complete: () => done() });
        actor.start();
      });
      it('should assign the resolved data when invoked with a promise factory', (done) => {
        const promiseMachine = createMachine<{ count: number }>({
          id: 'promise',
          context: { count: 0 },
          initial: 'pending',
          states: {
            pending: {
              invoke: {
                src: fromPromise(() =>
                  createPromise((resolve) => resolve({ count: 1 }))
                ),
                onDone: {
                  target: 'success',
                  actions: assign({
                    count: ({ event }) => event.output.count
                  })
                }
              }
            },
            success: {
              type: 'final'
            }
          }
        });

        const actor = interpret(promiseMachine);
        actor.subscribe({
          complete: () => {
            expect(actor.getSnapshot().context.count).toEqual(1);
            done();
          }
        });
        actor.start();
      });

      it('should assign the resolved data when invoked with a promise service', (done) => {
        const promiseMachine = createMachine<{ count: number }>(
          {
            id: 'promise',
            context: { count: 0 },
            initial: 'pending',
            states: {
              pending: {
                invoke: {
                  src: 'somePromise',
                  onDone: {
                    target: 'success',
                    actions: assign({
                      count: ({ event }) => event.output.count
                    })
                  }
                }
              },
              success: {
                type: 'final'
              }
            }
          },
          {
            actors: {
              somePromise: fromPromise(() =>
                createPromise((resolve) => resolve({ count: 1 }))
              )
            }
          }
        );

        const actor = interpret(promiseMachine);
        actor.subscribe({
          complete: () => {
            expect(actor.getSnapshot().context.count).toEqual(1);
            done();
          }
        });
        actor.start();
      });

      it('should provide the resolved data when invoked with a promise factory', (done) => {
        let count = 0;

        const promiseMachine = createMachine({
          id: 'promise',
          context: { count: 0 },
          initial: 'pending',
          states: {
            pending: {
              invoke: {
                src: fromPromise(() =>
                  createPromise((resolve) => resolve({ count: 1 }))
                ),
                onDone: {
                  target: 'success',
                  actions: ({ event }) => {
                    count = event.output.count;
                  }
                }
              }
            },
            success: {
              type: 'final'
            }
          }
        });

        const actor = interpret(promiseMachine);
        actor.subscribe({
          complete: () => {
            expect(count).toEqual(1);
            done();
          }
        });
        actor.start();
      });

      it('should provide the resolved data when invoked with a promise service', (done) => {
        let count = 0;

        const promiseMachine = createMachine(
          {
            id: 'promise',
            initial: 'pending',
            states: {
              pending: {
                invoke: {
                  src: 'somePromise',
                  onDone: {
                    target: 'success',
                    actions: ({ event }) => {
                      count = event.output.count;
                    }
                  }
                }
              },
              success: {
                type: 'final'
              }
            }
          },
          {
            actors: {
              somePromise: fromPromise(() =>
                createPromise((resolve) => resolve({ count: 1 }))
              )
            }
          }
        );

        const actor = interpret(promiseMachine);
        actor.subscribe({
          complete: () => {
            expect(count).toEqual(1);
            done();
          }
        });
        actor.start();
      });

      it('should be able to specify a Promise as a service', (done) => {
        interface BeginEvent {
          type: 'BEGIN';
          payload: boolean;
        }
        const promiseMachine = createMachine(
          {
            id: 'promise',
            types: {} as {
              context: { foo: boolean };
              events: BeginEvent;
              actors: {
                src: 'somePromise';
                input: {
                  foo: boolean;
                  event: any;
                };
              };
            },
            initial: 'pending',
            context: {
              foo: true
            },
            states: {
              pending: {
                on: {
                  BEGIN: 'first'
                }
              },
              first: {
                invoke: {
                  src: 'somePromise',
                  input: ({ context, event }) => ({
                    foo: context.foo,
                    event: event
                  }),
                  onDone: 'last'
                }
              },
              last: {
                type: 'final'
              }
            }
          },
          {
            actors: {
              somePromise: fromPromise(
                ({
                  input
                }: {
                  input: { foo: boolean; event: { payload: any } };
                }) => {
                  return createPromise((resolve, reject) => {
                    input.foo && input.event.payload ? resolve() : reject();
                  });
                }
              )
            }
          }
        );

        const actor = interpret(promiseMachine);
        actor.subscribe({ complete: () => done() });
        actor.start();
        actor.send({
          type: 'BEGIN',
          payload: true
        });
      });

<<<<<<< HEAD
      it('should be able to reuse the same promise behavior multiple times and create unique promise for each created actor', (done) => {
        const machine = createMachine(
=======
      it('should be able to reuse the same promise logic multiple times and create unique promise for each created actor', (done) => {
        const machine = createMachine<{
          result1: number | null;
          result2: number | null;
        }>(
>>>>>>> 4863a4ad
          {
            types: {} as {
              context: {
                result1: number | null;
                result2: number | null;
              };
              actors: {
                src: 'getRandomNumber';
                output: { result: number };
              };
            },
            context: {
              result1: null,
              result2: null
            },
            initial: 'pending',
            states: {
              pending: {
                type: 'parallel',
                states: {
                  state1: {
                    initial: 'active',
                    states: {
                      active: {
                        invoke: {
                          src: 'getRandomNumber',
                          onDone: {
                            target: 'success',
                            // TODO: investigate why event is DoneInvoke<any> instead of
                            // DoneInvoke<{result: ...}>
                            // The type is properly inferred for:
                            // actions: ({ event }) => event.output.result
                            actions: assign(({ event }) => ({
                              result1: event.output.result
                            }))
                          }
                        }
                      },
                      success: {
                        type: 'final'
                      }
                    }
                  },
                  state2: {
                    initial: 'active',
                    states: {
                      active: {
                        invoke: {
                          src: 'getRandomNumber',
                          onDone: {
                            target: 'success',
                            actions: assign(({ event }) => ({
                              result2: event.output.result
                            }))
                          }
                        }
                      },
                      success: {
                        type: 'final'
                      }
                    }
                  }
                },
                onDone: 'done'
              },
              done: {
                type: 'final'
              }
            }
          },
          {
            actors: {
              // it's important for this actor to be reused, this test shouldn't use a factory or anything like that
              getRandomNumber: fromPromise(() => {
                return createPromise((resolve) =>
                  resolve({ result: Math.random() })
                );
              })
            }
          }
        );

        const service = interpret(machine);
        service.subscribe({
          complete: () => {
            const snapshot = service.getSnapshot();
            expect(typeof snapshot.context.result1).toBe('number');
            expect(typeof snapshot.context.result2).toBe('number');
            expect(snapshot.context.result1).not.toBe(snapshot.context.result2);
            done();
          }
        });
        service.start();
      });
    });
  });

  describe('with callbacks', () => {
    it('should be able to specify a callback as a service', (done) => {
      interface BeginEvent {
        type: 'BEGIN';
        payload: boolean;
      }
      interface CallbackEvent {
        type: 'CALLBACK';
        data: number;
      }
      const callbackMachine = createMachine(
        {
          id: 'callback',
          types: {} as {
            context: { foo: boolean };
            events: BeginEvent | CallbackEvent;
            actors: {
              src: 'someCallback';
              input: {
                foo: boolean;
                event: EventObject;
              };
            };
          },
          initial: 'pending',
          context: {
            foo: true
          },
          states: {
            pending: {
              on: {
                BEGIN: 'first'
              }
            },
            first: {
              invoke: {
                src: 'someCallback',
                input: ({ context, event }) => ({
                  foo: context.foo,
                  event: event
                })
              },
              on: {
                CALLBACK: {
                  target: 'last',
                  guard: ({ event }) => event.data === 42
                }
              }
            },
            last: {
              type: 'final'
            }
          }
        },
        {
          actors: {
            someCallback: fromCallback(
              (
                cb,
                _receive,
                { input }: { input: { foo: boolean; event: any } }
              ) => {
                if (input.foo && input.event.type === 'BEGIN') {
                  cb({
                    type: 'CALLBACK',
                    data: 40
                  });
                  cb({
                    type: 'CALLBACK',
                    data: 41
                  });
                  cb({
                    type: 'CALLBACK',
                    data: 42
                  });
                }
              }
            )
          }
        }
      );

      const actor = interpret(callbackMachine);
      actor.subscribe({ complete: () => done() });
      actor.start();
      actor.send({
        type: 'BEGIN',
        payload: true
      });
    });

    it('should transition correctly if callback function sends an event', () => {
      const callbackMachine = createMachine(
        {
          id: 'callback',
          initial: 'pending',
          context: { foo: true },
          states: {
            pending: {
              on: { BEGIN: 'first' }
            },
            first: {
              invoke: {
                src: 'someCallback'
              },
              on: { CALLBACK: 'intermediate' }
            },
            intermediate: {
              on: { NEXT: 'last' }
            },
            last: {
              type: 'final'
            }
          }
        },
        {
          actors: {
            someCallback: fromCallback((cb) => {
              cb({ type: 'CALLBACK' });
            })
          }
        }
      );

      const expectedStateValues = ['pending', 'first', 'intermediate'];
      const stateValues: StateValue[] = [];
      const actor = interpret(callbackMachine);
      actor.subscribe((current) => stateValues.push(current.value));
      actor.start().send({ type: 'BEGIN' });
      for (let i = 0; i < expectedStateValues.length; i++) {
        expect(stateValues[i]).toEqual(expectedStateValues[i]);
      }
    });

    it('should transition correctly if callback function invoked from start and sends an event', () => {
      const callbackMachine = createMachine(
        {
          id: 'callback',
          initial: 'idle',
          context: { foo: true },
          states: {
            idle: {
              invoke: {
                src: 'someCallback'
              },
              on: { CALLBACK: 'intermediate' }
            },
            intermediate: {
              on: { NEXT: 'last' }
            },
            last: {
              type: 'final'
            }
          }
        },
        {
          actors: {
            someCallback: fromCallback((cb) => {
              cb({ type: 'CALLBACK' });
            })
          }
        }
      );

      const expectedStateValues = ['idle', 'intermediate'];
      const stateValues: StateValue[] = [];
      const actor = interpret(callbackMachine);
      actor.subscribe((current) => stateValues.push(current.value));
      actor.start().send({ type: 'BEGIN' });
      for (let i = 0; i < expectedStateValues.length; i++) {
        expect(stateValues[i]).toEqual(expectedStateValues[i]);
      }
    });

    // tslint:disable-next-line:max-line-length
    it('should transition correctly if transient transition happens before current state invokes callback function and sends an event', () => {
      const callbackMachine = createMachine(
        {
          id: 'callback',
          initial: 'pending',
          context: { foo: true },
          states: {
            pending: {
              on: { BEGIN: 'first' }
            },
            first: {
              always: 'second'
            },
            second: {
              invoke: {
                src: 'someCallback'
              },
              on: { CALLBACK: 'third' }
            },
            third: {
              on: { NEXT: 'last' }
            },
            last: {
              type: 'final'
            }
          }
        },
        {
          actors: {
            someCallback: fromCallback((cb) => {
              cb({ type: 'CALLBACK' });
            })
          }
        }
      );

      const expectedStateValues = ['pending', 'second', 'third'];
      const stateValues: StateValue[] = [];
      const actor = interpret(callbackMachine);
      actor.subscribe((current) => {
        stateValues.push(current.value);
      });
      actor.start().send({ type: 'BEGIN' });

      for (let i = 0; i < expectedStateValues.length; i++) {
        expect(stateValues[i]).toEqual(expectedStateValues[i]);
      }
    });

    it('should treat a callback source as an event stream', (done) => {
      const intervalMachine = createMachine<{
        count: number;
      }>({
        id: 'interval',
        initial: 'counting',
        context: {
          count: 0
        },
        states: {
          counting: {
            invoke: {
              id: 'intervalService',
              src: fromCallback((cb) => {
                const ivl = setInterval(() => {
                  cb({ type: 'INC' });
                }, 10);

                return () => clearInterval(ivl);
              })
            },
            always: {
              target: 'finished',
              guard: ({ context }) => context.count === 3
            },
            on: {
              INC: {
                actions: assign({ count: ({ context }) => context.count + 1 })
              }
            }
          },
          finished: {
            type: 'final'
          }
        }
      });
      const actor = interpret(intervalMachine);
      actor.subscribe({ complete: () => done() });
      actor.start();
    });

    it('should dispose of the callback (if disposal function provided)', () => {
      const spy = jest.fn();
      const intervalMachine = createMachine({
        id: 'interval',
        initial: 'counting',
        states: {
          counting: {
            invoke: {
              id: 'intervalService',
              src: fromCallback(() => spy)
            },
            on: {
              NEXT: 'idle'
            }
          },
          idle: {}
        }
      });
      const actorRef = interpret(intervalMachine).start();

      actorRef.send({ type: 'NEXT' });

      expect(spy).toHaveBeenCalled();
    });

    it('callback should be able to receive messages from parent', (done) => {
      const pingPongMachine = createMachine({
        id: 'ping-pong',
        initial: 'active',
        states: {
          active: {
            invoke: {
              id: 'child',
              src: fromCallback((callback, onReceive) => {
                onReceive((e) => {
                  if (e.type === 'PING') {
                    callback({ type: 'PONG' });
                  }
                });
              })
            },
            entry: sendTo('child', { type: 'PING' }),
            on: {
              PONG: 'done'
            }
          },
          done: {
            type: 'final'
          }
        }
      });
      const actor = interpret(pingPongMachine);
      actor.subscribe({ complete: () => done() });
      actor.start();
    });

    it('should call onError upon error (sync)', (done) => {
      const errorMachine = createMachine({
        id: 'error',
        initial: 'safe',
        states: {
          safe: {
            invoke: {
              src: fromCallback(() => {
                throw new Error('test');
              }),
              onError: {
                target: 'failed',
                guard: ({ event }) => {
                  return (
                    event.data instanceof Error && event.data.message === 'test'
                  );
                }
              }
            }
          },
          failed: {
            type: 'final'
          }
        }
      });
      const actor = interpret(errorMachine);
      actor.subscribe({ complete: () => done() });
      actor.start();
    });

    it('should transition correctly upon error (sync)', () => {
      const errorMachine = createMachine({
        id: 'error',
        initial: 'safe',
        states: {
          safe: {
            invoke: {
              src: fromCallback(() => {
                throw new Error('test');
              }),
              onError: 'failed'
            }
          },
          failed: {
            on: { RETRY: 'safe' }
          }
        }
      });

      const expectedStateValue = 'failed';
      const service = interpret(errorMachine).start();
      expect(service.getSnapshot().value).toEqual(expectedStateValue);
    });

    it('should call onError upon error (async)', (done) => {
      const errorMachine = createMachine({
        id: 'asyncError',
        initial: 'safe',
        states: {
          safe: {
            invoke: {
              src: fromCallback(async () => {
                await true;
                throw new Error('test');
              }),
              onError: {
                target: 'failed',
                guard: ({ event }) => {
                  return (
                    event.data instanceof Error && event.data.message === 'test'
                  );
                }
              }
            }
          },
          failed: {
            type: 'final'
          }
        }
      });
      const actor = interpret(errorMachine);
      actor.subscribe({ complete: () => done() });
      actor.start();
    });

    it('should call onDone when resolved (async)', (done) => {
      const asyncWithDoneMachine = createMachine<{ result?: any }>({
        id: 'async',
        initial: 'fetch',
        context: { result: undefined },
        states: {
          fetch: {
            invoke: {
              src: fromCallback(async () => {
                await true;
                return 42;
              }),
              onDone: {
                target: 'success',
                actions: assign(({ event: { output: result } }) => ({
                  result
                }))
              }
            }
          },
          success: {
            type: 'final'
          }
        }
      });

      const actor = interpret(asyncWithDoneMachine);
      actor.subscribe({
        complete: () => {
          expect(actor.getSnapshot().context.result).toEqual(42);
          done();
        }
      });
      actor.start();
    });

    it('should call onError only on the state which has invoked failed service', () => {
      let errorHandlersCalled = 0;

      const errorMachine = createMachine({
        initial: 'start',
        states: {
          start: {
            on: {
              FETCH: 'fetch'
            }
          },
          fetch: {
            type: 'parallel',
            states: {
              first: {
                invoke: {
                  src: fromCallback(() => {
                    throw new Error('test');
                  }),
                  onError: {
                    target: 'failed',
                    guard: () => {
                      errorHandlersCalled++;
                      return false;
                    }
                  }
                }
              },
              second: {
                invoke: {
                  src: fromCallback(() => {
                    // empty
                  }),
                  onError: {
                    target: 'failed',
                    guard: () => {
                      errorHandlersCalled++;
                      return false;
                    }
                  }
                }
              },
              failed: {
                type: 'final'
              }
            }
          }
        }
      });

      interpret(errorMachine).start().send({ type: 'FETCH' });

      expect(errorHandlersCalled).toEqual(1);
    });

    it('should be able to be stringified', () => {
      const machine = createMachine({
        initial: 'idle',
        states: {
          idle: {
            on: {
              GO_TO_WAITING: 'waiting'
            }
          },
          waiting: {
            invoke: {
              src: fromCallback(() => {})
            }
          }
        }
      });
      const actorRef = interpret(machine).start();
      actorRef.send({ type: 'GO_TO_WAITING' });
      const waitingState = actorRef.getSnapshot();

      expect(() => {
        JSON.stringify(waitingState);
      }).not.toThrow();

      expect(typeof waitingState.actions[0].params?.src).toBe('string');
    });

    it('should throw error if unhandled (sync)', () => {
      const errorMachine = createMachine({
        id: 'asyncError',
        initial: 'safe',
        states: {
          safe: {
            invoke: {
              src: fromCallback(() => {
                throw new Error('test');
              })
            }
          },
          failed: {
            type: 'final'
          }
        }
      });

      const service = interpret(errorMachine);
      expect(() => service.start()).toThrow();
    });

    it('should work with input', (done) => {
      const machine = createMachine({
        types: {} as {
          context: { foo: string };
        },
        initial: 'start',
        context: { foo: 'bar' },
        states: {
          start: {
            invoke: {
              src: fromCallback((_sendBack, _onReceive, { input }) => {
                expect(input).toEqual({ foo: 'bar' });
                done();
              }),
              input: ({ context }) => context
            }
          }
        }
      });

      interpret(machine).start();
    });

    describe('sub invoke race condition', () => {
      const anotherChildMachine = createMachine({
        id: 'child',
        initial: 'start',
        states: {
          start: {
            on: { STOP: 'end' }
          },
          end: {
            type: 'final'
          }
        }
      });

      const anotherParentMachine = createMachine({
        id: 'parent',
        initial: 'begin',
        states: {
          begin: {
            invoke: {
              src: anotherChildMachine,
              id: 'invoked.child',
              onDone: 'completed'
            },
            on: {
              STOPCHILD: {
                actions: sendTo('invoked.child', { type: 'STOP' })
              }
            }
          },
          completed: {
            type: 'final'
          }
        }
      });

      it('ends on the completed state', (done) => {
        const events: EventObject[] = [];
        let state: any;
        const service = interpret(anotherParentMachine);
        service.subscribe((s) => {
          state = s;
          events.push(s.event);
        });
        service.subscribe({
          complete: () => {
            expect(events.map((e) => e.type)).toEqual([
              actionTypes.init,
              'STOPCHILD',
              doneInvoke('invoked.child').type
            ]);
            expect(state.value).toEqual('completed');
            done();
          }
        });
        service.start();

        service.send({ type: 'STOPCHILD' });
      });
    });
  });

  describe('with observables', () => {
    it('should work with an infinite observable', (done) => {
      interface Events {
        type: 'COUNT';
        value: number;
      }
      const obsMachine = createMachine<{ count: number | undefined }, Events>({
        id: 'infiniteObs',
        initial: 'counting',
        context: { count: undefined },
        states: {
          counting: {
            invoke: {
              src: fromObservable(() => interval(10)),
              onSnapshot: {
                actions: assign({ count: ({ event }) => event.data })
              }
            },
            always: {
              target: 'counted',
              guard: ({ context }) => context.count === 5
            }
          },
          counted: {
            type: 'final'
          }
        }
      });

      const service = interpret(obsMachine);
      service.subscribe({
        complete: () => {
          done();
        }
      });
      service.start();
    });

    it('should work with a finite observable', (done) => {
      interface Ctx {
        count: number | undefined;
      }
      interface Events {
        type: 'COUNT';
        value: number;
      }
      const obsMachine = createMachine<Ctx, Events>({
        id: 'obs',
        initial: 'counting',
        context: {
          count: undefined
        },
        states: {
          counting: {
            invoke: {
              src: fromObservable(() => interval(10).pipe(take(5))),
              onSnapshot: {
                actions: assign({
                  count: ({ event }) => event.data
                })
              },
              onDone: {
                target: 'counted',
                guard: ({ context }) => context.count === 4
              }
            }
          },
          counted: {
            type: 'final'
          }
        }
      });

      const actor = interpret(obsMachine);
      actor.subscribe({
        complete: () => {
          done();
        }
      });
      actor.start();
    });

    it('should receive an emitted error', (done) => {
      interface Ctx {
        count: number | undefined;
      }
      interface Events {
        type: 'COUNT';
        value: number;
      }
      const obsMachine = createMachine<Ctx, Events>({
        id: 'obs',
        initial: 'counting',
        context: { count: undefined },
        states: {
          counting: {
            invoke: {
              src: fromObservable(() =>
                interval(10).pipe(
                  map((value) => {
                    if (value === 5) {
                      throw new Error('some error');
                    }

                    return value;
                  })
                )
              ),
              onSnapshot: {
                actions: assign({ count: ({ event }) => event.data })
              },
              onError: {
                target: 'success',
                guard: ({ context, event }) => {
                  expect(event.data.message).toEqual('some error');
                  return (
                    context.count === 4 && event.data.message === 'some error'
                  );
                }
              }
            }
          },
          success: {
            type: 'final'
          }
        }
      });

      const actor = interpret(obsMachine);
      actor.subscribe({
        complete: () => {
          done();
        }
      });
      actor.start();
    });

    it('should work with input', (done) => {
      const machine = createMachine({
        invoke: {
          src: fromObservable(({ input }) => of(input)),
          input: 42,
          onSnapshot: {
            actions: ({ event }) => {
              expect(event.data).toEqual(42);
              done();
            }
          }
        }
      });

      interpret(machine).start();
    });
  });

  describe('with event observables', () => {
    it('should work with an infinite event observable', (done) => {
      interface Events {
        type: 'COUNT';
        value: number;
      }
      const obsMachine = createMachine<{ count: number | undefined }, Events>({
        id: 'obs',
        initial: 'counting',
        context: { count: undefined },
        states: {
          counting: {
            invoke: {
              src: fromEventObservable(() =>
                interval(10).pipe(map((value) => ({ type: 'COUNT', value })))
              )
            },
            on: {
              COUNT: {
                actions: assign({ count: ({ event }) => event.value })
              }
            },
            always: {
              target: 'counted',
              guard: ({ context }) => context.count === 5
            }
          },
          counted: {
            type: 'final'
          }
        }
      });

      const service = interpret(obsMachine);
      service.subscribe({
        complete: () => {
          done();
        }
      });
      service.start();
    });

    it('should work with a finite event observable', (done) => {
      interface Ctx {
        count: number | undefined;
      }
      interface Events {
        type: 'COUNT';
        value: number;
      }
      const obsMachine = createMachine<Ctx, Events>({
        id: 'obs',
        initial: 'counting',
        context: {
          count: undefined
        },
        states: {
          counting: {
            invoke: {
              src: fromEventObservable(() =>
                interval(10).pipe(
                  take(5),
                  map((value) => ({ type: 'COUNT', value }))
                )
              ),
              onDone: {
                target: 'counted',
                guard: ({ context }) => context.count === 4
              }
            },
            on: {
              COUNT: {
                actions: assign({
                  count: ({ event }) => event.value
                })
              }
            }
          },
          counted: {
            type: 'final'
          }
        }
      });

      const actor = interpret(obsMachine);
      actor.subscribe({
        complete: () => {
          done();
        }
      });
      actor.start();
    });

    it('should receive an emitted error', (done) => {
      interface Ctx {
        count: number | undefined;
      }
      interface Events {
        type: 'COUNT';
        value: number;
      }
      const obsMachine = createMachine<Ctx, Events>({
        id: 'obs',
        initial: 'counting',
        context: { count: undefined },
        states: {
          counting: {
            invoke: {
              src: fromEventObservable(() =>
                interval(10).pipe(
                  map((value) => {
                    if (value === 5) {
                      throw new Error('some error');
                    }

                    return { type: 'COUNT', value };
                  })
                )
              ),
              onError: {
                target: 'success',
                guard: ({ context, event }) => {
                  expect(event.data.message).toEqual('some error');
                  return (
                    context.count === 4 && event.data.message === 'some error'
                  );
                }
              }
            },
            on: {
              COUNT: {
                actions: assign({ count: ({ event }) => event.value })
              }
            }
          },
          success: {
            type: 'final'
          }
        }
      });

      const actor = interpret(obsMachine);
      actor.subscribe({
        complete: () => {
          done();
        }
      });
      actor.start();
    });

    it('should work with input', (done) => {
      const machine = createMachine({
        invoke: {
          src: fromEventObservable(({ input }) =>
            of({
              type: 'obs.event',
              value: input
            })
          ),
          input: 42
        },
        on: {
          'obs.event': {
            actions: ({ event }) => {
              expect(event.value).toEqual(42);
              done();
            }
          }
        }
      });

      interpret(machine).start();
    });
  });

  describe('with logic', () => {
    it('should work with actor logic', (done) => {
      const countLogic: ActorLogic<EventObject, number> = {
        transition: (count, event) => {
          if (event.type === 'INC') {
            return count + 1;
          } else if (event.type === 'DEC') {
            return count - 1;
          }
          return count;
        },
        getInitialState: () => 0
      };

      const countMachine = createMachine({
        invoke: {
          id: 'count',
          src: countLogic
        },
        on: {
          INC: {
            actions: forwardTo('count')
          }
        }
      });

      const countService = interpret(countMachine);
      countService.subscribe((state) => {
        if (state.children['count']?.getSnapshot() === 2) {
          done();
        }
      });
      countService.start();

      countService.send({ type: 'INC' });
      countService.send({ type: 'INC' });
    });

    it('logic should have reference to the parent', (done) => {
      const pongLogic: ActorLogic<EventObject, undefined> = {
        transition: (_, event, { self }) => {
          if (event.type === 'PING') {
            self._parent?.send({ type: 'PONG' });
          }

          return undefined;
        },
        getInitialState: () => undefined
      };

      const pingMachine = createMachine({
        initial: 'waiting',
        states: {
          waiting: {
            entry: sendTo('ponger', { type: 'PING' }),
            invoke: {
              id: 'ponger',
              src: pongLogic
            },
            on: {
              PONG: 'success'
            }
          },
          success: {
            type: 'final'
          }
        }
      });

      const pingService = interpret(pingMachine);
      pingService.subscribe({
        complete: () => {
          done();
        }
      });
      pingService.start();
    });
  });

  describe('with transition functions', () => {
    it('should work with a transition function', (done) => {
      const countReducer = (
        count: number,
        event: { type: 'INC' } | { type: 'DEC' }
      ): number => {
        if (event.type === 'INC') {
          return count + 1;
        } else if (event.type === 'DEC') {
          return count - 1;
        }
        return count;
      };

      const countMachine = createMachine({
        invoke: {
          id: 'count',
          src: fromTransition(countReducer, 0)
        },
        on: {
          INC: {
            actions: forwardTo('count')
          }
        }
      });

      const countService = interpret(countMachine);
      countService.subscribe((state) => {
        if (state.children['count']?.getSnapshot() === 2) {
          done();
        }
      });
      countService.start();

      countService.send({ type: 'INC' });
      countService.send({ type: 'INC' });
    });

    it('should schedule events in a FIFO queue', (done) => {
      type CountEvents = { type: 'INC' } | { type: 'DOUBLE' };

      const countReducer = (
        count: number,
        event: CountEvents,
        { self }: ActorContext<CountEvents, any>
      ): number => {
        if (event.type === 'INC') {
          self.send({ type: 'DOUBLE' });
          return count + 1;
        }
        if (event.type === 'DOUBLE') {
          return count * 2;
        }

        return count;
      };

      const countMachine = createMachine({
        invoke: {
          id: 'count',
          src: fromTransition(countReducer, 0)
        },
        on: {
          INC: {
            actions: forwardTo('count')
          }
        }
      });

      const countService = interpret(countMachine);
      countService.subscribe((state) => {
        if (state.children['count']?.getSnapshot() === 2) {
          done();
        }
      });
      countService.start();

      countService.send({ type: 'INC' });
    });
  });

  describe('with machines', () => {
    const pongMachine = createMachine({
      id: 'pong',
      initial: 'active',
      states: {
        active: {
          on: {
            PING: {
              // Sends 'PONG' event to parent machine
              actions: sendParent({ type: 'PONG' })
            }
          }
        }
      }
    });

    // Parent machine
    const pingMachine = createMachine({
      id: 'ping',
      initial: 'innerMachine',
      states: {
        innerMachine: {
          initial: 'active',
          states: {
            active: {
              invoke: {
                id: 'pong',
                src: pongMachine
              },
              // Sends 'PING' event to child machine with ID 'pong'
              entry: sendTo('pong', { type: 'PING' }),
              on: {
                PONG: 'innerSuccess'
              }
            },
            innerSuccess: {
              type: 'final'
            }
          },
          onDone: 'success'
        },
        success: { type: 'final' }
      }
    });

    it('should create invocations from machines in nested states', (done) => {
      const actor = interpret(pingMachine);
      actor.subscribe({ complete: () => done() });
      actor.start();
    });
  });

  describe('multiple simultaneous services', () => {
    const multiple = createMachine<any>({
      id: 'machine',
      initial: 'one',

      context: {},

      on: {
        ONE: {
          actions: assign({
            one: 'one'
          })
        },

        TWO: {
          actions: assign({
            two: 'two'
          }),
          target: '.three'
        }
      },

      states: {
        one: {
          initial: 'two',
          states: {
            two: {
              invoke: [
                {
                  id: 'child',
                  src: fromCallback((cb) => cb({ type: 'ONE' }))
                },
                {
                  id: 'child2',
                  src: fromCallback((cb) => cb({ type: 'TWO' }))
                }
              ]
            }
          }
        },
        three: {
          type: 'final'
        }
      }
    });

    it('should start all services at once', (done) => {
      const service = interpret(multiple);
      service.subscribe({
        complete: () => {
          expect(service.getSnapshot().context).toEqual({
            one: 'one',
            two: 'two'
          });
          done();
        }
      });

      service.start();
    });

    const parallel = createMachine<any>({
      id: 'machine',
      initial: 'one',

      context: {},

      on: {
        ONE: {
          actions: assign({
            one: 'one'
          })
        },

        TWO: {
          actions: assign({
            two: 'two'
          })
        }
      },

      after: {
        // allow both invoked services to get a chance to send their events
        // and don't depend on a potential race condition (with an immediate transition)
        10: '.three'
      },

      states: {
        one: {
          initial: 'two',
          states: {
            two: {
              type: 'parallel',
              states: {
                a: {
                  invoke: {
                    id: 'child',
                    src: fromCallback((cb) => cb({ type: 'ONE' }))
                  }
                },
                b: {
                  invoke: {
                    id: 'child2',
                    src: fromCallback((cb) => cb({ type: 'TWO' }))
                  }
                }
              }
            }
          }
        },
        three: {
          type: 'final'
        }
      }
    });

    it('should run services in parallel', (done) => {
      const service = interpret(parallel);
      service.subscribe({
        complete: () => {
          expect(service.getSnapshot().context).toEqual({
            one: 'one',
            two: 'two'
          });
          done();
        }
      });

      service.start();
    });

    it('should not invoke an actor if it gets stopped immediately by transitioning away in immediate microstep', () => {
      // Since an actor will be canceled when the state machine leaves the invoking state
      // it does not make sense to start an actor in a state that will be exited immediately
      let actorStarted = false;

      const transientMachine = createMachine({
        id: 'transient',
        initial: 'active',
        states: {
          active: {
            invoke: {
              id: 'doNotInvoke',
              src: fromCallback(() => {
                actorStarted = true;
              })
            },
            always: 'inactive'
          },
          inactive: {}
        }
      });

      const service = interpret(transientMachine);

      service.start();

      expect(actorStarted).toBe(false);
    });

    // tslint:disable-next-line: max-line-length
    it('should not invoke an actor if it gets stopped immediately by transitioning away in subsequent microstep', () => {
      // Since an actor will be canceled when the state machine leaves the invoking state
      // it does not make sense to start an actor in a state that will be exited immediately
      let actorStarted = false;

      const transientMachine = createMachine({
        initial: 'withNonLeafInvoke',
        states: {
          withNonLeafInvoke: {
            invoke: {
              id: 'doNotInvoke',
              src: fromCallback(() => {
                actorStarted = true;
              })
            },
            initial: 'first',
            states: {
              first: {
                always: 'second'
              },
              second: {
                always: '#inactive'
              }
            }
          },
          inactive: {
            id: 'inactive'
          }
        }
      });

      const service = interpret(transientMachine);

      service.start();

      expect(actorStarted).toBe(false);
    });

    it('should invoke a service if other service gets stopped in subsequent microstep (#1180)', (done) => {
      const machine = createMachine({
        initial: 'running',
        states: {
          running: {
            type: 'parallel',
            states: {
              one: {
                initial: 'active',
                on: {
                  STOP_ONE: '.idle'
                },
                states: {
                  idle: {},
                  active: {
                    invoke: {
                      id: 'active',
                      src: fromCallback(() => {
                        /* ... */
                      })
                    },
                    on: {
                      NEXT: {
                        actions: raise({ type: 'STOP_ONE' })
                      }
                    }
                  }
                }
              },
              two: {
                initial: 'idle',
                on: {
                  NEXT: '.active'
                },
                states: {
                  idle: {},
                  active: {
                    invoke: {
                      id: 'post',
                      src: fromPromise(() => Promise.resolve(42)),
                      onDone: '#done'
                    }
                  }
                }
              }
            }
          },
          done: {
            id: 'done',
            type: 'final'
          }
        }
      });

      const service = interpret(machine);
      service.subscribe({ complete: () => done() });
      service.start();

      service.send({ type: 'NEXT' });
    });

    it('should invoke an actor when reentering invoking state within a single macrostep', () => {
      let actorStartedCount = 0;

      const transientMachine = createMachine<{ counter: number }>({
        initial: 'active',
        context: { counter: 0 },
        states: {
          active: {
            invoke: {
              src: fromCallback(() => {
                actorStartedCount++;
              })
            },
            always: [
              {
                guard: ({ context }) => context.counter === 0,
                target: 'inactive'
              }
            ]
          },
          inactive: {
            entry: assign({ counter: ({ context }) => ++context.counter }),
            always: 'active'
          }
        }
      });

      const service = interpret(transientMachine);

      service.start();

      expect(actorStartedCount).toBe(1);
    });
  });

  describe('error handling', () => {
    it('handles escalated errors', (done) => {
      const child = createMachine({
        initial: 'die',

        states: {
          die: {
            entry: [escalate('oops')]
          }
        }
      });

      const parent = createMachine({
        initial: 'one',

        states: {
          one: {
            invoke: {
              id: 'child',
              src: child,
              onError: {
                target: 'two',
                guard: ({ event }) => event.data === 'oops'
              }
            }
          },
          two: {
            type: 'final'
          }
        }
      });

      const actor = interpret(parent);
      actor.subscribe({
        complete: () => {
          done();
        }
      });
      actor.start();
    });

    it('handles escalated errors as an expression', (done) => {
      interface ChildContext {
        id: number;
      }

      const child = createMachine<ChildContext>({
        initial: 'die',
        context: { id: 42 },
        states: {
          die: {
            entry: escalate(({ context }) => context.id)
          }
        }
      });

      const parent = createMachine({
        initial: 'one',

        states: {
          one: {
            invoke: {
              id: 'child',
              src: child,
              onError: {
                target: 'two',
                guard: ({ event }) => {
                  expect(event.data).toEqual(42);
                  return true;
                }
              }
            }
          },
          two: {
            type: 'final'
          }
        }
      });

      const actor = interpret(parent);
      actor.subscribe({
        complete: () => {
          done();
        }
      });
      actor.start();
    });
  });

  it('invoke `src` can be used with invoke `input`', (done) => {
    const machine = createMachine(
      {
        types: {} as {
          actors: {
            src: 'search';
            input: {
              endpoint: string;
            };
          };
        },
        initial: 'searching',
        states: {
          searching: {
            invoke: {
              src: 'search',
              input: {
                endpoint: 'example.com'
              },
              onDone: 'success'
            }
          },
          success: {
            type: 'final'
          }
        }
      },
      {
        actors: {
          search: fromPromise(
            async ({ input }: { input: { endpoint: string } }) => {
              expect(input.endpoint).toEqual('example.com');

              return await 42;
            }
          )
        }
      }
    );
    const actor = interpret(machine);
    actor.subscribe({ complete: () => done() });
    actor.start();
  });

  it('invoke `src` can be used with dynamic invoke `input`', async () => {
    const machine = createMachine(
      {
        types: {} as {
          context: { url: string };
          actors: {
            src: 'search';
            input: {
              endpoint: string;
            };
          };
        },
        initial: 'searching',
        context: {
          url: 'example.com'
        },
        states: {
          searching: {
            invoke: {
              src: 'search',
              input: ({ context }) => ({ endpoint: context.url }),
              onDone: 'success'
            }
          },
          success: {
            type: 'final'
          }
        }
      },
      {
        actors: {
          search: fromPromise(
            async ({ input }: { input: { endpoint: string } }) => {
              expect(input.endpoint).toEqual('example.com');

              return await 42;
            }
          )
        }
      }
    );

    await new Promise<void>((res) => {
      const actor = interpret(machine);
      actor.subscribe({ complete: () => res() });
      actor.start();
    });
  });

  describe('meta data', () => {
    it('should show meta data', () => {
      const machine = createMachine({
        invoke: {
          src: 'someSource',
          meta: {
            url: 'stately.ai'
          }
        }
      });

      expect(machine.root.invoke[0].meta).toEqual({ url: 'stately.ai' });
    });

    it('meta data should be available in the invoke source function', () => {
      expect.assertions(1);
      const machine = createMachine({
        invoke: {
          src: fromPromise(({ input }) => {
            expect(input).toEqual({ url: 'stately.ai' });
            return Promise.resolve();
          }),
          input: {
            url: 'stately.ai'
          }
        }
      });

      interpret(machine).start();
    });
  });

  it('invoke generated ID should be predictable based on the state node where it is defined', (done) => {
    const machine = createMachine(
      {
        initial: 'a',
        states: {
          a: {
            invoke: {
              src: 'someSrc',
              onDone: {
                guard: ({ event }) => {
                  // invoke ID should not be 'someSrc'
                  const expectedType = 'done.invoke.(machine).a:invocation[0]';
                  expect(event.type).toEqual(expectedType);
                  return event.type === expectedType;
                },
                target: 'b'
              }
            }
          },
          b: {
            type: 'final'
          }
        }
      },
      {
        actors: {
          someSrc: fromPromise(() => Promise.resolve())
        }
      }
    );

    const actor = interpret(machine);
    actor.subscribe({
      complete: () => {
        done();
      }
    });
    actor.start();
  });

  it.each([
    ['src with string reference', { src: 'someSrc' }],
    // ['machine', createMachine({ id: 'someId' })],
    [
      'src containing a machine directly',
      { src: createMachine({ id: 'someId' }) }
    ],
    [
      'src containing a callback actor directly',
      {
        src: fromCallback(() => {
          /* ... */
        })
      }
    ]
  ])(
    'invoke config defined as %s should register unique and predictable child in state',
    (_type, invokeConfig) => {
      const machine = createMachine(
        {
          id: 'machine',
          initial: 'a',
          states: {
            a: {
              invoke: invokeConfig
            }
          }
        },
        {
          actors: {
            someSrc: fromCallback(() => {
              /* ... */
            })
          }
        }
      );

      expect(
        interpret(machine).getSnapshot().children['machine.a:invocation[0]']
      ).toBeDefined();
    }
  );

  // https://github.com/statelyai/xstate/issues/464
  it('done.invoke events should only select onDone transition on the invoking state when invokee is referenced using a string', (done) => {
    let counter = 0;
    let invoked = false;

    const createSingleState = (): any => ({
      initial: 'fetch',
      states: {
        fetch: {
          invoke: {
            src: 'fetchSmth',
            onDone: {
              actions: 'handleSuccess'
            }
          }
        }
      }
    });

    const testMachine = createMachine(
      {
        type: 'parallel',
        states: {
          first: createSingleState(),
          second: createSingleState()
        }
      },
      {
        actions: {
          handleSuccess: () => {
            ++counter;
          }
        },
        actors: {
          fetchSmth: fromPromise(() => {
            if (invoked) {
              // create a promise that won't ever resolve for the second invoking state
              return new Promise(() => {
                /* ... */
              });
            }
            invoked = true;
            return Promise.resolve(42);
          })
        }
      }
    );

    interpret(testMachine).start();

    // check within a macrotask so all promise-induced microtasks have a chance to resolve first
    setTimeout(() => {
      expect(counter).toEqual(1);
      done();
    }, 0);
  });

  it('done.invoke events should have unique names when invokee is a machine with an id property', (done) => {
    const actual: string[] = [];

    const childMachine = createMachine({
      id: 'child',
      initial: 'a',
      states: {
        a: {
          invoke: {
            src: fromPromise(() => {
              return Promise.resolve(42);
            }),
            onDone: 'b'
          }
        },
        b: {
          type: 'final'
        }
      }
    });

    const createSingleState = (): any => ({
      initial: 'fetch',
      states: {
        fetch: {
          invoke: {
            src: childMachine
          }
        }
      }
    });

    const testMachine = createMachine({
      type: 'parallel',
      states: {
        first: createSingleState(),
        second: createSingleState()
      },
      on: {
        '*': {
          actions: ({ event }) => {
            actual.push(event.type);
          }
        }
      }
    });

    interpret(testMachine).start();

    // check within a macrotask so all promise-induced microtasks have a chance to resolve first
    setTimeout(() => {
      expect(actual).toEqual([
        'done.invoke.(machine).first.fetch:invocation[0]',
        'done.invoke.(machine).second.fetch:invocation[0]'
      ]);
      done();
    }, 100);
  });

  it('should get reinstantiated after reentering the invoking state in a microstep', () => {
    let invokeCount = 0;

    const machine = createMachine({
      initial: 'a',
      states: {
        a: {
          invoke: {
            src: fromCallback(() => {
              invokeCount++;
            })
          },
          on: {
            GO_AWAY_AND_REENTER: 'b'
          }
        },
        b: {
          always: 'a'
        }
      }
    });
    const service = interpret(machine).start();

    service.send({ type: 'GO_AWAY_AND_REENTER' });

    expect(invokeCount).toBe(2);
  });

  it('invocations should be stopped when the machine reaches done state', () => {
    let disposed = false;
    const machine = createMachine({
      initial: 'a',
      invoke: {
        src: fromCallback(() => {
          return () => {
            disposed = true;
          };
        })
      },
      states: {
        a: {
          on: {
            FINISH: 'b'
          }
        },
        b: {
          type: 'final'
        }
      }
    });
    const service = interpret(machine).start();

    service.send({ type: 'FINISH' });
    expect(disposed).toBe(true);
  });

  it('deep invocations should be stopped when the machine reaches done state', () => {
    let disposed = false;
    const childMachine = createMachine({
      invoke: {
        src: fromCallback(() => {
          return () => {
            disposed = true;
          };
        })
      }
    });

    const machine = createMachine({
      initial: 'a',
      invoke: {
        src: childMachine
      },
      states: {
        a: {
          on: {
            FINISH: 'b'
          }
        },
        b: {
          type: 'final'
        }
      }
    });
    const service = interpret(machine).start();

    service.send({ type: 'FINISH' });
    expect(disposed).toBe(true);
  });

  it('root invocations should restart on root reentering transitions', () => {
    let count = 0;

    const machine = createMachine({
      id: 'root',
      invoke: {
        src: fromPromise(() => {
          count++;
          return Promise.resolve(42);
        })
      },
      on: {
        EVENT: {
          target: '#two',
          reenter: true
        }
      },
      initial: 'one',
      states: {
        one: {},
        two: {
          id: 'two'
        }
      }
    });

    const service = interpret(machine).start();

    service.send({ type: 'EVENT' });

    expect(count).toEqual(2);
  });
});

describe('actors option', () => {
  it('should provide data params to a service creator', (done) => {
    const machine = createMachine(
      {
        types: {} as {
          context: { count: number };
          actors: {
            src: 'stringService';
            input: {
              staticVal: string;
              newCount: number;
            };
          };
        },
        initial: 'pending',
        context: {
          count: 42
        },
        states: {
          pending: {
            invoke: {
              src: 'stringService',
              input: ({ context }) => ({
                staticVal: 'hello',
                newCount: context.count * 2 // TODO: types
              }),
              onDone: 'success'
            }
          },
          success: {
            type: 'final'
          }
        }
      },
      {
        actors: {
          stringService: fromPromise(({ input }) => {
            expect(input).toEqual({ newCount: 84, staticVal: 'hello' });

            return new Promise<void>((res) => {
              res();
            });
          })
        }
      }
    );

    const service = interpret(machine);
    service.subscribe({
      complete: () => {
        done();
      }
    });

    service.start();
  });
});<|MERGE_RESOLUTION|>--- conflicted
+++ resolved
@@ -1194,16 +1194,8 @@
         });
       });
 
-<<<<<<< HEAD
-      it('should be able to reuse the same promise behavior multiple times and create unique promise for each created actor', (done) => {
+      it('should be able to reuse the same promise logic multiple times and create unique promise for each created actor', (done) => {
         const machine = createMachine(
-=======
-      it('should be able to reuse the same promise logic multiple times and create unique promise for each created actor', (done) => {
-        const machine = createMachine<{
-          result1: number | null;
-          result2: number | null;
-        }>(
->>>>>>> 4863a4ad
           {
             types: {} as {
               context: {
