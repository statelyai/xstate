import {
  interpret,
  assign,
  sendParent,
  send,
  EventObject,
  StateValue,
  createMachine,
  ActorContext,
  Behavior,
  SpecialTargets,
  toSCXMLEvent
} from '../src';
import {
  fromCallback,
  fromEventObservable,
  fromObservable,
  fromPromise,
  fromReducer
} from '../src/actors';
import {
  actionTypes,
  done as _done,
  doneInvoke,
  escalate,
  forwardTo
} from '../src/actions';
import { raise } from '../src/actions/raise';
import { interval } from 'rxjs';
import { map, take } from 'rxjs/operators';

const user = { name: 'David' };

const fetchMachine = createMachine<{ userId: string | undefined }>({
  id: 'fetch',
  context: {
    userId: undefined
  },
  initial: 'pending',
  states: {
    pending: {
      entry: send({ type: 'RESOLVE', user }),
      on: {
        RESOLVE: {
          target: 'success',
          guard: (ctx) => ctx.userId !== undefined
        }
      }
    },
    success: {
      type: 'final',
      data: { user: (_: any, e: any) => e.user }
    },
    failure: {
      entry: sendParent({ type: 'REJECT' })
    }
  }
});

const fetcherMachine = createMachine({
  id: 'fetcher',
  initial: 'idle',
  context: {
    selectedUserId: '42',
    user: undefined
  },
  states: {
    idle: {
      on: {
        GO_TO_WAITING: 'waiting',
        GO_TO_WAITING_MACHINE: 'waitingInvokeMachine'
      }
    },
    waiting: {
      invoke: {
        src: fetchMachine,
        data: {
          userId: (ctx: any) => ctx.selectedUserId
        },
        onDone: {
          target: 'received',
          guard: (_, e) => {
            // Should receive { user: { name: 'David' } } as event data
            return e.data.user.name === 'David';
          }
        }
      }
    },
    waitingInvokeMachine: {
      invoke: {
        src: fetchMachine.withContext({ userId: '55' }),
        onDone: 'received'
      }
    },
    received: {
      type: 'final'
    }
  }
});

describe('invoke', () => {
  it('should start services (external machines)', (done) => {
    const childMachine = createMachine({
      id: 'child',
      initial: 'init',
      states: {
        init: {
          entry: [sendParent({ type: 'INC' }), sendParent({ type: 'INC' })]
        }
      }
    });

    const someParentMachine = createMachine<{ count: number }>(
      {
        id: 'parent',
        context: { count: 0 },
        initial: 'start',
        states: {
          start: {
            invoke: {
              src: 'child',
              id: 'someService',
              autoForward: true
            },
            always: {
              target: 'stop',
              guard: (ctx) => ctx.count === 2
            },
            on: {
              INC: {
                actions: assign({ count: (ctx) => ctx.count + 1 })
              }
            }
          },
          stop: {
            type: 'final'
          }
        }
      },
      {
        actors: {
          child: () => childMachine
        }
      }
    );

    let count: number;

    interpret(someParentMachine)
      .onTransition((state) => {
        count = state.context.count;
      })
      .onDone(() => {
        // 1. The 'parent' machine will enter 'start' state
        // 2. The 'child' service will be run with ID 'someService'
        // 3. The 'child' machine will enter 'init' state
        // 4. The 'entry' action will be executed, which sends 'INC' to 'parent' machine twice
        // 5. The context will be updated to increment count to 2

        expect(count).toEqual(2);
        done();
      })
      .start();
  });

  it('should forward events to services if autoForward: true', () => {
    const childMachine = createMachine({
      id: 'child',
      initial: 'init',
      states: {
        init: {
          on: {
            FORWARD_DEC: {
              actions: [
                sendParent({ type: 'DEC' }),
                sendParent({ type: 'DEC' }),
                sendParent({ type: 'DEC' })
              ]
            }
          }
        }
      }
    });

    const someParentMachine = createMachine<{ count: number }>(
      {
        id: 'parent',
        context: { count: 0 },
        initial: 'start',
        states: {
          start: {
            invoke: {
              src: 'child',
              id: 'someService',
              autoForward: true
            },
            always: {
              target: 'stop',
              guard: (ctx) => ctx.count === -3
            },
            on: {
              DEC: { actions: assign({ count: (ctx) => ctx.count - 1 }) },
              FORWARD_DEC: undefined
            }
          },
          stop: {
            type: 'final'
          }
        }
      },
      {
        actors: {
          child: () => childMachine
        }
      }
    );

    let state: any;
    const service = interpret(someParentMachine)
      .onTransition((s) => {
        state = s;
      })
      .onDone(() => {
        // 1. The 'parent' machine will not do anything (inert transition)
        // 2. The 'FORWARD_DEC' event will be forwarded to the 'child' machine (autoForward: true)
        // 3. On the 'child' machine, the 'FORWARD_DEC' event sends the 'DEC' action to the 'parent' thrice
        // 4. The context of the 'parent' machine will be updated from 2 to -1

        expect(state.context).toEqual({ count: -3 });
      })
      .start();

    service.send({ type: 'FORWARD_DEC' });
  });

  it('should forward events to services if autoForward: true before processing them', (done) => {
    const actual: string[] = [];

    const childMachine = createMachine<{ count: number }>({
      id: 'child',
      context: { count: 0 },
      initial: 'counting',
      states: {
        counting: {
          on: {
            INCREMENT: [
              {
                target: 'done',
                guard: (ctx) => {
                  actual.push('child got INCREMENT');
                  return ctx.count >= 2;
                },
                actions: assign((ctx) => ({ count: ++ctx.count }))
              },
              {
                target: undefined,
                actions: assign((ctx) => ({ count: ++ctx.count }))
              }
            ]
          }
        },
        done: {
          type: 'final',
          data: (ctx) => ({ countedTo: ctx.count })
        }
      },
      on: {
        START: {
          actions: () => {
            throw new Error('Should not receive START action here.');
          }
        }
      }
    });

    const parentMachine = createMachine<{ countedTo: number }>({
      id: 'parent',
      context: { countedTo: 0 },
      initial: 'idle',
      states: {
        idle: {
          on: {
            START: 'invokeChild'
          }
        },
        invokeChild: {
          invoke: {
            src: childMachine,
            autoForward: true,
            onDone: {
              target: 'done',
              actions: assign((_ctx, event) => ({
                countedTo: event.data.countedTo
              }))
            }
          },
          on: {
            INCREMENT: {
              actions: () => {
                actual.push('parent got INCREMENT');
              }
            }
          }
        },
        done: {
          type: 'final'
        }
      }
    });

    let state: any;
    const service = interpret(parentMachine)
      .onTransition((s) => {
        state = s;
      })
      .onDone(() => {
        expect(state.context).toEqual({ countedTo: 3 });
        expect(actual).toEqual([
          'child got INCREMENT',
          'parent got INCREMENT',
          'child got INCREMENT',
          'parent got INCREMENT',
          'child got INCREMENT',
          'parent got INCREMENT'
        ]);
        done();
      })
      .start();

    service.send({ type: 'START' });
    service.send({ type: 'INCREMENT' });
    service.send({ type: 'INCREMENT' });
    service.send({ type: 'INCREMENT' });
  });

  it('should start services (explicit machine, invoke = config)', (done) => {
    const childMachine = createMachine<{ userId: string | undefined }>({
      id: 'fetch',
      context: {
        userId: undefined
      },
      initial: 'pending',
      states: {
        pending: {
          entry: send({ type: 'RESOLVE', user }),
          on: {
            RESOLVE: {
              target: 'success',
              guard: (ctx) => {
                return ctx.userId !== undefined;
              }
            }
          }
        },
        success: {
          type: 'final',
          data: { user: (_: any, e: any) => e.user }
        },
        failure: {
          entry: sendParent({ type: 'REJECT' })
        }
      }
    });

    const machine = createMachine({
      id: 'fetcher',
      initial: 'idle',
      context: {
        selectedUserId: '42',
        user: undefined
      },
      states: {
        idle: {
          on: {
            GO_TO_WAITING: 'waiting'
          }
        },
        waiting: {
          invoke: {
            src: (ctx) =>
              childMachine.withContext({
                userId: ctx.selectedUserId
              }),
            data: {
              userId: (ctx: any) => ctx.selectedUserId
            },
            onDone: {
              target: 'received',
              guard: (_, e) => {
                // Should receive { user: { name: 'David' } } as event data
                return e.data.user.name === 'David';
              }
            }
          }
        },
        received: {
          type: 'final'
        }
      }
    });

    interpret(machine)
      .onDone(() => {
        done();
      })
      .start()
      .send({ type: 'GO_TO_WAITING' });
  });

  it('should start services (explicit machine, invoke = machine)', (done) => {
    interpret(fetcherMachine)
      .onDone((_) => {
        done();
      })
      .start()
      .send({ type: 'GO_TO_WAITING_MACHINE' });
  });

  it('should start services (machine as invoke config)', (done) => {
    const machineInvokeMachine = createMachine<
      any,
      { type: 'SUCCESS'; data: number }
    >({
      id: 'machine-invoke',
      initial: 'pending',
      states: {
        pending: {
          invoke: () =>
            createMachine({
              id: 'child',
              initial: 'sending',
              states: {
                sending: {
                  entry: sendParent({ type: 'SUCCESS', data: 42 })
                }
              }
            }),
          on: {
            SUCCESS: {
              target: 'success',
              guard: (_, e) => {
                return e.data === 42;
              }
            }
          }
        },
        success: {
          type: 'final'
        }
      }
    });

    interpret(machineInvokeMachine)
      .onDone(() => done())
      .start();
  });

  it('should start deeply nested service (machine as invoke config)', (done) => {
    const machineInvokeMachine = createMachine<
      any,
      { type: 'SUCCESS'; data: number }
    >({
      id: 'parent',
      initial: 'a',
      states: {
        a: {
          initial: 'b',
          states: {
            b: {
              invoke: () =>
                createMachine({
                  id: 'child',
                  initial: 'sending',
                  states: {
                    sending: {
                      entry: sendParent({ type: 'SUCCESS', data: 42 })
                    }
                  }
                })
            }
          }
        },
        success: {
          id: 'success',
          type: 'final'
        }
      },
      on: {
        SUCCESS: {
          target: 'success',
          guard: (_, e) => {
            return e.data === 42;
          }
        }
      }
    });

    interpret(machineInvokeMachine)
      .onDone(() => done())
      .start();
  });

  it('should use the service overwritten by .provide(...)', (done) => {
    const childMachine = createMachine({
      id: 'child',
      initial: 'init',
      states: {
        init: {}
      }
    });

    const someParentMachine = createMachine(
      {
        id: 'parent',
        context: { count: 0 },
        initial: 'start',
        states: {
          start: {
            invoke: {
              src: 'child',
              id: 'someService',
              autoForward: true
            },
            on: {
              STOP: 'stop'
            }
          },
          stop: {
            type: 'final'
          }
        }
      },
      {
        actors: {
          child: () => childMachine
        }
      }
    );

    interpret(
      someParentMachine.provide({
        actors: {
          child: () =>
            createMachine({
              id: 'child',
              initial: 'init',
              states: {
                init: {
                  entry: [sendParent({ type: 'STOP' })]
                }
              }
            })
        }
      })
    )
      .onDone(() => {
        done();
      })
      .start();
  });

  it('should not start services only once when using withContext', () => {
    let startCount = 0;

    const startMachine = createMachine({
      id: 'start',
      initial: 'active',
      context: { foo: true },
      states: {
        active: {
          invoke: {
            src: fromCallback(() => {
              startCount++;
            })
          }
        }
      }
    });

    const startService = interpret(startMachine.withContext({ foo: false }));

    startService.start();

    expect(startCount).toEqual(1);
  });

  describe('parent to child', () => {
    const subMachine = createMachine({
      id: 'child',
      initial: 'one',
      states: {
        one: {
          on: { NEXT: 'two' }
        },
        two: {
          entry: sendParent({ type: 'NEXT' })
        }
      }
    });

    it('should communicate with the child machine (invoke on machine)', (done) => {
      const mainMachine = createMachine({
        id: 'parent',
        initial: 'one',
        invoke: {
          id: 'foo-child',
          src: subMachine
        },
        states: {
          one: {
            entry: send({ type: 'NEXT' }, { to: 'foo-child' }),
            on: { NEXT: 'two' }
          },
          two: {
            type: 'final'
          }
        }
      });

      interpret(mainMachine)
        .onDone(() => {
          done();
        })
        .start();
    });

    it('should communicate with the child machine (invoke on created machine)', (done) => {
      interface MainMachineCtx {
        machine: typeof subMachine;
      }

      const mainMachine = createMachine<MainMachineCtx>({
        id: 'parent',
        initial: 'one',
        context: {
          machine: subMachine
        },
        invoke: {
          id: 'foo-child',
          src: (ctx) => ctx.machine
        },
        states: {
          one: {
            entry: send({ type: 'NEXT' }, { to: 'foo-child' }),
            on: { NEXT: 'two' }
          },
          two: {
            type: 'final'
          }
        }
      });

      interpret(mainMachine)
        .onDone(() => {
          done();
        })
        .start();
    });

    it('should communicate with the child machine (invoke on state)', (done) => {
      const mainMachine = createMachine({
        id: 'parent',
        initial: 'one',
        states: {
          one: {
            invoke: {
              id: 'foo-child',
              src: subMachine
            },
            entry: send({ type: 'NEXT' }, { to: 'foo-child' }),
            on: { NEXT: 'two' }
          },
          two: {
            type: 'final'
          }
        }
      });

      interpret(mainMachine)
        .onDone(() => {
          done();
        })
        .start();
    });

    it('should transition correctly if child invocation causes it to directly go to final state', () => {
      const doneSubMachine = createMachine({
        id: 'child',
        initial: 'one',
        states: {
          one: {
            on: { NEXT: 'two' }
          },
          two: {
            type: 'final'
          }
        }
      });

      const mainMachine = createMachine({
        id: 'parent',
        initial: 'one',
        states: {
          one: {
            invoke: {
              id: 'foo-child',
              src: doneSubMachine,
              onDone: 'two'
            },
            entry: send({ type: 'NEXT' }, { to: 'foo-child' })
          },
          two: {
            on: { NEXT: 'three' }
          },
          three: {
            type: 'final'
          }
        }
      });

      const actor = interpret(mainMachine).start();

      expect(actor.getSnapshot().value).toBe('two');
    });

    it('should work with invocations defined in orthogonal state nodes', (done) => {
      const pongMachine = createMachine({
        id: 'pong',
        initial: 'active',
        states: {
          active: {
            type: 'final',
            data: { secret: 'pingpong' }
          }
        }
      });

      const pingMachine = createMachine({
        id: 'ping',
        type: 'parallel',
        states: {
          one: {
            initial: 'active',
            states: {
              active: {
                invoke: {
                  id: 'pong',
                  src: pongMachine,
                  onDone: {
                    target: 'success',
                    guard: (_, e) => e.data.secret === 'pingpong'
                  }
                }
              },
              success: {
                type: 'final'
              }
            }
          }
        }
      });

      interpret(pingMachine)
        .onDone(() => {
          done();
        })
        .start();
    });

    it('should not reinvoke root-level invocations', (done) => {
      // https://github.com/statelyai/xstate/issues/2147

      let invokeCount = 0;
      let invokeDisposeCount = 0;
      let actionsCount = 0;
      let entryActionsCount = 0;

      const machine = createMachine({
        invoke: {
          src: fromCallback(() => {
            invokeCount++;

            return () => {
              invokeDisposeCount++;
            };
          })
        },
        entry: () => entryActionsCount++,
        on: {
          UPDATE: {
            internal: true,
            actions: () => {
              actionsCount++;
            }
          }
        }
      });

      const service = interpret(machine).start();
      expect(entryActionsCount).toEqual(1);
      expect(invokeCount).toEqual(1);
      expect(invokeDisposeCount).toEqual(0);
      expect(actionsCount).toEqual(0);

      service.send({ type: 'UPDATE' });
      expect(entryActionsCount).toEqual(1);
      expect(invokeCount).toEqual(1);
      expect(invokeDisposeCount).toEqual(0);
      expect(actionsCount).toEqual(1);

      service.send({ type: 'UPDATE' });
      expect(entryActionsCount).toEqual(1);
      expect(invokeCount).toEqual(1);
      expect(invokeDisposeCount).toEqual(0);
      expect(actionsCount).toEqual(2);
      done();
    });

    it('child should not invoke an actor when it transitions to an invoking state when it gets stopped by its parent', (done) => {
      let invokeCount = 0;

      const child = createMachine({
        id: 'child',
        initial: 'idle',
        states: {
          idle: {
            invoke: {
              src: fromCallback((sendBack) => {
                invokeCount++;

                if (invokeCount > 1) {
                  // prevent a potential infinite loop
                  throw new Error('This should be impossible.');
                }

                // it's important for this test to send the event back when the parent is *not* currently processing an event
                // this ensures that the parent can process the received event immediately and can stop the child immediately
                setTimeout(() => sendBack({ type: 'STARTED' }));
              })
            },
            on: {
              STARTED: 'active'
            }
          },
          active: {
            invoke: {
              src: fromCallback((sendBack) => {
                sendBack({ type: 'STOPPED' });
              })
            },
            on: {
              STOPPED: {
                target: 'idle',
                actions: forwardTo(SpecialTargets.Parent)
              }
            }
          }
        }
      });
      const parent = createMachine({
        id: 'parent',
        initial: 'idle',
        states: {
          idle: {
            on: {
              START: 'active'
            }
          },
          active: {
            invoke: { src: child },
            on: {
              STOPPED: 'done'
            }
          },
          done: {
            type: 'final'
          }
        }
      });

      const service = interpret(parent)
        .onDone(() => {
          expect(invokeCount).toBe(1);
          done();
        })
        .start();

      service.send({ type: 'START' });
    });
  });

  type PromiseExecutor = (
    resolve: (value?: any) => void,
    reject: (reason?: any) => void
  ) => void;

  const promiseTypes = [
    {
      type: 'Promise',
      createPromise(executor: PromiseExecutor): Promise<any> {
        return new Promise(executor);
      }
    },
    {
      type: 'PromiseLike',
      createPromise(executor: PromiseExecutor): PromiseLike<any> {
        // Simulate a Promise/A+ thenable / polyfilled Promise.
        function createThenable(promise: Promise<any>): PromiseLike<any> {
          return {
            then(onfulfilled, onrejected) {
              return createThenable(promise.then(onfulfilled, onrejected));
            }
          };
        }
        return createThenable(new Promise(executor));
      }
    }
  ];

  promiseTypes.forEach(({ type, createPromise }) => {
    describe(`with promises (${type})`, () => {
      const invokePromiseMachine = createMachine({
        id: 'invokePromise',
        initial: 'pending',
        context: {
          id: 42,
          succeed: true
        },
        states: {
          pending: {
            invoke: {
              src: (ctx) =>
                fromPromise(() =>
                  createPromise((resolve) => {
                    if (ctx.succeed) {
                      resolve(ctx.id);
                    } else {
                      throw new Error(`failed on purpose for: ${ctx.id}`);
                    }
                  })
                ),
              onDone: {
                target: 'success',
                guard: (ctx, e) => {
                  return e.data === ctx.id;
                }
              },
              onError: 'failure'
            }
          },
          success: {
            type: 'final'
          },
          failure: {
            type: 'final'
          }
        }
      });

      it('should be invoked with a promise factory and resolve through onDone', (done) => {
        const service = interpret(invokePromiseMachine)
          .onDone(() => {
            expect(service.getSnapshot()._event.origin).toBeDefined();
            done();
          })
          .start();
      });

      it('should be invoked with a promise factory and reject with ErrorExecution', (done) => {
        interpret(invokePromiseMachine.withContext({ id: 31, succeed: false }))
          .onDone(() => done())
          .start();
      });

      it('should be invoked with a promise factory and surface any unhandled errors', (done) => {
        const promiseMachine = createMachine({
          id: 'invokePromise',
          initial: 'pending',
          states: {
            pending: {
              invoke: {
                src: fromPromise(() =>
                  createPromise(() => {
                    throw new Error('test');
                  })
                ),
                onDone: 'success'
              }
            },
            success: {
              type: 'final'
            }
          }
        });

        const service = interpret(promiseMachine);
        service.subscribe({
          error(err) {
            expect(err.message).toEqual(expect.stringMatching(/test/));
            done();
          }
        });
        service.start();
      });

      // tslint:disable-next-line:max-line-length
      it('should be invoked with a promise factory and stop on unhandled onError target when on strict mode', (done) => {
        const doneSpy = jest.fn();

        const promiseMachine = createMachine({
          id: 'invokePromise',
          initial: 'pending',
          strict: true,
          states: {
            pending: {
              invoke: {
                src: fromPromise(() =>
                  createPromise(() => {
                    throw new Error('test');
                  })
                ),
                onDone: 'success'
              }
            },
            success: {
              type: 'final'
            }
          }
        });

        const actor = interpret(promiseMachine);

        actor.onDone(doneSpy);
        actor.subscribe({
          error: (err) => {
            // TODO: determine if err should be the full SCXML error event
            expect(err).toBeInstanceOf(Error);
            expect(err.message).toBe('test');
          }
        });
        actor.start();

        actor.subscribe({
          complete() {
            expect(doneSpy).not.toHaveBeenCalled();
            done();
          }
        });
      });

      it('should be invoked with a promise factory and resolve through onDone for compound state nodes', (done) => {
        const promiseMachine = createMachine({
          id: 'promise',
          initial: 'parent',
          states: {
            parent: {
              initial: 'pending',
              states: {
                pending: {
                  invoke: {
                    src: fromPromise(() =>
                      createPromise((resolve) => resolve())
                    ),
                    onDone: 'success'
                  }
                },
                success: {
                  type: 'final'
                }
              },
              onDone: 'success'
            },
            success: {
              type: 'final'
            }
          }
        });

        interpret(promiseMachine)
          .onDone(() => done())
          .start();
      });

      it('should be invoked with a promise service and resolve through onDone for compound state nodes', (done) => {
        const promiseMachine = createMachine(
          {
            id: 'promise',
            initial: 'parent',
            states: {
              parent: {
                initial: 'pending',
                states: {
                  pending: {
                    invoke: {
                      src: 'somePromise',
                      onDone: 'success'
                    }
                  },
                  success: {
                    type: 'final'
                  }
                },
                onDone: 'success'
              },
              success: {
                type: 'final'
              }
            }
          },
          {
            actors: {
              somePromise: () =>
                fromPromise(() => createPromise((resolve) => resolve()))
            }
          }
        );

        interpret(promiseMachine)
          .onDone(() => done())
          .start();
      });

      it('should assign the resolved data when invoked with a promise factory', (done) => {
        const promiseMachine = createMachine<{ count: number }>({
          id: 'promise',
          context: { count: 0 },
          initial: 'pending',
          states: {
            pending: {
              invoke: {
                src: () =>
                  fromPromise(() =>
                    createPromise((resolve) => resolve({ count: 1 }))
                  ),
                onDone: {
                  target: 'success',
                  actions: assign({ count: (_, e) => e.data.count })
                }
              }
            },
            success: {
              type: 'final'
            }
          }
        });

        let state: any;
        interpret(promiseMachine)
          .onTransition((s) => {
            state = s;
          })
          .onDone(() => {
            expect(state.context.count).toEqual(1);
            done();
          })
          .start();
      });

      it('should assign the resolved data when invoked with a promise service', (done) => {
        const promiseMachine = createMachine<{ count: number }>(
          {
            id: 'promise',
            context: { count: 0 },
            initial: 'pending',
            states: {
              pending: {
                invoke: {
                  src: 'somePromise',
                  onDone: {
                    target: 'success',
                    actions: assign({ count: (_, e) => e.data.count })
                  }
                }
              },
              success: {
                type: 'final'
              }
            }
          },
          {
            actors: {
              somePromise: () =>
                fromPromise(() =>
                  createPromise((resolve) => resolve({ count: 1 }))
                )
            }
          }
        );

        let state: any;
        interpret(promiseMachine)
          .onTransition((s) => {
            state = s;
          })
          .onDone(() => {
            expect(state.context.count).toEqual(1);
            done();
          })
          .start();
      });

      it('should provide the resolved data when invoked with a promise factory', (done) => {
        let count = 0;

        const promiseMachine = createMachine({
          id: 'promise',
          context: { count: 0 },
          initial: 'pending',
          states: {
            pending: {
              invoke: {
                src: () =>
                  fromPromise(() =>
                    createPromise((resolve) => resolve({ count: 1 }))
                  ),
                onDone: {
                  target: 'success',
                  actions: (_, e) => {
                    count = e.data.count;
                  }
                }
              }
            },
            success: {
              type: 'final'
            }
          }
        });

        interpret(promiseMachine)
          .onDone(() => {
            expect(count).toEqual(1);
            done();
          })
          .start();
      });

      it('should provide the resolved data when invoked with a promise service', (done) => {
        let count = 0;

        const promiseMachine = createMachine(
          {
            id: 'promise',
            initial: 'pending',
            states: {
              pending: {
                invoke: {
                  src: 'somePromise',
                  onDone: {
                    target: 'success',
                    actions: (_, e) => {
                      count = e.data.count;
                    }
                  }
                }
              },
              success: {
                type: 'final'
              }
            }
          },
          {
            actors: {
              somePromise: () =>
                fromPromise(() =>
                  createPromise((resolve) => resolve({ count: 1 }))
                )
            }
          }
        );

        interpret(promiseMachine)
          .onDone(() => {
            expect(count).toEqual(1);
            done();
          })
          .start();
      });

      it('should be able to specify a Promise as a service', (done) => {
        interface BeginEvent {
          type: 'BEGIN';
          payload: boolean;
        }
        const promiseMachine = createMachine<{ foo: boolean }, BeginEvent>(
          {
            id: 'promise',
            initial: 'pending',
            context: {
              foo: true
            },
            states: {
              pending: {
                on: {
                  BEGIN: 'first'
                }
              },
              first: {
                invoke: {
                  src: 'somePromise',
                  onDone: 'last'
                }
              },
              last: {
                type: 'final'
              }
            }
          },
          {
            actors: {
              somePromise: (ctx, e) =>
                fromPromise(() => {
                  return createPromise((resolve, reject) => {
                    ctx.foo && e.payload ? resolve() : reject();
                  });
                })
            }
          }
        );

        interpret(promiseMachine)
          .onDone(() => done())
          .start()
          .send({
            type: 'BEGIN',
            payload: true
          });
      });

      it('should be able to reuse the same promise behavior multiple times and create unique promise for each created actor', (done) => {
        const machine = createMachine<{
          result1: number | null;
          result2: number | null;
        }>(
          {
            context: {
              result1: null,
              result2: null
            },
            initial: 'pending',
            states: {
              pending: {
                type: 'parallel',
                states: {
                  state1: {
                    initial: 'active',
                    states: {
                      active: {
                        invoke: {
                          src: 'getRandomNumber',
                          onDone: {
                            target: 'success',
                            actions: assign((_ctx, ev) => ({
                              result1: ev.data.result
                            }))
                          }
                        }
                      },
                      success: {
                        type: 'final'
                      }
                    }
                  },
                  state2: {
                    initial: 'active',
                    states: {
                      active: {
                        invoke: {
                          src: 'getRandomNumber',
                          onDone: {
                            target: 'success',
                            actions: assign((_ctx, ev) => ({
                              result2: ev.data.result
                            }))
                          }
                        }
                      },
                      success: {
                        type: 'final'
                      }
                    }
                  }
                },
                onDone: 'done'
              },
              done: {
                type: 'final'
              }
            }
          },
          {
            actors: {
              // it's important for this actor to be reused, this test shouldn't use a factory or anything like that
              getRandomNumber: fromPromise(() => {
                return createPromise((resolve) =>
                  resolve({ result: Math.random() })
                );
              })
            }
          }
        );

        const service = interpret(machine)
          .onDone(() => {
            const snapshot = service.getSnapshot();
            expect(typeof snapshot.context.result1).toBe('number');
            expect(typeof snapshot.context.result2).toBe('number');
            expect(snapshot.context.result1).not.toBe(snapshot.context.result2);
            done();
          })
          .start();
      });
    });
  });

  describe('with callbacks', () => {
    it('should be able to specify a callback as a service', (done) => {
      interface BeginEvent {
        type: 'BEGIN';
        payload: boolean;
      }
      interface CallbackEvent {
        type: 'CALLBACK';
        data: number;
      }
      const callbackMachine = createMachine<
        {
          foo: boolean;
        },
        BeginEvent | CallbackEvent
      >(
        {
          id: 'callback',
          initial: 'pending',
          context: {
            foo: true
          },
          states: {
            pending: {
              on: {
                BEGIN: 'first'
              }
            },
            first: {
              invoke: {
                src: 'someCallback'
              },
              on: {
                CALLBACK: {
                  target: 'last',
                  guard: (_, e) => e.data === 42
                }
              }
            },
            last: {
              type: 'final'
            }
          }
        },
        {
          actors: {
            someCallback: (ctx, e) =>
              fromCallback((cb) => {
                if (ctx.foo && e.type === 'BEGIN') {
                  cb({
                    type: 'CALLBACK',
                    data: 40
                  });
                  cb({
                    type: 'CALLBACK',
                    data: 41
                  });
                  cb({
                    type: 'CALLBACK',
                    data: 42
                  });
                }
              })
          }
        }
      );

      interpret(callbackMachine)
        .onDone(() => done())
        .start()
        .send({
          type: 'BEGIN',
          payload: true
        });
    });

    it('should transition correctly if callback function sends an event', () => {
      const callbackMachine = createMachine(
        {
          id: 'callback',
          initial: 'pending',
          context: { foo: true },
          states: {
            pending: {
              on: { BEGIN: 'first' }
            },
            first: {
              invoke: {
                src: 'someCallback'
              },
              on: { CALLBACK: 'intermediate' }
            },
            intermediate: {
              on: { NEXT: 'last' }
            },
            last: {
              type: 'final'
            }
          }
        },
        {
          actors: {
            someCallback: () =>
              fromCallback((cb) => {
                cb({ type: 'CALLBACK' });
              })
          }
        }
      );

      const expectedStateValues = ['pending', 'first', 'intermediate'];
      const stateValues: StateValue[] = [];
      interpret(callbackMachine)
        .onTransition((current) => stateValues.push(current.value))
        .start()
        .send({ type: 'BEGIN' });
      for (let i = 0; i < expectedStateValues.length; i++) {
        expect(stateValues[i]).toEqual(expectedStateValues[i]);
      }
    });

    it('should transition correctly if callback function invoked from start and sends an event', () => {
      const callbackMachine = createMachine(
        {
          id: 'callback',
          initial: 'idle',
          context: { foo: true },
          states: {
            idle: {
              invoke: {
                src: 'someCallback'
              },
              on: { CALLBACK: 'intermediate' }
            },
            intermediate: {
              on: { NEXT: 'last' }
            },
            last: {
              type: 'final'
            }
          }
        },
        {
          actors: {
            someCallback: () =>
              fromCallback((cb) => {
                cb({ type: 'CALLBACK' });
              })
          }
        }
      );

      const expectedStateValues = ['idle', 'intermediate'];
      const stateValues: StateValue[] = [];
      interpret(callbackMachine)
        .onTransition((current) => stateValues.push(current.value))
        .start()
        .send({ type: 'BEGIN' });
      for (let i = 0; i < expectedStateValues.length; i++) {
        expect(stateValues[i]).toEqual(expectedStateValues[i]);
      }
    });

    // tslint:disable-next-line:max-line-length
    it('should transition correctly if transient transition happens before current state invokes callback function and sends an event', () => {
      const callbackMachine = createMachine(
        {
          id: 'callback',
          initial: 'pending',
          context: { foo: true },
          states: {
            pending: {
              on: { BEGIN: 'first' }
            },
            first: {
              always: 'second'
            },
            second: {
              invoke: {
                src: 'someCallback'
              },
              on: { CALLBACK: 'third' }
            },
            third: {
              on: { NEXT: 'last' }
            },
            last: {
              type: 'final'
            }
          }
        },
        {
          actors: {
            someCallback: () =>
              fromCallback((cb) => {
                cb({ type: 'CALLBACK' });
              })
          }
        }
      );

      const expectedStateValues = ['pending', 'second', 'third'];
      const stateValues: StateValue[] = [];
      interpret(callbackMachine)
        .onTransition((current) => {
          stateValues.push(current.value);
        })
        .start()
        .send({ type: 'BEGIN' });

      for (let i = 0; i < expectedStateValues.length; i++) {
        expect(stateValues[i]).toEqual(expectedStateValues[i]);
      }
    });

    it('should treat a callback source as an event stream', (done) => {
      const intervalMachine = createMachine<{
        count: number;
      }>({
        id: 'interval',
        initial: 'counting',
        context: {
          count: 0
        },
        states: {
          counting: {
            invoke: {
              id: 'intervalService',
              src: () =>
                fromCallback((cb) => {
                  const ivl = setInterval(() => {
                    cb({ type: 'INC' });
                  }, 10);

                  return () => clearInterval(ivl);
                })
            },
            always: {
              target: 'finished',
              guard: (ctx) => ctx.count === 3
            },
            on: {
              INC: { actions: assign({ count: (ctx) => ctx.count + 1 }) }
            }
          },
          finished: {
            type: 'final'
          }
        }
      });
      interpret(intervalMachine)
        .onDone(() => done())
        .start();
    });

    it('should dispose of the callback (if disposal function provided)', () => {
      const spy = jest.fn();
      const intervalMachine = createMachine({
        id: 'interval',
        initial: 'counting',
        states: {
          counting: {
            invoke: {
              id: 'intervalService',
              src: () => fromCallback(() => spy)
            },
            on: {
              NEXT: 'idle'
            }
          },
          idle: {}
        }
      });
      const actorRef = interpret(intervalMachine).start();

      actorRef.send({ type: 'NEXT' });

      expect(spy).toHaveBeenCalled();
    });

    it('callback should be able to receive messages from parent', (done) => {
      const pingPongMachine = createMachine({
        id: 'ping-pong',
        initial: 'active',
        states: {
          active: {
            invoke: {
              id: 'child',
              src: fromCallback((callback, onReceive) => {
                onReceive((e) => {
                  if (e.type === 'PING') {
                    callback({ type: 'PONG' });
                  }
                });
              })
            },
            entry: send({ type: 'PING' }, { to: 'child' }),
            on: {
              PONG: 'done'
            }
          },
          done: {
            type: 'final'
          }
        }
      });

      interpret(pingPongMachine)
        .onDone(() => done())
        .start();
    });

    it('should call onError upon error (sync)', (done) => {
      const errorMachine = createMachine({
        id: 'error',
        initial: 'safe',
        states: {
          safe: {
            invoke: {
              src: fromCallback(() => {
                throw new Error('test');
              }),
              onError: {
                target: 'failed',
                guard: (_, e) => {
                  return e.data instanceof Error && e.data.message === 'test';
                }
              }
            }
          },
          failed: {
            type: 'final'
          }
        }
      });

      interpret(errorMachine)
        .onDone(() => done())
        .start();
    });

    it('should transition correctly upon error (sync)', () => {
      const errorMachine = createMachine({
        id: 'error',
        initial: 'safe',
        states: {
          safe: {
            invoke: {
              src: fromCallback(() => {
                throw new Error('test');
              }),
              onError: 'failed'
            }
          },
          failed: {
            on: { RETRY: 'safe' }
          }
        }
      });

      const expectedStateValue = 'failed';
      const service = interpret(errorMachine).start();
      expect(service.getSnapshot().value).toEqual(expectedStateValue);
    });

    it('should call onError upon error (async)', (done) => {
      const errorMachine = createMachine({
        id: 'asyncError',
        initial: 'safe',
        states: {
          safe: {
            invoke: {
              src: fromCallback(async () => {
                await true;
                throw new Error('test');
              }),
              onError: {
                target: 'failed',
                guard: (_, e) => {
                  return e.data instanceof Error && e.data.message === 'test';
                }
              }
            }
          },
          failed: {
            type: 'final'
          }
        }
      });

      interpret(errorMachine)
        .onDone(() => done())
        .start();
    });

    it('should call onDone when resolved (async)', (done) => {
      let state: any;

      const asyncWithDoneMachine = createMachine<{ result?: any }>({
        id: 'async',
        initial: 'fetch',
        context: { result: undefined },
        states: {
          fetch: {
            invoke: {
              src: fromCallback(async () => {
                await true;
                return 42;
              }),
              onDone: {
                target: 'success',
                actions: assign((_, { data: result }) => ({ result }))
              }
            }
          },
          success: {
            type: 'final'
          }
        }
      });

      interpret(asyncWithDoneMachine)
        .onTransition((s) => {
          state = s;
        })
        .onDone(() => {
          expect(state.context.result).toEqual(42);
          done();
        })
        .start();
    });

    it('should call onError only on the state which has invoked failed service', () => {
      let errorHandlersCalled = 0;

      const errorMachine = createMachine({
        initial: 'start',
        states: {
          start: {
            on: {
              FETCH: 'fetch'
            }
          },
          fetch: {
            type: 'parallel',
            states: {
              first: {
                invoke: {
                  src: fromCallback(() => {
                    throw new Error('test');
                  }),
                  onError: {
                    target: 'failed',
                    guard: () => {
                      errorHandlersCalled++;
                      return false;
                    }
                  }
                }
              },
              second: {
                invoke: {
                  src: fromCallback(() => {
                    // empty
                  }),
                  onError: {
                    target: 'failed',
                    guard: () => {
                      errorHandlersCalled++;
                      return false;
                    }
                  }
                }
              },
              failed: {
                type: 'final'
              }
            }
          }
        }
      });

      interpret(errorMachine).start().send({ type: 'FETCH' });

      expect(errorHandlersCalled).toEqual(1);
    });

    it('should be able to be stringified', () => {
      const waitingState = fetcherMachine.transition(
        fetcherMachine.initialState,
        { type: 'GO_TO_WAITING' }
      );

      expect(() => {
        JSON.stringify(waitingState);
      }).not.toThrow();

      expect(typeof waitingState.actions[0].params?.src.type).toBe('string');
    });

    it('should throw error if unhandled (sync)', () => {
      const errorMachine = createMachine({
        id: 'asyncError',
        initial: 'safe',
        states: {
          safe: {
            invoke: {
              src: fromCallback(() => {
                throw new Error('test');
              })
            }
          },
          failed: {
            type: 'final'
          }
        }
      });

      const service = interpret(errorMachine);
      expect(() => service.start()).toThrow();
    });

    describe('sub invoke race condition', () => {
      const anotherChildMachine = createMachine({
        id: 'child',
        initial: 'start',
        states: {
          start: {
            on: { STOP: 'end' }
          },
          end: {
            type: 'final'
          }
        }
      });

      const anotherParentMachine = createMachine({
        id: 'parent',
        initial: 'begin',
        states: {
          begin: {
            invoke: {
              src: anotherChildMachine,
              id: 'invoked.child',
              onDone: 'completed'
            },
            on: {
              STOPCHILD: {
                actions: send({ type: 'STOP' }, { to: 'invoked.child' })
              }
            }
          },
          completed: {
            type: 'final'
          }
        }
      });

      it('ends on the completed state', (done) => {
        const events: EventObject[] = [];
        let state: any;
        const service = interpret(anotherParentMachine)
          .onTransition((s) => {
            state = s;
            events.push(s.event);
          })
          .onDone(() => {
            expect(events.map((e) => e.type)).toEqual([
              actionTypes.init,
              'STOPCHILD',
              doneInvoke('invoked.child').type
            ]);
            expect(state.value).toEqual('completed');
            done();
          })
          .start();

        service.send({ type: 'STOPCHILD' });
      });
    });
  });

  describe('with observables', () => {
    it('should work with an infinite observable', (done) => {
      interface Events {
        type: 'COUNT';
        value: number;
      }
      const obsMachine = createMachine<{ count: number | undefined }, Events>({
        id: 'infiniteObs',
        initial: 'counting',
        context: { count: undefined },
        states: {
          counting: {
            invoke: {
              src: fromObservable(() => interval(10)),
              onSnapshot: {
                actions: assign({ count: (_, e) => e.data })
              }
            },
            always: {
              target: 'counted',
              guard: (ctx) => ctx.count === 5
            }
          },
          counted: {
            type: 'final'
          }
        }
      });

      const service = interpret(obsMachine)
        .onDone(() => {
          expect(service.getSnapshot()._event.origin).toBeDefined();
          done();
        })
        .start();
    });

    it('should work with a finite observable', (done) => {
      interface Ctx {
        count: number | undefined;
      }
      interface Events {
        type: 'COUNT';
        value: number;
      }
      const obsMachine = createMachine<Ctx, Events>({
        id: 'obs',
        initial: 'counting',
        context: {
          count: undefined
        },
        states: {
          counting: {
            invoke: {
              src: fromObservable(() => interval(10).pipe(take(5))),
              onSnapshot: {
                actions: assign({
                  count: (_, e) => e.data
                })
              },
              onDone: {
                target: 'counted',
                guard: (ctx) => ctx.count === 4
              }
            }
          },
          counted: {
            type: 'final'
          }
        }
      });

      interpret(obsMachine)
        .onDone(() => {
          done();
        })
        .start();
    });

    it('should receive an emitted error', (done) => {
      interface Ctx {
        count: number | undefined;
      }
      interface Events {
        type: 'COUNT';
        value: number;
      }
      const obsMachine = createMachine<Ctx, Events>({
        id: 'obs',
        initial: 'counting',
        context: { count: undefined },
        states: {
          counting: {
            invoke: {
              src: fromObservable(() =>
                interval(10).pipe(
                  map((value) => {
                    if (value === 5) {
                      throw new Error('some error');
                    }

                    return value;
                  })
                )
              ),
              onSnapshot: {
                actions: assign({ count: (_, e) => e.data })
              },
              onError: {
                target: 'success',
                guard: (ctx, e) => {
                  expect(e.data.message).toEqual('some error');
                  return ctx.count === 4 && e.data.message === 'some error';
                }
              }
            }
          },
          success: {
            type: 'final'
          }
        }
      });

      interpret(obsMachine)
        .onDone(() => {
          done();
        })
        .start();
    });
  });

  describe('with event observables', () => {
    it('should work with an infinite event observable', (done) => {
      interface Events {
        type: 'COUNT';
        value: number;
      }
      const obsMachine = createMachine<{ count: number | undefined }, Events>({
        id: 'obs',
        initial: 'counting',
        context: { count: undefined },
        states: {
          counting: {
            invoke: {
              src: fromEventObservable(() =>
                interval(10).pipe(map((value) => ({ type: 'COUNT', value })))
              )
            },
            on: {
              COUNT: {
                actions: assign({ count: (_, e) => e.value })
              }
            },
            always: {
              target: 'counted',
              guard: (ctx) => ctx.count === 5
            }
          },
          counted: {
            type: 'final'
          }
        }
      });

      const service = interpret(obsMachine)
        .onDone(() => {
          expect(service.getSnapshot()._event.origin).toBeDefined();
          done();
        })
        .start();
    });

    it('should work with a finite event observable', (done) => {
      interface Ctx {
        count: number | undefined;
      }
      interface Events {
        type: 'COUNT';
        value: number;
      }
      const obsMachine = createMachine<Ctx, Events>({
        id: 'obs',
        initial: 'counting',
        context: {
          count: undefined
        },
        states: {
          counting: {
            invoke: {
              src: fromEventObservable(() =>
                interval(10).pipe(
                  take(5),
                  map((value) => ({ type: 'COUNT', value }))
                )
              ),
              onDone: {
                target: 'counted',
                guard: (ctx) => ctx.count === 4
              }
            },
            on: {
              COUNT: {
                actions: assign({
                  count: (_, e) => e.value
                })
              }
            }
          },
          counted: {
            type: 'final'
          }
        }
      });

      interpret(obsMachine)
        .onDone(() => {
          done();
        })
        .start();
    });

    it('should receive an emitted error', (done) => {
      interface Ctx {
        count: number | undefined;
      }
      interface Events {
        type: 'COUNT';
        value: number;
      }
      const obsMachine = createMachine<Ctx, Events>({
        id: 'obs',
        initial: 'counting',
        context: { count: undefined },
        states: {
          counting: {
            invoke: {
              src: fromEventObservable(() =>
                interval(10).pipe(
                  map((value) => {
                    if (value === 5) {
                      throw new Error('some error');
                    }

                    return { type: 'COUNT', value };
                  })
                )
              ),
              onError: {
                target: 'success',
                guard: (ctx, e) => {
                  expect(e.data.message).toEqual('some error');
                  return ctx.count === 4 && e.data.message === 'some error';
                }
              }
            },
            on: {
              COUNT: {
                actions: assign({ count: (_, e) => e.value })
              }
            }
          },
          success: {
            type: 'final'
          }
        }
      });

      interpret(obsMachine)
        .onDone(() => {
          done();
        })
        .start();
    });
  });

  describe('with behaviors', () => {
    it('should work with a behavior', (done) => {
      const countBehavior: Behavior<EventObject, number> = {
        transition: (count, event) => {
          // TODO: all behaviors receive SCXML.Event objects,
          // make sure this is clear in the docs
          const _event = toSCXMLEvent(event);
          if (_event.name === 'INC') {
            return count + 1;
          } else if (_event.name === 'DEC') {
            return count - 1;
          }
          return count;
        },
        getInitialState: () => 0
      };

      const countMachine = createMachine({
        invoke: {
          id: 'count',
          src: countBehavior
        },
        on: {
          INC: {
            actions: forwardTo('count')
          }
        }
      });

      const countService = interpret(countMachine)
        .onTransition((state) => {
          if (state.children['count']?.getSnapshot() === 2) {
            done();
          }
        })
        .start();

      countService.send({ type: 'INC' });
      countService.send({ type: 'INC' });
    });

    it('behaviors should have reference to the parent', (done) => {
      const pongBehavior: Behavior<EventObject, undefined> = {
        transition: (_, event, { self }) => {
          const _event = toSCXMLEvent(event);

          if (_event.name === 'PING') {
            self._parent?.send({ type: 'PONG' });
          }

          return undefined;
        },
        getInitialState: () => undefined
      };

      const pingMachine = createMachine({
        initial: 'waiting',
        states: {
          waiting: {
            entry: send({ type: 'PING' }, { to: 'ponger' }),
            invoke: {
              id: 'ponger',
              src: pongBehavior
            },
            on: {
              PONG: 'success'
            }
          },
          success: {
            type: 'final'
          }
        }
      });

      const pingService = interpret(pingMachine).onDone(() => {
        done();
      });
      pingService.start();
    });
  });

  describe('with reducers', () => {
    it('should work with a reducer', (done) => {
      const countReducer = (
        count: number,
        event: { type: 'INC' } | { type: 'DEC' }
      ): number => {
        if (event.type === 'INC') {
          return count + 1;
        } else if (event.type === 'DEC') {
          return count - 1;
        }
        return count;
      };

      const countMachine = createMachine({
        invoke: {
          id: 'count',
          src: fromReducer(countReducer, 0)
        },
        on: {
          INC: {
            actions: forwardTo('count')
          }
        }
      });

      const countService = interpret(countMachine)
        .onTransition((state) => {
          if (state.children['count']?.getSnapshot() === 2) {
            done();
          }
        })
        .start();

      countService.send({ type: 'INC' });
      countService.send({ type: 'INC' });
    });

    it('should schedule events in a FIFO queue', (done) => {
      type CountEvents = { type: 'INC' } | { type: 'DOUBLE' };

      const countReducer = (
        count: number,
        event: { type: 'INC' } | { type: 'DOUBLE' },
        { self }: ActorContext<CountEvents, any>
      ): number => {
        if (event.type === 'INC') {
          self.send({ type: 'DOUBLE' });
          return count + 1;
        }
        if (event.type === 'DOUBLE') {
          return count * 2;
        }

        return count;
      };

      const countMachine = createMachine({
        invoke: {
          id: 'count',
          src: fromReducer(countReducer, 0)
        },
        on: {
          INC: {
            actions: forwardTo('count')
          }
        }
      });

      const countService = interpret(countMachine)
        .onTransition((state) => {
          if (state.children['count']?.getSnapshot() === 2) {
            done();
          }
        })
        .start();

      countService.send({ type: 'INC' });
    });
  });

  describe('with machines', () => {
    const pongMachine = createMachine({
      id: 'pong',
      initial: 'active',
      states: {
        active: {
          on: {
            PING: {
              // Sends 'PONG' event to parent machine
              actions: sendParent({ type: 'PONG' })
            }
          }
        }
      }
    });

    // Parent machine
    const pingMachine = createMachine({
      id: 'ping',
      initial: 'innerMachine',
      states: {
        innerMachine: {
          initial: 'active',
          states: {
            active: {
              invoke: {
                id: 'pong',
                src: pongMachine
              },
              // Sends 'PING' event to child machine with ID 'pong'
              entry: send({ type: 'PING' }, { to: 'pong' }),
              on: {
                PONG: 'innerSuccess'
              }
            },
            innerSuccess: {
              type: 'final'
            }
          },
          onDone: 'success'
        },
        success: { type: 'final' }
      }
    });

    it('should create invocations from machines in nested states', (done) => {
      interpret(pingMachine)
        .onDone(() => done())
        .start();
    });
  });

  describe('multiple simultaneous services', () => {
    const multiple = createMachine<any>({
      id: 'machine',
      initial: 'one',

      context: {},

      on: {
        ONE: {
          actions: assign({
            one: 'one'
          })
        },

        TWO: {
          actions: assign({
            two: 'two'
          }),
          target: '.three'
        }
      },

      states: {
        one: {
          initial: 'two',
          states: {
            two: {
              invoke: [
                {
                  id: 'child',
                  src: fromCallback((cb) => cb({ type: 'ONE' }))
                },
                {
                  id: 'child2',
                  src: fromCallback((cb) => cb({ type: 'TWO' }))
                }
              ]
            }
          }
        },
        three: {
          type: 'final'
        }
      }
    });

    it('should start all services at once', (done) => {
      let state: any;
      const service = interpret(multiple)
        .onTransition((s) => {
          state = s;
        })
        .onDone(() => {
          expect(state.context).toEqual({ one: 'one', two: 'two' });
          done();
        });

      service.start();
    });

    const parallel = createMachine<any>({
      id: 'machine',
      initial: 'one',

      context: {},

      on: {
        ONE: {
          actions: assign({
            one: 'one'
          })
        },

        TWO: {
          actions: assign({
            two: 'two'
          })
        }
      },

      after: {
        // allow both invoked services to get a chance to send their events
        // and don't depend on a potential race condition (with an immediate transition)
        10: '.three'
      },

      states: {
        one: {
          initial: 'two',
          states: {
            two: {
              type: 'parallel',
              states: {
                a: {
                  invoke: {
                    id: 'child',
                    src: fromCallback((cb) => cb({ type: 'ONE' }))
                  }
                },
                b: {
                  invoke: {
                    id: 'child2',
                    src: fromCallback((cb) => cb({ type: 'TWO' }))
                  }
                }
              }
            }
          }
        },
        three: {
          type: 'final'
        }
      }
    });

    it('should run services in parallel', (done) => {
      let state: any;
      const service = interpret(parallel)
        .onTransition((s) => {
          state = s;
        })
        .onDone(() => {
          expect(state.context).toEqual({ one: 'one', two: 'two' });
          done();
        });

      service.start();
    });

    it('should not invoke an actor if it gets stopped immediately by transitioning away in immediate microstep', () => {
      // Since an actor will be canceled when the state machine leaves the invoking state
      // it does not make sense to start an actor in a state that will be exited immediately
      let actorStarted = false;

      const transientMachine = createMachine({
        id: 'transient',
        initial: 'active',
        states: {
          active: {
            invoke: {
              id: 'doNotInvoke',
              src: fromCallback(() => {
                actorStarted = true;
              })
            },
            always: 'inactive'
          },
          inactive: {}
        }
      });

      const service = interpret(transientMachine);

      service.start();

      expect(actorStarted).toBe(false);
    });

    // tslint:disable-next-line: max-line-length
    it('should not invoke an actor if it gets stopped immediately by transitioning away in subsequent microstep', () => {
      // Since an actor will be canceled when the state machine leaves the invoking state
      // it does not make sense to start an actor in a state that will be exited immediately
      let actorStarted = false;

      const transientMachine = createMachine({
        initial: 'withNonLeafInvoke',
        states: {
          withNonLeafInvoke: {
            invoke: {
              id: 'doNotInvoke',
              src: fromCallback(() => {
                actorStarted = true;
              })
            },
            initial: 'first',
            states: {
              first: {
                always: 'second'
              },
              second: {
                always: '#inactive'
              }
            }
          },
          inactive: {
            id: 'inactive'
          }
        }
      });

      const service = interpret(transientMachine);

      service.start();

      expect(actorStarted).toBe(false);
    });

    it('should invoke a service if other service gets stopped in subsequent microstep (#1180)', (done) => {
      const machine = createMachine({
        initial: 'running',
        states: {
          running: {
            type: 'parallel',
            states: {
              one: {
                initial: 'active',
                on: {
                  STOP_ONE: '.idle'
                },
                states: {
                  idle: {},
                  active: {
                    invoke: {
                      id: 'active',
                      src: fromCallback(() => {
                        /* ... */
                      })
                    },
                    on: {
                      NEXT: {
                        actions: raise({ type: 'STOP_ONE' })
                      }
                    }
                  }
                }
              },
              two: {
                initial: 'idle',
                on: {
                  NEXT: '.active'
                },
                states: {
                  idle: {},
                  active: {
                    invoke: {
                      id: 'post',
                      src: fromPromise(() => Promise.resolve(42)),
                      onDone: '#done'
                    }
                  }
                }
              }
            }
          },
          done: {
            id: 'done',
            type: 'final'
          }
        }
      });

      const service = interpret(machine)
        .onDone(() => done())
        .start();

      service.send({ type: 'NEXT' });
    });

    it('should invoke an actor when reentering invoking state within a single macrostep', () => {
      let actorStartedCount = 0;

      const transientMachine = createMachine<{ counter: number }>({
        initial: 'active',
        context: { counter: 0 },
        states: {
          active: {
            invoke: {
              src: fromCallback(() => {
                actorStartedCount++;
              })
            },
            always: [
              {
                guard: (ctx) => ctx.counter === 0,
                target: 'inactive'
              }
            ]
          },
          inactive: {
            entry: assign({ counter: (ctx) => ++ctx.counter }),
            always: 'active'
          }
        }
      });

      const service = interpret(transientMachine);

      service.start();

      expect(actorStartedCount).toBe(1);
    });
  });

  describe('error handling', () => {
    it('handles escalated errors', (done) => {
      const child = createMachine({
        initial: 'die',

        states: {
          die: {
            entry: [escalate('oops')]
          }
        }
      });

      const parent = createMachine({
        initial: 'one',

        states: {
          one: {
            invoke: {
              id: 'child',
              src: child,
              onError: {
                target: 'two',
                guard: (_, event) => event.data === 'oops'
              }
            }
          },
          two: {
            type: 'final'
          }
        }
      });

      interpret(parent)
        .onDone(() => {
          done();
        })
        .start();
    });

    it('handles escalated errors as an expression', (done) => {
      interface ChildContext {
        id: number;
      }

      const child = createMachine<ChildContext>({
        initial: 'die',
        context: { id: 42 },
        states: {
          die: {
            entry: escalate((ctx) => ctx.id)
          }
        }
      });

      const parent = createMachine({
        initial: 'one',

        states: {
          one: {
            invoke: {
              id: 'child',
              src: child,
              onError: {
                target: 'two',
                guard: (_, event) => {
                  expect(event.data).toEqual(42);
                  return true;
                }
              }
            }
          },
          two: {
            type: 'final'
          }
        }
      });

      interpret(parent)
        .onDone(() => {
          done();
        })
        .start();
    });
  });

  it('invoke `src` should accept invoke source definition', (done) => {
    const machine = createMachine(
      {
        initial: 'searching',
        states: {
          searching: {
            invoke: {
              src: {
                type: 'search',
                endpoint: 'example.com'
              },
              onDone: 'success'
            }
          },
          success: {
            type: 'final'
          }
        }
      },
      {
        actors: {
          search: (_, __, meta) =>
            fromPromise(async () => {
              expect(meta.src.endpoint).toEqual('example.com');

              return await 42;
            })
        }
      }
    );

    interpret(machine)
      .onDone(() => done())
      .start();
  });

  describe('meta data', () => {
    it('should show meta data', () => {
      const machine = createMachine({
        invoke: {
          src: 'someSource',
          meta: {
            url: 'stately.ai'
          }
        }
      });

      expect(machine.root.invoke[0].meta).toEqual({ url: 'stately.ai' });
    });

    it('meta data should be available in the invoke source function', () => {
      expect.assertions(1);
      const machine = createMachine({
        invoke: {
          src: (_ctx, _e, { meta }) =>
            fromPromise(() => {
              expect(meta).toEqual({ url: 'stately.ai' });
              return Promise.resolve();
            }),
          meta: {
            url: 'stately.ai'
          }
        }
      });

      interpret(machine).start();
    });
  });

  it('invoke generated ID should be predictable based on the state node where it is defined', (done) => {
    const machine = createMachine(
      {
        initial: 'a',
        states: {
          a: {
            invoke: {
              src: 'someSrc',
              onDone: {
                guard: (_, e) => {
                  // invoke ID should not be 'someSrc'
                  const expectedType = 'done.invoke.(machine).a:invocation[0]';
                  expect(e.type).toEqual(expectedType);
                  return e.type === expectedType;
                },
                target: 'b'
              }
            }
          },
          b: {
            type: 'final'
          }
        }
      },
      {
        actors: {
          someSrc: fromPromise(() => Promise.resolve())
        }
      }
    );

    interpret(machine)
      .onDone(() => {
        done();
      })
      .start();
  });

  it.each([
    ['src with string reference', { src: 'someSrc' }],
    // ['machine', createMachine({ id: 'someId' })],
    [
      'src containing a machine directly',
      { src: createMachine({ id: 'someId' }) }
    ],
    [
      'src containing a callback actor directly',
      {
        src: fromCallback(() => {
          /* ... */
        })
      }
    ],
    [
      'src containing a parametrized invokee with id parameter',
      {
        src: {
          type: 'someSrc',
          id: 'h4sh'
        }
      }
    ]
  ])(
    'invoke config defined as %s should register unique and predictable child in state',
    (_type, invokeConfig) => {
      const machine = createMachine(
        {
          id: 'machine',
          initial: 'a',
          states: {
            a: {
              invoke: invokeConfig
            }
          }
        },
        {
          actors: {
            someSrc: fromCallback(() => {
              /* ... */
            })
          }
        }
      );

      expect(
        machine.initialState.children['machine.a:invocation[0]']
      ).toBeDefined();
    }
  );

  // https://github.com/statelyai/xstate/issues/464
  it('done.invoke events should only select onDone transition on the invoking state when invokee is referenced using a string', (done) => {
    let counter = 0;
    let invoked = false;

    const createSingleState = (): any => ({
      initial: 'fetch',
      states: {
        fetch: {
          invoke: {
            src: 'fetchSmth',
            onDone: {
              actions: 'handleSuccess'
            }
          }
        }
      }
    });

    const testMachine = createMachine(
      {
        type: 'parallel',
        states: {
          first: createSingleState(),
          second: createSingleState()
        }
      },
      {
        actions: {
          handleSuccess: () => {
            ++counter;
          }
        },
        actors: {
          fetchSmth: fromPromise(() => {
            if (invoked) {
              // create a promise that won't ever resolve for the second invoking state
              return new Promise(() => {
                /* ... */
              });
            }
            invoked = true;
            return Promise.resolve(42);
          })
        }
      }
    );

    interpret(testMachine).start();

    // check within a macrotask so all promise-induced microtasks have a chance to resolve first
    setTimeout(() => {
      expect(counter).toEqual(1);
      done();
    }, 0);
  });

  it('done.invoke events should have unique names when invokee is a machine with an id property', (done) => {
    const actual: string[] = [];

    const childMachine = createMachine({
      id: 'child',
      initial: 'a',
      states: {
        a: {
          invoke: {
            src: fromPromise(() => {
              return Promise.resolve(42);
            }),
            onDone: 'b'
          }
        },
        b: {
          type: 'final'
        }
      }
    });

    const createSingleState = (): any => ({
      initial: 'fetch',
      states: {
        fetch: {
          invoke: {
            src: childMachine
          }
        }
      }
    });

    const testMachine = createMachine({
      type: 'parallel',
      states: {
        first: createSingleState(),
        second: createSingleState()
      },
      on: {
        '*': {
          actions: (_ctx, ev) => {
            actual.push(ev.type);
          }
        }
      }
    });

    interpret(testMachine).start();

    // check within a macrotask so all promise-induced microtasks have a chance to resolve first
    setTimeout(() => {
      expect(actual).toEqual([
        'done.invoke.(machine).first.fetch:invocation[0]',
        'done.invoke.(machine).second.fetch:invocation[0]'
      ]);
      done();
    }, 100);
  });

  it('should get reinstantiated after reentering the invoking state in a microstep', () => {
    let invokeCount = 0;

    const machine = createMachine({
      initial: 'a',
      states: {
        a: {
          invoke: {
            src: fromCallback(() => {
              invokeCount++;
            })
          },
          on: {
            GO_AWAY_AND_REENTER: 'b'
          }
        },
        b: {
          always: 'a'
        }
      }
    });
    const service = interpret(machine).start();

    service.send({ type: 'GO_AWAY_AND_REENTER' });

    expect(invokeCount).toBe(2);
  });

<<<<<<< HEAD
  it('invocations should be stopped when the machine reaches done state', () => {
    let disposed = false;
    const machine = createMachine({
      initial: 'a',
      invoke: {
        src: fromCallback(() => {
          return () => {
            disposed = true;
          };
        })
      },
      states: {
        a: {
          on: {
            FINISH: 'b'
          }
        },
        b: {
          type: 'final'
        }
      }
    });
    const service = interpret(machine).start();

    service.send({ type: 'FINISH' });
    expect(disposed).toBe(true);
  });

  it('deep invocations should be stopped when the machine reaches done state', () => {
    let disposed = false;
    const childMachine = createMachine({
      invoke: {
        src: fromCallback(() => {
          return () => {
            disposed = true;
          };
        })
      }
    });

    const machine = createMachine({
      initial: 'a',
      invoke: {
        src: childMachine
      },
      states: {
        a: {
          on: {
            FINISH: 'b'
          }
        },
        b: {
          type: 'final'
        }
      }
    });
    const service = interpret(machine).start();

    service.send({ type: 'FINISH' });
    expect(disposed).toBe(true);
=======
  // https://github.com/statelyai/xstate/issues/3072
  it('root invocations should not restart on root external transitions', () => {
    let count = 0;

    const machine = createMachine({
      id: 'root',
      invoke: {
        src: () =>
          fromPromise(() => {
            count++;
            return Promise.resolve(42);
          })
      },
      on: {
        EVENT: {
          target: '#two',
          internal: false
        }
      },
      initial: 'one',
      states: {
        one: {},
        two: {
          id: 'two'
        }
      }
    });

    const service = interpret(machine).start();

    service.send({ type: 'EVENT' });

    expect(count).toEqual(1);
>>>>>>> 5fb3c683
  });
});

describe('actors option', () => {
  it('should provide data params to a service creator', (done) => {
    const machine = createMachine(
      {
        initial: 'pending',
        context: {
          count: 42
        },
        states: {
          pending: {
            invoke: {
              src: 'stringService',
              // TODO: should this be part of "input" concept?
              data: {
                staticVal: 'hello',
                newCount: (ctx: any) => ctx.count * 2 // TODO: types
              },
              onDone: 'success'
            }
          },
          success: {
            type: 'final'
          }
        }
      },
      {
        actors: {
          stringService: (ctx, _, { data }) =>
            fromPromise(() => {
              expect(ctx).toEqual({ count: 42 });

              expect(data).toEqual({ newCount: 84, staticVal: 'hello' });

              return new Promise<void>((res) => {
                res();
              });
            })
        }
      }
    );

    const service = interpret(machine).onDone(() => {
      done();
    });

    service.start();
  });
});<|MERGE_RESOLUTION|>--- conflicted
+++ resolved
@@ -3165,7 +3165,6 @@
     expect(invokeCount).toBe(2);
   });
 
-<<<<<<< HEAD
   it('invocations should be stopped when the machine reaches done state', () => {
     let disposed = false;
     const machine = createMachine({
@@ -3226,7 +3225,7 @@
 
     service.send({ type: 'FINISH' });
     expect(disposed).toBe(true);
-=======
+  });
   // https://github.com/statelyai/xstate/issues/3072
   it('root invocations should not restart on root external transitions', () => {
     let count = 0;
@@ -3260,7 +3259,6 @@
     service.send({ type: 'EVENT' });
 
     expect(count).toEqual(1);
->>>>>>> 5fb3c683
   });
 });
 
