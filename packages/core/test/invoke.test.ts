--- conflicted
+++ resolved
@@ -5,12 +5,7 @@
   send,
   EventObject,
   StateValue,
-<<<<<<< HEAD
-  UpdateObject,
   createMachine2 as createMachine,
-=======
-  createMachine,
->>>>>>> 249d03c8
   ActorContext,
   Behavior,
   SpecialTargets,
@@ -1556,18 +1551,15 @@
 
     it('should treat a callback source as an event stream', (done) => {
       const intervalMachine = createMachine<{
-<<<<<<< HEAD
         context: {
           interval: number;
           count: number;
         };
-=======
-        count: number;
->>>>>>> 249d03c8
       }>({
         id: 'interval',
         initial: 'counting',
         context: {
+          interval: 0,
           count: 0
         },
         states: {
@@ -1601,19 +1593,9 @@
         .start();
     });
 
-<<<<<<< HEAD
-    it('should dispose of the callback (if disposal function provided)', (done) => {
-      const intervalMachine = createMachine<{
-        context: {
-          interval: number;
-          count: number;
-        };
-      }>({
-=======
     it('should dispose of the callback (if disposal function provided)', () => {
       const spy = jest.fn();
       const intervalMachine = createMachine({
->>>>>>> 249d03c8
         id: 'interval',
         initial: 'counting',
         states: {
@@ -2433,40 +2415,6 @@
         .onDone(() => done())
         .start();
     });
-<<<<<<< HEAD
-
-    it.skip('should sync with child machine when sync: true option is provided', (done) => {
-      const childMachine = createMachine({
-        initial: 'working',
-        context: { count: 42 },
-        states: {
-          working: {}
-        }
-      });
-
-      const machine = createMachine<{ events: UpdateObject }>({
-        initial: 'pending',
-        states: {
-          pending: {
-            invoke: {
-              src: childMachine /* , { sync: true } */
-            }
-          },
-          success: { type: 'final' }
-        }
-      });
-
-      const service = interpret(machine).onTransition((state) => {
-        if (state.event.type === actionTypes.update) {
-          expect(state.event.state.context).toEqual({ count: 42 });
-          done();
-        }
-      });
-
-      service.start();
-    });
-=======
->>>>>>> 249d03c8
   });
 
   describe('multiple simultaneous services', () => {
