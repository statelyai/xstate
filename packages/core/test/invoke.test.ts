--- conflicted
+++ resolved
@@ -39,7 +39,7 @@
   initial: 'pending',
   states: {
     pending: {
-      entry: send({ type: 'RESOLVE', user }),
+      entry: raise({ type: 'RESOLVE', user }),
       on: {
         RESOLVE: {
           target: 'success',
@@ -951,7 +951,6 @@
       });
 
       it('should assign the resolved data when invoked with a promise service', (done) => {
-<<<<<<< HEAD
         const promiseMachine = createMachine<{ count: number }>({
           id: 'promise',
           context: { count: 0 },
@@ -962,24 +961,9 @@
                 src: 'somePromise',
                 onDone: {
                   target: 'success',
-                  actions: assign({ count: ({ event }) => event.data.count })
-=======
-        const promiseMachine = createMachine<{ count: number }>(
-          {
-            id: 'promise',
-            context: { count: 0 },
-            initial: 'pending',
-            states: {
-              pending: {
-                invoke: {
-                  src: 'somePromise',
-                  onDone: {
-                    target: 'success',
-                    actions: assign({
-                      count: ({ event }) => event.output.count
-                    })
-                  }
->>>>>>> 5f0291aa
+                  actions: assign({
+                    count: ({ event }) => event.output.count
+                  })
                 }
               }
             },
@@ -1041,7 +1025,6 @@
       it('should provide the resolved data when invoked with a promise service', (done) => {
         let count = 0;
 
-<<<<<<< HEAD
         const promiseMachine = createMachine({
           id: 'promise',
           initial: 'pending',
@@ -1052,22 +1035,7 @@
                 onDone: {
                   target: 'success',
                   actions: ({ event }) => {
-                    count = event.data.count;
-=======
-        const promiseMachine = createMachine(
-          {
-            id: 'promise',
-            initial: 'pending',
-            states: {
-              pending: {
-                invoke: {
-                  src: 'somePromise',
-                  onDone: {
-                    target: 'success',
-                    actions: ({ event }) => {
-                      count = event.output.count;
-                    }
->>>>>>> 5f0291aa
+                    count = event.output.count;
                   }
                 }
               }
@@ -1146,7 +1114,6 @@
         const machine = createMachine<{
           result1: number | null;
           result2: number | null;
-<<<<<<< HEAD
         }>({
           context: {
             result1: null,
@@ -1166,40 +1133,14 @@
                         onDone: {
                           target: 'success',
                           actions: assign(({ event }) => ({
-                            result1: event.data.result
+                            result1: event.output.result
                           }))
-=======
-        }>(
-          {
-            context: {
-              result1: null,
-              result2: null
-            },
-            initial: 'pending',
-            states: {
-              pending: {
-                type: 'parallel',
-                states: {
-                  state1: {
-                    initial: 'active',
-                    states: {
-                      active: {
-                        invoke: {
-                          src: 'getRandomNumber',
-                          onDone: {
-                            target: 'success',
-                            actions: assign(({ event }) => ({
-                              result1: event.output.result
-                            }))
-                          }
->>>>>>> 5f0291aa
                         }
                       }
                     },
                     success: {
                       type: 'final'
                     }
-<<<<<<< HEAD
                   }
                 },
                 state2: {
@@ -1211,23 +1152,8 @@
                         onDone: {
                           target: 'success',
                           actions: assign(({ event }) => ({
-                            result2: event.data.result
+                            result2: event.output.result
                           }))
-=======
-                  },
-                  state2: {
-                    initial: 'active',
-                    states: {
-                      active: {
-                        invoke: {
-                          src: 'getRandomNumber',
-                          onDone: {
-                            target: 'success',
-                            actions: assign(({ event }) => ({
-                              result2: event.output.result
-                            }))
-                          }
->>>>>>> 5f0291aa
                         }
                       }
                     },
