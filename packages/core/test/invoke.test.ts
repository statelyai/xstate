import { interval } from 'rxjs';
import { map, take } from 'rxjs/operators';
import {
  actionTypes,
  doneInvoke,
  escalate,
  forwardTo,
  raise,
  sendTo
} from '../src/actions.ts';
import {
  fromCallback,
  fromEventObservable,
  fromObservable,
  fromPromise,
  fromTransition
} from '../src/actors/index.ts';
import {
  ActorBehavior,
  ActorContext,
  EventObject,
  SpecialTargets,
  StateValue,
  assign,
  createMachine,
  interpret,
  sendParent
} from '../src/index.ts';

const user = { name: 'David' };

const fetchMachine = createMachine<{ userId: string | undefined }>({
  id: 'fetch',
  context: ({ input }) => ({
    userId: input.userId
  }),
  initial: 'pending',
  states: {
    pending: {
      entry: raise({ type: 'RESOLVE', user }),
      on: {
        RESOLVE: {
          target: 'success',
          guard: ({ context }) => context.userId !== undefined
        }
      }
    },
    success: {
      type: 'final',
      output: { user: ({ event }) => event.user }
    },
    failure: {
      entry: sendParent({ type: 'REJECT' })
    }
  }
});

const fetcherMachine = createMachine({
  id: 'fetcher',
  initial: 'idle',
  context: {
    selectedUserId: '42',
    user: undefined
  },
  states: {
    idle: {
      on: {
        GO_TO_WAITING: 'waiting',
        GO_TO_WAITING_MACHINE: 'waitingInvokeMachine'
      }
    },
    waiting: {
      invoke: {
        src: fetchMachine,
        input: ({ context }) => ({
          userId: context.selectedUserId
        }),
        onDone: {
          target: 'received',
          guard: ({ event }) => {
            // Should receive { user: { name: 'David' } } as event data
            return event.output.user.name === 'David';
          }
        }
      }
    },
    waitingInvokeMachine: {
      invoke: {
        src: fetchMachine,
        input: { userId: '55' },
        onDone: 'received'
      }
    },
    received: {
      type: 'final'
    }
  }
});

describe('invoke', () => {
  it('child can immediately respond to the parent with multiple events', () => {
    const childMachine = createMachine({
      id: 'child',
      initial: 'init',
      states: {
        init: {
          on: {
            FORWARD_DEC: {
              actions: [
                sendParent({ type: 'DEC' }),
                sendParent({ type: 'DEC' }),
                sendParent({ type: 'DEC' })
              ]
            }
          }
        }
      }
    });

    const someParentMachine = createMachine<{ count: number }>(
      {
        id: 'parent',
        context: { count: 0 },
        initial: 'start',
        states: {
          start: {
            invoke: {
              src: 'child',
              id: 'someService'
            },
            always: {
              target: 'stop',
              guard: ({ context }) => context.count === -3
            },
            on: {
              DEC: {
                actions: assign({ count: ({ context }) => context.count - 1 })
              },
              FORWARD_DEC: {
                actions: sendTo('child', { type: 'FORWARD_DEC' })
              }
            }
          },
          stop: {
            type: 'final'
          }
        }
      },
      {
        actors: {
          child: childMachine
        }
      }
    );

    let state: any;
    const service = interpret(someParentMachine);
    service.subscribe((s) => {
      state = s;
    });
    service.subscribe({
      complete: () => {
        // 1. The 'parent' machine will not do anything (inert transition)
        // 2. The 'FORWARD_DEC' event will be "forwarded" to the 'child' machine
        // 3. On the 'child' machine, the 'FORWARD_DEC' event sends the 'DEC' action to the 'parent' thrice
        // 4. The context of the 'parent' machine will be updated from 2 to -1

        expect(state.context).toEqual({ count: -3 });
      }
    });
    service.start();

    service.send({ type: 'FORWARD_DEC' });
  });

  it('should start services (explicit machine, invoke = config)', (done) => {
    const childMachine = createMachine<{ userId: string | undefined }>({
      id: 'fetch',
      context: ({ input }) => ({
        userId: input.userId
      }),
      initial: 'pending',
      states: {
        pending: {
          entry: raise({ type: 'RESOLVE', user }),
          on: {
            RESOLVE: {
              target: 'success',
              guard: ({ context }) => {
                return context.userId !== undefined;
              }
            }
          }
        },
        success: {
          type: 'final',
          output: { user: ({ event }) => event.user }
        },
        failure: {
          entry: sendParent({ type: 'REJECT' })
        }
      }
    });

    const machine = createMachine({
      id: 'fetcher',
      initial: 'idle',
      context: {
        selectedUserId: '42',
        user: undefined
      },
      states: {
        idle: {
          on: {
            GO_TO_WAITING: 'waiting'
          }
        },
        waiting: {
          invoke: {
            src: childMachine,
            input: ({ context }) => ({
              userId: context.selectedUserId
            }),
            onDone: {
              target: 'received',
              guard: ({ event }) => {
                // Should receive { user: { name: 'David' } } as event data
                return event.output.user.name === 'David';
              }
            }
          }
        },
        received: {
          type: 'final'
        }
      }
    });

    const actor = interpret(machine);
    actor.subscribe({
      complete: () => {
        done();
      }
    });
    actor.start();
    actor.send({ type: 'GO_TO_WAITING' });
  });

  it('should start services (explicit machine, invoke = machine)', (done) => {
    const actor = interpret(fetcherMachine);
    actor.subscribe({
      complete: () => {
        done();
      }
    });
    actor.start();
    actor.send({ type: 'GO_TO_WAITING_MACHINE' });
  });

  it('should start services (machine as invoke config)', (done) => {
    const machineInvokeMachine = createMachine<
      any,
      { type: 'SUCCESS'; data: number }
    >({
      id: 'machine-invoke',
      initial: 'pending',
      states: {
        pending: {
          invoke: {
            src: createMachine({
              id: 'child',
              initial: 'sending',
              states: {
                sending: {
                  entry: sendParent({ type: 'SUCCESS', data: 42 })
                }
              }
            })
          },
          on: {
            SUCCESS: {
              target: 'success',
              guard: ({ event }) => {
                return event.data === 42;
              }
            }
          }
        },
        success: {
          type: 'final'
        }
      }
    });
    const actor = interpret(machineInvokeMachine);
    actor.subscribe({ complete: () => done() });
    actor.start();
  });

  it('should start deeply nested service (machine as invoke config)', (done) => {
    const machineInvokeMachine = createMachine<
      any,
      { type: 'SUCCESS'; data: number }
    >({
      id: 'parent',
      initial: 'a',
      states: {
        a: {
          initial: 'b',
          states: {
            b: {
              invoke: {
                src: createMachine({
                  id: 'child',
                  initial: 'sending',
                  states: {
                    sending: {
                      entry: sendParent({ type: 'SUCCESS', data: 42 })
                    }
                  }
                })
              }
            }
          }
        },
        success: {
          id: 'success',
          type: 'final'
        }
      },
      on: {
        SUCCESS: {
          target: '.success',
          guard: ({ event }) => {
            return event.data === 42;
          }
        }
      }
    });
    const actor = interpret(machineInvokeMachine);
    actor.subscribe({ complete: () => done() });
    actor.start();
  });

  it('should use the service overwritten by .provide(...)', (done) => {
    const childMachine = createMachine({
      id: 'child',
      initial: 'init',
      states: {
        init: {}
      }
    });

    const someParentMachine = createMachine(
      {
        id: 'parent',
        context: { count: 0 },
        initial: 'start',
        states: {
          start: {
            invoke: {
              src: 'child',
              id: 'someService'
            },
            on: {
              STOP: 'stop'
            }
          },
          stop: {
            type: 'final'
          }
        }
      },
      {
        actors: {
          child: childMachine
        }
      }
    );

    const actor = interpret(
      someParentMachine.provide({
        actors: {
          child: createMachine({
            id: 'child',
            initial: 'init',
            states: {
              init: {
                entry: [sendParent({ type: 'STOP' })]
              }
            }
          })
        }
      })
    );
    actor.subscribe({
      complete: () => {
        done();
      }
    });
    actor.start();
  });

  describe('parent to child', () => {
    const subMachine = createMachine({
      id: 'child',
      initial: 'one',
      states: {
        one: {
          on: { NEXT: 'two' }
        },
        two: {
          entry: sendParent({ type: 'NEXT' })
        }
      }
    });

    it('should communicate with the child machine (invoke on machine)', (done) => {
      const mainMachine = createMachine({
        id: 'parent',
        initial: 'one',
        invoke: {
          id: 'foo-child',
          src: subMachine
        },
        states: {
          one: {
            entry: sendTo('foo-child', { type: 'NEXT' }),
            on: { NEXT: 'two' }
          },
          two: {
            type: 'final'
          }
        }
      });

      const actor = interpret(mainMachine);
      actor.subscribe({
        complete: () => {
          done();
        }
      });
      actor.start();
    });

    it('should communicate with the child machine (invoke on state)', (done) => {
      const mainMachine = createMachine({
        id: 'parent',
        initial: 'one',
        states: {
          one: {
            invoke: {
              id: 'foo-child',
              src: subMachine
            },
            entry: sendTo('foo-child', { type: 'NEXT' }),
            on: { NEXT: 'two' }
          },
          two: {
            type: 'final'
          }
        }
      });

      const actor = interpret(mainMachine);
      actor.subscribe({
        complete: () => {
          done();
        }
      });
      actor.start();
    });

    it('should transition correctly if child invocation causes it to directly go to final state', () => {
      const doneSubMachine = createMachine({
        id: 'child',
        initial: 'one',
        states: {
          one: {
            on: { NEXT: 'two' }
          },
          two: {
            type: 'final'
          }
        }
      });

      const mainMachine = createMachine({
        id: 'parent',
        initial: 'one',
        states: {
          one: {
            invoke: {
              id: 'foo-child',
              src: doneSubMachine,
              onDone: 'two'
            },
            entry: sendTo('foo-child', { type: 'NEXT' })
          },
          two: {
            on: { NEXT: 'three' }
          },
          three: {
            type: 'final'
          }
        }
      });

      const actor = interpret(mainMachine).start();

      expect(actor.getSnapshot().value).toBe('two');
    });

    it('should work with invocations defined in orthogonal state nodes', (done) => {
      const pongMachine = createMachine({
        id: 'pong',
        initial: 'active',
        states: {
          active: {
            type: 'final',
            output: { secret: 'pingpong' }
          }
        }
      });

      const pingMachine = createMachine({
        id: 'ping',
        type: 'parallel',
        states: {
          one: {
            initial: 'active',
            states: {
              active: {
                invoke: {
                  id: 'pong',
                  src: pongMachine,
                  onDone: {
                    target: 'success',
                    guard: ({ event }) => event.output.secret === 'pingpong'
                  }
                }
              },
              success: {
                type: 'final'
              }
            }
          }
        }
      });

      const actor = interpret(pingMachine);
      actor.subscribe({
        complete: () => {
          done();
        }
      });
      actor.start();
    });

    it('should not reinvoke root-level invocations', (done) => {
      // https://github.com/statelyai/xstate/issues/2147

      let invokeCount = 0;
      let invokeDisposeCount = 0;
      let actionsCount = 0;
      let entryActionsCount = 0;

      const machine = createMachine({
        invoke: {
          src: fromCallback(() => {
            invokeCount++;

            return () => {
              invokeDisposeCount++;
            };
          })
        },
        entry: () => entryActionsCount++,
        on: {
          UPDATE: {
            actions: () => {
              actionsCount++;
            }
          }
        }
      });

      const service = interpret(machine).start();
      expect(entryActionsCount).toEqual(1);
      expect(invokeCount).toEqual(1);
      expect(invokeDisposeCount).toEqual(0);
      expect(actionsCount).toEqual(0);

      service.send({ type: 'UPDATE' });
      expect(entryActionsCount).toEqual(1);
      expect(invokeCount).toEqual(1);
      expect(invokeDisposeCount).toEqual(0);
      expect(actionsCount).toEqual(1);

      service.send({ type: 'UPDATE' });
      expect(entryActionsCount).toEqual(1);
      expect(invokeCount).toEqual(1);
      expect(invokeDisposeCount).toEqual(0);
      expect(actionsCount).toEqual(2);
      done();
    });

    it('should stop a child actor when reaching a final state', () => {
      let actorStopped = false;

      const machine = createMachine({
        id: 'machine',
        invoke: {
          src: fromCallback(() => () => (actorStopped = true))
        },
        initial: 'running',
        states: {
          running: {
            on: {
              finished: 'complete'
            }
          },
          complete: { type: 'final' }
        }
      });

      const service = interpret(machine).start();

      service.send({
        type: 'finished'
      });

      expect(actorStopped).toBe(true);
    });

    it('child should not invoke an actor when it transitions to an invoking state when it gets stopped by its parent', (done) => {
      let invokeCount = 0;

      const child = createMachine({
        id: 'child',
        initial: 'idle',
        states: {
          idle: {
            invoke: {
              src: fromCallback((sendBack) => {
                invokeCount++;

                if (invokeCount > 1) {
                  // prevent a potential infinite loop
                  throw new Error('This should be impossible.');
                }

                // it's important for this test to send the event back when the parent is *not* currently processing an event
                // this ensures that the parent can process the received event immediately and can stop the child immediately
                setTimeout(() => sendBack({ type: 'STARTED' }));
              })
            },
            on: {
              STARTED: 'active'
            }
          },
          active: {
            invoke: {
              src: fromCallback((sendBack) => {
                sendBack({ type: 'STOPPED' });
              })
            },
            on: {
              STOPPED: {
                target: 'idle',
                actions: forwardTo(SpecialTargets.Parent)
              }
            }
          }
        }
      });
      const parent = createMachine({
        id: 'parent',
        initial: 'idle',
        states: {
          idle: {
            on: {
              START: 'active'
            }
          },
          active: {
            invoke: { src: child },
            on: {
              STOPPED: 'done'
            }
          },
          done: {
            type: 'final'
          }
        }
      });

      const service = interpret(parent);
      service.subscribe({
        complete: () => {
          expect(invokeCount).toBe(1);
          done();
        }
      });
      service.start();

      service.send({ type: 'START' });
    });
  });

  type PromiseExecutor = (
    resolve: (value?: any) => void,
    reject: (reason?: any) => void
  ) => void;

  const promiseTypes = [
    {
      type: 'Promise',
      createPromise(executor: PromiseExecutor): Promise<any> {
        return new Promise(executor);
      }
    },
    {
      type: 'PromiseLike',
      createPromise(executor: PromiseExecutor): PromiseLike<any> {
        // Simulate a Promise/A+ thenable / polyfilled Promise.
        function createThenable(promise: Promise<any>): PromiseLike<any> {
          return {
            then(onfulfilled, onrejected) {
              return createThenable(promise.then(onfulfilled, onrejected));
            }
          };
        }
        return createThenable(new Promise(executor));
      }
    }
  ];

  promiseTypes.forEach(({ type, createPromise }) => {
    describe(`with promises (${type})`, () => {
      const invokePromiseMachine = createMachine({
        id: 'invokePromise',
        initial: 'pending',
        context: ({ input }) => ({
          id: 42,
          succeed: true,
          ...input
        }),
        states: {
          pending: {
            invoke: {
              src: fromPromise(({ input }) =>
                createPromise((resolve) => {
                  if (input.succeed) {
                    resolve(input.id);
                  } else {
                    throw new Error(`failed on purpose for: ${input.id}`);
                  }
                })
              ),
              input: ({ context }) => context,
              onDone: {
                target: 'success',
                guard: ({ context, event }) => {
                  return event.output === context.id;
                }
              },
              onError: 'failure'
            }
          },
          success: {
            type: 'final'
          },
          failure: {
            type: 'final'
          }
        }
      });

      it('should be invoked with a promise factory and resolve through onDone', (done) => {
<<<<<<< HEAD
        const service = interpret(invokePromiseMachine);
        service.subscribe({
          complete: () => {
            expect(service.getSnapshot()._event.origin).toBeDefined();
=======
        const machine = createMachine({
          initial: 'pending',
          states: {
            pending: {
              invoke: {
                src: fromPromise(() =>
                  createPromise((resolve) => {
                    resolve();
                  })
                ),
                onDone: 'success'
              }
            },
            success: {
              type: 'final'
            }
          }
        });
        interpret(machine)
          .onDone(() => {
>>>>>>> 4c3169ad
            done();
          }
        });
        service.start();
      });

      it('should be invoked with a promise factory and reject with ErrorExecution', (done) => {
        const actor = interpret(invokePromiseMachine, {
          input: { id: 31, succeed: false }
        });
        actor.subscribe({ complete: () => done() });
        actor.start();
      });

      it('should be invoked with a promise factory and surface any unhandled errors', (done) => {
        const promiseMachine = createMachine({
          id: 'invokePromise',
          initial: 'pending',
          states: {
            pending: {
              invoke: {
                src: fromPromise(() =>
                  createPromise(() => {
                    throw new Error('test');
                  })
                ),
                onDone: 'success'
              }
            },
            success: {
              type: 'final'
            }
          }
        });

        const service = interpret(promiseMachine);
        service.subscribe({
          error(err) {
            expect(err.message).toEqual(expect.stringMatching(/test/));
            done();
          }
        });
        service.start();
      });

      // tslint:disable-next-line:max-line-length
      it('should be invoked with a promise factory and stop on unhandled onError target', (done) => {
        const doneSpy = jest.fn();

        const promiseMachine = createMachine({
          id: 'invokePromise',
          initial: 'pending',
          states: {
            pending: {
              invoke: {
                src: fromPromise(() =>
                  createPromise(() => {
                    throw new Error('test');
                  })
                ),
                onDone: 'success'
              }
            },
            success: {
              type: 'final'
            }
          }
        });

        const actor = interpret(promiseMachine);

        actor.subscribe({
          error: (err) => {
            // TODO: determine if err should be the full SCXML error event
            expect(err).toBeInstanceOf(Error);
            expect(err.message).toBe('test');
            expect(doneSpy).not.toHaveBeenCalled();
            done();
          },
          complete: doneSpy
        });
        actor.start();
      });

      it('should be invoked with a promise factory and resolve through onDone for compound state nodes', (done) => {
        const promiseMachine = createMachine({
          id: 'promise',
          initial: 'parent',
          states: {
            parent: {
              initial: 'pending',
              states: {
                pending: {
                  invoke: {
                    src: fromPromise(() =>
                      createPromise((resolve) => resolve())
                    ),
                    onDone: 'success'
                  }
                },
                success: {
                  type: 'final'
                }
              },
              onDone: 'success'
            },
            success: {
              type: 'final'
            }
          }
        });
        const actor = interpret(promiseMachine);
        actor.subscribe({ complete: () => done() });
        actor.start();
      });

      it('should be invoked with a promise service and resolve through onDone for compound state nodes', (done) => {
        const promiseMachine = createMachine(
          {
            id: 'promise',
            initial: 'parent',
            states: {
              parent: {
                initial: 'pending',
                states: {
                  pending: {
                    invoke: {
                      src: 'somePromise',
                      onDone: 'success'
                    }
                  },
                  success: {
                    type: 'final'
                  }
                },
                onDone: 'success'
              },
              success: {
                type: 'final'
              }
            }
          },
          {
            actors: {
              somePromise: fromPromise(() =>
                createPromise((resolve) => resolve())
              )
            }
          }
        );
        const actor = interpret(promiseMachine);
        actor.subscribe({ complete: () => done() });
        actor.start();
      });
      it('should assign the resolved data when invoked with a promise factory', (done) => {
        const promiseMachine = createMachine<{ count: number }>({
          id: 'promise',
          context: { count: 0 },
          initial: 'pending',
          states: {
            pending: {
              invoke: {
                src: fromPromise(() =>
                  createPromise((resolve) => resolve({ count: 1 }))
                ),
                onDone: {
                  target: 'success',
                  actions: assign({
                    count: ({ event }) => event.output.count
                  })
                }
              }
            },
            success: {
              type: 'final'
            }
          }
        });

        const actor = interpret(promiseMachine);
        actor.subscribe({
          complete: () => {
            expect(actor.getSnapshot().context.count).toEqual(1);
            done();
          }
        });
        actor.start();
      });

      it('should assign the resolved data when invoked with a promise service', (done) => {
        const promiseMachine = createMachine<{ count: number }>(
          {
            id: 'promise',
            context: { count: 0 },
            initial: 'pending',
            states: {
              pending: {
                invoke: {
                  src: 'somePromise',
                  onDone: {
                    target: 'success',
                    actions: assign({
                      count: ({ event }) => event.output.count
                    })
                  }
                }
              },
              success: {
                type: 'final'
              }
            }
          },
          {
            actors: {
              somePromise: fromPromise(() =>
                createPromise((resolve) => resolve({ count: 1 }))
              )
            }
          }
        );

        const actor = interpret(promiseMachine);
        actor.subscribe({
          complete: () => {
            expect(actor.getSnapshot().context.count).toEqual(1);
            done();
          }
        });
        actor.start();
      });

      it('should provide the resolved data when invoked with a promise factory', (done) => {
        let count = 0;

        const promiseMachine = createMachine({
          id: 'promise',
          context: { count: 0 },
          initial: 'pending',
          states: {
            pending: {
              invoke: {
                src: fromPromise(() =>
                  createPromise((resolve) => resolve({ count: 1 }))
                ),
                onDone: {
                  target: 'success',
                  actions: ({ event }) => {
                    count = event.output.count;
                  }
                }
              }
            },
            success: {
              type: 'final'
            }
          }
        });

        const actor = interpret(promiseMachine);
        actor.subscribe({
          complete: () => {
            expect(count).toEqual(1);
            done();
          }
        });
        actor.start();
      });

      it('should provide the resolved data when invoked with a promise service', (done) => {
        let count = 0;

        const promiseMachine = createMachine(
          {
            id: 'promise',
            initial: 'pending',
            states: {
              pending: {
                invoke: {
                  src: 'somePromise',
                  onDone: {
                    target: 'success',
                    actions: ({ event }) => {
                      count = event.output.count;
                    }
                  }
                }
              },
              success: {
                type: 'final'
              }
            }
          },
          {
            actors: {
              somePromise: fromPromise(() =>
                createPromise((resolve) => resolve({ count: 1 }))
              )
            }
          }
        );

        const actor = interpret(promiseMachine);
        actor.subscribe({
          complete: () => {
            expect(count).toEqual(1);
            done();
          }
        });
        actor.start();
      });

      it('should be able to specify a Promise as a service', (done) => {
        interface BeginEvent {
          type: 'BEGIN';
          payload: boolean;
        }
        const promiseMachine = createMachine<{ foo: boolean }, BeginEvent>(
          {
            id: 'promise',
            initial: 'pending',
            context: {
              foo: true
            },
            states: {
              pending: {
                on: {
                  BEGIN: 'first'
                }
              },
              first: {
                invoke: {
                  src: 'somePromise',
                  input: ({ context, event }) => ({
                    foo: context.foo,
                    event: event
                  }),
                  onDone: 'last'
                }
              },
              last: {
                type: 'final'
              }
            }
          },
          {
            actors: {
              somePromise: fromPromise(({ input }) => {
                return createPromise((resolve, reject) => {
                  input.foo && input.event.payload ? resolve() : reject();
                });
              })
            }
          }
        );

        const actor = interpret(promiseMachine);
        actor.subscribe({ complete: () => done() });
        actor.start();
        actor.send({
          type: 'BEGIN',
          payload: true
        });
      });

      it('should be able to reuse the same promise behavior multiple times and create unique promise for each created actor', (done) => {
        const machine = createMachine<{
          result1: number | null;
          result2: number | null;
        }>(
          {
            context: {
              result1: null,
              result2: null
            },
            initial: 'pending',
            states: {
              pending: {
                type: 'parallel',
                states: {
                  state1: {
                    initial: 'active',
                    states: {
                      active: {
                        invoke: {
                          src: 'getRandomNumber',
                          onDone: {
                            target: 'success',
                            actions: assign(({ event }) => ({
                              result1: event.output.result
                            }))
                          }
                        }
                      },
                      success: {
                        type: 'final'
                      }
                    }
                  },
                  state2: {
                    initial: 'active',
                    states: {
                      active: {
                        invoke: {
                          src: 'getRandomNumber',
                          onDone: {
                            target: 'success',
                            actions: assign(({ event }) => ({
                              result2: event.output.result
                            }))
                          }
                        }
                      },
                      success: {
                        type: 'final'
                      }
                    }
                  }
                },
                onDone: 'done'
              },
              done: {
                type: 'final'
              }
            }
          },
          {
            actors: {
              // it's important for this actor to be reused, this test shouldn't use a factory or anything like that
              getRandomNumber: fromPromise(() => {
                return createPromise((resolve) =>
                  resolve({ result: Math.random() })
                );
              })
            }
          }
        );

        const service = interpret(machine);
        service.subscribe({
          complete: () => {
            const snapshot = service.getSnapshot();
            expect(typeof snapshot.context.result1).toBe('number');
            expect(typeof snapshot.context.result2).toBe('number');
            expect(snapshot.context.result1).not.toBe(snapshot.context.result2);
            done();
          }
        });
        service.start();
      });
    });
  });

  describe('with callbacks', () => {
    it('should be able to specify a callback as a service', (done) => {
      interface BeginEvent {
        type: 'BEGIN';
        payload: boolean;
      }
      interface CallbackEvent {
        type: 'CALLBACK';
        data: number;
      }
      const callbackMachine = createMachine<
        {
          foo: boolean;
        },
        BeginEvent | CallbackEvent
      >(
        {
          id: 'callback',
          initial: 'pending',
          context: {
            foo: true
          },
          states: {
            pending: {
              on: {
                BEGIN: 'first'
              }
            },
            first: {
              invoke: {
                src: 'someCallback',
                input: ({ context, event }) => ({
                  foo: context.foo,
                  event: event
                })
              },
              on: {
                CALLBACK: {
                  target: 'last',
                  guard: ({ event }) => event.data === 42
                }
              }
            },
            last: {
              type: 'final'
            }
          }
        },
        {
          actors: {
            someCallback: fromCallback((cb, _receive, { input }) => {
              if (input.foo && input.event.type === 'BEGIN') {
                cb({
                  type: 'CALLBACK',
                  data: 40
                });
                cb({
                  type: 'CALLBACK',
                  data: 41
                });
                cb({
                  type: 'CALLBACK',
                  data: 42
                });
              }
            })
          }
        }
      );

      const actor = interpret(callbackMachine);
      actor.subscribe({ complete: () => done() });
      actor.start();
      actor.send({
        type: 'BEGIN',
        payload: true
      });
    });

    it('should transition correctly if callback function sends an event', () => {
      const callbackMachine = createMachine(
        {
          id: 'callback',
          initial: 'pending',
          context: { foo: true },
          states: {
            pending: {
              on: { BEGIN: 'first' }
            },
            first: {
              invoke: {
                src: 'someCallback'
              },
              on: { CALLBACK: 'intermediate' }
            },
            intermediate: {
              on: { NEXT: 'last' }
            },
            last: {
              type: 'final'
            }
          }
        },
        {
          actors: {
            someCallback: fromCallback((cb) => {
              cb({ type: 'CALLBACK' });
            })
          }
        }
      );

      const expectedStateValues = ['pending', 'first', 'intermediate'];
      const stateValues: StateValue[] = [];
      const actor = interpret(callbackMachine);
      actor.subscribe((current) => stateValues.push(current.value));
      actor.start().send({ type: 'BEGIN' });
      for (let i = 0; i < expectedStateValues.length; i++) {
        expect(stateValues[i]).toEqual(expectedStateValues[i]);
      }
    });

    it('should transition correctly if callback function invoked from start and sends an event', () => {
      const callbackMachine = createMachine(
        {
          id: 'callback',
          initial: 'idle',
          context: { foo: true },
          states: {
            idle: {
              invoke: {
                src: 'someCallback'
              },
              on: { CALLBACK: 'intermediate' }
            },
            intermediate: {
              on: { NEXT: 'last' }
            },
            last: {
              type: 'final'
            }
          }
        },
        {
          actors: {
            someCallback: fromCallback((cb) => {
              cb({ type: 'CALLBACK' });
            })
          }
        }
      );

      const expectedStateValues = ['idle', 'intermediate'];
      const stateValues: StateValue[] = [];
      const actor = interpret(callbackMachine);
      actor.subscribe((current) => stateValues.push(current.value));
      actor.start().send({ type: 'BEGIN' });
      for (let i = 0; i < expectedStateValues.length; i++) {
        expect(stateValues[i]).toEqual(expectedStateValues[i]);
      }
    });

    // tslint:disable-next-line:max-line-length
    it('should transition correctly if transient transition happens before current state invokes callback function and sends an event', () => {
      const callbackMachine = createMachine(
        {
          id: 'callback',
          initial: 'pending',
          context: { foo: true },
          states: {
            pending: {
              on: { BEGIN: 'first' }
            },
            first: {
              always: 'second'
            },
            second: {
              invoke: {
                src: 'someCallback'
              },
              on: { CALLBACK: 'third' }
            },
            third: {
              on: { NEXT: 'last' }
            },
            last: {
              type: 'final'
            }
          }
        },
        {
          actors: {
            someCallback: fromCallback((cb) => {
              cb({ type: 'CALLBACK' });
            })
          }
        }
      );

      const expectedStateValues = ['pending', 'second', 'third'];
      const stateValues: StateValue[] = [];
      const actor = interpret(callbackMachine);
      actor.subscribe((current) => {
        stateValues.push(current.value);
      });
      actor.start().send({ type: 'BEGIN' });

      for (let i = 0; i < expectedStateValues.length; i++) {
        expect(stateValues[i]).toEqual(expectedStateValues[i]);
      }
    });

    it('should treat a callback source as an event stream', (done) => {
      const intervalMachine = createMachine<{
        count: number;
      }>({
        id: 'interval',
        initial: 'counting',
        context: {
          count: 0
        },
        states: {
          counting: {
            invoke: {
              id: 'intervalService',
              src: fromCallback((cb) => {
                const ivl = setInterval(() => {
                  cb({ type: 'INC' });
                }, 10);

                return () => clearInterval(ivl);
              })
            },
            always: {
              target: 'finished',
              guard: ({ context }) => context.count === 3
            },
            on: {
              INC: {
                actions: assign({ count: ({ context }) => context.count + 1 })
              }
            }
          },
          finished: {
            type: 'final'
          }
        }
      });
      const actor = interpret(intervalMachine);
      actor.subscribe({ complete: () => done() });
      actor.start();
    });

    it('should dispose of the callback (if disposal function provided)', () => {
      const spy = jest.fn();
      const intervalMachine = createMachine({
        id: 'interval',
        initial: 'counting',
        states: {
          counting: {
            invoke: {
              id: 'intervalService',
              src: fromCallback(() => spy)
            },
            on: {
              NEXT: 'idle'
            }
          },
          idle: {}
        }
      });
      const actorRef = interpret(intervalMachine).start();

      actorRef.send({ type: 'NEXT' });

      expect(spy).toHaveBeenCalled();
    });

    it('callback should be able to receive messages from parent', (done) => {
      const pingPongMachine = createMachine({
        id: 'ping-pong',
        initial: 'active',
        states: {
          active: {
            invoke: {
              id: 'child',
              src: fromCallback((callback, onReceive) => {
                onReceive((e) => {
                  if (e.type === 'PING') {
                    callback({ type: 'PONG' });
                  }
                });
              })
            },
            entry: sendTo('child', { type: 'PING' }),
            on: {
              PONG: 'done'
            }
          },
          done: {
            type: 'final'
          }
        }
      });
      const actor = interpret(pingPongMachine);
      actor.subscribe({ complete: () => done() });
      actor.start();
    });

    it('should call onError upon error (sync)', (done) => {
      const errorMachine = createMachine({
        id: 'error',
        initial: 'safe',
        states: {
          safe: {
            invoke: {
              src: fromCallback(() => {
                throw new Error('test');
              }),
              onError: {
                target: 'failed',
                guard: ({ event }) => {
                  return (
                    event.data instanceof Error && event.data.message === 'test'
                  );
                }
              }
            }
          },
          failed: {
            type: 'final'
          }
        }
      });
      const actor = interpret(errorMachine);
      actor.subscribe({ complete: () => done() });
      actor.start();
    });

    it('should transition correctly upon error (sync)', () => {
      const errorMachine = createMachine({
        id: 'error',
        initial: 'safe',
        states: {
          safe: {
            invoke: {
              src: fromCallback(() => {
                throw new Error('test');
              }),
              onError: 'failed'
            }
          },
          failed: {
            on: { RETRY: 'safe' }
          }
        }
      });

      const expectedStateValue = 'failed';
      const service = interpret(errorMachine).start();
      expect(service.getSnapshot().value).toEqual(expectedStateValue);
    });

    it('should call onError upon error (async)', (done) => {
      const errorMachine = createMachine({
        id: 'asyncError',
        initial: 'safe',
        states: {
          safe: {
            invoke: {
              src: fromCallback(async () => {
                await true;
                throw new Error('test');
              }),
              onError: {
                target: 'failed',
                guard: ({ event }) => {
                  return (
                    event.data instanceof Error && event.data.message === 'test'
                  );
                }
              }
            }
          },
          failed: {
            type: 'final'
          }
        }
      });
      const actor = interpret(errorMachine);
      actor.subscribe({ complete: () => done() });
      actor.start();
    });

    it('should call onDone when resolved (async)', (done) => {
      const asyncWithDoneMachine = createMachine<{ result?: any }>({
        id: 'async',
        initial: 'fetch',
        context: { result: undefined },
        states: {
          fetch: {
            invoke: {
              src: fromCallback(async () => {
                await true;
                return 42;
              }),
              onDone: {
                target: 'success',
                actions: assign(({ event: { output: result } }) => ({
                  result
                }))
              }
            }
          },
          success: {
            type: 'final'
          }
        }
      });

      const actor = interpret(asyncWithDoneMachine);
      actor.subscribe({
        complete: () => {
          expect(actor.getSnapshot().context.result).toEqual(42);
          done();
        }
      });
      actor.start();
    });

    it('should call onError only on the state which has invoked failed service', () => {
      let errorHandlersCalled = 0;

      const errorMachine = createMachine({
        initial: 'start',
        states: {
          start: {
            on: {
              FETCH: 'fetch'
            }
          },
          fetch: {
            type: 'parallel',
            states: {
              first: {
                invoke: {
                  src: fromCallback(() => {
                    throw new Error('test');
                  }),
                  onError: {
                    target: 'failed',
                    guard: () => {
                      errorHandlersCalled++;
                      return false;
                    }
                  }
                }
              },
              second: {
                invoke: {
                  src: fromCallback(() => {
                    // empty
                  }),
                  onError: {
                    target: 'failed',
                    guard: () => {
                      errorHandlersCalled++;
                      return false;
                    }
                  }
                }
              },
              failed: {
                type: 'final'
              }
            }
          }
        }
      });

      interpret(errorMachine).start().send({ type: 'FETCH' });

      expect(errorHandlersCalled).toEqual(1);
    });

    it('should be able to be stringified', () => {
      const waitingState = fetcherMachine.transition(
        fetcherMachine.initialState,
        { type: 'GO_TO_WAITING' }
      );

      expect(() => {
        JSON.stringify(waitingState);
      }).not.toThrow();

      expect(typeof waitingState.actions[0].params?.src).toBe('string');
    });

    it('should throw error if unhandled (sync)', () => {
      const errorMachine = createMachine({
        id: 'asyncError',
        initial: 'safe',
        states: {
          safe: {
            invoke: {
              src: fromCallback(() => {
                throw new Error('test');
              })
            }
          },
          failed: {
            type: 'final'
          }
        }
      });

      const service = interpret(errorMachine);
      expect(() => service.start()).toThrow();
    });

    describe('sub invoke race condition', () => {
      const anotherChildMachine = createMachine({
        id: 'child',
        initial: 'start',
        states: {
          start: {
            on: { STOP: 'end' }
          },
          end: {
            type: 'final'
          }
        }
      });

      const anotherParentMachine = createMachine({
        id: 'parent',
        initial: 'begin',
        states: {
          begin: {
            invoke: {
              src: anotherChildMachine,
              id: 'invoked.child',
              onDone: 'completed'
            },
            on: {
              STOPCHILD: {
                actions: sendTo('invoked.child', { type: 'STOP' })
              }
            }
          },
          completed: {
            type: 'final'
          }
        }
      });

      it('ends on the completed state', (done) => {
        const events: EventObject[] = [];
        let state: any;
        const service = interpret(anotherParentMachine);
        service.subscribe((s) => {
          state = s;
          events.push(s.event);
        });
        service.subscribe({
          complete: () => {
            expect(events.map((e) => e.type)).toEqual([
              actionTypes.init,
              'STOPCHILD',
              doneInvoke('invoked.child').type
            ]);
            expect(state.value).toEqual('completed');
            done();
          }
        });
        service.start();

        service.send({ type: 'STOPCHILD' });
      });
    });
  });

  describe('with observables', () => {
    it('should work with an infinite observable', (done) => {
      interface Events {
        type: 'COUNT';
        value: number;
      }
      const obsMachine = createMachine<{ count: number | undefined }, Events>({
        id: 'infiniteObs',
        initial: 'counting',
        context: { count: undefined },
        states: {
          counting: {
            invoke: {
              src: fromObservable(() => interval(10)),
              onSnapshot: {
                actions: assign({ count: ({ event }) => event.data })
              }
            },
            always: {
              target: 'counted',
              guard: ({ context }) => context.count === 5
            }
          },
          counted: {
            type: 'final'
          }
        }
      });

<<<<<<< HEAD
      const service = interpret(obsMachine);
      service.subscribe({
        complete: () => {
          expect(service.getSnapshot()._event.origin).toBeDefined();
=======
      interpret(obsMachine)
        .onDone(() => {
>>>>>>> 4c3169ad
          done();
        }
      });
      service.start();
    });

    it('should work with a finite observable', (done) => {
      interface Ctx {
        count: number | undefined;
      }
      interface Events {
        type: 'COUNT';
        value: number;
      }
      const obsMachine = createMachine<Ctx, Events>({
        id: 'obs',
        initial: 'counting',
        context: {
          count: undefined
        },
        states: {
          counting: {
            invoke: {
              src: fromObservable(() => interval(10).pipe(take(5))),
              onSnapshot: {
                actions: assign({
                  count: ({ event }) => event.data
                })
              },
              onDone: {
                target: 'counted',
                guard: ({ context }) => context.count === 4
              }
            }
          },
          counted: {
            type: 'final'
          }
        }
      });

      const actor = interpret(obsMachine);
      actor.subscribe({
        complete: () => {
          done();
        }
      });
      actor.start();
    });

    it('should receive an emitted error', (done) => {
      interface Ctx {
        count: number | undefined;
      }
      interface Events {
        type: 'COUNT';
        value: number;
      }
      const obsMachine = createMachine<Ctx, Events>({
        id: 'obs',
        initial: 'counting',
        context: { count: undefined },
        states: {
          counting: {
            invoke: {
              src: fromObservable(() =>
                interval(10).pipe(
                  map((value) => {
                    if (value === 5) {
                      throw new Error('some error');
                    }

                    return value;
                  })
                )
              ),
              onSnapshot: {
                actions: assign({ count: ({ event }) => event.data })
              },
              onError: {
                target: 'success',
                guard: ({ context, event }) => {
                  expect(event.data.message).toEqual('some error');
                  return (
                    context.count === 4 && event.data.message === 'some error'
                  );
                }
              }
            }
          },
          success: {
            type: 'final'
          }
        }
      });

      const actor = interpret(obsMachine);
      actor.subscribe({
        complete: () => {
          done();
        }
      });
      actor.start();
    });
  });

  describe('with event observables', () => {
    it('should work with an infinite event observable', (done) => {
      interface Events {
        type: 'COUNT';
        value: number;
      }
      const obsMachine = createMachine<{ count: number | undefined }, Events>({
        id: 'obs',
        initial: 'counting',
        context: { count: undefined },
        states: {
          counting: {
            invoke: {
              src: fromEventObservable(() =>
                interval(10).pipe(map((value) => ({ type: 'COUNT', value })))
              )
            },
            on: {
              COUNT: {
                actions: assign({ count: ({ event }) => event.value })
              }
            },
            always: {
              target: 'counted',
              guard: ({ context }) => context.count === 5
            }
          },
          counted: {
            type: 'final'
          }
        }
      });

<<<<<<< HEAD
      const service = interpret(obsMachine);
      service.subscribe({
        complete: () => {
          expect(service.getSnapshot()._event.origin).toBeDefined();
=======
      interpret(obsMachine)
        .onDone(() => {
>>>>>>> 4c3169ad
          done();
        }
      });
      service.start();
    });

    it('should work with a finite event observable', (done) => {
      interface Ctx {
        count: number | undefined;
      }
      interface Events {
        type: 'COUNT';
        value: number;
      }
      const obsMachine = createMachine<Ctx, Events>({
        id: 'obs',
        initial: 'counting',
        context: {
          count: undefined
        },
        states: {
          counting: {
            invoke: {
              src: fromEventObservable(() =>
                interval(10).pipe(
                  take(5),
                  map((value) => ({ type: 'COUNT', value }))
                )
              ),
              onDone: {
                target: 'counted',
                guard: ({ context }) => context.count === 4
              }
            },
            on: {
              COUNT: {
                actions: assign({
                  count: ({ event }) => event.value
                })
              }
            }
          },
          counted: {
            type: 'final'
          }
        }
      });

      const actor = interpret(obsMachine);
      actor.subscribe({
        complete: () => {
          done();
        }
      });
      actor.start();
    });

    it('should receive an emitted error', (done) => {
      interface Ctx {
        count: number | undefined;
      }
      interface Events {
        type: 'COUNT';
        value: number;
      }
      const obsMachine = createMachine<Ctx, Events>({
        id: 'obs',
        initial: 'counting',
        context: { count: undefined },
        states: {
          counting: {
            invoke: {
              src: fromEventObservable(() =>
                interval(10).pipe(
                  map((value) => {
                    if (value === 5) {
                      throw new Error('some error');
                    }

                    return { type: 'COUNT', value };
                  })
                )
              ),
              onError: {
                target: 'success',
                guard: ({ context, event }) => {
                  expect(event.data.message).toEqual('some error');
                  return (
                    context.count === 4 && event.data.message === 'some error'
                  );
                }
              }
            },
            on: {
              COUNT: {
                actions: assign({ count: ({ event }) => event.value })
              }
            }
          },
          success: {
            type: 'final'
          }
        }
      });

      const actor = interpret(obsMachine);
      actor.subscribe({
        complete: () => {
          done();
        }
      });
      actor.start();
    });
  });

  describe('with behaviors', () => {
    it('should work with a behavior', (done) => {
      const countBehavior: ActorBehavior<EventObject, number> = {
        transition: (count, event) => {
          if (event.type === 'INC') {
            return count + 1;
          } else if (event.type === 'DEC') {
            return count - 1;
          }
          return count;
        },
        getInitialState: () => 0
      };

      const countMachine = createMachine({
        invoke: {
          id: 'count',
          src: countBehavior
        },
        on: {
          INC: {
            actions: forwardTo('count')
          }
        }
      });

      const countService = interpret(countMachine);
      countService.subscribe((state) => {
        if (state.children['count']?.getSnapshot() === 2) {
          done();
        }
      });
      countService.start();

      countService.send({ type: 'INC' });
      countService.send({ type: 'INC' });
    });

    it('behaviors should have reference to the parent', (done) => {
      const pongBehavior: ActorBehavior<EventObject, undefined> = {
        transition: (_, event, { self }) => {
          if (event.type === 'PING') {
            self._parent?.send({ type: 'PONG' });
          }

          return undefined;
        },
        getInitialState: () => undefined
      };

      const pingMachine = createMachine({
        initial: 'waiting',
        states: {
          waiting: {
            entry: sendTo('ponger', { type: 'PING' }),
            invoke: {
              id: 'ponger',
              src: pongBehavior
            },
            on: {
              PONG: 'success'
            }
          },
          success: {
            type: 'final'
          }
        }
      });

      const pingService = interpret(pingMachine);
      pingService.subscribe({
        complete: () => {
          done();
        }
      });
      pingService.start();
    });
  });

  describe('with transition functions', () => {
    it('should work with a transition function', (done) => {
      const countReducer = (
        count: number,
        event: { type: 'INC' } | { type: 'DEC' }
      ): number => {
        if (event.type === 'INC') {
          return count + 1;
        } else if (event.type === 'DEC') {
          return count - 1;
        }
        return count;
      };

      const countMachine = createMachine({
        invoke: {
          id: 'count',
          src: fromTransition(countReducer, 0)
        },
        on: {
          INC: {
            actions: forwardTo('count')
          }
        }
      });

      const countService = interpret(countMachine);
      countService.subscribe((state) => {
        if (state.children['count']?.getSnapshot() === 2) {
          done();
        }
      });
      countService.start();

      countService.send({ type: 'INC' });
      countService.send({ type: 'INC' });
    });

    it('should schedule events in a FIFO queue', (done) => {
      type CountEvents = { type: 'INC' } | { type: 'DOUBLE' };

      const countReducer = (
        count: number,
        event: CountEvents,
        { self }: ActorContext<CountEvents, any>
      ): number => {
        if (event.type === 'INC') {
          self.send({ type: 'DOUBLE' });
          return count + 1;
        }
        if (event.type === 'DOUBLE') {
          return count * 2;
        }

        return count;
      };

      const countMachine = createMachine({
        invoke: {
          id: 'count',
          src: fromTransition(countReducer, 0)
        },
        on: {
          INC: {
            actions: forwardTo('count')
          }
        }
      });

      const countService = interpret(countMachine);
      countService.subscribe((state) => {
        if (state.children['count']?.getSnapshot() === 2) {
          done();
        }
      });
      countService.start();

      countService.send({ type: 'INC' });
    });
  });

  describe('with machines', () => {
    const pongMachine = createMachine({
      id: 'pong',
      initial: 'active',
      states: {
        active: {
          on: {
            PING: {
              // Sends 'PONG' event to parent machine
              actions: sendParent({ type: 'PONG' })
            }
          }
        }
      }
    });

    // Parent machine
    const pingMachine = createMachine({
      id: 'ping',
      initial: 'innerMachine',
      states: {
        innerMachine: {
          initial: 'active',
          states: {
            active: {
              invoke: {
                id: 'pong',
                src: pongMachine
              },
              // Sends 'PING' event to child machine with ID 'pong'
              entry: sendTo('pong', { type: 'PING' }),
              on: {
                PONG: 'innerSuccess'
              }
            },
            innerSuccess: {
              type: 'final'
            }
          },
          onDone: 'success'
        },
        success: { type: 'final' }
      }
    });

    it('should create invocations from machines in nested states', (done) => {
      const actor = interpret(pingMachine);
      actor.subscribe({ complete: () => done() });
      actor.start();
    });
  });

  describe('multiple simultaneous services', () => {
    const multiple = createMachine<any>({
      id: 'machine',
      initial: 'one',

      context: {},

      on: {
        ONE: {
          actions: assign({
            one: 'one'
          })
        },

        TWO: {
          actions: assign({
            two: 'two'
          }),
          target: '.three'
        }
      },

      states: {
        one: {
          initial: 'two',
          states: {
            two: {
              invoke: [
                {
                  id: 'child',
                  src: fromCallback((cb) => cb({ type: 'ONE' }))
                },
                {
                  id: 'child2',
                  src: fromCallback((cb) => cb({ type: 'TWO' }))
                }
              ]
            }
          }
        },
        three: {
          type: 'final'
        }
      }
    });

    it('should start all services at once', (done) => {
      const service = interpret(multiple);
      service.subscribe({
        complete: () => {
          expect(service.getSnapshot().context).toEqual({
            one: 'one',
            two: 'two'
          });
          done();
        }
      });

      service.start();
    });

    const parallel = createMachine<any>({
      id: 'machine',
      initial: 'one',

      context: {},

      on: {
        ONE: {
          actions: assign({
            one: 'one'
          })
        },

        TWO: {
          actions: assign({
            two: 'two'
          })
        }
      },

      after: {
        // allow both invoked services to get a chance to send their events
        // and don't depend on a potential race condition (with an immediate transition)
        10: '.three'
      },

      states: {
        one: {
          initial: 'two',
          states: {
            two: {
              type: 'parallel',
              states: {
                a: {
                  invoke: {
                    id: 'child',
                    src: fromCallback((cb) => cb({ type: 'ONE' }))
                  }
                },
                b: {
                  invoke: {
                    id: 'child2',
                    src: fromCallback((cb) => cb({ type: 'TWO' }))
                  }
                }
              }
            }
          }
        },
        three: {
          type: 'final'
        }
      }
    });

    it('should run services in parallel', (done) => {
      const service = interpret(parallel);
      service.subscribe({
        complete: () => {
          expect(service.getSnapshot().context).toEqual({
            one: 'one',
            two: 'two'
          });
          done();
        }
      });

      service.start();
    });

    it('should not invoke an actor if it gets stopped immediately by transitioning away in immediate microstep', () => {
      // Since an actor will be canceled when the state machine leaves the invoking state
      // it does not make sense to start an actor in a state that will be exited immediately
      let actorStarted = false;

      const transientMachine = createMachine({
        id: 'transient',
        initial: 'active',
        states: {
          active: {
            invoke: {
              id: 'doNotInvoke',
              src: fromCallback(() => {
                actorStarted = true;
              })
            },
            always: 'inactive'
          },
          inactive: {}
        }
      });

      const service = interpret(transientMachine);

      service.start();

      expect(actorStarted).toBe(false);
    });

    // tslint:disable-next-line: max-line-length
    it('should not invoke an actor if it gets stopped immediately by transitioning away in subsequent microstep', () => {
      // Since an actor will be canceled when the state machine leaves the invoking state
      // it does not make sense to start an actor in a state that will be exited immediately
      let actorStarted = false;

      const transientMachine = createMachine({
        initial: 'withNonLeafInvoke',
        states: {
          withNonLeafInvoke: {
            invoke: {
              id: 'doNotInvoke',
              src: fromCallback(() => {
                actorStarted = true;
              })
            },
            initial: 'first',
            states: {
              first: {
                always: 'second'
              },
              second: {
                always: '#inactive'
              }
            }
          },
          inactive: {
            id: 'inactive'
          }
        }
      });

      const service = interpret(transientMachine);

      service.start();

      expect(actorStarted).toBe(false);
    });

    it('should invoke a service if other service gets stopped in subsequent microstep (#1180)', (done) => {
      const machine = createMachine({
        initial: 'running',
        states: {
          running: {
            type: 'parallel',
            states: {
              one: {
                initial: 'active',
                on: {
                  STOP_ONE: '.idle'
                },
                states: {
                  idle: {},
                  active: {
                    invoke: {
                      id: 'active',
                      src: fromCallback(() => {
                        /* ... */
                      })
                    },
                    on: {
                      NEXT: {
                        actions: raise({ type: 'STOP_ONE' })
                      }
                    }
                  }
                }
              },
              two: {
                initial: 'idle',
                on: {
                  NEXT: '.active'
                },
                states: {
                  idle: {},
                  active: {
                    invoke: {
                      id: 'post',
                      src: fromPromise(() => Promise.resolve(42)),
                      onDone: '#done'
                    }
                  }
                }
              }
            }
          },
          done: {
            id: 'done',
            type: 'final'
          }
        }
      });

      const service = interpret(machine);
      service.subscribe({ complete: () => done() });
      service.start();

      service.send({ type: 'NEXT' });
    });

    it('should invoke an actor when reentering invoking state within a single macrostep', () => {
      let actorStartedCount = 0;

      const transientMachine = createMachine<{ counter: number }>({
        initial: 'active',
        context: { counter: 0 },
        states: {
          active: {
            invoke: {
              src: fromCallback(() => {
                actorStartedCount++;
              })
            },
            always: [
              {
                guard: ({ context }) => context.counter === 0,
                target: 'inactive'
              }
            ]
          },
          inactive: {
            entry: assign({ counter: ({ context }) => ++context.counter }),
            always: 'active'
          }
        }
      });

      const service = interpret(transientMachine);

      service.start();

      expect(actorStartedCount).toBe(1);
    });
  });

  describe('error handling', () => {
    it('handles escalated errors', (done) => {
      const child = createMachine({
        initial: 'die',

        states: {
          die: {
            entry: [escalate('oops')]
          }
        }
      });

      const parent = createMachine({
        initial: 'one',

        states: {
          one: {
            invoke: {
              id: 'child',
              src: child,
              onError: {
                target: 'two',
                guard: ({ event }) => event.data === 'oops'
              }
            }
          },
          two: {
            type: 'final'
          }
        }
      });

      const actor = interpret(parent);
      actor.subscribe({
        complete: () => {
          done();
        }
      });
      actor.start();
    });

    it('handles escalated errors as an expression', (done) => {
      interface ChildContext {
        id: number;
      }

      const child = createMachine<ChildContext>({
        initial: 'die',
        context: { id: 42 },
        states: {
          die: {
            entry: escalate(({ context }) => context.id)
          }
        }
      });

      const parent = createMachine({
        initial: 'one',

        states: {
          one: {
            invoke: {
              id: 'child',
              src: child,
              onError: {
                target: 'two',
                guard: ({ event }) => {
                  expect(event.data).toEqual(42);
                  return true;
                }
              }
            }
          },
          two: {
            type: 'final'
          }
        }
      });

      const actor = interpret(parent);
      actor.subscribe({
        complete: () => {
          done();
        }
      });
      actor.start();
    });
  });

  it('invoke `src` can be used with invoke `input`', (done) => {
    const machine = createMachine(
      {
        initial: 'searching',
        states: {
          searching: {
            invoke: {
              src: 'search',
              input: {
                endpoint: 'example.com'
              },
              onDone: 'success'
            }
          },
          success: {
            type: 'final'
          }
        }
      },
      {
        actors: {
          search: fromPromise(async ({ input }) => {
            expect(input.endpoint).toEqual('example.com');

            return await 42;
          })
        }
      }
    );
    const actor = interpret(machine);
    actor.subscribe({ complete: () => done() });
    actor.start();
  });

  it('invoke `src` can be used with dynamic invoke `input`', async () => {
    const machine = createMachine(
      {
        initial: 'searching',
        context: {
          url: 'example.com'
        },
        states: {
          searching: {
            invoke: {
              src: 'search',
              input: ({ context }) => ({ endpoint: context.url }),
              onDone: 'success'
            }
          },
          success: {
            type: 'final'
          }
        }
      },
      {
        actors: {
          search: fromPromise(async ({ input }) => {
            expect(input.endpoint).toEqual('example.com');

            return await 42;
          })
        }
      }
    );

    await new Promise<void>((res) => {
      const actor = interpret(machine);
      actor.subscribe({ complete: () => res() });
      actor.start();
    });
  });

  describe('meta data', () => {
    it('should show meta data', () => {
      const machine = createMachine({
        invoke: {
          src: 'someSource',
          meta: {
            url: 'stately.ai'
          }
        }
      });

      expect(machine.root.invoke[0].meta).toEqual({ url: 'stately.ai' });
    });

    it('meta data should be available in the invoke source function', () => {
      expect.assertions(1);
      const machine = createMachine({
        invoke: {
          src: fromPromise(({ input }) => {
            expect(input).toEqual({ url: 'stately.ai' });
            return Promise.resolve();
          }),
          input: {
            url: 'stately.ai'
          }
        }
      });

      interpret(machine).start();
    });
  });

  it('invoke generated ID should be predictable based on the state node where it is defined', (done) => {
    const machine = createMachine(
      {
        initial: 'a',
        states: {
          a: {
            invoke: {
              src: 'someSrc',
              onDone: {
                guard: ({ event }) => {
                  // invoke ID should not be 'someSrc'
                  const expectedType = 'done.invoke.(machine).a:invocation[0]';
                  expect(event.type).toEqual(expectedType);
                  return event.type === expectedType;
                },
                target: 'b'
              }
            }
          },
          b: {
            type: 'final'
          }
        }
      },
      {
        actors: {
          someSrc: fromPromise(() => Promise.resolve())
        }
      }
    );

    const actor = interpret(machine);
    actor.subscribe({
      complete: () => {
        done();
      }
    });
    actor.start();
  });

  it.each([
    ['src with string reference', { src: 'someSrc' }],
    // ['machine', createMachine({ id: 'someId' })],
    [
      'src containing a machine directly',
      { src: createMachine({ id: 'someId' }) }
    ],
    [
      'src containing a callback actor directly',
      {
        src: fromCallback(() => {
          /* ... */
        })
      }
    ]
  ])(
    'invoke config defined as %s should register unique and predictable child in state',
    (_type, invokeConfig) => {
      const machine = createMachine(
        {
          id: 'machine',
          initial: 'a',
          states: {
            a: {
              invoke: invokeConfig
            }
          }
        },
        {
          actors: {
            someSrc: fromCallback(() => {
              /* ... */
            })
          }
        }
      );

      expect(
        machine.initialState.children['machine.a:invocation[0]']
      ).toBeDefined();
    }
  );

  // https://github.com/statelyai/xstate/issues/464
  it('done.invoke events should only select onDone transition on the invoking state when invokee is referenced using a string', (done) => {
    let counter = 0;
    let invoked = false;

    const createSingleState = (): any => ({
      initial: 'fetch',
      states: {
        fetch: {
          invoke: {
            src: 'fetchSmth',
            onDone: {
              actions: 'handleSuccess'
            }
          }
        }
      }
    });

    const testMachine = createMachine(
      {
        type: 'parallel',
        states: {
          first: createSingleState(),
          second: createSingleState()
        }
      },
      {
        actions: {
          handleSuccess: () => {
            ++counter;
          }
        },
        actors: {
          fetchSmth: fromPromise(() => {
            if (invoked) {
              // create a promise that won't ever resolve for the second invoking state
              return new Promise(() => {
                /* ... */
              });
            }
            invoked = true;
            return Promise.resolve(42);
          })
        }
      }
    );

    interpret(testMachine).start();

    // check within a macrotask so all promise-induced microtasks have a chance to resolve first
    setTimeout(() => {
      expect(counter).toEqual(1);
      done();
    }, 0);
  });

  it('done.invoke events should have unique names when invokee is a machine with an id property', (done) => {
    const actual: string[] = [];

    const childMachine = createMachine({
      id: 'child',
      initial: 'a',
      states: {
        a: {
          invoke: {
            src: fromPromise(() => {
              return Promise.resolve(42);
            }),
            onDone: 'b'
          }
        },
        b: {
          type: 'final'
        }
      }
    });

    const createSingleState = (): any => ({
      initial: 'fetch',
      states: {
        fetch: {
          invoke: {
            src: childMachine
          }
        }
      }
    });

    const testMachine = createMachine({
      type: 'parallel',
      states: {
        first: createSingleState(),
        second: createSingleState()
      },
      on: {
        '*': {
          actions: ({ event }) => {
            actual.push(event.type);
          }
        }
      }
    });

    interpret(testMachine).start();

    // check within a macrotask so all promise-induced microtasks have a chance to resolve first
    setTimeout(() => {
      expect(actual).toEqual([
        'done.invoke.(machine).first.fetch:invocation[0]',
        'done.invoke.(machine).second.fetch:invocation[0]'
      ]);
      done();
    }, 100);
  });

  it('should get reinstantiated after reentering the invoking state in a microstep', () => {
    let invokeCount = 0;

    const machine = createMachine({
      initial: 'a',
      states: {
        a: {
          invoke: {
            src: fromCallback(() => {
              invokeCount++;
            })
          },
          on: {
            GO_AWAY_AND_REENTER: 'b'
          }
        },
        b: {
          always: 'a'
        }
      }
    });
    const service = interpret(machine).start();

    service.send({ type: 'GO_AWAY_AND_REENTER' });

    expect(invokeCount).toBe(2);
  });

  it('invocations should be stopped when the machine reaches done state', () => {
    let disposed = false;
    const machine = createMachine({
      initial: 'a',
      invoke: {
        src: fromCallback(() => {
          return () => {
            disposed = true;
          };
        })
      },
      states: {
        a: {
          on: {
            FINISH: 'b'
          }
        },
        b: {
          type: 'final'
        }
      }
    });
    const service = interpret(machine).start();

    service.send({ type: 'FINISH' });
    expect(disposed).toBe(true);
  });

  it('deep invocations should be stopped when the machine reaches done state', () => {
    let disposed = false;
    const childMachine = createMachine({
      invoke: {
        src: fromCallback(() => {
          return () => {
            disposed = true;
          };
        })
      }
    });

    const machine = createMachine({
      initial: 'a',
      invoke: {
        src: childMachine
      },
      states: {
        a: {
          on: {
            FINISH: 'b'
          }
        },
        b: {
          type: 'final'
        }
      }
    });
    const service = interpret(machine).start();

    service.send({ type: 'FINISH' });
    expect(disposed).toBe(true);
  });

  it('root invocations should restart on root reentering transitions', () => {
    let count = 0;

    const machine = createMachine({
      id: 'root',
      invoke: {
        src: fromPromise(() => {
          count++;
          return Promise.resolve(42);
        })
      },
      on: {
        EVENT: {
          target: '#two',
          reenter: true
        }
      },
      initial: 'one',
      states: {
        one: {},
        two: {
          id: 'two'
        }
      }
    });

    const service = interpret(machine).start();

    service.send({ type: 'EVENT' });

    expect(count).toEqual(2);
  });
});

describe('actors option', () => {
  it('should provide data params to a service creator', (done) => {
    const machine = createMachine(
      {
        initial: 'pending',
        context: {
          count: 42
        },
        states: {
          pending: {
            invoke: {
              src: 'stringService',
              input: ({ context }) => ({
                staticVal: 'hello',
                newCount: context.count * 2 // TODO: types
              }),
              onDone: 'success'
            }
          },
          success: {
            type: 'final'
          }
        }
      },
      {
        actors: {
          stringService: fromPromise(({ input }) => {
            expect(input).toEqual({ newCount: 84, staticVal: 'hello' });

            return new Promise<void>((res) => {
              res();
            });
          })
        }
      }
    );

    const service = interpret(machine);
    service.subscribe({
      complete: () => {
        done();
      }
    });

    service.start();
  });
});<|MERGE_RESOLUTION|>--- conflicted
+++ resolved
@@ -777,12 +777,6 @@
       });
 
       it('should be invoked with a promise factory and resolve through onDone', (done) => {
-<<<<<<< HEAD
-        const service = interpret(invokePromiseMachine);
-        service.subscribe({
-          complete: () => {
-            expect(service.getSnapshot()._event.origin).toBeDefined();
-=======
         const machine = createMachine({
           initial: 'pending',
           states: {
@@ -801,9 +795,9 @@
             }
           }
         });
-        interpret(machine)
-          .onDone(() => {
->>>>>>> 4c3169ad
+        const service = interpret(machine);
+        service.subscribe({
+          complete: () => {
             done();
           }
         });
@@ -1867,15 +1861,9 @@
         }
       });
 
-<<<<<<< HEAD
       const service = interpret(obsMachine);
       service.subscribe({
         complete: () => {
-          expect(service.getSnapshot()._event.origin).toBeDefined();
-=======
-      interpret(obsMachine)
-        .onDone(() => {
->>>>>>> 4c3169ad
           done();
         }
       });
@@ -2015,15 +2003,9 @@
         }
       });
 
-<<<<<<< HEAD
       const service = interpret(obsMachine);
       service.subscribe({
         complete: () => {
-          expect(service.getSnapshot()._event.origin).toBeDefined();
-=======
-      interpret(obsMachine)
-        .onDone(() => {
->>>>>>> 4c3169ad
           done();
         }
       });
