--- conflicted
+++ resolved
@@ -10,22 +10,14 @@
   ActorBehavior,
   SpecialTargets,
   toSCXMLEvent
-<<<<<<< HEAD
-} from '../src';
-import { fromReducer } from '../src/actors/reducer';
-import { fromObservable, fromEventObservable } from '../src/actors/observable';
-import { fromPromise } from '../src/actors/promise';
-import { fromCallback } from '../src/actors/callback';
-=======
 } from '../src/index.js';
+import { fromReducer } from '../src/actors/reducer.js';
 import {
-  fromCallback,
-  fromEventObservable,
   fromObservable,
-  fromPromise,
-  fromReducer
-} from '../src/actors';
->>>>>>> d405b4c3
+  fromEventObservable
+} from '../src/actors/observable.js';
+import { fromPromise } from '../src/actors/promise.js';
+import { fromCallback } from '../src/actors/callback.js';
 import {
   actionTypes,
   done as _done,
