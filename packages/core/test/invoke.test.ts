--- conflicted
+++ resolved
@@ -6,11 +6,8 @@
   send,
   EventObject,
   StateValue,
-<<<<<<< HEAD
-  UpdateObject
-=======
+  UpdateObject,
   createMachine
->>>>>>> 0de2d4da
 } from '../src';
 import {
   actionTypes,
@@ -2233,7 +2230,7 @@
         .start();
     });
 
-    it.skip('should invoke a service if other service gets stopped in subsequent microstep (#1180)', (done) => {
+    it('should invoke a service if other service gets stopped in subsequent microstep (#1180)', (done) => {
       const machine = createMachine({
         initial: 'running',
         states: {
@@ -2250,7 +2247,7 @@
                   active: {
                     invoke: {
                       id: 'active',
-                      src: () => () => {}
+                      src: invokeCallback(() => () => {})
                     },
                     on: {
                       NEXT: {
@@ -2270,7 +2267,7 @@
                   active: {
                     invoke: {
                       id: 'post',
-                      src: () => Promise.resolve(42),
+                      src: invokePromise(() => Promise.resolve(42)),
                       onDone: '#done'
                     }
                   }
@@ -2286,9 +2283,6 @@
       });
 
       const service = interpret(machine)
-        .onTransition((state) => {
-          console.log(state.actions, state.value);
-        })
         .onDone(() => done())
         .start();
 
