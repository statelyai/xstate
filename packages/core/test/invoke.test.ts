--- conflicted
+++ resolved
@@ -2264,17 +2264,12 @@
           }
           return state;
         },
-<<<<<<< HEAD
-        getInitialState: () => 0,
-        getOutput: () => undefined
-=======
         getInitialState: () => ({
           status: 'active',
           output: undefined,
           error: undefined,
           context: 0
         })
->>>>>>> f7f3c2d3
       };
 
       const countMachine = createMachine({
@@ -2310,16 +2305,11 @@
 
           return state;
         },
-<<<<<<< HEAD
-        getInitialState: () => undefined,
-        getOutput: () => undefined
-=======
         getInitialState: () => ({
           status: 'active',
           output: undefined,
           error: undefined
         })
->>>>>>> f7f3c2d3
       };
 
       const pingMachine = createMachine({
