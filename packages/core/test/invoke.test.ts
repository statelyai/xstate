import { interval, of } from 'rxjs';
import { map, take } from 'rxjs/operators';
import { forwardTo, raise, sendTo } from '../src/actions.ts';
import {
  PromiseActorLogic,
  fromCallback,
  fromEventObservable,
  fromObservable,
  fromPromise,
  fromTransition
} from '../src/actors/index.ts';
import {
  ActorLogic,
  ActorScope,
  EventObject,
  SpecialTargets,
  StateValue,
  assign,
  createMachine,
  createActor,
  sendParent,
  Snapshot,
  ActorRef,
  AnyEventObject
} from '../src/index.ts';
import { setTimeout as sleep } from 'node:timers/promises';

const user = { name: 'David' };

describe('invoke', () => {
  it('child can immediately respond to the parent with multiple events', () => {
    const childMachine = createMachine({
      types: {} as {
        events: { type: 'FORWARD_DEC' };
      },
      id: 'child',
      initial: 'init',
      states: {
        init: {
          on: {
            FORWARD_DEC: {
              actions: [
                sendParent({ type: 'DEC' }),
                sendParent({ type: 'DEC' }),
                sendParent({ type: 'DEC' })
              ]
            }
          }
        }
      }
    });

    const someParentMachine = createMachine(
      {
        id: 'parent',
        types: {} as {
          context: { count: number };
          actors: {
            src: 'child';
            id: 'someService';
            logic: typeof childMachine;
          };
        },
        context: { count: 0 },
        initial: 'start',
        states: {
          start: {
            invoke: {
              src: 'child',
              id: 'someService'
            },
            always: {
              target: 'stop',
              guard: ({ context }) => context.count === -3
            },
            on: {
              DEC: {
                actions: assign({ count: ({ context }) => context.count - 1 })
              },
              FORWARD_DEC: {
                actions: sendTo('someService', { type: 'FORWARD_DEC' })
              }
            }
          },
          stop: {
            type: 'final'
          }
        }
      },
      {
        actors: {
          child: childMachine
        }
      }
    );

    const actorRef = createActor(someParentMachine).start();
    actorRef.send({ type: 'FORWARD_DEC' });

    // 1. The 'parent' machine will not do anything (inert transition)
    // 2. The 'FORWARD_DEC' event will be "forwarded" to the child machine
    // 3. On the child machine, the 'FORWARD_DEC' event sends the 'DEC' action to the parent thrice
    // 4. The context of the 'parent' machine will be updated from 0 to -3
    expect(actorRef.getSnapshot().context).toEqual({ count: -3 });
  });

  it('should start services (explicit machine, invoke = config)', () => {
    const { resolve, promise } = Promise.withResolvers<void>();
    const childMachine = createMachine({
      id: 'fetch',
      types: {} as {
        context: { userId: string | undefined; user?: typeof user | undefined };
        events: {
          type: 'RESOLVE';
          user: typeof user;
        };
        input: { userId: string };
      },
      context: ({ input }) => ({
        userId: input.userId
      }),
      initial: 'pending',
      states: {
        pending: {
          entry: raise({ type: 'RESOLVE', user }),
          on: {
            RESOLVE: {
              target: 'success',
              guard: ({ context }) => {
                return context.userId !== undefined;
              }
            }
          }
        },
        success: {
          type: 'final',
          entry: assign({
            user: ({ event }) => event.user
          })
        },
        failure: {
          entry: sendParent({ type: 'REJECT' })
        }
      },
      output: ({ context }) => ({ user: context.user })
    });

    const machine = createMachine({
      types: {} as {
        context: {
          selectedUserId: string;
          user?: typeof user;
        };
      },
      id: 'fetcher',
      initial: 'idle',
      context: {
        selectedUserId: '42',
        user: undefined
      },
      states: {
        idle: {
          on: {
            GO_TO_WAITING: 'waiting'
          }
        },
        waiting: {
          invoke: {
            src: childMachine,
            input: ({ context }: any) => ({
              userId: context.selectedUserId
            }),
            onDone: {
              target: 'received',
              guard: ({ event }) => {
                // Should receive { user: { name: 'David' } } as event data
                return (event.output as any).user.name === 'David';
              }
            }
          }
        },
        received: {
          type: 'final'
        }
      }
    });

    const actor = createActor(machine);
    actor.subscribe({
      complete: () => {
        resolve();
      }
    });
    actor.start();
    actor.send({ type: 'GO_TO_WAITING' });
    return promise;
  });

  it('should start services (explicit machine, invoke = machine)', () => {
    const { resolve, promise } = Promise.withResolvers<void>();
    const childMachine = createMachine({
      types: {} as {
        events: { type: 'RESOLVE' };
        input: { userId: string };
      },
      initial: 'pending',
      states: {
        pending: {
          entry: raise({ type: 'RESOLVE' }),
          on: {
            RESOLVE: {
              target: 'success'
            }
          }
        },
        success: {
          type: 'final'
        }
      }
    });

    const machine = createMachine({
      initial: 'idle',
      states: {
        idle: {
          on: {
            GO_TO_WAITING: 'waiting'
          }
        },
        waiting: {
          invoke: {
            src: childMachine,
            onDone: 'received'
          }
        },
        received: {
          type: 'final'
        }
      }
    });
    const actor = createActor(machine);
    actor.subscribe({
      complete: () => {
        resolve();
      }
    });
    actor.start();
    actor.send({ type: 'GO_TO_WAITING' });
    return promise;
  });

  it('should start services (machine as invoke config)', () => {
    const { resolve, promise } = Promise.withResolvers<void>();
    const machineInvokeMachine = createMachine({
      types: {} as {
        events: {
          type: 'SUCCESS';
          data: number;
        };
      },
      id: 'machine-invoke',
      initial: 'pending',
      states: {
        pending: {
          invoke: {
            src: createMachine({
              id: 'child',
              initial: 'sending',
              states: {
                sending: {
                  entry: sendParent({ type: 'SUCCESS', data: 42 })
                }
              }
            })
          },
          on: {
            SUCCESS: {
              target: 'success',
              guard: ({ event }) => {
                return event.data === 42;
              }
            }
          }
        },
        success: {
          type: 'final'
        }
      }
    });
    const actor = createActor(machineInvokeMachine);
    actor.subscribe({ complete: () => resolve() });
    actor.start();
    return promise;
  });

  it('should start deeply nested service (machine as invoke config)', () => {
    const { resolve, promise } = Promise.withResolvers<void>();
    const machineInvokeMachine = createMachine({
      types: {} as {
        events: {
          type: 'SUCCESS';
          data: number;
        };
      },
      id: 'parent',
      initial: 'a',
      states: {
        a: {
          initial: 'b',
          states: {
            b: {
              invoke: {
                src: createMachine({
                  id: 'child',
                  initial: 'sending',
                  states: {
                    sending: {
                      entry: sendParent({ type: 'SUCCESS', data: 42 })
                    }
                  }
                })
              }
            }
          }
        },
        success: {
          id: 'success',
          type: 'final'
        }
      },
      on: {
        SUCCESS: {
          target: '.success',
          guard: ({ event }) => {
            return event.data === 42;
          }
        }
      }
    });
    const actor = createActor(machineInvokeMachine);
    actor.subscribe({ complete: () => resolve() });
    actor.start();
    return promise;
  });

  it('should use the service overwritten by .provide(...)', () => {
    const { resolve, promise } = Promise.withResolvers<void>();
    const childMachine = createMachine({
      id: 'child',
      initial: 'init',
      states: {
        init: {}
      }
    });

    const someParentMachine = createMachine(
      {
        id: 'parent',
        types: {} as {
          context: { count: number };
          actors: {
            src: 'child';
            id: 'someService';
            logic: typeof childMachine;
          };
        },
        context: { count: 0 },
        initial: 'start',
        states: {
          start: {
            invoke: {
              src: 'child',
              id: 'someService'
            },
            on: {
              STOP: 'stop'
            }
          },
          stop: {
            type: 'final'
          }
        }
      },
      {
        actors: {
          child: childMachine
        }
      }
    );

    const actor = createActor(
      someParentMachine.provide({
        actors: {
          child: createMachine({
            id: 'child',
            initial: 'init',
            states: {
              init: {
                entry: [sendParent({ type: 'STOP' })]
              }
            }
          })
        }
      })
    );
    actor.subscribe({
      complete: () => {
        resolve();
      }
    });
    actor.start();
    return promise;
  });

  describe('parent to child', () => {
    const subMachine = createMachine({
      id: 'child',
      initial: 'one',
      states: {
        one: {
          on: { NEXT: 'two' }
        },
        two: {
          entry: sendParent({ type: 'NEXT' })
        }
      }
    });

    it('should communicate with the child machine (invoke on machine)', () => {
      const { resolve, promise } = Promise.withResolvers<void>();
      const mainMachine = createMachine({
        id: 'parent',
        initial: 'one',
        invoke: {
          id: 'foo-child',
          src: subMachine
        },
        states: {
          one: {
            entry: sendTo('foo-child', { type: 'NEXT' }),
            on: { NEXT: 'two' }
          },
          two: {
            type: 'final'
          }
        }
      });

      const actor = createActor(mainMachine);
      actor.subscribe({
        complete: () => {
          resolve();
        }
      });
      actor.start();
      return promise;
    });

    it('should communicate with the child machine (invoke on state)', () => {
      const { resolve, promise } = Promise.withResolvers<void>();
      const mainMachine = createMachine({
        id: 'parent',
        initial: 'one',
        states: {
          one: {
            invoke: {
              id: 'foo-child',
              src: subMachine
            },
            entry: sendTo('foo-child', { type: 'NEXT' }),
            on: { NEXT: 'two' }
          },
          two: {
            type: 'final'
          }
        }
      });

      const actor = createActor(mainMachine);
      actor.subscribe({
        complete: () => {
          resolve();
        }
      });
      actor.start();
      return promise;
    });

    it('should transition correctly if child invocation causes it to directly go to final state', () => {
      const doneSubMachine = createMachine({
        id: 'child',
        initial: 'one',
        states: {
          one: {
            on: { NEXT: 'two' }
          },
          two: {
            type: 'final'
          }
        }
      });

      const mainMachine = createMachine({
        id: 'parent',
        initial: 'one',
        states: {
          one: {
            invoke: {
              id: 'foo-child',
              src: doneSubMachine,
              onDone: 'two'
            },
            entry: sendTo('foo-child', { type: 'NEXT' })
          },
          two: {
            on: { NEXT: 'three' }
          },
          three: {
            type: 'final'
          }
        }
      });

      const actor = createActor(mainMachine).start();

      expect(actor.getSnapshot().value).toBe('two');
    });

    it('should work with invocations defined in orthogonal state nodes', () => {
      const { resolve, promise } = Promise.withResolvers<void>();
      const pongMachine = createMachine({
        id: 'pong',
        initial: 'active',
        states: {
          active: {
            type: 'final'
          }
        },
        output: { secret: 'pingpong' }
      });

      const pingMachine = createMachine({
        id: 'ping',
        type: 'parallel',
        states: {
          one: {
            initial: 'active',
            states: {
              active: {
                invoke: {
                  id: 'pong',
                  src: pongMachine,
                  onDone: {
                    target: 'success',
                    guard: ({ event }) => event.output.secret === 'pingpong'
                  }
                }
              },
              success: {
                type: 'final'
              }
            }
          }
        }
      });

      const actor = createActor(pingMachine);
      actor.subscribe({
        complete: () => {
          resolve();
        }
      });
      actor.start();
      return promise;
    });

    it('should not reinvoke root-level invocations on root non-reentering transitions', () => {
      // https://github.com/statelyai/xstate/issues/2147

      let invokeCount = 0;
      let invokeDisposeCount = 0;
      let actionsCount = 0;
      let entryActionsCount = 0;

      const machine = createMachine({
        invoke: {
          src: fromCallback(() => {
            invokeCount++;

            return () => {
              invokeDisposeCount++;
            };
          })
        },
        entry: () => entryActionsCount++,
        on: {
          UPDATE: {
            actions: () => {
              actionsCount++;
            }
          }
        }
      });

      const service = createActor(machine).start();
      expect(entryActionsCount).toEqual(1);
      expect(invokeCount).toEqual(1);
      expect(invokeDisposeCount).toEqual(0);
      expect(actionsCount).toEqual(0);

      service.send({ type: 'UPDATE' });
      expect(entryActionsCount).toEqual(1);
      expect(invokeCount).toEqual(1);
      expect(invokeDisposeCount).toEqual(0);
      expect(actionsCount).toEqual(1);

      service.send({ type: 'UPDATE' });
      expect(entryActionsCount).toEqual(1);
      expect(invokeCount).toEqual(1);
      expect(invokeDisposeCount).toEqual(0);
      expect(actionsCount).toEqual(2);
    });

    it('should stop a child actor when reaching a final state', () => {
      let actorStopped = false;

      const machine = createMachine({
        id: 'machine',
        invoke: {
          src: fromCallback(() => () => (actorStopped = true))
        },
        initial: 'running',
        states: {
          running: {
            on: {
              finished: 'complete'
            }
          },
          complete: { type: 'final' }
        }
      });

      const service = createActor(machine).start();

      service.send({
        type: 'finished'
      });

      expect(actorStopped).toBe(true);
    });

    it('child should not invoke an actor when it transitions to an invoking state when it gets stopped by its parent', () => {
      const { resolve, promise } = Promise.withResolvers<void>();
      let invokeCount = 0;

      const child = createMachine({
        id: 'child',
        initial: 'idle',
        states: {
          idle: {
            invoke: {
              src: fromCallback(({ sendBack }) => {
                invokeCount++;

                if (invokeCount > 1) {
                  // prevent a potential infinite loop
                  throw new Error('This should be impossible.');
                }

                // it's important for this test to send the event back when the parent is *not* currently processing an event
                // this ensures that the parent can process the received event immediately and can stop the child immediately
                setTimeout(() => sendBack({ type: 'STARTED' }));
              })
            },
            on: {
              STARTED: 'active'
            }
          },
          active: {
            invoke: {
              src: fromCallback(({ sendBack }) => {
                sendBack({ type: 'STOPPED' });
              })
            },
            on: {
              STOPPED: {
                target: 'idle',
                actions: forwardTo(SpecialTargets.Parent)
              }
            }
          }
        }
      });
      const parent = createMachine({
        id: 'parent',
        initial: 'idle',
        states: {
          idle: {
            on: {
              START: 'active'
            }
          },
          active: {
            invoke: { src: child },
            on: {
              STOPPED: 'done'
            }
          },
          done: {
            type: 'final'
          }
        }
      });

      const service = createActor(parent);
      service.subscribe({
        complete: () => {
          expect(invokeCount).toBe(1);
          resolve();
        }
      });
      service.start();

      service.send({ type: 'START' });
      return promise;
    });
  });

  type PromiseExecutor = (
    resolve: (value?: any) => void,
    reject: (reason?: any) => void
  ) => void;

  const promiseTypes = [
    {
      type: 'Promise',
      createPromise(executor: PromiseExecutor): Promise<any> {
        return new Promise(executor);
      }
    },
    {
      type: 'PromiseLike',
      createPromise(executor: PromiseExecutor): PromiseLike<any> {
        // Simulate a Promise/A+ thenable / polyfilled Promise.
        function createThenable(promise: Promise<any>): PromiseLike<any> {
          return {
            then(onfulfilled, onrejected) {
              return createThenable(promise.then(onfulfilled, onrejected));
            }
          };
        }
        return createThenable(new Promise(executor));
      }
    }
  ];

  promiseTypes.forEach(({ type, createPromise }) => {
    describe(`with promises (${type})`, () => {
      const invokePromiseMachine = createMachine({
        types: {} as { context: { id: number; succeed: boolean } },
        id: 'invokePromise',
        initial: 'pending',
        context: ({
          input
        }: {
          input: { id?: number; succeed?: boolean };
        }) => ({
          id: 42,
          succeed: true,
          ...input
        }),
        states: {
          pending: {
            invoke: {
              src: fromPromise(({ input }) =>
                createPromise((resolve) => {
                  if (input.succeed) {
                    resolve(input.id);
                  } else {
                    throw new Error(`failed on purpose for: ${input.id}`);
                  }
                })
              ),
              input: ({ context }: any) => context,
              onDone: {
                target: 'success',
                guard: ({ context, event }) => {
                  return event.output === context.id;
                }
              },
              onError: 'failure'
            }
          },
          success: {
            type: 'final'
          },
          failure: {
            type: 'final'
          }
        }
      });

      it('should be invoked with a promise factory and resolve through onDone', () => {
        const { resolve, promise } = Promise.withResolvers<void>();
        const machine = createMachine({
          initial: 'pending',
          states: {
            pending: {
              invoke: {
                src: fromPromise(() =>
                  createPromise((resolve) => {
                    resolve();
                  })
                ),
                onDone: 'success'
              }
            },
            success: {
              type: 'final'
            }
          }
        });
        const service = createActor(machine);
        service.subscribe({
          complete: () => {
            resolve();
          }
        });
        service.start();
        return promise;
      });

      it('should be invoked with a promise factory and reject with ErrorExecution', () => {
        const { resolve, promise } = Promise.withResolvers<void>();
        const actor = createActor(invokePromiseMachine, {
          input: { id: 31, succeed: false }
        });
        actor.subscribe({ complete: () => resolve() });
        actor.start();
        return promise;
      });

      it('should be invoked with a promise factory and surface any unhandled errors', () => {
        const { resolve, promise } = Promise.withResolvers<void>();
        const promiseMachine = createMachine({
          id: 'invokePromise',
          initial: 'pending',
          states: {
            pending: {
              invoke: {
                src: fromPromise(() =>
                  createPromise(() => {
                    throw new Error('test');
                  })
                ),
                onDone: 'success'
              }
            },
            success: {
              type: 'final'
            }
          }
        });

        const service = createActor(promiseMachine);
        service.subscribe({
          error(err) {
            expect((err as any).message).toEqual(expect.stringMatching(/test/));
            resolve();
          }
        });

        service.start();
        return promise;
      });

      it('should be invoked with a promise factory and stop on unhandled onError target', () => {
        const { resolve, promise } = Promise.withResolvers<void>();
        const completeSpy = vi.fn();

        const promiseMachine = createMachine({
          id: 'invokePromise',
          initial: 'pending',
          states: {
            pending: {
              invoke: {
                src: fromPromise(() =>
                  createPromise(() => {
                    throw new Error('test');
                  })
                ),
                onDone: 'success'
              }
            },
            success: {
              type: 'final'
            }
          }
        });

        const actor = createActor(promiseMachine);

        actor.subscribe({
          error: (err) => {
            expect(err).toBeInstanceOf(Error);
            expect((err as any).message).toBe('test');
            expect(completeSpy).not.toHaveBeenCalled();
            resolve();
          },
          complete: completeSpy
        });
        actor.start();
        return promise;
      });

      it('should be invoked with a promise factory and resolve through onDone for compound state nodes', () => {
        const { resolve, promise } = Promise.withResolvers<void>();
        const promiseMachine = createMachine({
          id: 'promise',
          initial: 'parent',
          states: {
            parent: {
              initial: 'pending',
              states: {
                pending: {
                  invoke: {
                    src: fromPromise(() =>
                      createPromise((resolve) => resolve())
                    ),
                    onDone: 'success'
                  }
                },
                success: {
                  type: 'final'
                }
              },
              onDone: 'success'
            },
            success: {
              type: 'final'
            }
          }
        });
        const actor = createActor(promiseMachine);
        actor.subscribe({ complete: () => resolve() });
        actor.start();
        return promise;
      });

      it('should be invoked with a promise service and resolve through onDone for compound state nodes', () => {
        const { resolve, promise } = Promise.withResolvers<void>();
        const promiseMachine = createMachine(
          {
            id: 'promise',
            initial: 'parent',
            states: {
              parent: {
                initial: 'pending',
                states: {
                  pending: {
                    invoke: {
                      src: 'somePromise',
                      onDone: 'success'
                    }
                  },
                  success: {
                    type: 'final'
                  }
                },
                onDone: 'success'
              },
              success: {
                type: 'final'
              }
            }
          },
          {
            actors: {
              somePromise: fromPromise(() =>
                createPromise((resolve) => resolve())
              )
            }
          }
        );
        const actor = createActor(promiseMachine);
        actor.subscribe({ complete: () => resolve() });
        actor.start();
        return promise;
      });
      it('should assign the resolved data when invoked with a promise factory', () => {
        const { resolve, promise } = Promise.withResolvers<void>();
        const promiseMachine = createMachine({
          types: {} as { context: { count: number } },
          id: 'promise',
          context: { count: 0 },
          initial: 'pending',
          states: {
            pending: {
              invoke: {
                src: fromPromise(() =>
                  createPromise((resolve) => resolve({ count: 1 }))
                ),
                onDone: {
                  target: 'success',
                  actions: assign({
                    count: ({ event }) => event.output.count
                  })
                }
              }
            },
            success: {
              type: 'final'
            }
          }
        });

        const actor = createActor(promiseMachine);
        actor.subscribe({
          complete: () => {
            expect(actor.getSnapshot().context.count).toEqual(1);
            resolve();
          }
        });
        actor.start();
        return promise;
      });

      it('should assign the resolved data when invoked with a promise service', () => {
        const { resolve, promise } = Promise.withResolvers<void>();
        const promiseMachine = createMachine(
          {
            types: {} as { context: { count: number } },
            id: 'promise',
            context: { count: 0 },
            initial: 'pending',
            states: {
              pending: {
                invoke: {
                  src: 'somePromise',
                  onDone: {
                    target: 'success',
                    actions: assign({
                      count: ({ event }) => event.output.count
                    })
                  }
                }
              },
              success: {
                type: 'final'
              }
            }
          },
          {
            actors: {
              somePromise: fromPromise(() =>
                createPromise((resolve) => resolve({ count: 1 }))
              )
            }
          }
        );

        const actor = createActor(promiseMachine);
        actor.subscribe({
          complete: () => {
            expect(actor.getSnapshot().context.count).toEqual(1);
            resolve();
          }
        });
        actor.start();
        return promise;
      });

      it('should provide the resolved data when invoked with a promise factory', () => {
        const { resolve, promise } = Promise.withResolvers<void>();
        let count = 0;

        const promiseMachine = createMachine({
          id: 'promise',
          context: { count: 0 },
          initial: 'pending',
          states: {
            pending: {
              invoke: {
                src: fromPromise(() =>
                  createPromise((resolve) => resolve({ count: 1 }))
                ),
                onDone: {
                  target: 'success',
                  actions: ({ event }) => {
                    count = (event.output as any).count;
                  }
                }
              }
            },
            success: {
              type: 'final'
            }
          }
        });

        const actor = createActor(promiseMachine);
        actor.subscribe({
          complete: () => {
            expect(count).toEqual(1);
            resolve();
          }
        });
        actor.start();
        return promise;
      });

      it('should provide the resolved data when invoked with a promise service', () => {
        const { resolve, promise } = Promise.withResolvers<void>();
        let count = 0;

        const promiseMachine = createMachine(
          {
            id: 'promise',
            initial: 'pending',
            states: {
              pending: {
                invoke: {
                  src: 'somePromise',
                  onDone: {
                    target: 'success',
                    actions: ({ event }) => {
                      count = event.output.count;
                    }
                  }
                }
              },
              success: {
                type: 'final'
              }
            }
          },
          {
            actors: {
              somePromise: fromPromise(() =>
                createPromise((resolve) => resolve({ count: 1 }))
              )
            }
          }
        );

        const actor = createActor(promiseMachine);
        actor.subscribe({
          complete: () => {
            expect(count).toEqual(1);
            resolve();
          }
        });
        actor.start();
        return promise;
      });

      it('should be able to specify a Promise as a service', () => {
        const { resolve, promise } = Promise.withResolvers<void>();
        interface BeginEvent {
          type: 'BEGIN';
          payload: boolean;
        }

        const promiseActor = fromPromise(
          ({ input }: { input: { foo: boolean; event: { payload: any } } }) => {
            return createPromise((resolve, reject) => {
              input.foo && input.event.payload ? resolve() : reject();
            });
          }
        );

        const promiseMachine = createMachine(
          {
            id: 'promise',
            types: {} as {
              context: { foo: boolean };
              events: BeginEvent;
              actors: {
                src: 'somePromise';
                logic: typeof promiseActor;
              };
            },
            initial: 'pending',
            context: {
              foo: true
            },
            states: {
              pending: {
                on: {
                  BEGIN: 'first'
                }
              },
              first: {
                invoke: {
                  src: 'somePromise',
                  input: ({ context, event }) => ({
                    foo: context.foo,
                    event: event
                  }),
                  onDone: 'last'
                }
              },
              last: {
                type: 'final'
              }
            }
          },
          {
            actors: {
              somePromise: promiseActor
            }
          }
        );

        const actor = createActor(promiseMachine);
        actor.subscribe({ complete: () => resolve() });
        actor.start();
        actor.send({
          type: 'BEGIN',
          payload: true
        });
        return promise;
      });

      it('should be able to reuse the same promise logic multiple times and create unique promise for each created actor', () => {
        const { resolve, promise } = Promise.withResolvers<void>();
        const machine = createMachine(
          {
            types: {} as {
              context: {
                result1: number | null;
                result2: number | null;
              };
              actors: {
                src: 'getRandomNumber';
                logic: PromiseActorLogic<{ result: number }>;
              };
            },
            context: {
              result1: null,
              result2: null
            },
            initial: 'pending',
            states: {
              pending: {
                type: 'parallel',
                states: {
                  state1: {
                    initial: 'active',
                    states: {
                      active: {
                        invoke: {
                          src: 'getRandomNumber',
                          onDone: {
                            target: 'success',
                            // TODO: we get DoneInvokeEvent<any> here, this gets fixed with https://github.com/microsoft/TypeScript/pull/48838
                            actions: assign(({ event }) => ({
                              result1: event.output.result
                            }))
                          }
                        }
                      },
                      success: {
                        type: 'final'
                      }
                    }
                  },
                  state2: {
                    initial: 'active',
                    states: {
                      active: {
                        invoke: {
                          src: 'getRandomNumber',
                          onDone: {
                            target: 'success',
                            actions: assign(({ event }) => ({
                              result2: event.output.result
                            }))
                          }
                        }
                      },
                      success: {
                        type: 'final'
                      }
                    }
                  }
                },
                onDone: 'done'
              },
              done: {
                type: 'final'
              }
            }
          },
          {
            actors: {
              // it's important for this actor to be reused, this test shouldn't use a factory or anything like that
              getRandomNumber: fromPromise(() => {
                return createPromise((resolve) =>
                  resolve({ result: Math.random() })
                );
              })
            }
          }
        );

        const service = createActor(machine);
        service.subscribe({
          complete: () => {
            const snapshot = service.getSnapshot();
            expect(typeof snapshot.context.result1).toBe('number');
            expect(typeof snapshot.context.result2).toBe('number');
            expect(snapshot.context.result1).not.toBe(snapshot.context.result2);
            resolve();
          }
        });
        service.start();
        return promise;
      });

      it('should not emit onSnapshot if stopped', () => {
        const { resolve, promise } = Promise.withResolvers<void>();
        const machine = createMachine({
          initial: 'active',
          states: {
            active: {
              invoke: {
                src: fromPromise(() =>
                  createPromise((res) => {
                    setTimeout(() => res(42), 5);
                  })
                ),
                onSnapshot: {}
              },
              on: {
                deactivate: 'inactive'
              }
            },
            inactive: {
              on: {
                '*': {
                  actions: ({ event }) => {
                    if (event.snapshot) {
                      throw new Error(
                        `Received unexpected event: ${event.type}`
                      );
                    }
                  }
                }
              }
            }
          }
        });

        const actor = createActor(machine).start();
        actor.send({ type: 'deactivate' });

        setTimeout(() => {
          resolve();
        }, 10);
        return promise;
      });
    });
  });

  describe('with callbacks', () => {
    it('should be able to specify a callback as a service', () => {
      const { resolve, promise } = Promise.withResolvers<void>();
      interface BeginEvent {
        type: 'BEGIN';
        payload: boolean;
      }
      interface CallbackEvent {
        type: 'CALLBACK';
        data: number;
      }

      const someCallback = fromCallback(
        ({
          sendBack,
          input
        }: {
          sendBack: (event: BeginEvent | CallbackEvent) => void;
          input: { foo: boolean; event: BeginEvent | CallbackEvent };
        }) => {
          if (input.foo && input.event.type === 'BEGIN') {
            sendBack({
              type: 'CALLBACK',
              data: 40
            });
            sendBack({
              type: 'CALLBACK',
              data: 41
            });
            sendBack({
              type: 'CALLBACK',
              data: 42
            });
          }
        }
      );

      const callbackMachine = createMachine(
        {
          id: 'callback',
          types: {} as {
            context: { foo: boolean };
            events: BeginEvent | CallbackEvent;
            actors: {
              src: 'someCallback';
              logic: typeof someCallback;
            };
          },
          initial: 'pending',
          context: {
            foo: true
          },
          states: {
            pending: {
              on: {
                BEGIN: 'first'
              }
            },
            first: {
              invoke: {
                src: 'someCallback',
                input: ({ context, event }) => ({
                  foo: context.foo,
                  event: event
                })
              },
              on: {
                CALLBACK: {
                  target: 'last',
                  guard: ({ event }) => event.data === 42
                }
              }
            },
            last: {
              type: 'final'
            }
          }
        },
        {
          actors: {
            someCallback
          }
        }
      );

      const actor = createActor(callbackMachine);
      actor.subscribe({ complete: () => resolve() });
      actor.start();
      actor.send({
        type: 'BEGIN',
        payload: true
      });
      return promise;
    });

    it('should transition correctly if callback function sends an event', () => {
      const callbackMachine = createMachine(
        {
          id: 'callback',
          initial: 'pending',
          context: { foo: true },
          states: {
            pending: {
              on: { BEGIN: 'first' }
            },
            first: {
              invoke: {
                src: 'someCallback'
              },
              on: { CALLBACK: 'intermediate' }
            },
            intermediate: {
              on: { NEXT: 'last' }
            },
            last: {
              type: 'final'
            }
          }
        },
        {
          actors: {
            someCallback: fromCallback(({ sendBack }) => {
              sendBack({ type: 'CALLBACK' });
            })
          }
        }
      );

      const expectedStateValues = ['pending', 'first', 'intermediate'];
      const stateValues: StateValue[] = [];
      const actor = createActor(callbackMachine);
      actor.subscribe((current) => stateValues.push(current.value));
      actor.start().send({ type: 'BEGIN' });
      for (let i = 0; i < expectedStateValues.length; i++) {
        expect(stateValues[i]).toEqual(expectedStateValues[i]);
      }
    });

    it('should transition correctly if callback function invoked from start and sends an event', () => {
      const callbackMachine = createMachine(
        {
          id: 'callback',
          initial: 'idle',
          context: { foo: true },
          states: {
            idle: {
              invoke: {
                src: 'someCallback'
              },
              on: { CALLBACK: 'intermediate' }
            },
            intermediate: {
              on: { NEXT: 'last' }
            },
            last: {
              type: 'final'
            }
          }
        },
        {
          actors: {
            someCallback: fromCallback(({ sendBack }) => {
              sendBack({ type: 'CALLBACK' });
            })
          }
        }
      );

      const expectedStateValues = ['idle', 'intermediate'];
      const stateValues: StateValue[] = [];
      const actor = createActor(callbackMachine);
      actor.subscribe((current) => stateValues.push(current.value));
      actor.start().send({ type: 'BEGIN' });
      for (let i = 0; i < expectedStateValues.length; i++) {
        expect(stateValues[i]).toEqual(expectedStateValues[i]);
      }
    });

    // tslint:disable-next-line:max-line-length
    it('should transition correctly if transient transition happens before current state invokes callback function and sends an event', () => {
      const callbackMachine = createMachine(
        {
          id: 'callback',
          initial: 'pending',
          context: { foo: true },
          states: {
            pending: {
              on: { BEGIN: 'first' }
            },
            first: {
              always: 'second'
            },
            second: {
              invoke: {
                src: 'someCallback'
              },
              on: { CALLBACK: 'third' }
            },
            third: {
              on: { NEXT: 'last' }
            },
            last: {
              type: 'final'
            }
          }
        },
        {
          actors: {
            someCallback: fromCallback(({ sendBack }) => {
              sendBack({ type: 'CALLBACK' });
            })
          }
        }
      );

      const expectedStateValues = ['pending', 'second', 'third'];
      const stateValues: StateValue[] = [];
      const actor = createActor(callbackMachine);
      actor.subscribe((current) => {
        stateValues.push(current.value);
      });
      actor.start().send({ type: 'BEGIN' });

      for (let i = 0; i < expectedStateValues.length; i++) {
        expect(stateValues[i]).toEqual(expectedStateValues[i]);
      }
    });

    it('should treat a callback source as an event stream', () => {
      const { resolve, promise } = Promise.withResolvers<void>();
      const intervalMachine = createMachine({
        types: {} as { context: { count: number } },
        id: 'interval',
        initial: 'counting',
        context: {
          count: 0
        },
        states: {
          counting: {
            invoke: {
              id: 'intervalService',
              src: fromCallback(({ sendBack }) => {
                const ivl = setInterval(() => {
                  sendBack({ type: 'INC' });
                }, 10);

                return () => clearInterval(ivl);
              })
            },
            always: {
              target: 'finished',
              guard: ({ context }) => context.count === 3
            },
            on: {
              INC: {
                actions: assign({ count: ({ context }) => context.count + 1 })
              }
            }
          },
          finished: {
            type: 'final'
          }
        }
      });
      const actor = createActor(intervalMachine);
      actor.subscribe({ complete: () => resolve() });
      actor.start();
      return promise;
    });

    it('should dispose of the callback (if disposal function provided)', () => {
      const spy = vi.fn();
      const intervalMachine = createMachine({
        id: 'interval',
        initial: 'counting',
        states: {
          counting: {
            invoke: {
              id: 'intervalService',
              src: fromCallback(() => spy)
            },
            on: {
              NEXT: 'idle'
            }
          },
          idle: {}
        }
      });
      const actorRef = createActor(intervalMachine).start();

      actorRef.send({ type: 'NEXT' });

      expect(spy).toHaveBeenCalled();
    });

    it('callback should be able to receive messages from parent', () => {
      const { resolve, promise } = Promise.withResolvers<void>();
      const pingPongMachine = createMachine({
        id: 'ping-pong',
        initial: 'active',
        states: {
          active: {
            invoke: {
              id: 'child',
              src: fromCallback(({ sendBack, receive }) => {
                receive((e) => {
                  if (e.type === 'PING') {
                    sendBack({ type: 'PONG' });
                  }
                });
              })
            },
            entry: sendTo('child', { type: 'PING' }),
            on: {
              PONG: 'done'
            }
          },
          done: {
            type: 'final'
          }
        }
      });
      const actor = createActor(pingPongMachine);
      actor.subscribe({ complete: () => resolve() });
      actor.start();
      return promise;
    });

    it('should call onError upon error (sync)', () => {
      const { resolve, promise } = Promise.withResolvers<void>();
      const errorMachine = createMachine({
        id: 'error',
        initial: 'safe',
        states: {
          safe: {
            invoke: {
              src: fromCallback(() => {
                throw new Error('test');
              }),
              onError: {
                target: 'failed',
                guard: ({ event }) => {
                  return (
                    event.error instanceof Error &&
                    event.error.message === 'test'
                  );
                }
              }
            }
          },
          failed: {
            type: 'final'
          }
        }
      });
      const actor = createActor(errorMachine);
      actor.subscribe({ complete: () => resolve() });
      actor.start();
      return promise;
    });

    it('should transition correctly upon error (sync)', () => {
      const errorMachine = createMachine({
        id: 'error',
        initial: 'safe',
        states: {
          safe: {
            invoke: {
              src: fromCallback(() => {
                throw new Error('test');
              }),
              onError: 'failed'
            }
          },
          failed: {
            on: { RETRY: 'safe' }
          }
        }
      });

      const expectedStateValue = 'failed';
      const service = createActor(errorMachine).start();
      expect(service.getSnapshot().value).toEqual(expectedStateValue);
    });

    it('should call onError only on the state which has invoked failed service', () => {
      const errorMachine = createMachine({
        initial: 'start',
        states: {
          start: {
            on: {
              FETCH: 'fetch'
            }
          },
          fetch: {
            type: 'parallel',
            states: {
              first: {
                initial: 'waiting',
                states: {
                  waiting: {
                    invoke: {
                      src: fromCallback(() => {
                        throw new Error('test');
                      }),
                      onError: {
                        target: 'failed'
                      }
                    }
                  },
                  failed: {}
                }
              },
              second: {
                initial: 'waiting',
                states: {
                  waiting: {
                    invoke: {
                      src: fromCallback(() => {
                        // empty
                        return () => {};
                      }),
                      onError: {
                        target: 'failed'
                      }
                    }
                  },
                  failed: {}
                }
              }
            }
          }
        }
      });

      const actorRef = createActor(errorMachine).start();
      actorRef.send({ type: 'FETCH' });

      expect(actorRef.getSnapshot().value).toEqual({
        fetch: { first: 'failed', second: 'waiting' }
      });
    });

    it('should be able to be stringified', () => {
      const machine = createMachine({
        initial: 'idle',
        states: {
          idle: {
            on: {
              GO_TO_WAITING: 'waiting'
            }
          },
          waiting: {
            invoke: {
              src: fromCallback(() => {})
            }
          }
        }
      });
      const actorRef = createActor(machine).start();
      actorRef.send({ type: 'GO_TO_WAITING' });
      const waitingState = actorRef.getSnapshot();

      expect(() => {
        JSON.stringify(waitingState);
      }).not.toThrow();
    });

    it('should result in an error notification if callback actor throws when it starts and the error stays unhandled by the machine', () => {
      const errorMachine = createMachine({
        initial: 'safe',
        states: {
          safe: {
            invoke: {
              src: fromCallback(() => {
                throw new Error('test');
              })
            }
          },
          failed: {
            type: 'final'
          }
        }
      });
      const spy = vi.fn();

      const actorRef = createActor(errorMachine);
      actorRef.subscribe({
        error: spy
      });
      actorRef.start();
      expect(spy.mock.calls).toMatchInlineSnapshot(`
        [
          [
            [Error: test],
          ],
        ]
      `);
    });

    it('should work with input', () => {
      const { resolve, promise } = Promise.withResolvers<void>();
      const machine = createMachine({
        types: {} as {
          context: { foo: string };
        },
        initial: 'start',
        context: { foo: 'bar' },
        states: {
          start: {
            invoke: {
              src: fromCallback(({ input }) => {
                expect(input).toEqual({ foo: 'bar' });
                resolve();
              }),
              input: ({ context }: any) => context
            }
          }
        }
      });

      createActor(machine).start();
      return promise;
    });

    it('sub invoke race condition ends on the completed state', () => {
      const anotherChildMachine = createMachine({
        id: 'child',
        initial: 'start',
        states: {
          start: {
            on: { STOP: 'end' }
          },
          end: {
            type: 'final'
          }
        }
      });

      const anotherParentMachine = createMachine({
        id: 'parent',
        initial: 'begin',
        states: {
          begin: {
            invoke: {
              src: anotherChildMachine,
              id: 'invoked.child',
              onDone: 'completed'
            },
            on: {
              STOPCHILD: {
                actions: sendTo('invoked.child', { type: 'STOP' })
              }
            }
          },
          completed: {
            type: 'final'
          }
        }
      });

      const actorRef = createActor(anotherParentMachine).start();
      actorRef.send({ type: 'STOPCHILD' });

      expect(actorRef.getSnapshot().value).toEqual('completed');
    });
  });

  describe('with observables', () => {
    it('should work with an infinite observable', () => {
      const { resolve, promise } = Promise.withResolvers<void>();
      interface Events {
        type: 'COUNT';
        value: number;
      }
      const obsMachine = createMachine({
        types: {} as { context: { count: number | undefined }; events: Events },
        id: 'infiniteObs',
        initial: 'counting',
        context: { count: undefined },
        states: {
          counting: {
            invoke: {
              src: fromObservable(() => interval(10)),
              onSnapshot: {
                actions: assign({
                  count: ({ event }) => event.snapshot.context
                })
              }
            },
            always: {
              target: 'counted',
              guard: ({ context }) => context.count === 5
            }
          },
          counted: {
            type: 'final'
          }
        }
      });

      const service = createActor(obsMachine);
      service.subscribe({
        complete: () => {
          resolve();
        }
      });
      service.start();
      return promise;
    });

    it('should work with a finite observable', () => {
      const { resolve, promise } = Promise.withResolvers<void>();
      interface Ctx {
        count: number | undefined;
      }
      interface Events {
        type: 'COUNT';
        value: number;
      }
      const obsMachine = createMachine({
        types: {} as { context: Ctx; events: Events },
        id: 'obs',
        initial: 'counting',
        context: {
          count: undefined
        },
        states: {
          counting: {
            invoke: {
              src: fromObservable(() => interval(10).pipe(take(5))),
              onSnapshot: {
                actions: assign({
                  count: ({ event }) => event.snapshot.context
                })
              },
              onDone: {
                target: 'counted',
                guard: ({ context }) => context.count === 4
              }
            }
          },
          counted: {
            type: 'final'
          }
        }
      });

      const actor = createActor(obsMachine);
      actor.subscribe({
        complete: () => {
          resolve();
        }
      });
      actor.start();
      return promise;
    });

    it('should receive an emitted error', () => {
      const { resolve, promise } = Promise.withResolvers<void>();
      interface Ctx {
        count: number | undefined;
      }
      interface Events {
        type: 'COUNT';
        value: number;
      }
      const obsMachine = createMachine({
        types: {} as { context: Ctx; events: Events },
        id: 'obs',
        initial: 'counting',
        context: { count: undefined },
        states: {
          counting: {
            invoke: {
              src: fromObservable(() =>
                interval(10).pipe(
                  map((value) => {
                    if (value === 5) {
                      throw new Error('some error');
                    }

                    return value;
                  })
                )
              ),
              onSnapshot: {
                actions: assign({
                  count: ({ event }) => event.snapshot.context
                })
              },
              onError: {
                target: 'success',
                guard: ({ context, event }) => {
                  expect((event.error as any).message).toEqual('some error');
                  return (
                    context.count === 4 &&
                    (event.error as any).message === 'some error'
                  );
                }
              }
            }
          },
          success: {
            type: 'final'
          }
        }
      });

      const actor = createActor(obsMachine);
      actor.subscribe({
        complete: () => {
          resolve();
        }
      });
      actor.start();
      return promise;
    });

    it('should work with input', () => {
      const { resolve, promise } = Promise.withResolvers<void>();
      const childLogic = fromObservable(({ input }: { input: number }) =>
        of(input)
      );

      const machine = createMachine(
        {
          types: {} as {
            actors: {
              src: 'childLogic';
              logic: typeof childLogic;
            };
          },
          context: { received: undefined },
          invoke: {
            src: 'childLogic',
            input: 42,
            onSnapshot: {
              actions: ({ event }) => {
                if (
                  event.snapshot.status === 'active' &&
                  event.snapshot.context === 42
                ) {
                  resolve();
                }
              }
            }
          }
        },
        {
          actors: {
            childLogic
          }
        }
      );

      createActor(machine).start();
      return promise;
    });
  });

  describe('with event observables', () => {
    it('should work with an infinite event observable', () => {
      const { resolve, promise } = Promise.withResolvers<void>();
      interface Events {
        type: 'COUNT';
        value: number;
      }
      const obsMachine = createMachine({
        types: {} as { context: { count: number | undefined }; events: Events },
        id: 'obs',
        initial: 'counting',
        context: { count: undefined },
        states: {
          counting: {
            invoke: {
              src: fromEventObservable(() =>
                interval(10).pipe(map((value) => ({ type: 'COUNT', value })))
              )
            },
            on: {
              COUNT: {
                actions: assign({ count: ({ event }) => event.value })
              }
            },
            always: {
              target: 'counted',
              guard: ({ context }) => context.count === 5
            }
          },
          counted: {
            type: 'final'
          }
        }
      });

      const service = createActor(obsMachine);
      service.subscribe({
        complete: () => {
          resolve();
        }
      });
      service.start();
      return promise;
    });

    it('should work with a finite event observable', () => {
      const { resolve, promise } = Promise.withResolvers<void>();
      interface Ctx {
        count: number | undefined;
      }
      interface Events {
        type: 'COUNT';
        value: number;
      }
      const obsMachine = createMachine({
        types: {} as { context: Ctx; events: Events },
        id: 'obs',
        initial: 'counting',
        context: {
          count: undefined
        },
        states: {
          counting: {
            invoke: {
              src: fromEventObservable(() =>
                interval(10).pipe(
                  take(5),
                  map((value) => ({ type: 'COUNT', value }))
                )
              ),
              onDone: {
                target: 'counted',
                guard: ({ context }) => context.count === 4
              }
            },
            on: {
              COUNT: {
                actions: assign({
                  count: ({ event }) => event.value
                })
              }
            }
          },
          counted: {
            type: 'final'
          }
        }
      });

      const actor = createActor(obsMachine);
      actor.subscribe({
        complete: () => {
          resolve();
        }
      });
      actor.start();
      return promise;
    });

    it('should receive an emitted error', () => {
      const { resolve, promise } = Promise.withResolvers<void>();
      interface Ctx {
        count: number | undefined;
      }
      interface Events {
        type: 'COUNT';
        value: number;
      }
      const obsMachine = createMachine({
        types: {} as { context: Ctx; events: Events },
        id: 'obs',
        initial: 'counting',
        context: { count: undefined },
        states: {
          counting: {
            invoke: {
              src: fromEventObservable(() =>
                interval(10).pipe(
                  map((value) => {
                    if (value === 5) {
                      throw new Error('some error');
                    }

                    return { type: 'COUNT', value };
                  })
                )
              ),
              onError: {
                target: 'success',
                guard: ({ context, event }) => {
                  expect((event.error as any).message).toEqual('some error');
                  return (
                    context.count === 4 &&
                    (event.error as any).message === 'some error'
                  );
                }
              }
            },
            on: {
              COUNT: {
                actions: assign({ count: ({ event }) => event.value })
              }
            }
          },
          success: {
            type: 'final'
          }
        }
      });

      const actor = createActor(obsMachine);
      actor.subscribe({
        complete: () => {
          resolve();
        }
      });
      actor.start();
      return promise;
    });

    it('should work with input', () => {
      const { resolve, promise } = Promise.withResolvers<void>();
      const machine = createMachine({
        invoke: {
          src: fromEventObservable(({ input }) =>
            of({
              type: 'obs.event',
              value: input
            })
          ),
          input: 42
        },
        on: {
          'obs.event': {
            actions: ({ event }) => {
              expect(event.value).toEqual(42);
              resolve();
            }
          }
        }
      });

      createActor(machine).start();
      return promise;
    });
  });

  describe('with logic', () => {
    it('should work with actor logic', () => {
      const { resolve, promise } = Promise.withResolvers<void>();
      const countLogic: ActorLogic<
        Snapshot<undefined> & { context: number },
        EventObject
      > = {
        transition: (state, event) => {
          if (event.type === 'INC') {
            return {
              ...state,
              context: state.context + 1
            };
          } else if (event.type === 'DEC') {
            return {
              ...state,
              context: state.context - 1
            };
          }
          return state;
        },
        getInitialSnapshot: () => ({
          status: 'active',
          output: undefined,
          error: undefined,
          context: 0
        }),
        getPersistedSnapshot: (s) => s
      };

      const countMachine = createMachine({
        invoke: {
          id: 'count',
          src: countLogic
        },
        on: {
          INC: {
            actions: forwardTo('count')
          }
        }
      });

      const countService = createActor(countMachine);
      countService.subscribe((state) => {
        if (state.children['count']?.getSnapshot().context === 2) {
          resolve();
        }
      });
      countService.start();

      countService.send({ type: 'INC' });
      countService.send({ type: 'INC' });
      return promise;
    });

    it('logic should have reference to the parent', () => {
      const { resolve, promise } = Promise.withResolvers<void>();
      const pongLogic: ActorLogic<Snapshot<undefined>, EventObject> = {
        transition: (state, event, { self }) => {
          if (event.type === 'PING') {
            self._parent?.send({ type: 'PONG' });
          }

          return state;
        },
        getInitialSnapshot: () => ({
          status: 'active',
          output: undefined,
          error: undefined
        }),
        getPersistedSnapshot: (s) => s
      };

      const pingMachine = createMachine({
        initial: 'waiting',
        states: {
          waiting: {
            entry: sendTo('ponger', { type: 'PING' }),
            invoke: {
              id: 'ponger',
              src: pongLogic
            },
            on: {
              PONG: 'success'
            }
          },
          success: {
            type: 'final'
          }
        }
      });

      const pingService = createActor(pingMachine);
      pingService.subscribe({
        complete: () => {
          resolve();
        }
      });
      pingService.start();
      return promise;
    });
  });

  describe('with transition functions', () => {
    it('should work with a transition function', () => {
      const { resolve, promise } = Promise.withResolvers<void>();
      const countReducer = (
        count: number,
        event: { type: 'INC' } | { type: 'DEC' }
      ): number => {
        if (event.type === 'INC') {
          return count + 1;
        } else if (event.type === 'DEC') {
          return count - 1;
        }
        return count;
      };

      const countMachine = createMachine({
        invoke: {
          id: 'count',
          src: fromTransition(countReducer, 0)
        },
        on: {
          INC: {
            actions: forwardTo('count')
          }
        }
      });

      const countService = createActor(countMachine);
      countService.subscribe((state) => {
        if (state.children['count']?.getSnapshot().context === 2) {
          resolve();
        }
      });
      countService.start();

      countService.send({ type: 'INC' });
      countService.send({ type: 'INC' });
      return promise;
    });

    it('should schedule events in a FIFO queue', () => {
      const { resolve, promise } = Promise.withResolvers<void>();
      type CountEvents = { type: 'INC' } | { type: 'DOUBLE' };

      const countReducer = (
        count: number,
        event: CountEvents,
        { self }: ActorScope<any, CountEvents>
      ): number => {
        if (event.type === 'INC') {
          self.send({ type: 'DOUBLE' });
          return count + 1;
        }
        if (event.type === 'DOUBLE') {
          return count * 2;
        }

        return count;
      };

      const countMachine = createMachine({
        invoke: {
          id: 'count',
          src: fromTransition(countReducer, 0)
        },
        on: {
          INC: {
            actions: forwardTo('count')
          }
        }
      });

      const countService = createActor(countMachine);
      countService.subscribe((state) => {
        if (state.children['count']?.getSnapshot().context === 2) {
          resolve();
        }
      });
      countService.start();

      countService.send({ type: 'INC' });
      return promise;
    });

    it('should emit onSnapshot', () => {
      const { resolve, promise } = Promise.withResolvers<void>();
      const doublerLogic = fromTransition(
        (_, event: { type: 'update'; value: number }) => event.value * 2,
        0
      );
      const machine = createMachine(
        {
          types: {} as {
            actors: { src: 'doublerLogic'; logic: typeof doublerLogic };
          },
          invoke: {
            id: 'doubler',
            src: 'doublerLogic',
            onSnapshot: {
              actions: ({ event }) => {
                if (event.snapshot.context === 42) {
                  resolve();
                }
              }
            }
          },
          entry: sendTo('doubler', { type: 'update', value: 21 }, { delay: 10 })
        },
        {
          actors: {
            doublerLogic
          }
        }
      );

      createActor(machine).start();
      return promise;
    });
  });

  describe('with machines', () => {
    const pongMachine = createMachine({
      id: 'pong',
      initial: 'active',
      states: {
        active: {
          on: {
            PING: {
              // Sends 'PONG' event to parent machine
              actions: sendParent({ type: 'PONG' })
            }
          }
        }
      }
    });

    // Parent machine
    const pingMachine = createMachine({
      id: 'ping',
      initial: 'innerMachine',
      states: {
        innerMachine: {
          initial: 'active',
          states: {
            active: {
              invoke: {
                id: 'pong',
                src: pongMachine
              },
              // Sends 'PING' event to child machine with ID 'pong'
              entry: sendTo('pong', { type: 'PING' }),
              on: {
                PONG: 'innerSuccess'
              }
            },
            innerSuccess: {
              type: 'final'
            }
          },
          onDone: 'success'
        },
        success: { type: 'final' }
      }
    });

    it('should create invocations from machines in nested states', () => {
      const { resolve, promise } = Promise.withResolvers<void>();
      const actor = createActor(pingMachine);
      actor.subscribe({ complete: () => resolve() });
      actor.start();
      return promise;
    });

    it('should emit onSnapshot', () => {
      const { resolve, promise } = Promise.withResolvers<void>();
      const childMachine = createMachine({
        initial: 'a',
        states: {
          a: {
            after: {
              10: 'b'
            }
          },
          b: {}
        }
      });
      const machine = createMachine(
        {
          types: {} as {
            actors: { src: 'childMachine'; logic: typeof childMachine };
          },
          invoke: {
            src: 'childMachine',
            onSnapshot: {
              actions: ({ event }) => {
                if (event.snapshot.value === 'b') {
                  resolve();
                }
              }
            }
          }
        },
        {
          actors: {
            childMachine
          }
        }
      );

      createActor(machine).start();
      return promise;
    });
  });

  describe('multiple simultaneous services', () => {
    const multiple = createMachine({
      types: {} as { context: { one?: string; two?: string } },
      id: 'machine',
      initial: 'one',

      context: {},

      on: {
        ONE: {
          actions: assign({
            one: 'one'
          })
        },

        TWO: {
          actions: assign({
            two: 'two'
          }),
          target: '.three'
        }
      },

      states: {
        one: {
          initial: 'two',
          states: {
            two: {
              invoke: [
                {
                  id: 'child',
                  src: fromCallback(({ sendBack }) => sendBack({ type: 'ONE' }))
                },
                {
                  id: 'child2',
                  src: fromCallback(({ sendBack }) => sendBack({ type: 'TWO' }))
                }
              ]
            }
          }
        },
        three: {
          type: 'final'
        }
      }
    });

    it('should start all services at once', () => {
      const { resolve, promise } = Promise.withResolvers<void>();
      const service = createActor(multiple);
      service.subscribe({
        complete: () => {
          expect(service.getSnapshot().context).toEqual({
            one: 'one',
            two: 'two'
          });
          resolve();
        }
      });

      service.start();
      return promise;
    });

    const parallel = createMachine({
      types: {} as { context: { one?: string; two?: string } },
      id: 'machine',
      initial: 'one',

      context: {},

      on: {
        ONE: {
          actions: assign({
            one: 'one'
          })
        },

        TWO: {
          actions: assign({
            two: 'two'
          })
        }
      },

      after: {
        // allow both invoked services to get a chance to send their events
        // and don't depend on a potential race condition (with an immediate transition)
        10: '.three'
      },

      states: {
        one: {
          initial: 'two',
          states: {
            two: {
              type: 'parallel',
              states: {
                a: {
                  invoke: {
                    id: 'child',
                    src: fromCallback(({ sendBack }) =>
                      sendBack({ type: 'ONE' })
                    )
                  }
                },
                b: {
                  invoke: {
                    id: 'child2',
                    src: fromCallback(({ sendBack }) =>
                      sendBack({ type: 'TWO' })
                    )
                  }
                }
              }
            }
          }
        },
        three: {
          type: 'final'
        }
      }
    });

    it('should run services in parallel', () => {
      const { resolve, promise } = Promise.withResolvers<void>();
      const service = createActor(parallel);
      service.subscribe({
        complete: () => {
          expect(service.getSnapshot().context).toEqual({
            one: 'one',
            two: 'two'
          });
          resolve();
        }
      });

      service.start();
      return promise;
    });

    it('should not invoke an actor if it gets stopped immediately by transitioning away in immediate microstep', () => {
      // Since an actor will be canceled when the state machine leaves the invoking state
      // it does not make sense to start an actor in a state that will be exited immediately
      let actorStarted = false;

      const transientMachine = createMachine({
        id: 'transient',
        initial: 'active',
        states: {
          active: {
            invoke: {
              id: 'doNotInvoke',
              src: fromCallback(() => {
                actorStarted = true;
              })
            },
            always: 'inactive'
          },
          inactive: {}
        }
      });

      const service = createActor(transientMachine);

      service.start();

      expect(actorStarted).toBe(false);
    });

    // tslint:disable-next-line: max-line-length
    it('should not invoke an actor if it gets stopped immediately by transitioning away in subsequent microstep', () => {
      // Since an actor will be canceled when the state machine leaves the invoking state
      // it does not make sense to start an actor in a state that will be exited immediately
      let actorStarted = false;

      const transientMachine = createMachine({
        initial: 'withNonLeafInvoke',
        states: {
          withNonLeafInvoke: {
            invoke: {
              id: 'doNotInvoke',
              src: fromCallback(() => {
                actorStarted = true;
              })
            },
            initial: 'first',
            states: {
              first: {
                always: 'second'
              },
              second: {
                always: '#inactive'
              }
            }
          },
          inactive: {
            id: 'inactive'
          }
        }
      });

      const service = createActor(transientMachine);

      service.start();

      expect(actorStarted).toBe(false);
    });

    it('should invoke a service if other service gets stopped in subsequent microstep (#1180)', () => {
      const { resolve, promise } = Promise.withResolvers<void>();
      const machine = createMachine({
        initial: 'running',
        states: {
          running: {
            type: 'parallel',
            states: {
              one: {
                initial: 'active',
                on: {
                  STOP_ONE: '.idle'
                },
                states: {
                  idle: {},
                  active: {
                    invoke: {
                      id: 'active',
                      src: fromCallback(() => {
                        /* ... */
                      })
                    },
                    on: {
                      NEXT: {
                        actions: raise({ type: 'STOP_ONE' })
                      }
                    }
                  }
                }
              },
              two: {
                initial: 'idle',
                on: {
                  NEXT: '.active'
                },
                states: {
                  idle: {},
                  active: {
                    invoke: {
                      id: 'post',
                      src: fromPromise(() => Promise.resolve(42)),
                      onDone: '#done'
                    }
                  }
                }
              }
            }
          },
          done: {
            id: 'done',
            type: 'final'
          }
        }
      });

      const service = createActor(machine);
      service.subscribe({ complete: () => resolve() });
      service.start();

      service.send({ type: 'NEXT' });
      return promise;
    });

    it('should invoke an actor when reentering invoking state within a single macrostep', () => {
      let actorStartedCount = 0;

      const transientMachine = createMachine({
        types: {} as { context: { counter: number } },
        initial: 'active',
        context: { counter: 0 },
        states: {
          active: {
            invoke: {
              src: fromCallback(() => {
                actorStartedCount++;
              })
            },
            always: [
              {
                guard: ({ context }) => context.counter === 0,
                target: 'inactive'
              }
            ]
          },
          inactive: {
            entry: assign({ counter: ({ context }) => ++context.counter }),
            always: 'active'
          }
        }
      });

      const service = createActor(transientMachine);

      service.start();

      expect(actorStartedCount).toBe(1);
    });
  });

  it('invoke `src` can be used with invoke `input`', () => {
    const { resolve, promise } = Promise.withResolvers<void>();
    const machine = createMachine(
      {
        types: {} as {
          actors: {
            src: 'search';
            logic: PromiseActorLogic<
              number,
              {
                endpoint: string;
              }
            >;
          };
        },
        initial: 'searching',
        states: {
          searching: {
            invoke: {
              src: 'search',
              input: {
                endpoint: 'example.com'
              },
              onDone: 'success'
            }
          },
          success: {
            type: 'final'
          }
        }
      },
      {
        actors: {
          search: fromPromise(async ({ input }) => {
            expect(input.endpoint).toEqual('example.com');

            return 42;
          })
        }
      }
    );
    const actor = createActor(machine);
    actor.subscribe({ complete: () => resolve() });
    actor.start();
    return promise;
  });

  it('invoke `src` can be used with dynamic invoke `input`', async () => {
    const machine = createMachine(
      {
        types: {} as {
          context: { url: string };
          actors: {
            src: 'search';
            logic: PromiseActorLogic<
              number,
              {
                endpoint: string;
              }
            >;
          };
        },
        initial: 'searching',
        context: {
          url: 'example.com'
        },
        states: {
          searching: {
            invoke: {
              src: 'search',
              input: ({ context }) => ({ endpoint: context.url }),
              onDone: 'success'
            }
          },
          success: {
            type: 'final'
          }
        }
      },
      {
        actors: {
          search: fromPromise(async ({ input }) => {
            expect(input.endpoint).toEqual('example.com');

            return 42;
          })
        }
      }
    );

    await new Promise<void>((res) => {
      const actor = createActor(machine);
      actor.subscribe({ complete: () => res() });
      actor.start();
    });
  });

  it('invoke generated ID should be predictable based on the state node where it is defined', () => {
    const { resolve, promise } = Promise.withResolvers<void>();
    const machine = createMachine(
      {
        initial: 'a',
        states: {
          a: {
            invoke: {
              src: 'someSrc',
              onDone: {
                guard: ({ event }) => {
                  // invoke ID should not be 'someSrc'
                  const expectedType = 'xstate.done.actor.0.(machine).a';
                  expect(event.type).toEqual(expectedType);
                  return event.type === expectedType;
                },
                target: 'b'
              }
            }
          },
          b: {
            type: 'final'
          }
        }
      },
      {
        actors: {
          someSrc: fromPromise(() => Promise.resolve())
        }
      }
    );

    const actor = createActor(machine);
    actor.subscribe({
      complete: () => {
        resolve();
      }
    });
    actor.start();
    return promise;
  });

  it.each([
    ['src with string reference', { src: 'someSrc' }],
    // ['machine', createMachine({ id: 'someId' })],
    [
      'src containing a machine directly',
      { src: createMachine({ id: 'someId' }) }
    ],
    [
      'src containing a callback actor directly',
      {
        src: fromCallback(() => {
          /* ... */
        })
      }
    ]
  ])(
    'invoke config defined as %s should register unique and predictable child in state',
    (_type, invokeConfig) => {
      const machine = createMachine(
        {
          id: 'machine',
          initial: 'a',
          states: {
            a: {
              invoke: invokeConfig
            }
          }
        },
        {
          actors: {
            someSrc: fromCallback(() => {
              /* ... */
            })
          }
        }
      );

      expect(
        createActor(machine).getSnapshot().children['0.machine.a']
      ).toBeDefined();
    }
  );

  // https://github.com/statelyai/xstate/issues/464
<<<<<<< HEAD
  it('xstate.done.actor events should only select onDone transition on the invoking state when invoke is referenced using a string', (done) => {
=======
  it('xstate.done.actor events should only select onDone transition on the invoking state when invokee is referenced using a string', async () => {
>>>>>>> 59903968
    let counter = 0;
    let invoked = false;

    const createSingleState = (): any => ({
      initial: 'fetch',
      states: {
        fetch: {
          invoke: {
            src: 'fetchSmth',
            onDone: {
              actions: 'handleSuccess'
            }
          }
        }
      }
    });

    const testMachine = createMachine(
      {
        type: 'parallel',
        states: {
          first: createSingleState(),
          second: createSingleState()
        }
      },
      {
        actions: {
          handleSuccess: () => {
            ++counter;
          }
        },
        actors: {
          fetchSmth: fromPromise(() => {
            if (invoked) {
              // create a promise that won't ever resolve for the second invoking state
              return new Promise(() => {
                /* ... */
              });
            }
            invoked = true;
            return Promise.resolve(42);
          })
        }
      }
    );

    createActor(testMachine).start();

    // check within a macrotask so all promise-induced microtasks have a chance to resolve first
    await sleep(0);
    expect(counter).toEqual(1);
  });

<<<<<<< HEAD
  it('xstate.done.actor events should have unique names when invoke is a machine with an id property', (done) => {
=======
  it('xstate.done.actor events should have unique names when invokee is a machine with an id property', async () => {
    const { resolve, promise } = Promise.withResolvers<void>();
>>>>>>> 59903968
    const actual: AnyEventObject[] = [];

    const childMachine = createMachine({
      id: 'child',
      initial: 'a',
      states: {
        a: {
          invoke: {
            src: fromPromise(() => {
              return Promise.resolve(42);
            }),
            onDone: 'b'
          }
        },
        b: {
          type: 'final'
        }
      }
    });

    const createSingleState = (): any => ({
      initial: 'fetch',
      states: {
        fetch: {
          invoke: {
            src: childMachine
          }
        }
      }
    });

    const testMachine = createMachine({
      type: 'parallel',
      states: {
        first: createSingleState(),
        second: createSingleState()
      },
      on: {
        '*': {
          actions: ({ event }) => {
            actual.push(event);
          }
        }
      }
    });

    createActor(testMachine).start();

    // check within a macrotask so all promise-induced microtasks have a chance to resolve first
    await sleep(0);
    expect(actual).toEqual([
      {
        type: 'xstate.done.actor.0.(machine).first.fetch',
        output: undefined,
        actorId: '0.(machine).first.fetch'
      },
      {
        type: 'xstate.done.actor.0.(machine).second.fetch',
        output: undefined,
        actorId: '0.(machine).second.fetch'
      }
    ]);
  });

  it('should get reinstantiated after reentering the invoking state in a microstep', () => {
    let invokeCount = 0;

    const machine = createMachine({
      initial: 'a',
      states: {
        a: {
          invoke: {
            src: fromCallback(() => {
              invokeCount++;
            })
          },
          on: {
            GO_AWAY_AND_REENTER: 'b'
          }
        },
        b: {
          always: 'a'
        }
      }
    });
    const service = createActor(machine).start();

    service.send({ type: 'GO_AWAY_AND_REENTER' });

    expect(invokeCount).toBe(2);
  });

  it('invocations should be stopped when the machine reaches done state', () => {
    let disposed = false;
    const machine = createMachine({
      initial: 'a',
      invoke: {
        src: fromCallback(() => {
          return () => {
            disposed = true;
          };
        })
      },
      states: {
        a: {
          on: {
            FINISH: 'b'
          }
        },
        b: {
          type: 'final'
        }
      }
    });
    const service = createActor(machine).start();

    service.send({ type: 'FINISH' });
    expect(disposed).toBe(true);
  });

  it('deep invocations should be stopped when the machine reaches done state', () => {
    let disposed = false;
    const childMachine = createMachine({
      invoke: {
        src: fromCallback(() => {
          return () => {
            disposed = true;
          };
        })
      }
    });

    const machine = createMachine({
      initial: 'a',
      invoke: {
        src: childMachine
      },
      states: {
        a: {
          on: {
            FINISH: 'b'
          }
        },
        b: {
          type: 'final'
        }
      }
    });
    const service = createActor(machine).start();

    service.send({ type: 'FINISH' });
    expect(disposed).toBe(true);
  });

  it('root invocations should restart on root reentering transitions', () => {
    let count = 0;

    const machine = createMachine({
      id: 'root',
      invoke: {
        src: fromPromise(() => {
          count++;
          return Promise.resolve(42);
        })
      },
      on: {
        EVENT: {
          target: '#two',
          reenter: true
        }
      },
      initial: 'one',
      states: {
        one: {},
        two: {
          id: 'two'
        }
      }
    });

    const service = createActor(machine).start();

    service.send({ type: 'EVENT' });

    expect(count).toEqual(2);
  });

  it('should be able to restart an invoke when reentering the invoking state', () => {
    const actual: string[] = [];
    let invokeCounter = 0;

    const machine = createMachine({
      initial: 'inactive',
      states: {
        inactive: {
          on: { ACTIVATE: 'active' }
        },
        active: {
          invoke: {
            src: fromCallback(() => {
              const localId = ++invokeCounter;
              actual.push(`start ${localId}`);
              return () => {
                actual.push(`stop ${localId}`);
              };
            })
          },
          on: {
            REENTER: {
              target: 'active',
              reenter: true
            }
          }
        }
      }
    });

    const service = createActor(machine).start();

    service.send({
      type: 'ACTIVATE'
    });

    actual.length = 0;

    service.send({
      type: 'REENTER'
    });

    expect(actual).toEqual(['stop 1', 'start 2']);
  });

  it('should be able to receive a delayed event sent by the entry action of the invoking state', async () => {
    const child = createMachine({
      types: {} as {
        events: {
          type: 'PING';
          origin: ActorRef<Snapshot<unknown>, { type: 'PONG' }>;
        };
      },
      on: {
        PING: {
          actions: sendTo(({ event }) => event.origin, { type: 'PONG' })
        }
      }
    });
    const machine = createMachine({
      initial: 'a',
      states: {
        a: {
          on: {
            NEXT: 'b'
          }
        },
        b: {
          invoke: {
            id: 'foo',
            src: child
          },
          entry: sendTo('foo', ({ self }) => ({ type: 'PING', origin: self }), {
            delay: 1
          }),
          on: {
            PONG: 'c'
          }
        },
        c: {
          type: 'final'
        }
      }
    });

    const actorRef = createActor(machine).start();
    actorRef.send({ type: 'NEXT' });
    await sleep(3);
    expect(actorRef.getSnapshot().status).toBe('done');
  });
});

describe('invoke input', () => {
  it('should provide input to an actor creator', () => {
    const { resolve, promise } = Promise.withResolvers<void>();
    const machine = createMachine(
      {
        types: {} as {
          context: { count: number };
          actors: {
            src: 'stringService';
            logic: PromiseActorLogic<
              boolean,
              {
                staticVal: string;
                newCount: number;
              }
            >;
          };
        },
        initial: 'pending',
        context: {
          count: 42
        },
        states: {
          pending: {
            invoke: {
              src: 'stringService',
              input: ({ context }) => ({
                staticVal: 'hello',
                newCount: context.count * 2
              }),
              onDone: 'success'
            }
          },
          success: {
            type: 'final'
          }
        }
      },
      {
        actors: {
          stringService: fromPromise(({ input }) => {
            expect(input).toEqual({ newCount: 84, staticVal: 'hello' });

            return Promise.resolve(true);
          })
        }
      }
    );

    const service = createActor(machine);
    service.subscribe({
      complete: () => {
        resolve();
      }
    });

    service.start();
    return promise;
  });

  it('should provide self to input mapper', () => {
    const { resolve, promise } = Promise.withResolvers<void>();
    const machine = createMachine({
      invoke: {
        src: fromCallback(({ input }) => {
          expect(input.responder.send).toBeDefined();
          resolve();
        }),
        input: ({ self }) => ({
          responder: self
        })
      }
    });

    createActor(machine).start();
    return promise;
  });
});<|MERGE_RESOLUTION|>--- conflicted
+++ resolved
@@ -3119,11 +3119,7 @@
   );
 
   // https://github.com/statelyai/xstate/issues/464
-<<<<<<< HEAD
-  it('xstate.done.actor events should only select onDone transition on the invoking state when invoke is referenced using a string', (done) => {
-=======
   it('xstate.done.actor events should only select onDone transition on the invoking state when invokee is referenced using a string', async () => {
->>>>>>> 59903968
     let counter = 0;
     let invoked = false;
 
@@ -3177,12 +3173,8 @@
     expect(counter).toEqual(1);
   });
 
-<<<<<<< HEAD
-  it('xstate.done.actor events should have unique names when invoke is a machine with an id property', (done) => {
-=======
   it('xstate.done.actor events should have unique names when invokee is a machine with an id property', async () => {
     const { resolve, promise } = Promise.withResolvers<void>();
->>>>>>> 59903968
     const actual: AnyEventObject[] = [];
 
     const childMachine = createMachine({
