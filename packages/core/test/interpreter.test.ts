--- conflicted
+++ resolved
@@ -6,12 +6,11 @@
   StateValue,
   createMachine,
   ActorRefFrom,
-  ActorRef,
-  cancel,
   raise,
   stopChild,
   log,
-  AnyActorRef
+  AnyActorRef,
+  cancel
 } from '../src/index.ts';
 import { interval, from } from 'rxjs';
 import { fromObservable } from '../src/actors/observable';
@@ -745,16 +744,6 @@
       expect(service.getSnapshot().value).toEqual('yellow');
     }
 
-<<<<<<< HEAD
-    expect(console.warn).toMatchMockCallsInlineSnapshot(`
-[
-  [
-    "Event "TIMER" was sent to stopped actor "x:0 (x:0)". This actor has already reached its final state, and will not transition.
-Event: {"type":"TIMER"}",
-  ],
-]
-`);
-=======
     expect(warnSpy.mock.calls).toMatchInlineSnapshot(`
       [
         [
@@ -763,7 +752,6 @@
         ],
       ]
     `);
->>>>>>> acc285d3
   });
 
   it('should be able to log (log action)', () => {
@@ -1187,17 +1175,6 @@
 
       setTimeout(() => {
         expect(called).toBeFalsy();
-<<<<<<< HEAD
-        expect(console.warn).toMatchMockCallsInlineSnapshot(`
-[
-  [
-    "Event "TRIGGER" was sent to stopped actor "x:0 (x:0)". This actor has already reached its final state, and will not transition.
-Event: {"type":"TRIGGER"}",
-  ],
-]
-`);
-        done();
-=======
         expect(warnSpy.mock.calls).toMatchInlineSnapshot(`
           [
             [
@@ -1207,7 +1184,6 @@
           ]
         `);
         resolve();
->>>>>>> acc285d3
       }, 10);
       return promise;
     });
