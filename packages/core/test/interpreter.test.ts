--- conflicted
+++ resolved
@@ -11,12 +11,9 @@
   AnyEventObject,
   createMachine,
   AnyState,
-<<<<<<< HEAD
-  InterpreterStatus
-=======
+  InterpreterStatus,
   ActorRefFrom,
   ActorRef
->>>>>>> 9eb9e764
 } from '../src';
 import { State } from '../src/State';
 import { log, actionTypes, raise, stop, sendTo } from '../src/actions';
