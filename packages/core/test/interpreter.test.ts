import { SimulatedClock } from '../src/SimulatedClock';
import { machine as idMachine } from './fixtures/id';
import {
  interpret,
  assign,
  sendParent,
  StateValue,
  createMachine,
  AnyState,
  InterpreterStatus,
  ActorRefFrom,
  ActorRef,
  cancel,
  raise,
  stop,
  log
} from '../src/index.ts';
import { State } from '../src/State';
import { isObservable } from '../src/utils';
import { interval, from } from 'rxjs';
import { fromObservable } from '../src/actors/observable';
import { fromPromise } from '../src/actors/promise';
import { fromCallback } from '../src/actors/callback';

const lightMachine = createMachine({
  id: 'light',
  initial: 'green',
  states: {
    green: {
      entry: [raise({ type: 'TIMER' }, { delay: 10 })],
      on: {
        TIMER: 'yellow',
        KEEP_GOING: {
          actions: [cancel('TIMER')]
        }
      }
    },
    yellow: {
      entry: [raise({ type: 'TIMER' }, { delay: 10 })],
      on: {
        TIMER: 'red'
      }
    },
    red: {
      after: {
        10: 'green'
      }
    }
  }
});

describe('interpreter', () => {
  describe('initial state', () => {
    it('.getSnapshot returns the initial state', () => {
      const service = interpret(idMachine);

      expect(service.getSnapshot().value).toEqual(
        idMachine.getInitialState().value
      );
    });

    it('initially spawned actors should not be spawned when reading initial state', (done) => {
      let promiseSpawned = 0;

      const machine = createMachine({
        initial: 'idle',
        context: {
          actor: undefined! as ActorRefFrom<ReturnType<typeof fromPromise>>
        },
        states: {
          idle: {
            entry: assign({
              actor: ({ spawn }) => {
                return spawn(
                  fromPromise(
                    () =>
                      new Promise(() => {
                        promiseSpawned++;
                      })
                  )
                );
              }
            })
          }
        }
      });

      const service = interpret(machine);

      expect(promiseSpawned).toEqual(0);

      service.getSnapshot();
      service.getSnapshot();
      service.getSnapshot();

      expect(promiseSpawned).toEqual(0);

      service.start();

      setTimeout(() => {
        expect(promiseSpawned).toEqual(1);
        done();
      }, 100);
    });

    it('does not execute actions from a restored state', () => {
      const reportSpy = jest.fn();
      const lightMachine = createMachine({
        id: 'light',
        initial: 'green',
        states: {
          green: {
            on: {
              TIMER: {
                target: 'yellow',
                actions: reportSpy
              }
            }
          },
          yellow: {
            on: {
              TIMER: {
                target: 'red'
              }
            }
          },
          red: {
            on: {
              TIMER: 'green'
            }
          }
        }
      });

      const currentState = 'green';
      const nextState = lightMachine.transition(currentState, {
        type: 'TIMER'
      });

      // saves state and recreate it
      const recreated = JSON.parse(JSON.stringify(nextState));
      const restoredState = lightMachine.createState(recreated);

      const service = interpret(lightMachine, { state: restoredState });
      service.start();

      expect(reportSpy).not.toHaveBeenCalled();
    });

    it('should not execute actions that are not part of the actual persisted state', () => {
      let aCalled = false;
      const machine = createMachine({
        initial: 'a',
        states: {
          a: {
            entry: () => {
              // this should not be called when starting from a different state
              aCalled = true;
            },
            always: 'b'
          },
          b: {}
        }
      });

      const bState = machine.initialState;

      expect(bState.value).toEqual('b');

      interpret(machine, { state: machine.resolveStateValue('b') }).start();

      expect(aCalled).toBe(false);
    });
  });

  describe('subscribing', () => {
    const machine = createMachine({
      initial: 'active',
      states: {
        active: {}
      }
    });

    it('should not notify subscribers of the current state upon subscription (subscribe)', () => {
      const spy = jest.fn();
      const service = interpret(machine).start();

      service.subscribe(spy);

      expect(spy).not.toHaveBeenCalled();
    });
  });

  describe('send with delay', () => {
    it('can send an event after a delay', () => {
      const currentStates: Array<AnyState> = [];

      const service = interpret(lightMachine, {
        clock: new SimulatedClock()
      });
      service.subscribe((state) => {
        currentStates.push(state);

        if (currentStates.length === 4) {
          expect(currentStates.map((s) => s.value)).toEqual([
            'green',
            'yellow',
            'red',
            'green'
          ]);
        }
      });
      const clock = service.clock as SimulatedClock;
      service.start();

      clock.increment(5);
      expect(currentStates[0]!.value).toEqual('green');

      clock.increment(5);
      expect(currentStates.map((s) => s.value)).toEqual(['green', 'yellow']);

      clock.increment(5);
      expect(currentStates.map((s) => s.value)).toEqual(['green', 'yellow']);

      clock.increment(5);
      expect(currentStates.map((s) => s.value)).toEqual([
        'green',
        'yellow',
        'red'
      ]);

      clock.increment(5);
      expect(currentStates.map((s) => s.value)).toEqual([
        'green',
        'yellow',
        'red'
      ]);

      clock.increment(5);
      expect(currentStates.map((s) => s.value)).toEqual([
        'green',
        'yellow',
        'red',
        'green'
      ]);
    });

    it('can send an event after a delay (expression)', () => {
      interface DelayExprMachineCtx {
        initialDelay: number;
      }

      type DelayExpMachineEvents =
        | { type: 'ACTIVATE'; wait: number }
        | { type: 'FINISH' };

      const delayExprMachine = createMachine<
        DelayExprMachineCtx,
        DelayExpMachineEvents
      >({
        id: 'delayExpr',
        context: {
          initialDelay: 100
        },
        initial: 'idle',
        states: {
          idle: {
            on: {
              ACTIVATE: 'pending'
            }
          },
          pending: {
            entry: raise(
              { type: 'FINISH' },
              {
                delay: ({ context, event }) =>
                  context.initialDelay +
                  ('wait' in event
                    ? (
                        event as Extract<
                          DelayExpMachineEvents,
                          { type: 'ACTIVATE' }
                        >
                      ).wait
                    : 0)
              }
            ),
            on: {
              FINISH: 'finished'
            }
          },
          finished: { type: 'final' }
        }
      });

      let stopped = false;

      const clock = new SimulatedClock();

      const delayExprService = interpret(delayExprMachine, {
        clock
      });
      delayExprService.subscribe({
        complete: () => {
          stopped = true;
        }
      });
      delayExprService.start();

      delayExprService.send({
        type: 'ACTIVATE',
        wait: 50
      });

      clock.increment(101);

      expect(stopped).toBe(false);

      clock.increment(50);

      expect(stopped).toBe(true);
    });

    it('can send an event after a delay (expression using _event)', () => {
      interface DelayExprMachineCtx {
        initialDelay: number;
      }

      type DelayExpMachineEvents =
        | {
            type: 'ACTIVATE';
            wait: number;
          }
        | {
            type: 'FINISH';
          };

      const delayExprMachine = createMachine<
        DelayExprMachineCtx,
        DelayExpMachineEvents
      >({
        id: 'delayExpr',
        context: {
          initialDelay: 100
        },
        initial: 'idle',
        states: {
          idle: {
            on: {
              ACTIVATE: 'pending'
            }
          },
          pending: {
            entry: raise(
              { type: 'FINISH' },
              {
                delay: ({ context, event }) =>
                  context.initialDelay +
                  (
                    event as Extract<
                      DelayExpMachineEvents,
                      { type: 'ACTIVATE' }
                    >
                  ).wait
              }
            ),
            on: {
              FINISH: 'finished'
            }
          },
          finished: {
            type: 'final'
          }
        }
      });

      let stopped = false;

      const clock = new SimulatedClock();

      const delayExprService = interpret(delayExprMachine, {
        clock
      });
      delayExprService.subscribe({
        complete: () => {
          stopped = true;
        }
      });
      delayExprService.start();

      delayExprService.send({
        type: 'ACTIVATE',
        wait: 50
      });

      clock.increment(101);

      expect(stopped).toBe(false);

      clock.increment(50);

      expect(stopped).toBe(true);
    });

    it('can send an event after a delay (delayed transitions)', (done) => {
      const clock = new SimulatedClock();
      const letterMachine = createMachine(
        {
          id: 'letter',
          context: {
            delay: 100
          },
          initial: 'a',
          states: {
            a: {
              after: [
                {
                  delay: ({ context }) => context.delay,
                  target: 'b'
                }
              ]
            },
            b: {
              after: {
                someDelay: 'c'
              }
            },
            c: {
              entry: raise({ type: 'FIRE_DELAY', value: 200 }, { delay: 20 }),
              on: {
                FIRE_DELAY: 'd'
              }
            },
            d: {
              after: [
                {
                  delay: ({ context, event }) =>
                    context.delay + (event as any).value,
                  target: 'e'
                }
              ]
            },
            e: {
              after: [
                {
                  delay: 'someDelay',
                  target: 'f'
                }
              ]
            },
            f: {
              type: 'final'
            }
          }
        },
        {
          delays: {
            someDelay: ({ context }) => {
              return context.delay + 50;
            }
          }
        }
      );

      const actor = interpret(letterMachine, { clock });
      actor.subscribe({
        complete: () => {
          done();
        }
      });
      actor.start();

      expect(actor.getSnapshot().value).toEqual('a');
      clock.increment(100);
      expect(actor.getSnapshot().value).toEqual('b');
      clock.increment(100 + 50);
      expect(actor.getSnapshot().value).toEqual('c');
      clock.increment(20);
      expect(actor.getSnapshot().value).toEqual('d');
      clock.increment(100 + 200);
      expect(actor.getSnapshot().value).toEqual('e');
      clock.increment(100 + 50);
    });
  });

  describe('activities (deprecated)', () => {
    let activityState = 'off';

    const activityMachine = createMachine(
      {
        id: 'activity',
        initial: 'on',
        states: {
          on: {
            invoke: 'myActivity',
            on: {
              TURN_OFF: 'off'
            }
          },
          off: {}
        }
      },
      {
        actors: {
          myActivity: fromCallback(() => {
            activityState = 'on';
            return () => (activityState = 'off');
          })
        }
      }
    );

    it('should start activities', () => {
      const service = interpret(activityMachine);

      service.start();

      expect(activityState).toEqual('on');
    });

    it('should stop activities', () => {
      const service = interpret(activityMachine);

      service.start();

      expect(activityState).toEqual('on');

      service.send({ type: 'TURN_OFF' });

      expect(activityState).toEqual('off');
    });

    it('should stop activities upon stopping the service', () => {
      let stopActivityState: string;

      const stopActivityMachine = createMachine(
        {
          id: 'stopActivity',
          initial: 'on',
          states: {
            on: {
              invoke: 'myActivity',
              on: {
                TURN_OFF: 'off'
              }
            },
            off: {}
          }
        },
        {
          actors: {
            myActivity: fromCallback(() => {
              stopActivityState = 'on';
              return () => (stopActivityState = 'off');
            })
          }
        }
      );

      const stopActivityService = interpret(stopActivityMachine).start();

      expect(stopActivityState!).toEqual('on');

      stopActivityService.stop();

      expect(stopActivityState!).toEqual('off');
    });

    it('should restart activities from a compound state', (done) => {
      let activityActive = false;

      const toggleMachine = createMachine(
        {
          id: 'toggle',
          initial: 'inactive',
          states: {
            inactive: {
              on: { TOGGLE: 'active' }
            },
            active: {
              invoke: 'blink',
              on: { TOGGLE: 'inactive' },
              initial: 'A',
              states: {
                A: { on: { SWITCH: 'B' } },
                B: { on: { SWITCH: 'A' } }
              }
            }
          }
        },
        {
          actors: {
            blink: fromCallback(() => {
              activityActive = true;

              return () => {
                activityActive = false;
              };
            })
          }
        }
      );

      const activeState = toggleMachine.transition(toggleMachine.initialState, {
        type: 'TOGGLE'
      });
      const bState = toggleMachine.transition(activeState, { type: 'SWITCH' });

      interpret(toggleMachine, { state: bState }).start();

      setTimeout(() => {
        expect(activityActive).toBeTruthy();
        done();
      }, 10);
    });
  });

  it('can cancel a delayed event', () => {
    const service = interpret(lightMachine, {
      clock: new SimulatedClock()
    });
    const clock = service.clock as SimulatedClock;
    service.start();

    clock.increment(5);
    service.send({ type: 'KEEP_GOING' });

    expect(service.getSnapshot().value).toEqual('green');
    clock.increment(10);
    expect(service.getSnapshot().value).toEqual('green');
  });

  it('can cancel a delayed event using expression to resolve send id', (done) => {
    const machine = createMachine({
      initial: 'first',
      states: {
        first: {
          entry: [
            raise(
              { type: 'FOO' },
              {
                id: 'foo',
                delay: 100
              }
            ),
            raise(
              { type: 'BAR' },
              {
                delay: 200
              }
            ),
            cancel(() => 'foo')
          ],
          on: {
            FOO: 'fail',
            BAR: 'pass'
          }
        },
        fail: {
          type: 'final'
        },
        pass: {
          type: 'final'
        }
      }
    });

    const service = interpret(machine).start();

    service.subscribe({
      complete: () => {
        expect(service.getSnapshot().value).toBe('pass');
        done();
      }
    });
  });

  it('should throw an error if an event is sent to an uninitialized interpreter if { deferEvents: false }', () => {
    const service = interpret(lightMachine, {
      clock: new SimulatedClock(),
      deferEvents: false
    });

    expect(() => service.send({ type: 'SOME_EVENT' })).toThrowError(
      /uninitialized/
    );

    service.start();

    expect(() => service.send({ type: 'SOME_EVENT' })).not.toThrow();
  });

  it('should not throw an error if an event is sent to an uninitialized interpreter if { deferEvents: true }', () => {
    const service = interpret(lightMachine, {
      clock: new SimulatedClock(),
      deferEvents: true
    });

    expect(() => service.send({ type: 'SOME_EVENT' })).not.toThrow();

    service.start();

    expect(() => service.send({ type: 'SOME_EVENT' })).not.toThrow();
  });

  it('should not throw an error if an event is sent to an uninitialized interpreter (default options)', () => {
    const service = interpret(lightMachine, {
      clock: new SimulatedClock()
    });

    expect(() => service.send({ type: 'SOME_EVENT' })).not.toThrow();

    service.start();

    expect(() => service.send({ type: 'SOME_EVENT' })).not.toThrow();
  });

  it('should defer events sent to an uninitialized service', (done) => {
    const deferMachine = createMachine({
      id: 'defer',
      initial: 'a',
      states: {
        a: {
          on: { NEXT_A: 'b' }
        },
        b: {
          on: { NEXT_B: 'c' }
        },
        c: {
          type: 'final'
        }
      }
    });

    let state: any;
    const deferService = interpret(deferMachine);

    deferService.subscribe({
      next: (nextState) => {
        state = nextState;
      },
      complete: done
    });

    // uninitialized
    deferService.send({ type: 'NEXT_A' });
    deferService.send({ type: 'NEXT_B' });

    expect(state).not.toBeDefined();

    // initialized
    deferService.start();
  });

  it('should throw an error if initial state sent to interpreter is invalid', () => {
    const invalidMachine = {
      id: 'fetchMachine',
      initial: 'create',
      states: {
        edit: {
          initial: 'idle',
          states: {
            idle: {
              on: {
                FETCH: 'pending'
              }
            },
            pending: {}
          }
        }
      }
    };

    expect(() => {
      interpret(createMachine(invalidMachine)).start();
    }).toThrowErrorMatchingInlineSnapshot(
      `"Initial state node "create" not found on parent state node #fetchMachine"`
    );
  });

  it('should not update when stopped', () => {
    const service = interpret(lightMachine, {
      clock: new SimulatedClock()
    });

    service.start();
    service.send({ type: 'TIMER' }); // yellow
    expect(service.getSnapshot().value).toEqual('yellow');

    service.stop();
    try {
      service.send({ type: 'TIMER' }); // red if interpreter is not stopped
    } catch (e) {
      expect(service.getSnapshot().value).toEqual('yellow');
    }

    expect(console.warn).toMatchMockCallsInlineSnapshot(`
      [
        [
          "Event "TIMER" was sent to stopped actor "x:0 (x:0)". This actor has already reached its final state, and will not transition.
      Event: {"type":"TIMER"}",
        ],
      ]
    `);
  });

  it('should be able to log (log action)', () => {
    const logs: any[] = [];

    const logMachine = createMachine<{ count: number }>({
      id: 'log',
      initial: 'x',
      context: { count: 0 },
      states: {
        x: {
          on: {
            LOG: {
              actions: [
                assign({ count: ({ context }) => context.count + 1 }),
                log(({ context }) => context)
              ]
            }
          }
        }
      }
    });

    const service = interpret(logMachine, {
      logger: (msg) => logs.push(msg)
    }).start();

    service.send({ type: 'LOG' });
    service.send({ type: 'LOG' });

    expect(logs.length).toBe(2);
    expect(logs).toEqual([{ count: 1 }, { count: 2 }]);
  });

  it('should receive correct event (log action)', () => {
    const logs: any[] = [];
<<<<<<< HEAD
    const logAction = log(({ event, _event }) => ({
      event: event.type,
      origin: _event.origin
    }));

    const childMachine = createMachine({
      initial: 'bar',
      states: {
        bar: {}
      },
      on: {
        PING: {
          actions: [actions.respond({ type: 'PONG' })]
        }
      }
    });

    const parentMachine = createMachine({
      initial: 'foo',
      states: {
        foo: {
          invoke: {
            id: 'child',
            src: childMachine
          }
        }
      },
      on: {
        PING_CHILD: {
          actions: [sendTo('child', { type: 'PING' }), logAction]
        },
        '*': {
          actions: [logAction]
        }
      }
    });

    const service = interpret(parentMachine, {
      logger: (msg) => logs.push(msg)
    }).start();

    service.send({ type: 'PING_CHILD' });
    service.send({ type: 'PING_CHILD' });

    expect(logs.length).toBe(4);
    expect(logs).toMatchInlineSnapshot(`
      [
        {
          "event": "PING_CHILD",
          "origin": undefined,
        },
        {
          "event": "PONG",
          "origin": {
            "$$type": "ActorRef",
            "id": "child",
          },
        },
        {
          "event": "PING_CHILD",
          "origin": undefined,
        },
        {
          "event": "PONG",
          "origin": {
            "$$type": "ActorRef",
            "id": "child",
          },
        },
      ]
    `);
  });

  it('should receive correct _event (log action)', () => {
    const logs: any[] = [];
    const logAction = log(({ _event }) => _event.data.type);
=======
    const logAction = log(({ event }) => event.type);
>>>>>>> 09578619

    const parentMachine = createMachine({
      initial: 'foo',
      states: {
        foo: {
          on: {
            EXTERNAL_EVENT: {
              actions: [raise({ type: 'RAISED_EVENT' }), logAction]
            }
          }
        }
      },
      on: {
        '*': {
          actions: [logAction]
        }
      }
    });

    const service = interpret(parentMachine, {
      logger: (msg) => logs.push(msg)
    }).start();

    service.send({ type: 'EXTERNAL_EVENT' });

    expect(logs.length).toBe(2);
    expect(logs).toEqual(['EXTERNAL_EVENT', 'RAISED_EVENT']);
  });

  describe('send() event expressions', () => {
    interface Ctx {
      password: string;
    }
    interface Events {
      type: 'NEXT';
      password: string;
    }
    const machine = createMachine<Ctx, Events>({
      id: 'sendexpr',
      initial: 'start',
      context: {
        password: 'foo'
      },
      states: {
        start: {
          entry: raise(({ context }) => ({
            type: 'NEXT',
            password: context.password
          })),
          on: {
            NEXT: {
              target: 'finish',
              guard: ({ event }) => event.password === 'foo'
            }
          }
        },
        finish: {
          type: 'final'
        }
      }
    });

    it('should resolve send event expressions', (done) => {
      const actor = interpret(machine);
      actor.subscribe({ complete: () => done() });
      actor.start();
    });
  });

  describe('sendParent() event expressions', () => {
    it('should resolve sendParent event expressions', (done) => {
      const childMachine = createMachine({
        id: 'child',
        initial: 'start',
        context: ({ input }) => ({
          password: input.password
        }),
        states: {
          start: {
            entry: sendParent(({ context }) => {
              return { type: 'NEXT', password: context.password };
            })
          }
        }
      });

      const parentMachine = createMachine<
        any,
        { type: 'NEXT'; password: string }
      >({
        id: 'parent',
        initial: 'start',
        states: {
          start: {
            invoke: {
              id: 'child',
              src: childMachine,
              input: { password: 'foo' }
            },
            on: {
              NEXT: {
                target: 'finish',
                guard: ({ event }) => event.password === 'foo'
              }
            }
          },
          finish: {
            type: 'final'
          }
        }
      });

      const actor = interpret(parentMachine);
      actor.subscribe({
        next: (state) => {
          if (state.matches('start')) {
            const childActor = state.children.child;

            expect(typeof childActor!.send).toBe('function');
          }
        },
        complete: () => done()
      });
      actor.start();
    });
  });

  describe('.send()', () => {
    const sendMachine = createMachine({
      id: 'send',
      initial: 'inactive',
      states: {
        inactive: {
          on: {
            EVENT: {
              target: 'active',
              guard: ({ event }) => event.id === 42 // TODO: fix unknown event type
            },
            ACTIVATE: 'active'
          }
        },
        active: {
          type: 'final'
        }
      }
    });

    it('can send events with a string', (done) => {
      const service = interpret(sendMachine);
      service.subscribe({ complete: () => done() });
      service.start();

      service.send({ type: 'ACTIVATE' });
    });

    it('can send events with an object', (done) => {
      const service = interpret(sendMachine);
      service.subscribe({ complete: () => done() });
      service.start();

      service.send({ type: 'ACTIVATE' });
    });

    it('can send events with an object with payload', (done) => {
      const service = interpret(sendMachine);
      service.subscribe({ complete: () => done() });
      service.start();

      service.send({ type: 'EVENT', id: 42 });
    });

    it('should receive and process all events sent simultaneously', (done) => {
      const toggleMachine = createMachine({
        id: 'toggle',
        initial: 'inactive',
        states: {
          fail: {},
          inactive: {
            on: {
              INACTIVATE: 'fail',
              ACTIVATE: 'active'
            }
          },
          active: {
            on: {
              INACTIVATE: 'success'
            }
          },
          success: {
            type: 'final'
          }
        }
      });

      const toggleService = interpret(toggleMachine);
      toggleService.subscribe({
        complete: () => {
          done();
        }
      });
      toggleService.start();

      toggleService.send({ type: 'ACTIVATE' });
      toggleService.send({ type: 'INACTIVATE' });
    });
  });

  describe('.start()', () => {
    it('should initialize the service', () => {
      const contextSpy = jest.fn();
      const entrySpy = jest.fn();

      const machine = createMachine({
        context: contextSpy,
        entry: entrySpy,
        initial: 'foo',
        states: {
          foo: {}
        }
      });
      const actor = interpret(machine);
      actor.start();

      expect(contextSpy).toHaveBeenCalled();
      expect(entrySpy).toHaveBeenCalled();
      expect(actor.getSnapshot()).toBeDefined();
      expect(actor.getSnapshot().matches('foo')).toBeTruthy();
    });

    it('should not reinitialize a started service', () => {
      const contextSpy = jest.fn();
      const entrySpy = jest.fn();

      const machine = createMachine({
        context: contextSpy,
        entry: entrySpy
      });
      const actor = interpret(machine);
      actor.start();
      actor.start();

      expect(contextSpy).toHaveBeenCalledTimes(1);
      expect(entrySpy).toHaveBeenCalledTimes(1);
    });

    it('should be able to be initialized at a custom state', () => {
      const machine = createMachine({
        initial: 'foo',
        states: {
          foo: {},
          bar: {}
        }
      });
      const actor = interpret(machine, {
        state: State.from('bar', undefined, machine)
      });

      expect(actor.getSnapshot().matches('bar')).toBeTruthy();
      actor.start();
      expect(actor.getSnapshot().matches('bar')).toBeTruthy();
    });

    it('should be able to be initialized at a custom state value', () => {
      const machine = createMachine({
        initial: 'foo',
        states: {
          foo: {},
          bar: {}
        }
      });
      const actor = interpret(machine, {
        state: machine.resolveStateValue('bar')
      });

      expect(actor.getSnapshot().matches('bar')).toBeTruthy();
      actor.start();
      expect(actor.getSnapshot().matches('bar')).toBeTruthy();
    });

    it('should be able to resolve a custom initialized state', () => {
      const machine = createMachine({
        id: 'start',
        initial: 'foo',
        states: {
          foo: {
            initial: 'one',
            states: {
              one: {}
            }
          },
          bar: {}
        }
      });
      const actor = interpret(machine, {
        state: machine.resolveStateValue('foo')
      });

      expect(actor.getSnapshot().matches({ foo: 'one' })).toBeTruthy();
      actor.start();
      expect(actor.getSnapshot().matches({ foo: 'one' })).toBeTruthy();
    });
  });

  describe('.stop()', () => {
    it('should cancel delayed events', (done) => {
      let called = false;
      const delayedMachine = createMachine({
        id: 'delayed',
        initial: 'foo',
        states: {
          foo: {
            after: {
              50: {
                target: 'bar',
                actions: () => {
                  called = true;
                }
              }
            }
          },
          bar: {}
        }
      });

      const delayedService = interpret(delayedMachine).start();

      delayedService.stop();

      setTimeout(() => {
        expect(called).toBe(false);
        done();
      }, 60);
    });

    it('should not execute transitions after being stopped', (done) => {
      let called = false;

      const testMachine = createMachine({
        initial: 'waiting',
        states: {
          waiting: {
            on: {
              TRIGGER: 'active'
            }
          },
          active: {
            entry: () => {
              called = true;
            }
          }
        }
      });

      const service = interpret(testMachine).start();

      service.stop();

      service.send({ type: 'TRIGGER' });

      setTimeout(() => {
        expect(called).toBeFalsy();
        expect(console.warn).toMatchMockCallsInlineSnapshot(`
          [
            [
              "Event "TRIGGER" was sent to stopped actor "x:0 (x:0)". This actor has already reached its final state, and will not transition.
          Event: {"type":"TRIGGER"}",
            ],
          ]
        `);
        done();
      }, 10);
    });

    it('stopping a not-started interpreter should not crash', () => {
      const service = interpret(
        createMachine({
          initial: 'a',
          states: { a: {} }
        })
      );

      expect(() => {
        service.stop();
      }).not.toThrow();
    });
  });

  describe('.unsubscribe()', () => {
    it('should remove transition listeners', () => {
      const toggleMachine = createMachine({
        id: 'toggle',
        initial: 'inactive',
        states: {
          inactive: {
            on: { TOGGLE: 'active' }
          },
          active: {
            on: { TOGGLE: 'inactive' }
          }
        }
      });

      const toggleService = interpret(toggleMachine).start();

      let stateCount = 0;

      const listener = () => stateCount++;

      const sub = toggleService.subscribe(listener);

      expect(stateCount).toEqual(0);

      toggleService.send({ type: 'TOGGLE' });

      expect(stateCount).toEqual(1);

      toggleService.send({ type: 'TOGGLE' });

      expect(stateCount).toEqual(2);

      sub.unsubscribe();
      toggleService.send({ type: 'TOGGLE' });

      expect(stateCount).toEqual(2);
    });
  });

  describe('transient states', () => {
    it('should transition in correct order', () => {
      const stateMachine = createMachine({
        id: 'transient',
        initial: 'idle',
        states: {
          idle: { on: { START: 'transient' } },
          transient: { always: 'next' },
          next: { on: { FINISH: 'end' } },
          end: { type: 'final' }
        }
      });

      const stateValues: StateValue[] = [];
      const service = interpret(stateMachine);
      service.subscribe((current) => stateValues.push(current.value));
      service.start();
      service.send({ type: 'START' });

      const expectedStateValues = ['idle', 'next'];
      expect(stateValues.length).toEqual(expectedStateValues.length);
      for (let i = 0; i < expectedStateValues.length; i++) {
        expect(stateValues[i]).toEqual(expectedStateValues[i]);
      }
    });

    it('should transition in correct order when there is a condition', () => {
      const stateMachine = createMachine(
        {
          id: 'transient',
          initial: 'idle',
          states: {
            idle: { on: { START: 'transient' } },
            transient: {
              always: [
                { target: 'end', guard: 'alwaysFalse' },
                { target: 'next' }
              ]
            },
            next: { on: { FINISH: 'end' } },
            end: { type: 'final' }
          }
        },
        {
          guards: {
            alwaysFalse: () => false
          }
        }
      );

      const stateValues: StateValue[] = [];
      const service = interpret(stateMachine);
      service.subscribe((current) => stateValues.push(current.value));
      service.start();
      service.send({ type: 'START' });

      const expectedStateValues = ['idle', 'next'];
      expect(stateValues.length).toEqual(expectedStateValues.length);
      for (let i = 0; i < expectedStateValues.length; i++) {
        expect(stateValues[i]).toEqual(expectedStateValues[i]);
      }
    });
  });

  describe('observable', () => {
    const context = { count: 0 };
    const intervalMachine = createMachine<typeof context>({
      id: 'interval',
      context,
      initial: 'active',
      states: {
        active: {
          after: {
            10: {
              target: 'active',
              actions: assign({ count: ({ context }) => context.count + 1 })
            }
          },
          always: {
            target: 'finished',
            guard: ({ context }) => context.count >= 5
          }
        },
        finished: {
          type: 'final'
        }
      }
    });

    it('should be subscribable', (done) => {
      let count: number;
      const intervalService = interpret(intervalMachine).start();

      expect(isObservable(intervalService)).toBeTruthy();

      intervalService.subscribe(
        (state) => (count = state.context.count),
        undefined,
        () => {
          expect(count).toEqual(5);
          done();
        }
      );
    });

    it('should be interoperable with RxJS, etc. via Symbol.observable', (done) => {
      let count = 0;
      const intervalService = interpret(intervalMachine).start();

      expect(() => {
        const state$ = from(intervalService);

        state$.subscribe({
          next: () => {
            count += 1;
          },
          error: undefined,
          complete: () => {
            expect(count).toEqual(5);
            done();
          }
        });
      }).not.toThrow();
    });

    it('should be unsubscribable', (done) => {
      const countContext = { count: 0 };
      const machine = createMachine<typeof countContext>({
        context: countContext,
        initial: 'active',
        states: {
          active: {
            always: {
              target: 'finished',
              guard: ({ context }) => context.count >= 5
            },
            on: {
              INC: {
                actions: assign({ count: ({ context }) => context.count + 1 })
              }
            }
          },
          finished: {
            type: 'final'
          }
        }
      });

      let count: number;
      const service = interpret(machine);
      service.subscribe({
        complete: () => {
          expect(count).toEqual(2);
          done();
        }
      });
      service.start();

      const subscription = service.subscribe(
        (state) => (count = state.context.count)
      );

      service.send({ type: 'INC' });
      service.send({ type: 'INC' });
      subscription.unsubscribe();
      service.send({ type: 'INC' });
      service.send({ type: 'INC' });
      service.send({ type: 'INC' });
    });

    it('should call complete() once a final state is reached', () => {
      const completeCb = jest.fn();

      const service = interpret(
        createMachine({
          initial: 'idle',
          states: {
            idle: {
              on: {
                NEXT: 'done'
              }
            },
            done: { type: 'final' }
          }
        })
      ).start();

      service.subscribe({
        complete: completeCb
      });

      service.send({ type: 'NEXT' });

      expect(completeCb).toHaveBeenCalledTimes(1);
    });

    it('should call complete() once the interpreter is stopped', () => {
      const completeCb = jest.fn();

      const service = interpret(createMachine({})).start();

      service.subscribe({
        complete: () => {
          completeCb();
        }
      });

      service.stop();

      expect(completeCb).toHaveBeenCalledTimes(1);
    });
  });

  describe('actors', () => {
    it("doesn't crash cryptically on undefined return from the actor creator", () => {
      const machine = createMachine(
        {
          initial: 'initial',
          states: {
            initial: {
              invoke: {
                src: 'testService'
              }
            }
          }
        },
        {
          actors: {
            testService: fromCallback(() => {
              // nothing
            })
          }
        }
      );

      const service = interpret(machine);
      expect(() => service.start()).not.toThrow();
    });
  });

  describe('children', () => {
    it('state.children should reference invoked child actors (machine)', () => {
      const childMachine = createMachine({
        initial: 'active',
        states: {
          active: {
            on: {
              FIRE: {
                actions: sendParent({ type: 'FIRED' })
              }
            }
          }
        }
      });
      const parentMachine = createMachine({
        initial: 'active',
        states: {
          active: {
            invoke: {
              id: 'childActor',
              src: childMachine
            },
            on: {
              FIRED: 'success'
            }
          },
          success: {
            type: 'final'
          }
        }
      });

      const actor = interpret(parentMachine);
      actor.start();
      actor.getSnapshot().children.childActor.send({ type: 'FIRE' });

      // the actor should be done by now
      expect(actor.getSnapshot().children).not.toHaveProperty('childActor');
    });

    it('state.children should reference invoked child actors (promise)', (done) => {
      const parentMachine = createMachine({
        initial: 'active',
        states: {
          active: {
            invoke: {
              id: 'childActor',
              src: fromPromise(
                () =>
                  new Promise((res) => {
                    setTimeout(() => {
                      res(42);
                    }, 100);
                  })
              ),
              onDone: [
                {
                  target: 'success',
                  guard: ({ event }) => {
                    return event.output === 42;
                  }
                },
                { target: 'failure' }
              ]
            }
          },
          success: {
            type: 'final'
          },
          failure: {
            type: 'final'
          }
        }
      });

      const service = interpret(parentMachine);

      service.subscribe({
        next: (state) => {
          if (state.matches('active')) {
            const childActor = state.children.childActor;

            expect(childActor).toHaveProperty('send');
          }
        },
        complete: () => {
          expect(service.getSnapshot().matches('success')).toBeTruthy();
          expect(service.getSnapshot().children).not.toHaveProperty(
            'childActor'
          );
          done();
        }
      });

      service.start();
    });

    it('state.children should reference invoked child actors (observable)', (done) => {
      const interval$ = interval(10);

      const parentMachine = createMachine({
        initial: 'active',
        states: {
          active: {
            invoke: {
              id: 'childActor',
              src: fromObservable(() => interval$),
              onSnapshot: {
                target: 'success',
                guard: ({ event }) => {
                  return event.data === 3;
                }
              }
            }
          },
          success: {
            type: 'final'
          }
        }
      });

      const service = interpret(parentMachine);
      service.subscribe({
        complete: () => {
          expect(service.getSnapshot().children).not.toHaveProperty(
            'childActor'
          );
          done();
        }
      });

      service.subscribe((state) => {
        if (state.matches('active')) {
          expect(state.children['childActor']).not.toBeUndefined();
        }
      });

      service.start();
    });

    it('state.children should reference spawned actors', () => {
      const childMachine = createMachine({
        initial: 'idle',
        states: {
          idle: {}
        }
      });
      const formMachine = createMachine({
        id: 'form',
        initial: 'idle',
        context: {},
        entry: assign({
          firstNameRef: ({ spawn }) => spawn(childMachine, { id: 'child' })
        }),
        states: {
          idle: {}
        }
      });

      const actor = interpret(formMachine);
      actor.start();
      expect(actor.getSnapshot().children).toHaveProperty('child');
    });

    it('stopped spawned actors should be cleaned up in parent', (done) => {
      const childMachine = createMachine({
        initial: 'idle',
        states: {
          idle: {}
        }
      });

      const parentMachine = createMachine({
        id: 'form',
        initial: 'present',
        context: {} as {
          machineRef: ActorRefFrom<typeof childMachine>;
          promiseRef: ActorRefFrom<Promise<unknown>>;
          observableRef: ActorRef<any, any>;
        },
        entry: assign({
          machineRef: ({ spawn }) =>
            spawn(childMachine, { id: 'machineChild' }),
          promiseRef: ({ spawn }) =>
            spawn(
              fromPromise(
                () =>
                  new Promise(() => {
                    // ...
                  })
              ),
              { id: 'promiseChild' }
            ),
          observableRef: ({ spawn }) =>
            spawn(
              fromObservable(() => interval(1000)),
              { id: 'observableChild' }
            )
        }),
        states: {
          present: {
            on: {
              NEXT: {
                target: 'gone',
                actions: [
                  stop(({ context }) => context.machineRef),
                  stop(({ context }) => context.promiseRef),
                  stop(({ context }) => context.observableRef)
                ]
              }
            }
          },
          gone: {
            type: 'final'
          }
        }
      });

      const service = interpret(parentMachine);
      service.subscribe({
        complete: () => {
          expect(service.getSnapshot().children.machineChild).toBeUndefined();
          expect(service.getSnapshot().children.promiseChild).toBeUndefined();
          expect(
            service.getSnapshot().children.observableChild
          ).toBeUndefined();
          done();
        }
      });
      service.start();

      service.subscribe((state) => {
        if (state.matches('present')) {
          expect(state.children).toHaveProperty('machineChild');
          expect(state.children).toHaveProperty('promiseChild');
          expect(state.children).toHaveProperty('observableChild');

          service.send({ type: 'NEXT' });
        }
      });
    });
  });

  it("shouldn't execute actions when reading a snapshot of not started actor", () => {
    const spy = jest.fn();
    const actorRef = interpret(
      createMachine({
        entry: () => {
          spy();
        }
      })
    );

    actorRef.getSnapshot();

    expect(spy).not.toHaveBeenCalled();
  });

  it(`should execute entry actions when starting the actor after reading its snapshot first`, () => {
    const spy = jest.fn();

    const actorRef = interpret(
      createMachine({
        entry: spy
      })
    );

    actorRef.getSnapshot();
    expect(spy).not.toHaveBeenCalled();

    actorRef.start();

    expect(spy).toHaveBeenCalled();
  });

  it('the first state of an actor should be its initial state', () => {
    const machine = createMachine({});
    const actor = interpret(machine);
    const initialState = actor.getSnapshot();

    actor.start();

    expect(actor.getSnapshot()).toBe(initialState);
  });

  it('should call an onDone callback immediately if the service is already done', (done) => {
    const machine = createMachine({
      initial: 'a',
      states: {
        a: {
          type: 'final'
        }
      }
    });

    const service = interpret(machine).start();

    expect(service.status).toBe(InterpreterStatus.Stopped);
    service.subscribe({
      complete: () => {
        done();
      }
    });
  });
});

it('should throw if an event is received', () => {
  const machine = createMachine({});

  const actor = interpret(machine).start();

  expect(() =>
    actor.send(
      // @ts-ignore
      'EVENT'
    )
  ).toThrow();
});<|MERGE_RESOLUTION|>--- conflicted
+++ resolved
@@ -838,86 +838,7 @@
 
   it('should receive correct event (log action)', () => {
     const logs: any[] = [];
-<<<<<<< HEAD
-    const logAction = log(({ event, _event }) => ({
-      event: event.type,
-      origin: _event.origin
-    }));
-
-    const childMachine = createMachine({
-      initial: 'bar',
-      states: {
-        bar: {}
-      },
-      on: {
-        PING: {
-          actions: [actions.respond({ type: 'PONG' })]
-        }
-      }
-    });
-
-    const parentMachine = createMachine({
-      initial: 'foo',
-      states: {
-        foo: {
-          invoke: {
-            id: 'child',
-            src: childMachine
-          }
-        }
-      },
-      on: {
-        PING_CHILD: {
-          actions: [sendTo('child', { type: 'PING' }), logAction]
-        },
-        '*': {
-          actions: [logAction]
-        }
-      }
-    });
-
-    const service = interpret(parentMachine, {
-      logger: (msg) => logs.push(msg)
-    }).start();
-
-    service.send({ type: 'PING_CHILD' });
-    service.send({ type: 'PING_CHILD' });
-
-    expect(logs.length).toBe(4);
-    expect(logs).toMatchInlineSnapshot(`
-      [
-        {
-          "event": "PING_CHILD",
-          "origin": undefined,
-        },
-        {
-          "event": "PONG",
-          "origin": {
-            "$$type": "ActorRef",
-            "id": "child",
-          },
-        },
-        {
-          "event": "PING_CHILD",
-          "origin": undefined,
-        },
-        {
-          "event": "PONG",
-          "origin": {
-            "$$type": "ActorRef",
-            "id": "child",
-          },
-        },
-      ]
-    `);
-  });
-
-  it('should receive correct _event (log action)', () => {
-    const logs: any[] = [];
-    const logAction = log(({ _event }) => _event.data.type);
-=======
     const logAction = log(({ event }) => event.type);
->>>>>>> 09578619
 
     const parentMachine = createMachine({
       initial: 'foo',
