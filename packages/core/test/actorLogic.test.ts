--- conflicted
+++ resolved
@@ -186,13 +186,6 @@
     await new Promise((res) => setTimeout(res, 5));
 
     const rejectedPersistedState = actor.getPersistedState();
-<<<<<<< HEAD
-    expect(rejectedPersistedState).toEqual(
-      expect.objectContaining({
-        error: 1
-      })
-    );
-=======
     expect(rejectedPersistedState).toMatchInlineSnapshot(`
       {
         "error": 1,
@@ -201,21 +194,12 @@
         "status": "error",
       }
     `);
->>>>>>> 73753506
     expect(createdPromises).toBe(1);
 
     createActor(promiseLogic, {
       state: rejectedPersistedState
     }).start();
 
-<<<<<<< HEAD
-    expect(restoredActor.getPersistedState()).toEqual(
-      expect.objectContaining({
-        error: 1
-      })
-    );
-=======
->>>>>>> 73753506
     expect(createdPromises).toBe(1);
   });
 
