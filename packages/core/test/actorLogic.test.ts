import { EMPTY, interval, of, throwError } from 'rxjs';
import { take } from 'rxjs/operators';
import {
  AnyActorRef,
  createMachine,
  createActor,
  AnyActorLogic,
  Snapshot,
  ActorLogic,
  toPromise
} from '../src/index.ts';
import {
  fromCallback,
  fromEventObservable,
  fromObservable,
  fromPromise,
  fromTransition
} from '../src/actors/index.ts';
import { waitFor } from '../src/waitFor.ts';
import { raise, sendTo } from '../src/actions.ts';
import { isActorRef } from '../src/utils.ts';

describe('promise logic (fromPromise)', () => {
  it('should interpret a promise', async () => {
    const promiseLogic = fromPromise(
      () =>
        new Promise<string>((res) => {
          setTimeout(() => res('hello'), 10);
        })
    );

    const actor = createActor(promiseLogic).start();

    const snapshot = await waitFor(actor, (s) => s.output === 'hello');

    expect(snapshot.output).toBe('hello');
  });
  it('should resolve', (done) => {
    const actor = createActor(fromPromise(() => Promise.resolve(42)));

    actor.subscribe((state) => {
      if (state.output === 42) {
        done();
      }
    });

    actor.start();
  });

  it('should resolve (observer .next)', (done) => {
    const actor = createActor(fromPromise(() => Promise.resolve(42)));

    actor.subscribe({
      next: (state) => {
        if (state.output === 42) {
          done();
        }
      }
    });

    actor.start();
  });

  it('should reject (observer .error)', (done) => {
    const actor = createActor(fromPromise(() => Promise.reject('Error')));

    actor.subscribe({
      error: (data) => {
        expect(data).toBe('Error');
        done();
      }
    });

    actor.start();
  });

  it('should complete (observer .complete)', async () => {
    const actor = createActor(fromPromise(() => Promise.resolve(42)));
    actor.start();

    const snapshot = await waitFor(actor, (s) => s.output === 42);

    expect(snapshot.output).toBe(42);
  });

  it('should not execute when reading initial state', async () => {
    let called = false;
    const logic = fromPromise(() => {
      called = true;
      return Promise.resolve(42);
    });

    const actor = createActor(logic);

    actor.getSnapshot();

    expect(called).toBe(false);
  });

  it('should persist an unresolved promise', (done) => {
    const promiseLogic = fromPromise(
      () =>
        new Promise<number>((res) => {
          setTimeout(() => res(42), 10);
        })
    );

    const actor = createActor(promiseLogic);
    actor.start();

    const resolvedPersistedState = actor.getPersistedSnapshot();
    actor.stop();

    const restoredActor = createActor(promiseLogic, {
      snapshot: resolvedPersistedState
    }).start();

    setTimeout(() => {
      expect(restoredActor.getSnapshot().output).toBe(42);
      done();
    }, 20);
  });

  it('should persist a resolved promise', (done) => {
    const promiseLogic = fromPromise(
      () =>
        new Promise<number>((res) => {
          res(42);
        })
    );

    const actor = createActor(promiseLogic);
    actor.start();

    setTimeout(() => {
      const resolvedPersistedState = actor.getPersistedSnapshot();

      expect(resolvedPersistedState).toMatchInlineSnapshot(`
        {
          "children": {},
          "error": undefined,
          "input": undefined,
          "output": 42,
          "status": "done",
        }
      `);

      const restoredActor = createActor(promiseLogic, {
        snapshot: resolvedPersistedState
      }).start();
      expect(restoredActor.getSnapshot().output).toBe(42);
      done();
    }, 5);
  });

  it('should not invoke a resolved promise again', async () => {
    let createdPromises = 0;
    const promiseLogic = fromPromise(() => {
      createdPromises++;
      return Promise.resolve(createdPromises);
    });
    const actor = createActor(promiseLogic);
    actor.start();

    await new Promise((res) => setTimeout(res, 5));

    const resolvedPersistedState = actor.getPersistedSnapshot();
    expect(resolvedPersistedState).toMatchInlineSnapshot(`
      {
        "children": {},
        "error": undefined,
        "input": undefined,
        "output": 1,
        "status": "done",
      }
    `);
    expect(createdPromises).toBe(1);

    const restoredActor = createActor(promiseLogic, {
      snapshot: resolvedPersistedState
    }).start();

    expect(restoredActor.getSnapshot().output).toBe(1);
    expect(createdPromises).toBe(1);
  });

  it('should not invoke a rejected promise again', async () => {
    let createdPromises = 0;
    const promiseLogic = fromPromise(() => {
      createdPromises++;
      return Promise.reject(createdPromises);
    });
    const actorRef = createActor(promiseLogic);
    actorRef.subscribe({ error: function preventUnhandledErrorListener() {} });
    actorRef.start();

    await new Promise((res) => setTimeout(res, 5));

    const rejectedPersistedState = actorRef.getPersistedSnapshot();
    expect(rejectedPersistedState).toMatchInlineSnapshot(`
      {
        "children": {},
        "error": 1,
        "input": undefined,
        "output": undefined,
        "status": "error",
      }
    `);
    expect(createdPromises).toBe(1);

    const actorRef2 = createActor(promiseLogic, {
      snapshot: rejectedPersistedState
    });
    actorRef2.subscribe({ error: function preventUnhandledErrorListener() {} });
    actorRef2.start();

    expect(createdPromises).toBe(1);
  });

  it('should have access to the system', () => {
    expect.assertions(1);
    const promiseLogic = fromPromise(({ system }) => {
      expect(system).toBeDefined();
      return Promise.resolve(42);
    });

    createActor(promiseLogic).start();
  });

  it('should have reference to self', () => {
    expect.assertions(1);

    const promiseLogic = fromPromise(({ self }) => {
      expect(self.send).toBeDefined();
      return Promise.resolve(42);
    });

    createActor(promiseLogic).start();
  });

<<<<<<< HEAD
  it('can spawn an actor', () => {
    expect.assertions(3);
    const promiseLogic = fromPromise<AnyActorRef>(({ spawnChild }) => {
      const childActor = spawnChild(
        fromPromise(() => Promise.resolve(42)),
        {
          id: 'child'
        }
      );
      return Promise.resolve(childActor);
=======
  it('should abort when stopping', async () => {
    const deferred = withResolvers<number>();
    const fn = jest.fn();
    const promiseLogic = fromPromise((ctx) => {
      return new Promise((res) => {
        ctx.signal.addEventListener('abort', fn);
      });
>>>>>>> 6341cfbb
    });

    const actor = createActor(promiseLogic).start();

<<<<<<< HEAD
    toPromise(actor).then((res) => {
      expect(isActorRef(res)).toBeTruthy();
      expect((res as AnyActorRef)._parent).toBe(actor);

      expect(actor.getSnapshot().children.child).toBe(res);
    });
  });

  it('stops spawned actors when it is stopped', async () => {
    const promiseLogic = fromPromise<void>(async ({ spawnChild }) => {
      spawnChild(
        fromPromise(
          () =>
            new Promise((_res, _rej) => {
              // ...
            })
        ),
        {
          id: 'child'
        }
      );
      await new Promise((_res, _rej) => {
        // ...
      });
    });

    const actor = createActor(promiseLogic).start();

    const snapshot = await waitFor(
      actor,
      (s) => Object.keys(s.children).length > 0
    );

    const child = snapshot.children.child;

    expect(isActorRef(child)).toBeTruthy();
    expect((child as AnyActorRef)._parent).toBe(actor);

    expect(actor.getSnapshot().children.child).toBe(child);

    expect(child.getSnapshot().status).toEqual('active');

    actor.stop();

    expect(child.getSnapshot().status).toEqual('stopped');
  });

  it('stops spawned actors when it is done', async () => {
    const promiseLogic = fromPromise<number>(async ({ spawnChild }) => {
      spawnChild(
        fromPromise(
          () =>
            new Promise((_res, _rej) => {
              // ...
            })
        ),
        {
          id: 'child'
        }
      );
      return 42;
    });

    const actor = createActor(promiseLogic).start();

    await toPromise(actor);

    const snapshot = actor.getSnapshot();
    const child = snapshot.children.child;

    expect(isActorRef(child)).toBeTruthy();
    expect((child as AnyActorRef)._parent).toBe(actor);
    expect(actor.getSnapshot().children.child).toBe(child);
    expect(child.getSnapshot().status).toEqual('stopped');
  });

  it('stops spawned actors when it errors', async () => {
    const promiseLogic = fromPromise<void>(async ({ spawnChild }) => {
      spawnChild(
        fromPromise(
          () =>
            new Promise((_res, _rej) => {
              // ...
            })
        ),
        {
          id: 'child'
        }
      );
      await Promise.reject('uh oh');
    });

    const actor = createActor(promiseLogic).start();

    try {
      await toPromise(actor);
    } catch {
      const snapshot = actor.getSnapshot();
      const child = snapshot.children.child;

      expect(isActorRef(child)).toBeTruthy();
      expect(child.getSnapshot().status).toEqual('stopped');
    }
=======
    actor.stop();

    deferred.resolve(42);
    await deferred.promise;
    expect(fn).toHaveBeenCalled();
  });

  it('should not abort when stopped if promise is resolved/rejected', async () => {
    const resolvedDeferred = withResolvers<number>();
    const resolvedSignalListener = jest.fn();
    const resolvedPromiseLogic = fromPromise((ctx) => {
      ctx.signal.addEventListener('abort', resolvedSignalListener);
      return resolvedDeferred.promise;
    });

    const rejectedDeferred = withResolvers<number>();
    const rejectedSignalListener = jest.fn();
    const rejectedPromiseLogic = fromPromise((ctx) => {
      ctx.signal.addEventListener('abort', rejectedSignalListener);
      return rejectedDeferred.promise.catch(() => {});
    });

    const actor = createActor(resolvedPromiseLogic).start();
    resolvedDeferred.resolve(42);
    await waitFor(actor, (s) => s.status === 'done');
    actor.stop();
    expect(resolvedSignalListener).not.toHaveBeenCalled();

    const actor2 = createActor(rejectedPromiseLogic).start();

    rejectedDeferred.reject(50);
    await rejectedDeferred.promise.catch(() => {});
    await waitFor(actor2, (s) => s.status === 'done');
    actor2.stop();
    expect(rejectedSignalListener).not.toHaveBeenCalled();
  });

  it('should not reuse the same signal for different actors with same logic', async () => {
    let deferredMap: Map<string, PromiseWithResolvers<number>> = new Map();
    let signalListenerMap: Map<string, jest.Mock> = new Map();
    const p = fromPromise(({ self, signal }) => {
      const deferred = withResolvers<number>();
      const signalListener = jest.fn();
      deferredMap.set(self.id, deferred);
      signalListenerMap.set(self.id, signalListener);
      signal.addEventListener('abort', signalListener);
      return deferred.promise;
    });
    const machine = createMachine({
      type: 'parallel',
      states: {
        p1: {
          initial: 'running',
          states: {
            running: {
              invoke: {
                src: p,
                id: 'p1'
              },
              on: {
                CANCEL_1: 'canceled'
              }
            },
            canceled: {}
          }
        },
        p2: {
          initial: 'running',
          states: {
            running: {
              invoke: {
                src: p,
                id: 'p2',
                onDone: 'done'
              }
            },
            done: {}
          }
        }
      }
    });
    const actor = createActor(machine).start();

    const p1Deferred = deferredMap.get('p1')!;
    const p2Deferred = deferredMap.get('p2')!;

    actor.send({ type: 'CANCEL_1' });
    p1Deferred.resolve(42);
    p2Deferred.resolve(42);
    await Promise.all([
      waitFor(actor, (s) => s.matches('p1.canceled')),
      waitFor(actor, (s) => s.matches('p2.done'))
    ]);
    expect(signalListenerMap.get('p1')).toHaveBeenCalled();
    expect(signalListenerMap.get('p2')).not.toHaveBeenCalled();
  });

  it('should not reuse the same signal for different actors with same logic and id', async () => {
    let deferredList: PromiseWithResolvers<number>[] = [];
    let signalListenerList: jest.Mock[] = [];
    const p = fromPromise(({ signal }) => {
      const deferred = withResolvers<number>();
      const fn = jest.fn();
      deferredList.push(deferred);
      signalListenerList.push(fn);
      signal.addEventListener('abort', fn);
      return deferred.promise;
    });
    const machine = createMachine({
      type: 'parallel',
      states: {
        p1: {
          initial: 'running',
          states: {
            running: {
              invoke: {
                src: p,
                id: 'p'
              },
              on: {
                CANCEL_1: 'canceled'
              }
            },
            canceled: {}
          }
        },
        p2: {
          initial: 'running',
          states: {
            running: {
              invoke: {
                src: p,
                id: 'p',
                onDone: 'done'
              }
            },
            done: {}
          }
        }
      }
    });
    const actor = createActor(machine).start();

    const p1Deferred = deferredList[0];
    const p2Deferred = deferredList[1];
    const p1Fn = signalListenerList[0];
    const p2Fn = signalListenerList[1];

    actor.send({ type: 'CANCEL_1' });
    p1Deferred.resolve(42);
    p2Deferred.resolve(42);

    await Promise.all([
      waitFor(actor, (s) => s.matches('p1.canceled')),
      waitFor(actor, (s) => s.matches('p2.done'))
    ]);

    expect(p1Fn).toHaveBeenCalled();
    expect(p2Fn).not.toHaveBeenCalled();
  });

  it('should not reuse the same signal for the same actor when restarted', async () => {
    let deferredList: PromiseWithResolvers<number>[] = [];
    let signalListenerList: jest.Mock[] = [];
    const p = fromPromise(({ signal }) => {
      const deferred = withResolvers<number>();
      const fn = jest.fn();
      deferredList.push(deferred);
      signalListenerList.push(fn);
      signal.addEventListener('abort', fn);
      return deferred.promise;
    });
    const machine = createMachine({
      initial: 'running',
      states: {
        running: {
          invoke: {
            src: p,
            id: 'p',
            onDone: 'done'
          },
          on: {
            cancel: 'canceled'
          }
        },
        done: {
          on: {
            restart: 'running'
          }
        },
        canceled: {
          on: {
            restart: 'running'
          }
        }
      }
    });
    const actor = createActor(machine).start();

    // resolve the first promise and no canceling
    await waitFor(actor, (s) => s.matches('running'));
    const deferred1 = deferredList[0];
    const fn1 = signalListenerList[0];
    deferred1.resolve(42);
    await waitFor(actor, (s) => s.matches('done'));
    expect(fn1).not.toHaveBeenCalled();

    actor.send({ type: 'restart' });

    // cancel while running
    await waitFor(actor, (s) => s.matches('running'));
    actor.send({ type: 'cancel' });
    await waitFor(actor, (s) => s.matches('canceled'));

    const deferred2 = deferredList[1];
    deferred2.resolve(42);
    await deferred2.promise;
    const fn2 = signalListenerList[1];
    expect(fn2).toHaveBeenCalled();
>>>>>>> 6341cfbb
  });
});

describe('transition function logic (fromTransition)', () => {
  it('should interpret a transition function', () => {
    const transitionLogic = fromTransition(
      (state, event) => {
        if (event.type === 'toggle') {
          return {
            ...state,
            enabled: state.enabled === 'on' ? ('off' as const) : ('on' as const)
          };
        }

        return state;
      },
      { enabled: 'on' as 'off' | 'on' }
    );

    const actor = createActor(transitionLogic).start();

    expect(actor.getSnapshot().context.enabled).toBe('on');

    actor.send({ type: 'toggle' });

    expect(actor.getSnapshot().context.enabled).toBe('off');
  });

  it('should persist a transition function', () => {
    const logic = fromTransition(
      (state, event) => {
        if (event.type === 'activate') {
          return { enabled: 'on' as const };
        }
        return state;
      },
      {
        enabled: 'off' as 'off' | 'on'
      }
    );
    const actor = createActor(logic).start();
    actor.send({ type: 'activate' });
    const persistedSnapshot = actor.getPersistedSnapshot();

    expect(persistedSnapshot).toEqual({
      status: 'active',
      output: undefined,
      error: undefined,
      context: {
        enabled: 'on'
      }
    });

    const restoredActor = createActor(logic, { snapshot: persistedSnapshot });

    restoredActor.start();

    expect(restoredActor.getSnapshot().context.enabled).toBe('on');
  });

  it('should have access to the system', () => {
    expect.assertions(1);
    const transitionLogic = fromTransition((_state, _event, { system }) => {
      expect(system).toBeDefined();
      return 42;
    }, 0);

    const actor = createActor(transitionLogic).start();

    actor.send({ type: 'a' });
  });

  it('should have reference to self', () => {
    expect.assertions(1);
    const transitionLogic = fromTransition((_state, _event, { self }) => {
      expect(self.send).toBeDefined();
      return 42;
    }, 0);

    const actor = createActor(transitionLogic).start();

    actor.send({ type: 'a' });
  });

  it('can spawn an actor when receiving an event', () => {
    expect.assertions(1);
    const transitionLogic = fromTransition<
      AnyActorRef | undefined,
      any,
      any,
      any
    >((state, _event, { spawnChild }) => {
      if (state) {
        return state;
      }
      const childActor = spawnChild(fromPromise(() => Promise.resolve(42)));
      return childActor;
    }, undefined);

    const actor = createActor(transitionLogic);
    actor.subscribe({
      error: (err) => {
        console.error(err);
      }
    });
    actor.start();
    actor.send({ type: 'anyEvent' });

    expect(isActorRef(actor.getSnapshot().context)).toBeTruthy();
  });

  it('can spawn an actor upon start', () => {
    expect.assertions(1);
    const transitionLogic = fromTransition<
      AnyActorRef | undefined,
      any,
      any,
      any
    >(
      (state) => {
        return state;
      },
      ({ spawnChild }) => {
        const childActor = spawnChild(fromPromise(() => Promise.resolve(42)));
        return childActor;
      }
    );

    const actor = createActor(transitionLogic).start();
    actor.send({ type: 'anyEvent' });

    expect(isActorRef(actor.getSnapshot().context)).toBeTruthy();
  });
});

describe('observable logic (fromObservable)', () => {
  it('should interpret an observable', async () => {
    const observableLogic = fromObservable(() => interval(10).pipe(take(4)));

    const actor = createActor(observableLogic).start();

    const snapshot = await waitFor(actor, (s) => s.status === 'done');

    expect(snapshot.context).toEqual(3);
  });

  it('should resolve', () => {
    const actor = createActor(fromObservable(() => of(42)));
    const spy = jest.fn();

    actor.subscribe((snapshot) => spy(snapshot.context));

    actor.start();

    expect(spy).toHaveBeenCalledWith(42);
  });

  it('should resolve (observer .next)', () => {
    const actor = createActor(fromObservable(() => of(42)));
    const spy = jest.fn();

    actor.subscribe({
      next: (snapshot) => spy(snapshot.context)
    });

    actor.start();
    expect(spy).toHaveBeenCalledWith(42);
  });

  it('should reject (observer .error)', () => {
    const actor = createActor(
      fromObservable(() => throwError(() => 'Observable error.'))
    );
    const spy = jest.fn();

    actor.subscribe({
      error: spy
    });

    actor.start();
    expect(spy).toMatchMockCallsInlineSnapshot(`
      [
        [
          "Observable error.",
        ],
      ]
    `);
  });

  it('should complete (observer .complete)', () => {
    const actor = createActor(fromObservable(() => EMPTY));
    const spy = jest.fn();

    actor.subscribe({
      complete: spy
    });

    actor.start();

    expect(spy).toHaveBeenCalled();
  });

  it('should not execute when reading initial state', () => {
    let called = false;
    const logic = fromObservable(() => {
      called = true;
      return EMPTY;
    });

    const actor = createActor(logic);

    actor.getSnapshot();

    expect(called).toBe(false);
  });

  it('should have access to the system', () => {
    expect.assertions(1);
    const observableLogic = fromObservable(({ system }) => {
      expect(system).toBeDefined();
      return of(42);
    });

    createActor(observableLogic).start();
  });

  it('should have reference to self', () => {
    expect.assertions(1);
    const observableLogic = fromObservable(({ self }) => {
      expect(self.send).toBeDefined();
      return of(42);
    });

    createActor(observableLogic).start();
  });

  it('can spawn an actor', () => {
    expect.assertions(1);
    const observableLogic = fromObservable(({ spawnChild }) => {
      const actorRef = spawnChild(fromCallback(() => {}));
      expect(isActorRef(actorRef)).toBe(true);
      return of(actorRef);
    });

    createActor(observableLogic).start();
  });
});

describe('eventObservable logic (fromEventObservable)', () => {
  it('should have access to the system', () => {
    expect.assertions(1);
    const observableLogic = fromEventObservable(({ system }) => {
      expect(system).toBeDefined();
      return of({ type: 'a' });
    });

    createActor(observableLogic).start();
  });

  it('should have reference to self', () => {
    expect.assertions(1);
    const observableLogic = fromEventObservable(({ self }) => {
      expect(self.send).toBeDefined();
      return of({ type: 'a' });
    });

    createActor(observableLogic).start();
  });

  it('can spawn an actor', () => {
    expect.assertions(1);
    const observableLogic = fromObservable(({ spawnChild }) => {
      const actorRef = spawnChild(fromCallback(() => {}));
      expect(isActorRef(actorRef)).toBe(true);
      return of({ type: 'a', payload: actorRef });
    });

    createActor(observableLogic).start();
  });
});

describe('callback logic (fromCallback)', () => {
  it('should interpret a callback', () => {
    expect.assertions(1);

    const callbackLogic = fromCallback(({ receive }) => {
      receive((event) => {
        expect(event).toEqual({ type: 'a' });
      });
    });

    const actor = createActor(callbackLogic).start();

    actor.send({ type: 'a' });
  });

  it('should have access to the system', () => {
    expect.assertions(1);
    const callbackLogic = fromCallback(({ system }) => {
      expect(system).toBeDefined();
    });

    createActor(callbackLogic).start();
  });

  it('should have reference to self', () => {
    expect.assertions(1);
    const callbackLogic = fromCallback(({ self }) => {
      expect(self.send).toBeDefined();
    });

    createActor(callbackLogic).start();
  });

  it('can send self reference in an event to parent', (done) => {
    const machine = createMachine({
      types: {} as {
        events: { type: 'PING'; ref: AnyActorRef };
      },
      invoke: {
        src: fromCallback(({ self, sendBack, receive }) => {
          receive((event) => {
            switch (event.type) {
              case 'PONG': {
                done();
              }
            }
          });

          sendBack({
            type: 'PING',
            ref: self
          });
        })
      },
      on: {
        PING: {
          actions: sendTo(
            ({ event }) => event.ref,
            () => ({ type: 'PONG' })
          )
        }
      }
    });

    createActor(machine).start();
  });

  it('should persist the input of a callback', () => {
    const spy = jest.fn();
    const machine = createMachine(
      {
        types: {} as { events: { type: 'EV'; data: number } },
        initial: 'a',
        states: {
          a: {
            on: {
              EV: 'b'
            }
          },
          b: {
            invoke: {
              src: 'cb',
              input: ({ event }) => event.data
            }
          }
        }
      },
      {
        actors: {
          cb: fromCallback(({ input }) => {
            spy(input);
          })
        }
      }
    );

    const actor = createActor(machine);
    actor.start();
    actor.send({
      type: 'EV',
      data: 13
    });

    const snapshot = actor.getPersistedSnapshot();

    actor.stop();

    spy.mockClear();

    const restoredActor = createActor(machine, { snapshot });

    restoredActor.start();

    expect(spy).toHaveBeenCalledTimes(1);
    expect(spy).toHaveBeenCalledWith(13);
  });

  it('can spawn an actor', () => {
    expect.assertions(1);
    const callbackLogic = fromCallback(({ spawn }) => {
      const actorRef = spawn(fromPromise(() => Promise.resolve(42)));
      expect(isActorRef(actorRef)).toBe(true);
    });

    createActor(callbackLogic).start();
  });
});

describe('machine logic', () => {
  it('should persist a machine', async () => {
    const childMachine = createMachine({
      context: {
        count: 55
      },
      initial: 'start',
      states: {
        start: {
          invoke: {
            id: 'reducer',
            src: fromTransition((s) => s, undefined)
          }
        }
      }
    });

    const machine = createMachine({
      initial: 'waiting',
      invoke: [
        {
          id: 'a',
          src: fromPromise(() => Promise.resolve(42)),
          onDone: {
            actions: raise({ type: 'done' })
          }
        },
        {
          id: 'b',
          src: childMachine
        }
      ],
      states: {
        waiting: {
          on: {
            done: 'success'
          }
        },
        success: {}
      }
    });

    const actor = createActor(machine).start();

    await waitFor(actor, (s) => s.matches('success'));

    const persistedState = actor.getPersistedSnapshot()!;

    expect((persistedState as any).children.a.snapshot).toMatchInlineSnapshot(`
      {
        "children": {},
        "error": undefined,
        "input": undefined,
        "output": 42,
        "status": "done",
      }
    `);

    expect((persistedState as any).children.b.snapshot).toEqual(
      expect.objectContaining({
        context: {
          count: 55
        },
        value: 'start',
        children: {
          reducer: expect.objectContaining({
            snapshot: {
              status: 'active'
            }
          })
        }
      })
    );
  });

  it('should persist and restore a nested machine', () => {
    const childMachine = createMachine({
      initial: 'a',
      states: {
        a: {
          on: {
            NEXT: 'b'
          }
        },
        b: {
          on: {
            LAST: 'c'
          }
        },
        c: {}
      }
    });

    const parentMachine = createMachine({
      initial: 'idle',
      states: {
        idle: {
          on: {
            START: 'invoked'
          }
        },
        invoked: {
          invoke: {
            id: 'child',
            src: childMachine
          },
          on: {
            NEXT: {
              actions: sendTo('child', { type: 'NEXT' })
            },
            LAST: {
              actions: sendTo('child', { type: 'LAST' })
            }
          }
        }
      }
    });

    const actor = createActor(parentMachine).start();

    // parent is at 'idle'
    // ...
    actor.send({ type: 'START' });
    // parent is at 'invoked'
    // child is at 'a'
    // ...
    actor.send({ type: 'NEXT' });
    // child is at 'b'

    const persistedSnapshot = actor.getPersistedSnapshot()!;
    const newActor = createActor(parentMachine, {
      snapshot: persistedSnapshot
    }).start();
    const newSnapshot = newActor.getSnapshot();

    expect(newSnapshot.children.child.getSnapshot().value).toBe('b');

    // Ensure that the child actor is started
    // LAST is sent to parent which sends LAST to child
    newActor.send({ type: 'LAST' });
    // child is at 'c'

    expect(newActor.getSnapshot().children.child.getSnapshot().value).toBe('c');
  });

  it('should return the initial persisted state of a non-started actor', () => {
    const machine = createMachine({
      initial: 'idle',
      states: {
        idle: {}
      }
    });

    const actor = createActor(machine);

    expect(actor.getPersistedSnapshot()).toEqual(
      expect.objectContaining({
        value: 'idle'
      })
    );
  });

  it('the initial state of a child is available before starting the parent', () => {
    const machine = createMachine({
      invoke: {
        id: 'child',
        src: createMachine({
          initial: 'inner',
          states: { inner: {} }
        })
      }
    });

    const actor = createActor(machine);

    expect(
      (actor.getPersistedSnapshot() as any).children['child'].snapshot
    ).toEqual(
      expect.objectContaining({
        value: 'inner'
      })
    );
  });

  it('should not invoke an actor if it is missing in persisted state', () => {
    const machine = createMachine({
      initial: 'a',
      states: {
        a: {
          on: {
            NEXT: 'b'
          }
        },
        b: {
          invoke: {
            id: 'child',
            src: createMachine({
              context: ({ input }) => ({
                // this is meant to showcase why we can't invoke this actor when it's missing in the persisted state
                // because we don't have access to the right input as it depends on the event that was used to enter state `b`
                value: input.deep.prop
              })
            }),
            input: ({ event }) => event.data
          }
        }
      }
    });

    const actor = createActor(machine).start();

    actor.send({
      type: 'NEXT',
      data: {
        deep: {
          prop: 'value'
        }
      }
    });

    expect(actor.getSnapshot().children.child).not.toBe(undefined);
    expect(actor.getSnapshot().children.child.getSnapshot().context).toEqual({
      value: 'value'
    });

    const persisted: any = actor.getPersistedSnapshot();

    delete persisted.children['child'];

    const rehydratedActor = createActor(machine, {
      snapshot: persisted
    }).start();

    expect(rehydratedActor.getSnapshot().children.child).toBe(undefined);
  });

  it('should persist a spawned actor with referenced src', () => {
    const reducer = fromTransition((s) => s, { count: 42 });
    const machine = createMachine({
      types: {
        context: {} as {
          ref: AnyActorRef;
        },
        actors: {} as {
          src: 'reducer';
          logic: typeof reducer;
          ids: 'child';
        }
      },
      context: ({ spawn }) => ({
        ref: spawn('reducer', { id: 'child' })
      })
    }).provide({
      actors: {
        reducer
      }
    });

    const actor = createActor(machine).start();

    const persistedSnapshot = actor.getPersistedSnapshot()!;

    expect((persistedSnapshot as any).children.child.snapshot.context).toEqual({
      count: 42
    });

    const newActor = createActor(machine, {
      snapshot: persistedSnapshot
    }).start();

    const snapshot = newActor.getSnapshot();

    expect(snapshot.context.ref).toBe(snapshot.children.child);

    expect(snapshot.context.ref.getSnapshot().context.count).toBe(42);
  });

  it('should not persist a spawned actor with inline src', () => {
    const machine = createMachine({
      context: ({ spawn }) => {
        return {
          childRef: spawn(createMachine({}))
        };
      }
    });

    const actorRef = createActor(machine).start();

    expect(() =>
      actorRef.getPersistedSnapshot()
    ).toThrowErrorMatchingInlineSnapshot(
      `"An inline child actor cannot be persisted."`
    );
  });

  it('should have access to the system', () => {
    expect.assertions(1);
    const machine = createMachine({
      entry: ({ system }) => {
        expect(system).toBeDefined();
      }
    });

    createActor(machine).start();
  });
});

describe('composable actor logic', () => {
  it('should work with machines', () => {
    const logs: string[] = [];

    function withLogs<T extends AnyActorLogic>(actorLogic: T): T {
      return {
        ...actorLogic,
        transition: (state, event, actorScope) => {
          logs.push(event.type);

          return actorLogic.transition(state, event, actorScope);
        }
      };
    }

    const machine = createMachine({
      initial: 'a',
      states: {
        a: {
          on: { to_b: 'b' }
        },
        b: {
          on: { to_c: 'c' }
        },
        c: {
          on: { to_a: 'a' }
        }
      }
    });

    const actor = createActor(withLogs(machine)).start();

    actor.send({ type: 'to_b' });
    actor.send({ type: 'to_c' });
    actor.send({ type: 'to_a' });

    expect(logs).toEqual(['to_b', 'to_c', 'to_a']);
  });

  it('should work with promises', async () => {
    const logs: any[] = [];

    function withLogs<T extends AnyActorLogic>(actorLogic: T): T {
      return {
        ...actorLogic,
        transition: (state: Snapshot<unknown>, event, actorScope) => {
          const s = actorLogic.transition(state, event, actorScope);
          logs.push(s.output);

          return s;
        }
      };
    }

    const promiseLogic = fromPromise(() => Promise.resolve(42));

    const actor = createActor(withLogs(promiseLogic)).start();

    await waitFor(actor, (s) => s.status === 'done');

    expect(logs).toEqual([42]);
  });

  it('should work with functions', () => {
    const logs: any[] = [];

    function withLogs<T extends AnyActorLogic>(actorLogic: T): T {
      return {
        ...actorLogic,
        transition: (state: Snapshot<unknown>, event, actorScope) => {
          const s = actorLogic.transition(state, event, actorScope);
          logs.push(s.context);

          return s;
        }
      };
    }

    const transitionLogic = fromTransition(
      (_, ev: { type: string; value: number }) => ev.value,
      0
    );

    const actor = createActor(withLogs(transitionLogic)).start();

    actor.send({ type: 'a', value: 42 });

    expect(logs).toEqual([42]);
  });

  it('should work with observables', (done) => {
    const logs: any[] = [];

    function withLogs<T extends AnyActorLogic>(actorLogic: T): T {
      return {
        ...actorLogic,
        transition: (state: Snapshot<unknown>, event, actorScope) => {
          const s = actorLogic.transition(state, event, actorScope);

          if (s.status === 'active') {
            logs.push(s.context);
          }

          return s;
        }
      };
    }

    const observableLogic = fromObservable(() => interval(10).pipe(take(4)));

    const actor = createActor(withLogs(observableLogic)).start();

    actor.subscribe({
      complete: () => {
        expect(logs).toEqual([0, 1, 2, 3]);
        done();
      }
    });
  });

  it('higher-level logic wrapping a machine should be able to persist a snapshot', () => {
    const logged: any[] = [];
    function withLogging<T extends ActorLogic<any, any>>(actorLogic: T) {
      const enhancedLogic: T = {
        ...actorLogic,
        transition: (state, event, actorCtx) => {
          logged.push(event.type);
          return actorLogic.transition(state, event, actorCtx);
        }
      };

      return enhancedLogic;
    }

    const machine = createMachine({
      initial: 'start',
      states: {
        start: {
          on: { next: 'working' }
        },
        working: {
          on: { more: 'done' }
        },
        done: {}
      }
    });

    const actor = createActor(withLogging(machine)).start();

    actor.send({ type: 'next' });
    actor.send({ type: 'more' });

    expect(logged).toEqual(['next', 'more']);

    expect(actor.getSnapshot().value).toBe('done');

    expect(() => {
      actor.getPersistedSnapshot();
    }).not.toThrow();

    expect(actor.getPersistedSnapshot()).toEqual(
      expect.objectContaining({
        status: 'active',
        value: 'done'
      })
    );
  });
});

function withResolvers<T>(): PromiseWithResolvers<T> {
  let resolve: (value: T | PromiseLike<T>) => void;
  let reject: (reason: any) => void;

  const promise = new Promise<T>((res, rej) => {
    resolve = res;
    reject = rej;
  });

  return {
    resolve: resolve!,
    reject: reject!,
    promise
  };
}<|MERGE_RESOLUTION|>--- conflicted
+++ resolved
@@ -238,18 +238,6 @@
     createActor(promiseLogic).start();
   });
 
-<<<<<<< HEAD
-  it('can spawn an actor', () => {
-    expect.assertions(3);
-    const promiseLogic = fromPromise<AnyActorRef>(({ spawnChild }) => {
-      const childActor = spawnChild(
-        fromPromise(() => Promise.resolve(42)),
-        {
-          id: 'child'
-        }
-      );
-      return Promise.resolve(childActor);
-=======
   it('should abort when stopping', async () => {
     const deferred = withResolvers<number>();
     const fn = jest.fn();
@@ -257,116 +245,10 @@
       return new Promise((res) => {
         ctx.signal.addEventListener('abort', fn);
       });
->>>>>>> 6341cfbb
     });
 
     const actor = createActor(promiseLogic).start();
 
-<<<<<<< HEAD
-    toPromise(actor).then((res) => {
-      expect(isActorRef(res)).toBeTruthy();
-      expect((res as AnyActorRef)._parent).toBe(actor);
-
-      expect(actor.getSnapshot().children.child).toBe(res);
-    });
-  });
-
-  it('stops spawned actors when it is stopped', async () => {
-    const promiseLogic = fromPromise<void>(async ({ spawnChild }) => {
-      spawnChild(
-        fromPromise(
-          () =>
-            new Promise((_res, _rej) => {
-              // ...
-            })
-        ),
-        {
-          id: 'child'
-        }
-      );
-      await new Promise((_res, _rej) => {
-        // ...
-      });
-    });
-
-    const actor = createActor(promiseLogic).start();
-
-    const snapshot = await waitFor(
-      actor,
-      (s) => Object.keys(s.children).length > 0
-    );
-
-    const child = snapshot.children.child;
-
-    expect(isActorRef(child)).toBeTruthy();
-    expect((child as AnyActorRef)._parent).toBe(actor);
-
-    expect(actor.getSnapshot().children.child).toBe(child);
-
-    expect(child.getSnapshot().status).toEqual('active');
-
-    actor.stop();
-
-    expect(child.getSnapshot().status).toEqual('stopped');
-  });
-
-  it('stops spawned actors when it is done', async () => {
-    const promiseLogic = fromPromise<number>(async ({ spawnChild }) => {
-      spawnChild(
-        fromPromise(
-          () =>
-            new Promise((_res, _rej) => {
-              // ...
-            })
-        ),
-        {
-          id: 'child'
-        }
-      );
-      return 42;
-    });
-
-    const actor = createActor(promiseLogic).start();
-
-    await toPromise(actor);
-
-    const snapshot = actor.getSnapshot();
-    const child = snapshot.children.child;
-
-    expect(isActorRef(child)).toBeTruthy();
-    expect((child as AnyActorRef)._parent).toBe(actor);
-    expect(actor.getSnapshot().children.child).toBe(child);
-    expect(child.getSnapshot().status).toEqual('stopped');
-  });
-
-  it('stops spawned actors when it errors', async () => {
-    const promiseLogic = fromPromise<void>(async ({ spawnChild }) => {
-      spawnChild(
-        fromPromise(
-          () =>
-            new Promise((_res, _rej) => {
-              // ...
-            })
-        ),
-        {
-          id: 'child'
-        }
-      );
-      await Promise.reject('uh oh');
-    });
-
-    const actor = createActor(promiseLogic).start();
-
-    try {
-      await toPromise(actor);
-    } catch {
-      const snapshot = actor.getSnapshot();
-      const child = snapshot.children.child;
-
-      expect(isActorRef(child)).toBeTruthy();
-      expect(child.getSnapshot().status).toEqual('stopped');
-    }
-=======
     actor.stop();
 
     deferred.resolve(42);
@@ -586,7 +468,125 @@
     await deferred2.promise;
     const fn2 = signalListenerList[1];
     expect(fn2).toHaveBeenCalled();
->>>>>>> 6341cfbb
+  });
+
+  it('can spawn an actor', () => {
+    expect.assertions(3);
+    const promiseLogic = fromPromise<AnyActorRef>(({ spawnChild }) => {
+      const childActor = spawnChild(
+        fromPromise(() => Promise.resolve(42)),
+        {
+          id: 'child'
+        }
+      );
+      return Promise.resolve(childActor);
+    });
+
+    const actor = createActor(promiseLogic).start();
+
+    toPromise(actor).then((res) => {
+      expect(isActorRef(res)).toBeTruthy();
+      expect((res as AnyActorRef)._parent).toBe(actor);
+
+      expect(actor.getSnapshot().children.child).toBe(res);
+    });
+  });
+
+  it('stops spawned actors when it is stopped', async () => {
+    const promiseLogic = fromPromise<void>(async ({ spawnChild }) => {
+      spawnChild(
+        fromPromise(
+          () =>
+            new Promise((_res, _rej) => {
+              // ...
+            })
+        ),
+        {
+          id: 'child'
+        }
+      );
+      await new Promise((_res, _rej) => {
+        // ...
+      });
+    });
+
+    const actor = createActor(promiseLogic).start();
+
+    const snapshot = await waitFor(
+      actor,
+      (s) => Object.keys(s.children).length > 0
+    );
+
+    const child = snapshot.children.child;
+
+    expect(isActorRef(child)).toBeTruthy();
+    expect((child as AnyActorRef)._parent).toBe(actor);
+
+    expect(actor.getSnapshot().children.child).toBe(child);
+
+    expect(child.getSnapshot().status).toEqual('active');
+
+    actor.stop();
+
+    expect(child.getSnapshot().status).toEqual('stopped');
+  });
+
+  it('stops spawned actors when it is done', async () => {
+    const promiseLogic = fromPromise<number>(async ({ spawnChild }) => {
+      spawnChild(
+        fromPromise(
+          () =>
+            new Promise((_res, _rej) => {
+              // ...
+            })
+        ),
+        {
+          id: 'child'
+        }
+      );
+      return 42;
+    });
+
+    const actor = createActor(promiseLogic).start();
+
+    await toPromise(actor);
+
+    const snapshot = actor.getSnapshot();
+    const child = snapshot.children.child;
+
+    expect(isActorRef(child)).toBeTruthy();
+    expect((child as AnyActorRef)._parent).toBe(actor);
+    expect(actor.getSnapshot().children.child).toBe(child);
+    expect(child.getSnapshot().status).toEqual('stopped');
+  });
+
+  it('stops spawned actors when it errors', async () => {
+    const promiseLogic = fromPromise<void>(async ({ spawnChild }) => {
+      spawnChild(
+        fromPromise(
+          () =>
+            new Promise((_res, _rej) => {
+              // ...
+            })
+        ),
+        {
+          id: 'child'
+        }
+      );
+      await Promise.reject('uh oh');
+    });
+
+    const actor = createActor(promiseLogic).start();
+
+    try {
+      await toPromise(actor);
+    } catch {
+      const snapshot = actor.getSnapshot();
+      const child = snapshot.children.child;
+
+      expect(isActorRef(child)).toBeTruthy();
+      expect(child.getSnapshot().status).toEqual('stopped');
+    }
   });
 });
 
@@ -671,6 +671,55 @@
     actor.send({ type: 'a' });
   });
 
+  it('can spawn an actor when receiving an event', () => {
+    expect.assertions(1);
+    const transitionLogic = fromTransition<
+      AnyActorRef | undefined,
+      any,
+      any,
+      any
+    >((state, _event, { spawnChild }) => {
+      if (state) {
+        return state;
+      }
+      const childActor = spawnChild(fromPromise(() => Promise.resolve(42)));
+      return childActor;
+    }, undefined);
+
+    const actor = createActor(transitionLogic);
+    actor.subscribe({
+      error: (err) => {
+        console.error(err);
+      }
+    });
+    actor.start();
+    actor.send({ type: 'anyEvent' });
+
+    expect(isActorRef(actor.getSnapshot().context)).toBeTruthy();
+  });
+
+  it('can spawn an actor upon start', () => {
+    expect.assertions(1);
+    const transitionLogic = fromTransition<
+      AnyActorRef | undefined,
+      any,
+      any,
+      any
+    >(
+      (state) => {
+        return state;
+      },
+      ({ spawnChild }) => {
+        const childActor = spawnChild(fromPromise(() => Promise.resolve(42)));
+        return childActor;
+      }
+    );
+
+    const actor = createActor(transitionLogic).start();
+    actor.send({ type: 'anyEvent' });
+
+    expect(isActorRef(actor.getSnapshot().context)).toBeTruthy();
+  });
   it('can spawn an actor when receiving an event', () => {
     expect.assertions(1);
     const transitionLogic = fromTransition<
