import { EMPTY, interval, of, throwError } from 'rxjs';
import { take } from 'rxjs/operators';
<<<<<<< HEAD
import { AnyActorRef, createMachine, interpret } from '../src/index.ts';
=======
import { AnyActorRef, createMachine, createActor } from '../src/index.ts';
>>>>>>> 2e176b0b
import {
  fromCallback,
  fromEventObservable,
  fromObservable,
  fromPromise,
  fromTransition
} from '../src/actors/index.ts';
import { waitFor } from '../src/waitFor.ts';
import { raise, sendTo } from '../src/actions.ts';

describe('promise logic (fromPromise)', () => {
  it('should interpret a promise', async () => {
    const promiseLogic = fromPromise(
      () =>
        new Promise<string>((res) => {
          setTimeout(() => res('hello'), 10);
        })
    );

    const actor = createActor(promiseLogic).start();

    const snapshot = await waitFor(actor, (s) => s === 'hello');

    expect(snapshot).toBe('hello');
  });
  it('should resolve', (done) => {
    const actor = createActor(fromPromise(() => Promise.resolve(42)));

    actor.subscribe((state) => {
      if (state === 42) {
        done();
      }
    });

    actor.start();
  });

  it('should resolve (observer .next)', (done) => {
    const actor = createActor(fromPromise(() => Promise.resolve(42)));

    actor.subscribe({
      next: (state) => {
        if (state === 42) {
          done();
        }
      }
    });

    actor.start();
  });

  it('should reject (observer .error)', (done) => {
    const actor = createActor(fromPromise(() => Promise.reject('Error')));

    actor.subscribe({
      error: (data) => {
        expect(data).toBe('Error');
        done();
      }
    });

    actor.start();
  });

  it('should complete (observer .complete)', async () => {
    const actor = createActor(fromPromise(() => Promise.resolve(42)));
    actor.start();

    const snapshot = await waitFor(actor, (s) => s === 42);

    expect(snapshot).toBe(42);
  });

  it('should not execute when reading initial state', async () => {
    let called = false;
    const logic = fromPromise(() => {
      called = true;
      return Promise.resolve(42);
    });

    const actor = createActor(logic);

    actor.getSnapshot();

    expect(called).toBe(false);
  });

  it('should persist an unresolved promise', (done) => {
    const promiseLogic = fromPromise(
      () =>
        new Promise<number>((res) => {
          setTimeout(() => res(42), 10);
        })
    );

    const actor = createActor(promiseLogic);
    actor.start();

    const resolvedPersistedState = actor.getPersistedState();
    actor.stop();

    const restoredActor = createActor(promiseLogic, {
      state: resolvedPersistedState
    }).start();

    setTimeout(() => {
      expect(restoredActor.getSnapshot()).toBe(42);
      done();
    }, 20);
  });

  it('should persist a resolved promise', (done) => {
    const promiseLogic = fromPromise(
      () =>
        new Promise<number>((res) => {
          res(42);
        })
    );

    const actor = createActor(promiseLogic);
    actor.start();

    setTimeout(() => {
      const resolvedPersistedState = actor.getPersistedState();

      expect(resolvedPersistedState).toEqual(
        expect.objectContaining({
          data: 42
        })
      );

      const restoredActor = createActor(promiseLogic, {
        state: resolvedPersistedState
      }).start();
      expect(restoredActor.getSnapshot()).toBe(42);
      done();
    }, 5);
  });

  it('should not invoke a resolved promise again', async () => {
    let createdPromises = 0;
    const promiseLogic = fromPromise(() => {
      createdPromises++;
      return Promise.resolve(createdPromises);
    });
    const actor = createActor(promiseLogic);
    actor.start();

    await new Promise((res) => setTimeout(res, 5));

    const resolvedPersistedState = actor.getPersistedState();
    expect(resolvedPersistedState).toEqual(
      expect.objectContaining({
        data: 1
      })
    );
    expect(createdPromises).toBe(1);

    const restoredActor = createActor(promiseLogic, {
      state: resolvedPersistedState
    }).start();

    expect(restoredActor.getSnapshot()).toBe(1);
    expect(createdPromises).toBe(1);
  });

  it('should not invoke a rejected promise again', async () => {
    let createdPromises = 0;
    const promiseLogic = fromPromise(() => {
      createdPromises++;
      return Promise.reject(createdPromises);
    });
    const actor = createActor(promiseLogic);
    actor.subscribe({ error: function preventUnhandledErrorListener() {} });
    actor.start();

    await new Promise((res) => setTimeout(res, 5));

    const rejectedPersistedState = actor.getPersistedState();
    expect(rejectedPersistedState).toEqual(
      expect.objectContaining({
        data: 1
      })
    );
    expect(createdPromises).toBe(1);

    const restoredActor = createActor(promiseLogic, {
      state: rejectedPersistedState
    }).start();

    expect(restoredActor.getSnapshot()).toBe(1);
    expect(createdPromises).toBe(1);
  });

  it('should have access to the system', () => {
    expect.assertions(1);
    const promiseLogic = fromPromise(({ system }) => {
      expect(system).toBeDefined();
      return Promise.resolve(42);
    });

    createActor(promiseLogic).start();
  });

  it('should have reference to self', () => {
    expect.assertions(1);

    const promiseLogic = fromPromise(({ self }) => {
      expect(self.send).toBeDefined();
      return Promise.resolve(42);
    });

    createActor(promiseLogic).start();
  });
});

describe('transition function logic (fromTransition)', () => {
  it('should interpret a transition function', () => {
    const transitionLogic = fromTransition(
      (state, event) => {
        if (event.type === 'toggle') {
          return {
            ...state,
            status:
              state.status === 'active'
                ? ('inactive' as const)
                : ('active' as const)
          };
        }

        return state;
      },
      { status: 'active' as 'inactive' | 'active' }
    );

    const actor = createActor(transitionLogic).start();

    expect(actor.getSnapshot().status).toBe('active');

    actor.send({ type: 'toggle' });

    expect(actor.getSnapshot().status).toBe('inactive');
  });

  it('should persist a transition function', () => {
    const logic = fromTransition(
      (state, event) => {
        if (event.type === 'activate') {
          return { status: 'active' as const };
        }
        return state;
      },
      {
        status: 'inactive' as 'inactive' | 'active'
      }
    );
    const actor = createActor(logic).start();
    actor.send({ type: 'activate' });
    const persistedState = actor.getPersistedState();

    expect(persistedState).toEqual({
      status: 'active'
    });

    const restoredActor = createActor(logic, { state: persistedState });

    restoredActor.start();

    expect(restoredActor.getSnapshot().status).toBe('active');
  });

  it('should have access to the system', () => {
    expect.assertions(1);
    const transitionLogic = fromTransition((_state, _event, { system }) => {
      expect(system).toBeDefined();
      return 42;
    }, 0);

    const actor = createActor(transitionLogic).start();

    actor.send({ type: 'a' });
  });

  it('should have reference to self', () => {
    expect.assertions(1);
    const transitionLogic = fromTransition((_state, _event, { self }) => {
      expect(self.send).toBeDefined();
      return 42;
    }, 0);

    const actor = createActor(transitionLogic).start();

    actor.send({ type: 'a' });
  });
});

describe('observable logic (fromObservable)', () => {
  it('should interpret an observable', async () => {
    const observableLogic = fromObservable(() => interval(10).pipe(take(4)));

    const actor = createActor(observableLogic).start();

    const snapshot = await waitFor(actor, (s) => s === 3);

    expect(snapshot).toEqual(3);
  });

  it('should resolve', () => {
    const actor = createActor(fromObservable(() => of(42)));
    const spy = jest.fn();

    actor.subscribe(spy);

    actor.start();

    expect(spy).toHaveBeenCalledWith(42);
  });

  it('should resolve (observer .next)', () => {
    const actor = createActor(fromObservable(() => of(42)));
    const spy = jest.fn();

    actor.subscribe({
      next: spy
    });

    actor.start();
    expect(spy).toHaveBeenCalledWith(42);
  });

  it('should reject (observer .error)', () => {
    const actor = createActor(fromObservable(() => throwError(() => 'Error')));
    const spy = jest.fn();

    actor.subscribe({
      error: spy
    });

    actor.start();
    expect(spy).toHaveBeenCalledWith('Error');
  });

  it('should complete (observer .complete)', () => {
    const actor = createActor(fromObservable(() => EMPTY));
    const spy = jest.fn();

    actor.subscribe({
      complete: spy
    });

    actor.start();

    expect(spy).toHaveBeenCalled();
  });

  it('should not execute when reading initial state', () => {
    let called = false;
    const logic = fromObservable(() => {
      called = true;
      return EMPTY;
    });

    const actor = createActor(logic);

    actor.getSnapshot();

    expect(called).toBe(false);
  });

  it('should have access to the system', () => {
    expect.assertions(1);
    const observableLogic = fromObservable(({ system }) => {
      expect(system).toBeDefined();
      return of(42);
    });

    createActor(observableLogic).start();
  });

  it('should have reference to self', () => {
    expect.assertions(1);
    const observableLogic = fromObservable(({ self }) => {
      expect(self.send).toBeDefined();
      return of(42);
    });

    createActor(observableLogic).start();
  });
});

describe('eventObservable logic (fromEventObservable)', () => {
  it('should have access to the system', () => {
    expect.assertions(1);
    const observableLogic = fromEventObservable(({ system }) => {
      expect(system).toBeDefined();
      return of({ type: 'a' });
    });

    createActor(observableLogic).start();
  });

  it('should have reference to self', () => {
    expect.assertions(1);
    const observableLogic = fromEventObservable(({ self }) => {
      expect(self.send).toBeDefined();
      return of({ type: 'a' });
    });

    createActor(observableLogic).start();
  });
});

describe('callback logic (fromCallback)', () => {
  it('should interpret a callback', () => {
    expect.assertions(1);

    const callbackLogic = fromCallback(({ receive }) => {
      receive((event) => {
        expect(event).toEqual({ type: 'a' });
      });
    });

    const actor = createActor(callbackLogic).start();

    actor.send({ type: 'a' });
  });

  it('should have access to the system', () => {
    expect.assertions(1);
    const callbackLogic = fromCallback(({ system }) => {
      expect(system).toBeDefined();
    });

    createActor(callbackLogic).start();
  });

  it('should have reference to self', () => {
    expect.assertions(1);
    const callbackLogic = fromCallback(({ self }) => {
      expect(self.send).toBeDefined();
    });

    createActor(callbackLogic).start();
  });

  it('can send self reference in an event to parent', (done) => {
    const machine = createMachine({
      types: {} as {
        events: { type: 'PING'; ref: AnyActorRef };
      },
      invoke: {
        src: fromCallback(({ self, sendBack, receive }) => {
          receive((event) => {
            switch (event.type) {
              case 'PONG': {
                done();
              }
            }
          });

          sendBack({
            type: 'PING',
            ref: self
          });
        })
      },
      on: {
        PING: {
          actions: sendTo(
            ({ event }) => event.ref,
            () => ({ type: 'PONG' })
          )
        }
      }
    });

    createActor(machine).start();
  });
});

describe('machine logic', () => {
  it('should persist a machine', async () => {
    const childMachine = createMachine({
      context: {
        count: 55
      },
      initial: 'start',
      states: {
        start: {
          invoke: {
            id: 'reducer',
            src: fromTransition((s) => s, { status: 'active' })
          }
        }
      }
    });

    const machine = createMachine({
      initial: 'waiting',
      invoke: [
        {
          id: 'a',
          src: fromPromise(() => Promise.resolve(42)),
          onDone: {
            // @ts-ignore TODO: fix types
            actions: raise({ type: 'done' })
          }
        },
        {
          id: 'b',
          src: childMachine
        }
      ],
      states: {
        waiting: {
          on: {
            done: 'success'
          }
        },
        success: {}
      }
    });

    const actor = createActor(machine).start();

    await waitFor(actor, (s) => s.matches('success'));

    const persistedState = actor.getPersistedState()!;

    expect(persistedState.children.a.state).toEqual(
      expect.objectContaining({
        status: 'done',
        data: 42
      })
    );

    expect(persistedState.children.b.state).toEqual(
      expect.objectContaining({
        context: {
          count: 55
        },
        value: 'start',
        children: {
          reducer: expect.objectContaining({
            state: {
              status: 'active'
            }
          })
        }
      })
    );
  });

  it('should persist and restore a nested machine', () => {
    const childMachine = createMachine({
      initial: 'a',
      states: {
        a: {
          on: {
            NEXT: 'b'
          }
        },
        b: {
          on: {
            LAST: 'c'
          }
        },
        c: {}
      }
    });

    const parentMachine = createMachine({
      initial: 'idle',
      states: {
        idle: {
          on: {
            START: 'invoked'
          }
        },
        invoked: {
          invoke: {
            id: 'child',
            src: childMachine
          },
          on: {
            NEXT: {
              actions: sendTo('child', { type: 'NEXT' })
            },
            LAST: {
              actions: sendTo('child', { type: 'LAST' })
            }
          }
        }
      }
    });

    const actor = createActor(parentMachine).start();

    // parent is at 'idle'
    // ...
    actor.send({ type: 'START' });
    // parent is at 'invoked'
    // child is at 'a'
    // ...
    actor.send({ type: 'NEXT' });
    // child is at 'b'

    const persistedState = actor.getPersistedState()!;
    const newActor = createActor(parentMachine, {
      state: persistedState
    }).start();
    const newSnapshot = newActor.getSnapshot();

    expect(newSnapshot.children.child.getSnapshot().value).toBe('b');

    // Ensure that the child actor is started
    // LAST is sent to parent which sends LAST to child
    newActor.send({ type: 'LAST' });
    // child is at 'c'

    expect(newActor.getSnapshot().children.child.getSnapshot().value).toBe('c');
  });

  it('should return the initial persisted state of a non-started actor', () => {
    const machine = createMachine({
      initial: 'idle',
      states: {
        idle: {}
      }
    });

    const actor = createActor(machine);

    expect(actor.getPersistedState()).toEqual(
      expect.objectContaining({
        value: 'idle'
      })
    );
  });

  it('the initial state of a child is available before starting the parent', () => {
    const machine = createMachine({
      invoke: {
        id: 'child',
        src: createMachine({
          initial: 'inner',
          states: { inner: {} }
        })
      }
    });

    const actor = createActor(machine);

    expect(actor.getPersistedState()?.children['child'].state).toEqual(
      expect.objectContaining({
        value: 'inner'
      })
    );
  });

  it('should invoke an actor even if missing in persisted state', () => {
    const machine = createMachine({
      invoke: {
        id: 'child',
        src: createMachine({
          initial: 'inner',
          states: { inner: {} }
        })
      }
    });

    const actor = createActor(machine).start();

    const persisted = actor.getPersistedState();

    delete persisted?.children['child'];

    const actor2 = createActor(machine, { state: persisted }).start();

    expect(actor2.getSnapshot().children.child.getSnapshot().value).toBe(
      'inner'
    );
  });

  it('should persist a spawned actor with referenced src', () => {
    const machine = createMachine({
      types: {
        context: {} as {
          ref: AnyActorRef;
        }
      },
      context: ({ spawn }) => ({
        ref: spawn('reducer', { id: 'child' })
      })
    }).provide({
      actors: {
        reducer: fromTransition((s) => s, { count: 42 })
      }
    });

    const actor = interpret(machine).start();

    const persistedState = actor.getPersistedState()!;

    expect(persistedState.children.child.state).toEqual({ count: 42 });

    const newActor = interpret(machine, {
      state: persistedState
    }).start();

    const snapshot = newActor.getSnapshot();

    expect(snapshot.context.ref).toBe(snapshot.children.child);

    expect(snapshot.context.ref.getSnapshot().count).toBe(42);
  });

  it('should not persist a spawned actor with inline src', () => {
    const machine = createMachine({
      types: {
        context: {} as {
          ref: AnyActorRef;
        }
      },
      context: ({ spawn }) => ({
        ref: spawn(
          fromTransition((s) => s, { count: 42 }),
          { id: 'child' }
        )
      })
    });

    const actor = interpret(machine).start();

    const persistedState = actor.getPersistedState()!;

    expect(persistedState.children.child.state).toEqual({ count: 42 });

    const newActor = interpret(machine, {
      state: persistedState
    }).start();

    const snapshot = newActor.getSnapshot();

    // TODO: should this be a "dummy actor" so that the types are accurate?
    expect(snapshot.context.ref).toBeUndefined();
  });

  it('should have access to the system', () => {
    expect.assertions(1);
    const machine = createMachine({
      entry: ({ system }) => {
        expect(system).toBeDefined();
      }
    });

    createActor(machine).start();
  });
});<|MERGE_RESOLUTION|>--- conflicted
+++ resolved
@@ -1,10 +1,6 @@
 import { EMPTY, interval, of, throwError } from 'rxjs';
 import { take } from 'rxjs/operators';
-<<<<<<< HEAD
-import { AnyActorRef, createMachine, interpret } from '../src/index.ts';
-=======
 import { AnyActorRef, createMachine, createActor } from '../src/index.ts';
->>>>>>> 2e176b0b
 import {
   fromCallback,
   fromEventObservable,
@@ -705,13 +701,13 @@
       }
     });
 
-    const actor = interpret(machine).start();
+    const actor = createActor(machine).start();
 
     const persistedState = actor.getPersistedState()!;
 
     expect(persistedState.children.child.state).toEqual({ count: 42 });
 
-    const newActor = interpret(machine, {
+    const newActor = createActor(machine, {
       state: persistedState
     }).start();
 
