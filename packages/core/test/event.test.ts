--- conflicted
+++ resolved
@@ -1,134 +1,5 @@
 import { createMachine, interpret, assign, AnyActorRef } from '../src/index.ts';
 import { sendTo } from '../src/actions/send';
-<<<<<<< HEAD
-import { fromCallback } from '../src/actors/callback';
-
-describe('SCXML events', () => {
-  it('should have the origin (id) from the sending machine service', (done) => {
-    const childMachine = createMachine({
-      initial: 'active',
-      states: {
-        active: {
-          entry: sendParent({ type: 'EVENT' })
-        }
-      }
-    });
-
-    const parentMachine = createMachine({
-      initial: 'active',
-      states: {
-        active: {
-          invoke: {
-            id: 'child',
-            src: childMachine
-          },
-          on: {
-            EVENT: {
-              target: 'success',
-              guard: ({ _event }) => {
-                return !!_event.origin;
-              }
-            }
-          }
-        },
-        success: {
-          type: 'final'
-        }
-      }
-    });
-    const actor = interpret(parentMachine);
-    actor.subscribe({ complete: () => done() });
-    actor.start();
-  });
-
-  it('should have the origin (id) from the sending callback service', (done) => {
-    const machine = createMachine<{ childOrigin?: string }>({
-      initial: 'active',
-      context: {},
-      states: {
-        active: {
-          invoke: {
-            id: 'callback_child',
-            src: fromCallback((sendBack) => sendBack({ type: 'EVENT' }))
-          },
-          on: {
-            EVENT: {
-              target: 'success',
-              actions: assign({
-                childOrigin: ({ _event }) => {
-                  return _event.origin?.id;
-                }
-              })
-            }
-          }
-        },
-        success: {
-          type: 'final'
-        }
-      }
-    });
-
-    const actor = interpret(machine);
-    actor.subscribe((state) => {
-      if (state.done) {
-        expect(state.context.childOrigin).toEqual('callback_child');
-        done();
-      }
-    });
-    actor.start();
-  });
-
-  it('respond() should be able to respond to sender', (done) => {
-    const authServerMachine = createMachine({
-      id: 'authServer',
-      initial: 'waitingForCode',
-      states: {
-        waitingForCode: {
-          on: {
-            CODE: {
-              actions: respond(
-                { type: 'TOKEN' },
-                {
-                  delay: 10
-                }
-              )
-            }
-          }
-        }
-      }
-    });
-
-    const authClientMachine = createMachine({
-      id: 'authClient',
-      initial: 'idle',
-      states: {
-        idle: {
-          on: { AUTH: 'authorizing' }
-        },
-        authorizing: {
-          invoke: {
-            id: 'auth-server',
-            src: authServerMachine
-          },
-          entry: sendTo('auth-server', { type: 'CODE' }),
-          on: {
-            TOKEN: 'authorized'
-          }
-        },
-        authorized: {
-          type: 'final'
-        }
-      }
-    });
-
-    const service = interpret(authClientMachine);
-    service.subscribe({ complete: () => done() });
-    service.start();
-
-    service.send({ type: 'AUTH' });
-  });
-=======
->>>>>>> 4c3169ad
 
 describe('events', () => {
   it('should be able to respond to sender by sending self', (done) => {
