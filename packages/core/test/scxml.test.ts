--- conflicted
+++ resolved
@@ -145,13 +145,8 @@
     'test174.txml',
     'test175.txml',
     'test176.txml',
-<<<<<<< HEAD
     'test179.txml',
     'test183.txml',
-=======
-    // 'test179.txml', // conversion of <content> in <send> not implemented yet
-    // 'test183.txml', // idlocation not implemented yet
->>>>>>> bfc7c68a
     'test185.txml',
     'test186.txml',
     'test187.txml',
@@ -435,10 +430,6 @@
 
   testGroupKeys.forEach((testGroupName) => {
     const testNames = testGroups[testGroupName];
-<<<<<<< HEAD
-    // const testNames = ['test333.txml'];
-=======
->>>>>>> bfc7c68a
 
     testNames.forEach((testName) => {
       const execTest = onlyTests.length
