import * as fs from 'fs';
import * as path from 'path';
import * as pkgUp from 'pkg-up';

import { toMachine } from '../src/scxml';
import { interpret } from '../src/interpreter';
import { SimulatedClock } from '../src/SimulatedClock';
import { State } from '../src';
import { getStateNodes } from '../src/stateUtils';
import { MachineNode } from '../src/MachineNode';

const TEST_FRAMEWORK = path.dirname(
  pkgUp.sync({
    cwd: require.resolve('@scion-scxml/test-framework')
  }) as string
);

// @ts-ignore
const testGroups = {
  actionSend: [
    'send1',
    'send2',
    'send3',
    'send4',
    'send4b',
    'send7',
    'send7b',
    'send8',
    'send8b',
    'send9'
  ],
  assign: [
    // 'assign_invalid', // TODO: handle error.execution event
    // 'assign_obj_literal' // <script/> conversion not implemented
  ],
  'assign-current-small-step': [
    // 'test0', // <script/> conversion not implemented
    'test1',
    'test2',
    'test3',
    'test4'
  ],
  basic: ['basic0', 'basic1', 'basic2'],
  'cond-js': ['test0', 'test1', 'test2', 'TestConditionalTransition'],
  data: [
    // 'data_invalid',
    'data_obj_literal'
  ],
  'default-initial-state': ['initial1', 'initial2'],
  delayedSend: ['send1', 'send2', 'send3'],
  documentOrder: ['documentOrder0'],
  error: [
    // 'error', // not implemented
  ],
  forEach: [
    // 'test1', // not implemented
  ],
  hierarchy: ['hier0', 'hier1', 'hier2'],
  'hierarchy+documentOrder': ['test0', 'test1'],
  history: [
    'history0',
    'history1',
    'history2',
    'history3',
    'history4',
    'history4b',
    'history5',
    'history6'
  ],
  'if-else': [
    // 'test0', // microstep not implemented correctly
  ],
  in: [
    // 'TestInPredicate', // conversion of In() predicate not implemented yet
  ],
  'internal-transitions': ['test0', 'test1'],
  misc: ['deep-initial'],
  'more-parallel': [
    'test0',
    'test1',
    'test2',
    'test2b',
    'test3',
    'test3b',
    'test4',
    'test5',
    'test6',
    'test6b',
    'test7',
    'test8',
    'test9',
    'test10',
    'test10b'
  ],
  'multiple-events-per-transition': [
    // 'test1'
  ],
  parallel: ['test0', 'test1', 'test2', 'test3'],
  'parallel+interrupt': [
    'test0',
    'test1',
    'test2',
    'test3',
    'test4',
    'test5',
    'test6',
    'test7',
    'test7b',
    'test8',
    'test9',
    'test10',
    'test11',
    'test12',
    'test13',
    'test14',
    'test15',
    'test16',
    'test17',
    'test18',
    'test19',
    'test20',
    'test21',
    'test21b',
    'test21c',
    'test22',
    'test23',
    'test24',
    'test25',
    'test27',
    'test28',
    'test29',
    'test30',
    'test31'
  ],
  // script: ['test0', 'test1', 'test2'], // <script/> conversion not implemented
  // 'script-src': ['test0', 'test1', 'test2', 'test3'], // <script/> conversion not implemented
  'scxml-prefix-event-name-matching': [
    'star0'
    // prefix event matching not implemented yet
    // 'test0',
    // 'test1'
  ],
  // 'send-data': ['send1'],
  // 'send-idlocation': ['test0'],
  // 'send-internal': ['test0'],
  'targetless-transition': ['test0', 'test1', 'test2', 'test3'],
  'w3c-ecma': [
    'test144.txml',
<<<<<<< HEAD
    // 'test147.txml', // <if> not implemented yet
    // 'test148.txml', // <if> not implemented yet
    'test149.txml',
    // 'test150.txml', // <foreach> not implemented yet
    // 'test151.txml', // <foreach> not implemented yet
    // 'test152.txml', // <foreach> not implemented yet
    'test153.txml',
    // 'test155.txml', // <foreach> not implemented yet
    // 'test156.txml', // <foreach> not implemented yet
=======
    'test147.txml',
    'test148.txml',
    'test149.txml',
    // 'test150.txml',
    // 'test151.txml',
    // 'test152.txml', // <foreach> not implemented yet
    // 'test153.txml',
    // 'test155.txml',
    // 'test156.txml',
>>>>>>> 3382eec0
    'test158.txml',
    // 'test159.txml', // different error handling
    'test172.txml',
    'test173.txml',
    'test174.txml',
    'test175.txml',
    'test176.txml',
    // 'test179.txml', // conversion of <content> in <sens> not implemented yet
    // 'test183.txml', idlocation not implemented yet
    'test185.txml',
    // 'test186.txml', // not sure yet why
    'test187.txml',
    'test189.txml',
    // 'test190.txml', // _sessionid not yet available for expressions
    'test191.txml',
    // 'test192.txml', // conversion of #_invokeid not implemented yet
    'test193.txml',
    // 'test194.txml', // illegal target for <send> causes the event error.execution to be raised
    // 'test198.txml', // origintype not implemented yet
    // 'test199.txml', // invalid send type results in error.execution
    'test200.txml',
    'test201.txml',
    'test205.txml',
    'test207.txml',
    'test208.txml',
    // 'test210.txml', // sendidexpr not supported yet
    // 'test215.txml', // <invoke typeexpr="...">
    // 'test216.txml', // <invoke srcexpr="...">
    // 'test220.txml', // done.invoke used as inexact event descriptor
    // 'test223.txml', // idlocation not implemented yet
    // 'test224.txml', // done.invoke used as inexact event descriptor
    // 'test225.txml', // unique invokeids generated at invoke time
    // 'test226.txml', // <invoke src="...">
    // 'test228.txml', // done.invoke used as inexact event descriptor + _event.invokeid not implemented yet
    'test229.txml',
    // 'test230.txml', // done.invoke used as inexact event descriptor + SCXML _event properties not implemented yet
    // 'test232.txml', // done.invoke used as inexact event descriptor
    // 'test233.txml', // <finalize> not implemented yet
    // 'test234.txml', // <finalize> not implemented yet
    'test235.txml',
    // 'test236.txml', // done.invoke used as inexact event descriptor
    // 'test237.txml', // done.invoke used as inexact event descriptor
    // 'test239.txml', // done.invoke used as inexact event descriptor
    // 'test240.txml', // conversion of namelist not implemented yet
    // 'test241.txml', // conversion of namelist not implemented yet
    // 'test242.txml', // <invoke src="...">
    // 'test243.txml', // conversion of <param> in <scxml> not implemented yet
    // 'test244.txml', // conversion of namelist not implemented yet
    // 'test245.txml', // conversion of namelist not implemented yet
    // 'test247.txml', // done.invoke used as inexact event descriptor
    // 'test250.txml', // this is a manual test - we could test it by snapshoting logged valued
    // 'test252.txml', // done.invoke used as inexact event descriptor
    // 'test253.txml', // _event.origintype not implemented yet
    // 'test276.txml', // <invoke src="...">
    // 'test277.txml', // illegal expression in datamodel creates unbound variable
    // 'test278.txml', // non-root datamodel with early binding not implemented yet
    // 'test279.txml', // non-root datamodel with early binding not implemented yet
    // 'test280.txml', // non-root datamodel with late binding not implemented yet
    // 'test286.txml', // error.execution when evaluating assign
    'test287.txml',
    // 'test294.txml', // conversion of <donedata> not implemented yet
    // 'test298.txml', // error.execution when evaluating donedata
    // 'test302.txml', // conversion of <script> not implemented yet
    // 'test303-1.txml', // conversion of <script> not implemented yet
    // 'test303-2.txml', // conversion of <script> not implemented yet
    // 'test303.txml', // conversion of <script> not implemented yet
    // 'test304.txml', // conversion of <script> not implemented yet
    // 'test307.txml', // non-root datamodel with late binding not implemented yet
    // 'test309.txml', // error in cond expression being treated as false
    // 'test310.txml', // conversion of In() predicate not implemented yet
    // 'test311.txml', // error.execution when evaluating assign
    // 'test312.txml', // error.execution when evaluating assign
    // 'test313.txml', // error.execution when evaluating assign
    // 'test314.txml', // error.execution when evaluating assign
    'test318.txml',
    // 'test319.txml', // SCXML has no init event, so _event stays unbound in onentry of initial state
    // 'test321.txml', // _sessionid not yet available for expressions
    // 'test322.txml', // _sessionid not yet available for expressions
    // 'test323.txml', // _name not yet available for expressions
    // 'test324.txml', // _name not yet available for expressions
    // 'test325.txml', // _ioprocessors not yet available for expressions
    // 'test326.txml', // _ioprocessors not yet available for expressions
    // 'test329.txml', // system variables can't be modified, we don't keep them in datamodel, so it might be hard to run this test
    // 'test330.txml', // SCXML _event properties not implemented yet
    // 'test331.txml', // _event.type not implemented yet correctly
    // 'test332.txml', // idlocation not implemented yet
    'test333.txml',
    'test335.txml',
    'test336.txml',
    'test337.txml',
    // 'test338.txml', // _event.invokeid not implemented yet
    'test339.txml',
    'test342.txml',
    // 'test343.txml', // error.execution when evaluating donedata
    // 'test344.txml', // error in cond expression being treated as false and raises error.execution
    // 'test346.txml', // system variables can't be modified, we don't keep them in datamodel, so it might be hard to run this test
    // 'test347.txml', // done.invoke used as inexact event descriptor
    'test348.txml',
    'test349.txml',
    // 'test350.txml', // _sessionid not yet available for expressions
    // 'test351.txml', // _event.sendid not implemented yet
    // 'test352.txml', // _event.origintype not implemented yet
    // 'test354.txml', // conversion of namelist not implemented yet
    'test355.txml',
    'test364.txml',
    // 'test372.txml', // microstep not implemented correctly
    'test375.txml',
    // 'test376.txml', // executable blocks not implemented
    'test377.txml',
    // 'test378.txml', // executable blocks not implemented
    'test387.txml',
    // 'test388.txml', // computed historyValue not being available immediately after exiting states for the following synchronous enterStates
    'test396.txml',
    // 'test399.txml', // inexact prefix event matching not implemented
    // 'test401.txml', // error.execution when evaluating assign
    // 'test402.txml', // error.execution when evaluating assign + inexact prefix event matching not implemented
    'test403a.txml',
    'test403b.txml',
    'test403c.txml',
    'test404.txml',
    'test405.txml',
    'test406.txml',
    'test407.txml',
<<<<<<< HEAD
    'test409.txml',
    // 'test411.txml', // conversion of In() predicate not implemented yet + <if> not implemented yet + microstep not implemented correctly
    // 'test412.txml', // initial transitions with executable content not implemented yet
    // 'test413.txml', // conversion of In() predicate not implemented yet
=======
    // 'test409.txml', // conversion of In() predicate not implemented yet
    // 'test411.txml',
    // 'test412.txml',
    // 'test413.txml',
>>>>>>> 3382eec0
    'test416.txml',
    'test417.txml',
    'test419.txml',
    'test421.txml',
    // 'test422.txml', conversion of type-less <invoke> not implemented yet
    'test423.txml',
    // 'test436.txml', // conversion of In() predicate not implemented yet + null datamodel not implemented yet
    // 'test444.txml', // datamodel being mutated in cond's expression 😱
    'test445.txml',
    // 'test446.txml', // conversion of <data src="..."> not implemented yet
    // 'test448.txml', // nested datamodels not implemented yet
    'test449.txml',
    // 'test451.txml', // conversion of In() predicate not implemented yet
    // 'test452.txml', // conversion of <script> not implemented yet
    'test453.txml',
    // 'test456.txml', // conversion of <script> not implemented yet
    // 'test457.txml', // <foreach> not implemented yet
    // 'test459.txml', // <foreach> not implemented yet + <if> not implemented yet
    // 'test460.txml', // <foreach> not implemented yet
    // 'test487.txml', // error.execution when evaluating assign
    // 'test488.txml', // error.execution when evaluating param
    'test495.txml',
    // 'test496.txml', // error.communication not implemented yet
    // 'test500.txml', // _ioprocessors not yet available for expressions
    // 'test501.txml', // _ioprocessors not yet available for expressions
    'test503.txml',
    'test504.txml',
    'test505.txml',
    'test506.txml',
    // 'test509.txml', // Basic HTTP Event I/O processor not implemented
    // 'test510.txml', // Basic HTTP Event I/O processor not implemented
    // 'test518.txml', // Basic HTTP Event I/O processor not implemented
    // 'test519.txml', // Basic HTTP Event I/O processor not implemented
    // 'test520.txml', // Basic HTTP Event I/O processor not implemented
    // 'test521.txml', // error.communication not implemented yet
    // 'test522.txml', // Basic HTTP Event I/O processor not implemented
    // 'test525.txml', // <foreach> not implemented yet
    // 'test527.txml', // conversion of <donedata> not implemented yet
    // 'test528.txml', // conversion of <donedata> not implemented yet + error.execution when evaluating donedata
    // 'test529.txml', // conversion of <donedata> not implemented yet
    // 'test530.txml', // done.invoke used as inexact event descriptor
    // 'test531.txml', // Basic HTTP Event I/O processor not implemented
    // 'test532.txml', // Basic HTTP Event I/O processor not implemented
    'test533.txml',
    // 'test534.txml', // Basic HTTP Event I/O processor not implemented
    // 'test550.txml', // non-root datamodel with early binding not implemented yet
    // 'test551.txml', // non-root datamodel with early binding not implemented yet
    // 'test552.txml', // conversion of <data src="..."> not implemented yet
    // 'test553.txml', // namelist not implemented yet + errored send not dispatching an event
    // 'test554.txml', // namelist not implemented yet + errored invoke cancelled
    // 'test557.txml', // conversion of <data src="..."> not implemented yet
    // 'test558.txml', // conversion of <data src="..."> not implemented yet
    'test560.txml',
    // 'test561.txml', // processor creates an ECMAScript DOM object _event.data when receiving XML in an event
    // 'test562.txml', // test that processor creates space normalized string in _event.data when receiving anything other than KVPs or XML in an event
    // 'test567.txml', // Basic HTTP Event I/O processor not implemented
    // 'test569.txml', // _ioprocessors not yet available for expressions
    'test570.txml',
    'test576.txml'
    // 'test577.txml', // Basic HTTP Event I/O processor not implemented
    // 'test578.txml', // conversion of <content> in <send> not implemented yet
    // 'test579.txml' // executable content in history states not implemented yet
    // 'test580.txml' // conversion of In() predicate not implemented yet
  ]
};

const overrides = {
  'assign-current-small-step': [
    // original using <script/> to manipulate datamodel
    'test0'
  ]
};

interface SCIONTest {
  initialConfiguration: string[];
  events: Array<{
    after?: number;
    event: { name: string };
    nextConfiguration: string[];
  }>;
}

async function runW3TestToCompletion(machine: MachineNode): Promise<void> {
  await new Promise((resolve, reject) => {
    let nextState: State<any>;

    interpret(machine)
      .onTransition(state => {
        nextState = state;
      })
      .onDone(() => {
        if (nextState.value === 'pass') {
          resolve();
        } else {
          reject(new Error('Reached "fail" state.'));
        }
      })
      .start();
  });
}

async function runTestToCompletion(
  machine: MachineNode,
  test: SCIONTest
): Promise<void> {
  if (!test.events.length && test.initialConfiguration[0] === 'pass') {
    await runW3TestToCompletion(machine);
    return;
  }

  let done = false;
  let nextState: State<any> = machine.initialState;

  const service = interpret(machine, {
    clock: new SimulatedClock()
  })
    .onTransition(state => {
      nextState = state;
    })
    .onDone(() => {
      if (nextState.value === 'fail') {
        throw new Error('Reached "fail" state.');
      }
      done = true;
    })
    .start();

  test.events.forEach(({ event, nextConfiguration, after }) => {
    if (done) {
      return;
    }
    if (after) {
      (service.clock as SimulatedClock).increment(after);
    }
    service.send(event.name);

    const stateIds = getStateNodes(machine, nextState).map(
      stateNode => stateNode.id
    );

    expect(stateIds).toContain(nextConfiguration[0]);
  });
}

describe('scxml', () => {
  const testGroupKeys = Object.keys(testGroups);
  // const testGroupKeys = ['assign-current-small-step'];

  testGroupKeys.forEach(testGroupName => {
    const testNames = testGroups[testGroupName];
    // const testNames = ['test2'];

    testNames.forEach(testName => {
      const scxmlSource =
        overrides[testGroupName] &&
        overrides[testGroupName].indexOf(testName) !== -1
          ? `./fixtures/scxml/${testGroupName}/${testName}.scxml`
          : `${TEST_FRAMEWORK}/test/${testGroupName}/${testName}.scxml`;
      const scxmlDefinition = fs.readFileSync(
        path.resolve(__dirname, scxmlSource),
        { encoding: 'utf-8' }
      );
      const scxmlTest = JSON.parse(
        fs.readFileSync(
          path.resolve(
            __dirname,
            `${TEST_FRAMEWORK}/test/${testGroupName}/${testName}.json`
          ),
          { encoding: 'utf-8' }
        )
      ) as SCIONTest;

      it(`${testGroupName}/${testName}`, async () => {
        const machine = toMachine(scxmlDefinition, {
          delimiter: '$'
        });

        try {
          await runTestToCompletion(machine, scxmlTest);
        } catch (e) {
          // console.log(testName);
          console.log(JSON.stringify(machine.config, null, 2));
          throw e;
        }
      });
    });
  });
});<|MERGE_RESOLUTION|>--- conflicted
+++ resolved
@@ -31,15 +31,9 @@
   ],
   assign: [
     // 'assign_invalid', // TODO: handle error.execution event
-    // 'assign_obj_literal' // <script/> conversion not implemented
-  ],
-  'assign-current-small-step': [
-    // 'test0', // <script/> conversion not implemented
-    'test1',
-    'test2',
-    'test3',
-    'test4'
-  ],
+    'assign_obj_literal'
+  ],
+  'assign-current-small-step': ['test0', 'test1', 'test2', 'test3', 'test4'],
   basic: ['basic0', 'basic1', 'basic2'],
   'cond-js': ['test0', 'test1', 'test2', 'TestConditionalTransition'],
   data: [
@@ -146,27 +140,15 @@
   'targetless-transition': ['test0', 'test1', 'test2', 'test3'],
   'w3c-ecma': [
     'test144.txml',
-<<<<<<< HEAD
-    // 'test147.txml', // <if> not implemented yet
-    // 'test148.txml', // <if> not implemented yet
+    'test147.txml',
+    'test148.txml',
     'test149.txml',
     // 'test150.txml', // <foreach> not implemented yet
     // 'test151.txml', // <foreach> not implemented yet
     // 'test152.txml', // <foreach> not implemented yet
-    'test153.txml',
+    // 'test153.txml', // <foreach> not implemented yet
     // 'test155.txml', // <foreach> not implemented yet
     // 'test156.txml', // <foreach> not implemented yet
-=======
-    'test147.txml',
-    'test148.txml',
-    'test149.txml',
-    // 'test150.txml',
-    // 'test151.txml',
-    // 'test152.txml', // <foreach> not implemented yet
-    // 'test153.txml',
-    // 'test155.txml',
-    // 'test156.txml',
->>>>>>> 3382eec0
     'test158.txml',
     // 'test159.txml', // different error handling
     'test172.txml',
@@ -290,17 +272,10 @@
     'test405.txml',
     'test406.txml',
     'test407.txml',
-<<<<<<< HEAD
-    'test409.txml',
-    // 'test411.txml', // conversion of In() predicate not implemented yet + <if> not implemented yet + microstep not implemented correctly
+    // 'test409.txml', // conversion of In() predicate not implemented yet
+    // 'test411.txml', // conversion of In() predicate not implemented yet + microstep not implemented correctly
     // 'test412.txml', // initial transitions with executable content not implemented yet
     // 'test413.txml', // conversion of In() predicate not implemented yet
-=======
-    // 'test409.txml', // conversion of In() predicate not implemented yet
-    // 'test411.txml',
-    // 'test412.txml',
-    // 'test413.txml',
->>>>>>> 3382eec0
     'test416.txml',
     'test417.txml',
     'test419.txml',
@@ -318,7 +293,7 @@
     'test453.txml',
     // 'test456.txml', // conversion of <script> not implemented yet
     // 'test457.txml', // <foreach> not implemented yet
-    // 'test459.txml', // <foreach> not implemented yet + <if> not implemented yet
+    // 'test459.txml', // <foreach> not implemented yet
     // 'test460.txml', // <foreach> not implemented yet
     // 'test487.txml', // error.execution when evaluating assign
     // 'test488.txml', // error.execution when evaluating param
@@ -388,7 +363,7 @@
     let nextState: State<any>;
 
     interpret(machine)
-      .onTransition(state => {
+      .onTransition((state) => {
         nextState = state;
       })
       .onDone(() => {
@@ -417,7 +392,7 @@
   const service = interpret(machine, {
     clock: new SimulatedClock()
   })
-    .onTransition(state => {
+    .onTransition((state) => {
       nextState = state;
     })
     .onDone(() => {
@@ -438,7 +413,7 @@
     service.send(event.name);
 
     const stateIds = getStateNodes(machine, nextState).map(
-      stateNode => stateNode.id
+      (stateNode) => stateNode.id
     );
 
     expect(stateIds).toContain(nextConfiguration[0]);
@@ -449,11 +424,11 @@
   const testGroupKeys = Object.keys(testGroups);
   // const testGroupKeys = ['assign-current-small-step'];
 
-  testGroupKeys.forEach(testGroupName => {
+  testGroupKeys.forEach((testGroupName) => {
     const testNames = testGroups[testGroupName];
     // const testNames = ['test2'];
 
-    testNames.forEach(testName => {
+    testNames.forEach((testName) => {
       const scxmlSource =
         overrides[testGroupName] &&
         overrides[testGroupName].indexOf(testName) !== -1
