--- conflicted
+++ resolved
@@ -1,10 +1,10 @@
-import { ActorRef } from '../src';
-import { toActionObject } from '../src/actions';
-import { choose } from '../src/actions/choose';
-import { log } from '../src/actions/log';
-import { pure } from '../src/actions/pure';
-import { send, sendParent, sendTo } from '../src/actions/send';
-import { stop } from '../src/actions/stop';
+import { ActorRef } from '../src/index.js';
+import { toActionObject } from '../src/actions.js';
+import { choose } from '../src/actions/choose.js';
+import { log } from '../src/actions/log.js';
+import { pure } from '../src/actions/pure.js';
+import { send, sendParent, sendTo } from '../src/actions/send.js';
+import { stop } from '../src/actions/stop.js';
 import {
   ActorRefFrom,
   AnyStateMachine,
@@ -13,16 +13,7 @@
   forwardTo,
   interpret,
   StateNode
-} from '../src/index';
-<<<<<<< HEAD
-import { sendParent } from '../src/actions/send';
-import { choose } from '../src/actions/choose';
-import { pure } from '../src/actions/pure';
-import { log } from '../src/actions/log';
-import { ActorRef } from '../src/index.js';
-import { sendTo, send } from '../src/actions/send';
-import { stop } from '../src/actions/stop';
-=======
+} from '../src/index.js';
 
 const seen = new WeakSet<AnyStateMachine>();
 
@@ -66,7 +57,6 @@
     return flushed;
   };
 }
->>>>>>> 3ddbe665
 
 describe('entry/exit actions', () => {
   const pedestrianStates = {
