--- conflicted
+++ resolved
@@ -3,8 +3,9 @@
   assign,
   forwardTo,
   interpret,
-<<<<<<< HEAD
-  spawnMachine
+  spawnMachine,
+  ActorRefFrom,
+  spawn
 } from '../src/index';
 import { sendParent } from '../src/actions';
 import { choose } from '../src/actions/choose';
@@ -12,12 +13,8 @@
 import { log } from '../src/actions/log';
 import { invokeMachine } from '../src/invoke';
 import { ActorRef } from '../src';
-=======
-  spawn,
-  ActorRefFrom
-} from '../src/index';
-import { pure, sendParent, log, choose, sendTo } from '../src/actions';
->>>>>>> 49c2e909
+import { sendTo } from '../src/actions/send';
+import { createMachineBehavior } from '../src/behaviors';
 
 describe('entry/exit actions', () => {
   const pedestrianStates = {
@@ -1568,7 +1565,7 @@
       child: ActorRefFrom<typeof childMachine>;
     }>({
       context: () => ({
-        child: spawn(childMachine)
+        child: spawn(createMachineBehavior(childMachine))
       }),
       entry: sendTo((ctx) => ctx.child, { type: 'EVENT' })
     });
@@ -1583,7 +1580,7 @@
         waiting: {
           on: {
             EVENT: {
-              cond: (_, e) => e.count === 42,
+              guard: (_, e) => e.count === 42,
               actions: () => done()
             }
           }
@@ -1596,7 +1593,7 @@
       count: number;
     }>({
       context: () => ({
-        child: spawn(childMachine),
+        child: spawn(createMachineBehavior(childMachine)),
         count: 42
       }),
       entry: sendTo(
