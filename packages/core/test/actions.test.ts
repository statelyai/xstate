import { ActorRef } from '../src/index.ts';
import { cancel } from '../src/actions/cancel.ts';
import { choose } from '../src/actions/choose.ts';
import { log } from '../src/actions/log.ts';
import { pure } from '../src/actions/pure.ts';
import { raise } from '../src/actions/raise.ts';
import { sendParent, sendTo } from '../src/actions/send.ts';
import { stop } from '../src/actions/stop.ts';
import {
  ActorRefFrom,
  assign,
  createMachine,
  forwardTo,
  interpret
} from '../src/index.ts';
import { fromCallback } from '../src/actors/callback.ts';
import { trackEntries } from './utils.ts';

const originalConsoleLog = console.log;

afterEach(() => {
  console.log = originalConsoleLog;
});

describe('entry/exit actions', () => {
  describe('State.actions', () => {
    it('should return the entry actions of an initial state', () => {
      const machine = createMachine({
        initial: 'green',
        states: {
          green: {}
        }
      });
      const flushTracked = trackEntries(machine);
      interpret(machine).start();

      expect(flushTracked()).toEqual(['enter: __root__', 'enter: green']);
    });

    it('should return the entry actions of an initial state (deep)', () => {
      const machine = createMachine({
        initial: 'a',
        states: {
          a: {
            initial: 'a1',
            states: {
              a1: {
                on: {
                  NEXT: 'a2'
                }
              },
              a2: {}
            },
            on: { CHANGE: 'b' }
          },
          b: {}
        }
      });

      const flushTracked = trackEntries(machine);
      interpret(machine).start();

      expect(flushTracked()).toEqual([
        'enter: __root__',
        'enter: a',
        'enter: a.a1'
      ]);
    });

    it('should return the entry actions of an initial state (parallel)', () => {
      const machine = createMachine({
        type: 'parallel',
        states: {
          a: {
            initial: 'a1',
            states: {
              a1: {}
            }
          },
          b: {
            initial: 'b1',
            states: {
              b1: {}
            }
          }
        }
      });

      const flushTracked = trackEntries(machine);
      interpret(machine).start();

      expect(flushTracked()).toEqual([
        'enter: __root__',
        'enter: a',
        'enter: a.a1',
        'enter: b',
        'enter: b.b1'
      ]);
    });

    it('should return the entry and exit actions of a transition', () => {
      const machine = createMachine({
        initial: 'green',
        states: {
          green: {
            on: {
              TIMER: 'yellow'
            }
          },
          yellow: {}
        }
      });

      const flushTracked = trackEntries(machine);

      const actor = interpret(machine).start();
      flushTracked();

      actor.send({ type: 'TIMER' });

      expect(flushTracked()).toEqual(['exit: green', 'enter: yellow']);
    });

    it('should return the entry and exit actions of a deep transition', () => {
      const machine = createMachine({
        initial: 'green',
        states: {
          green: {
            on: {
              TIMER: 'yellow'
            }
          },
          yellow: {
            initial: 'speed_up',
            states: {
              speed_up: {}
            }
          }
        }
      });

      const flushTracked = trackEntries(machine);

      const actor = interpret(machine).start();
      flushTracked();

      actor.send({ type: 'TIMER' });

      expect(flushTracked()).toEqual([
        'exit: green',
        'enter: yellow',
        'enter: yellow.speed_up'
      ]);
    });

    it('should return the entry and exit actions of a nested transition', () => {
      const machine = createMachine({
        initial: 'green',
        states: {
          green: {
            initial: 'walk',
            states: {
              walk: {
                on: {
                  PED_COUNTDOWN: 'wait'
                }
              },
              wait: {}
            }
          }
        }
      });

      const flushTracked = trackEntries(machine);

      const actor = interpret(machine).start();
      flushTracked();

      actor.send({ type: 'PED_COUNTDOWN' });

      expect(flushTracked()).toEqual(['exit: green.walk', 'enter: green.wait']);
    });

    it('should not have actions for unhandled events (shallow)', () => {
      const machine = createMachine({
        initial: 'green',
        states: {
          green: {}
        }
      });
      const flushTracked = trackEntries(machine);

      const actor = interpret(machine).start();
      flushTracked();

      actor.send({ type: 'FAKE' });

      expect(flushTracked()).toEqual([]);
    });

    it('should not have actions for unhandled events (deep)', () => {
      const machine = createMachine({
        initial: 'green',
        states: {
          green: {
            initial: 'walk',
            states: {
              walk: {},
              wait: {},
              stop: {}
            }
          }
        }
      });

      const flushTracked = trackEntries(machine);

      const actor = interpret(machine).start();
      flushTracked();

      actor.send({ type: 'FAKE' });

      expect(flushTracked()).toEqual([]);
    });

    it('should exit and enter the state for reentering self-transitions (shallow)', () => {
      const machine = createMachine({
        initial: 'green',
        states: {
          green: {
            on: {
              RESTART: {
                target: 'green',
                reenter: true
              }
            }
          }
        }
      });

      const flushTracked = trackEntries(machine);

      const actor = interpret(machine).start();
      flushTracked();

      actor.send({ type: 'RESTART' });

      expect(flushTracked()).toEqual(['exit: green', 'enter: green']);
    });

    it('should exit and enter the state for reentering self-transitions (deep)', () => {
      const machine = createMachine({
        initial: 'green',
        states: {
          green: {
            on: {
              RESTART: {
                target: 'green',
                reenter: true
              }
            },
            initial: 'walk',
            states: {
              walk: {},
              wait: {},
              stop: {}
            }
          }
        }
      });
      const flushTracked = trackEntries(machine);

      const actor = interpret(machine).start();

      flushTracked();
      actor.send({ type: 'RESTART' });

      expect(flushTracked()).toEqual([
        'exit: green.walk',
        'exit: green',
        'enter: green',
        'enter: green.walk'
      ]);
    });

    it('should return actions for parallel machines', () => {
      const actual: string[] = [];
      const machine = createMachine({
        type: 'parallel',
        states: {
          a: {
            initial: 'a1',
            states: {
              a1: {
                on: {
                  CHANGE: {
                    target: 'a2',
                    actions: [
                      () => actual.push('do_a2'),
                      () => actual.push('another_do_a2')
                    ]
                  }
                },
                entry: () => actual.push('enter_a1'),
                exit: () => actual.push('exit_a1')
              },
              a2: {
                entry: () => actual.push('enter_a2'),
                exit: () => actual.push('exit_a2')
              }
            },
            entry: () => actual.push('enter_a'),
            exit: () => actual.push('exit_a')
          },
          b: {
            initial: 'b1',
            states: {
              b1: {
                on: {
                  CHANGE: { target: 'b2', actions: () => actual.push('do_b2') }
                },
                entry: () => actual.push('enter_b1'),
                exit: () => actual.push('exit_b1')
              },
              b2: {
                entry: () => actual.push('enter_b2'),
                exit: () => actual.push('exit_b2')
              }
            },
            entry: () => actual.push('enter_b'),
            exit: () => actual.push('exit_b')
          }
        }
      });

      const actor = interpret(machine).start();
      actual.length = 0;

      actor.send({ type: 'CHANGE' });

      expect(actual).toEqual([
        'exit_b1', // reverse document order
        'exit_a1',
        'do_a2',
        'another_do_a2',
        'do_b2',
        'enter_a2',
        'enter_b2'
      ]);
    });

    it('should return nested actions in the correct (child to parent) order', () => {
      const machine = createMachine({
        initial: 'a',
        states: {
          a: {
            initial: 'a1',
            states: {
              a1: {}
            },
            on: { CHANGE: 'b' }
          },
          b: {
            initial: 'b1',
            states: {
              b1: {}
            }
          }
        }
      });

      const flushTracked = trackEntries(machine);

      const actor = interpret(machine).start();

      flushTracked();
      actor.send({ type: 'CHANGE' });

      expect(flushTracked()).toEqual([
        'exit: a.a1',
        'exit: a',
        'enter: b',
        'enter: b.b1'
      ]);
    });

    it('should ignore parent state actions for same-parent substates', () => {
      const machine = createMachine({
        initial: 'a',
        states: {
          a: {
            initial: 'a1',
            states: {
              a1: {
                on: {
                  NEXT: 'a2'
                }
              },
              a2: {}
            }
          }
        }
      });

      const flushTracked = trackEntries(machine);

      const actor = interpret(machine).start();

      flushTracked();
      actor.send({ type: 'NEXT' });

      expect(flushTracked()).toEqual(['exit: a.a1', 'enter: a.a2']);
    });

    it('should work with function actions', () => {
      const entrySpy = jest.fn();
      const exitSpy = jest.fn();
      const transitionSpy = jest.fn();

      const machine = createMachine({
        initial: 'a',
        states: {
          a: {
            initial: 'a1',
            states: {
              a1: {
                on: {
                  NEXT_FN: 'a3'
                }
              },
              a2: {},
              a3: {
                on: {
                  NEXT: {
                    target: 'a2',
                    actions: [transitionSpy]
                  }
                },
                entry: entrySpy,
                exit: exitSpy
              }
            }
          }
        }
      });

      const flushTracked = trackEntries(machine);

      const actor = interpret(machine).start();
      flushTracked();

      actor.send({ type: 'NEXT_FN' });

      expect(flushTracked()).toEqual(['exit: a.a1', 'enter: a.a3']);
      expect(entrySpy).toHaveBeenCalled();

      actor.send({ type: 'NEXT' });

      expect(flushTracked()).toEqual(['exit: a.a3', 'enter: a.a2']);
      expect(exitSpy).toHaveBeenCalled();
      expect(transitionSpy).toHaveBeenCalled();
    });

    it('should exit children of parallel state nodes', () => {
      const machine = createMachine({
        initial: 'B',
        states: {
          A: {
            on: {
              'to-B': 'B'
            }
          },
          B: {
            type: 'parallel',
            on: {
              'to-A': 'A'
            },
            states: {
              C: {
                initial: 'C1',
                states: {
                  C1: {}
                }
              },
              D: {
                initial: 'D1',
                states: {
                  D1: {}
                }
              }
            }
          }
        }
      });

      const flushTracked = trackEntries(machine);

      const actor = interpret(machine).start();

      flushTracked();
      actor.send({ type: 'to-A' });

      expect(flushTracked()).toEqual([
        'exit: B.D.D1',
        'exit: B.D',
        'exit: B.C.C1',
        'exit: B.C',
        'exit: B',
        'enter: A'
      ]);
    });

    it("should reenter targeted ancestor (as it's a descendant of the transition domain)", () => {
      const machine = createMachine({
        initial: 'loaded',
        states: {
          loaded: {
            id: 'loaded',
            initial: 'idle',
            states: {
              idle: {
                on: {
                  UPDATE: '#loaded'
                }
              }
            }
          }
        }
      });

      const flushTracked = trackEntries(machine);

      const actor = interpret(machine).start();

      flushTracked();
      actor.send({ type: 'UPDATE' });

      expect(flushTracked()).toEqual([
        'exit: loaded.idle',
        'exit: loaded',
        'enter: loaded',
        'enter: loaded.idle'
      ]);
    });

    it("shouldn't use a referenced custom action over a builtin one when there is a naming conflict", () => {
      const spy = jest.fn();
      const machine = createMachine({
        context: {
          assigned: false
        },
        on: {
          EV: {
            actions: assign({ assigned: true })
          }
        }
      }).provide({
        actions: {
          'xstate.assign': spy
        }
      });

      const actor = interpret(machine).start();
      actor.send({ type: 'EV' });

      expect(spy).not.toHaveBeenCalled();
      expect(actor.getSnapshot().context.assigned).toBe(true);
    });

    it("shouldn't use a referenced custom action over an inline one when there is a naming conflict", () => {
      const spy = jest.fn();
      let called = false;

      const machine = createMachine({
        on: {
          EV: {
            // it's important for this test to use a named function
            actions: function myFn() {
              called = true;
            }
          }
        }
      }).provide({
        actions: {
          myFn: spy
        }
      });

      const actor = interpret(machine).start();
      actor.send({ type: 'EV' });

      expect(spy).not.toHaveBeenCalled();
      expect(called).toBe(true);
    });

    it('root entry/exit actions should be called on root reentering transitions', () => {
      let entrySpy = jest.fn();
      let exitSpy = jest.fn();

      const machine = createMachine({
        id: 'root',
        entry: entrySpy,
        exit: exitSpy,
        on: {
          EVENT: {
            target: '#two',
            reenter: true
          }
        },
        initial: 'one',
        states: {
          one: {},
          two: {
            id: 'two'
          }
        }
      });

      const service = interpret(machine).start();

      entrySpy.mockClear();
      exitSpy.mockClear();

      service.send({ type: 'EVENT' });

      expect(entrySpy).toHaveBeenCalled();
      expect(exitSpy).toHaveBeenCalled();
    });

    describe('should ignore same-parent state actions (sparse)', () => {
      it('with a relative transition', () => {
        const machine = createMachine({
          initial: 'ping',
          states: {
            ping: {
              initial: 'foo',
              states: {
                foo: {
                  on: {
                    TACK: 'bar'
                  }
                },
                bar: {}
              }
            }
          }
        });

        const flushTracked = trackEntries(machine);

        const actor = interpret(machine).start();
        flushTracked();

        actor.send({ type: 'TACK' });

        expect(flushTracked()).toEqual(['exit: ping.foo', 'enter: ping.bar']);
      });

      it('with an absolute transition', () => {
        const machine = createMachine({
          id: 'root',
          initial: 'ping',
          states: {
            ping: {
              initial: 'foo',
              states: {
                foo: {
                  on: {
                    ABSOLUTE_TACK: '#root.ping.bar'
                  }
                },
                bar: {}
              }
            },
            pong: {}
          }
        });

        const flushTracked = trackEntries(machine);

        const actor = interpret(machine).start();
        flushTracked();

        actor.send({ type: 'ABSOLUTE_TACK' });

        expect(flushTracked()).toEqual(['exit: ping.foo', 'enter: ping.bar']);
      });
    });
  });

  describe('entry/exit actions', () => {
    it('should return the entry actions of an initial state', () => {
      const machine = createMachine({
        initial: 'green',
        states: {
          green: {}
        }
      });
      const flushTracked = trackEntries(machine);
      interpret(machine).start();

      expect(flushTracked()).toEqual(['enter: __root__', 'enter: green']);
    });

    it('should return the entry and exit actions of a transition', () => {
      const machine = createMachine({
        initial: 'green',
        states: {
          green: {
            on: {
              TIMER: 'yellow'
            }
          },
          yellow: {}
        }
      });

      const flushTracked = trackEntries(machine);

      const actor = interpret(machine).start();
      flushTracked();

      actor.send({ type: 'TIMER' });

      expect(flushTracked()).toEqual(['exit: green', 'enter: yellow']);
    });

    it('should return the entry and exit actions of a deep transition', () => {
      const machine = createMachine({
        initial: 'green',
        states: {
          green: {
            on: {
              TIMER: 'yellow'
            }
          },
          yellow: {
            initial: 'speed_up',
            states: {
              speed_up: {}
            }
          }
        }
      });
      const flushTracked = trackEntries(machine);

      const actor = interpret(machine).start();
      flushTracked();

      actor.send({ type: 'TIMER' });

      expect(flushTracked()).toEqual([
        'exit: green',
        'enter: yellow',
        'enter: yellow.speed_up'
      ]);
    });

    it('should return the entry and exit actions of a nested transition', () => {
      const machine = createMachine({
        initial: 'green',
        states: {
          green: {
            initial: 'walk',
            states: {
              walk: {
                on: {
                  PED_COUNTDOWN: 'wait'
                }
              },
              wait: {}
            }
          }
        }
      });
      const flushTracked = trackEntries(machine);

      const actor = interpret(machine).start();
      flushTracked();

      actor.send({ type: 'PED_COUNTDOWN' });

      expect(flushTracked()).toEqual(['exit: green.walk', 'enter: green.wait']);
    });

    it('should keep the same state for unhandled events (shallow)', () => {
      const machine = createMachine({
        initial: 'green',
        states: {
          green: {}
        }
      });
      const flushTracked = trackEntries(machine);

      const actor = interpret(machine).start();
      flushTracked();

      actor.send({ type: 'FAKE' });

      expect(flushTracked()).toEqual([]);
    });

    it('should keep the same state for unhandled events (deep)', () => {
      const machine = createMachine({
        initial: 'green',
        states: {
          green: {
            initial: 'walk',
            states: {
              walk: {}
            }
          }
        }
      });
      const flushTracked = trackEntries(machine);

      const actor = interpret(machine).start();
      flushTracked();

      actor.send({ type: 'FAKE' });

      expect(flushTracked()).toEqual([]);
    });

    it('should exit and enter the state for reentering self-transitions (shallow)', () => {
      const machine = createMachine({
        initial: 'green',
        states: {
          green: {
            on: {
              RESTART: 'green'
            }
          }
        }
      });

      const flushTracked = trackEntries(machine);

      const actor = interpret(machine).start();
      flushTracked();

      actor.send({ type: 'RESTART' });

      expect(flushTracked()).toEqual(['exit: green', 'enter: green']);
    });

    it('should exit and enter the state for reentering self-transitions (deep)', () => {
      const machine = createMachine({
        initial: 'green',
        states: {
          green: {
            on: {
              RESTART: {
                target: 'green',
                reenter: true
              }
            },
            initial: 'walk',
            states: {
              walk: {}
            }
          }
        }
      });

      const flushTracked = trackEntries(machine);

      const actor = interpret(machine).start();
      flushTracked();

      actor.send({ type: 'RESTART' });
      expect(flushTracked()).toEqual([
        'exit: green.walk',
        'exit: green',
        'enter: green',
        'enter: green.walk'
      ]);
    });

    it('should exit current node and enter target node when target is not a descendent or ancestor of current', () => {
      const machine = createMachine({
        initial: 'A',
        states: {
          A: {
            initial: 'A1',
            states: {
              A1: {
                on: {
                  NEXT: '#sibling_descendant'
                }
              },
              A2: {
                initial: 'A2_child',
                states: {
                  A2_child: {
                    id: 'sibling_descendant'
                  }
                }
              }
            }
          }
        }
      });

      const flushTracked = trackEntries(machine);

      const aa1State = machine.resolveStateValue({ A: 'A1' });
      const service = interpret(machine, { state: aa1State }).start();
      service.send({ type: 'NEXT' });

      expect(flushTracked()).toEqual([
        'exit: A.A1',
        'enter: A.A2',
        'enter: A.A2.A2_child'
      ]);
    });

    it('should exit current node and reenter target node when target is ancestor of current', () => {
      const machine = createMachine({
        initial: 'A',
        states: {
          A: {
            id: 'ancestor',
            initial: 'A1',
            states: {
              A1: {
                on: {
                  NEXT: 'A2'
                }
              },
              A2: {
                initial: 'A2_child',
                states: {
                  A2_child: {
                    on: {
                      NEXT: '#ancestor'
                    }
                  }
                }
              }
            }
          }
        }
      });

      const flushTracked = trackEntries(machine);

      const service = interpret(machine).start();
      service.send({ type: 'NEXT' });

      flushTracked();
      service.send({ type: 'NEXT' });

      expect(flushTracked()).toEqual([
        'exit: A.A2.A2_child',
        'exit: A.A2',
        'exit: A',
        'enter: A',
        'enter: A.A1'
      ]);
    });

    it('should enter all descendents when target is a descendent of the source when using an reentering transition', () => {
      const machine = createMachine({
        initial: 'A',
        states: {
          A: {
            initial: 'A1',
            on: {
              NEXT: {
                reenter: true,
                target: '.A2'
              }
            },
            states: {
              A1: {},
              A2: {
                initial: 'A2a',
                states: {
                  A2a: {}
                }
              }
            }
          }
        }
      });

      const flushTracked = trackEntries(machine);

      const service = interpret(machine).start();
      flushTracked();
      service.send({ type: 'NEXT' });

      expect(flushTracked()).toEqual([
        'exit: A.A1',
        'exit: A',
        'enter: A',
        'enter: A.A2',
        'enter: A.A2.A2a'
      ]);
    });

    it('should exit deep descendant during a self-transition', () => {
      const m = createMachine({
        initial: 'a',
        states: {
          a: {
            on: {
              EV: 'a'
            },
            initial: 'a1',
            states: {
              a1: {
                initial: 'a11',
                states: {
                  a11: {}
                }
              }
            }
          }
        }
      });

      const flushTracked = trackEntries(m);

      const service = interpret(m).start();

      flushTracked();
      service.send({ type: 'EV' });

      expect(flushTracked()).toEqual([
        'exit: a.a1.a11',
        'exit: a.a1',
        'exit: a',
        'enter: a',
        'enter: a.a1',
        'enter: a.a1.a11'
      ]);
    });

    it('should reenter leaf state during its self-transition', () => {
      const m = createMachine({
        initial: 'a',
        states: {
          a: {
            initial: 'a1',
            states: {
              a1: {
                on: {
                  EV: 'a1'
                }
              }
            }
          }
        }
      });

      const flushTracked = trackEntries(m);

      const service = interpret(m).start();

      flushTracked();
      service.send({ type: 'EV' });

      expect(flushTracked()).toEqual(['exit: a.a1', 'enter: a.a1']);
    });

    it('should not enter exited state when targeting its ancestor and when its former descendant gets selected through initial state', () => {
      const m = createMachine({
        initial: 'a',
        states: {
          a: {
            id: 'parent',
            initial: 'a1',
            states: {
              a1: {
                on: {
                  EV: 'a2'
                }
              },
              a2: {
                on: {
                  EV: '#parent'
                }
              }
            }
          }
        }
      });

      const flushTracked = trackEntries(m);

      const service = interpret(m).start();
      service.send({ type: 'EV' });

      flushTracked();
      service.send({ type: 'EV' });

      expect(flushTracked()).toEqual([
        'exit: a.a2',
        'exit: a',
        'enter: a',
        'enter: a.a1'
      ]);
    });

    it('should not enter exited state when targeting its ancestor and when its latter descendant gets selected through initial state', () => {
      const m = createMachine({
        initial: 'a',
        states: {
          a: {
            id: 'parent',
            initial: 'a2',
            states: {
              a1: {
                on: {
                  EV: '#parent'
                }
              },
              a2: {
                on: {
                  EV: 'a1'
                }
              }
            }
          }
        }
      });

      const flushTracked = trackEntries(m);

      const service = interpret(m).start();
      service.send({ type: 'EV' });

      flushTracked();
      service.send({ type: 'EV' });

      expect(flushTracked()).toEqual([
        'exit: a.a1',
        'exit: a',
        'enter: a',
        'enter: a.a2'
      ]);
    });
  });

  describe('parallel states', () => {
    it('should return entry action defined on parallel state', () => {
      const machine = createMachine({
        initial: 'start',
        states: {
          start: {
            on: { ENTER_PARALLEL: 'p1' }
          },
          p1: {
            type: 'parallel',
            states: {
              nested: {
                initial: 'inner',
                states: {
                  inner: {}
                }
              }
            }
          }
        }
      });

      const flushTracked = trackEntries(machine);

      const actor = interpret(machine).start();

      flushTracked();
      actor.send({ type: 'ENTER_PARALLEL' });

      expect(flushTracked()).toEqual([
        'exit: start',
        'enter: p1',
        'enter: p1.nested',
        'enter: p1.nested.inner'
      ]);
    });

    it('should reenter parallel region when a parallel state gets reentered while targeting another region', () => {
      const machine = createMachine({
        initial: 'ready',
        states: {
          ready: {
            type: 'parallel',
            on: {
              FOO: {
                target: '#cameraOff',
                reenter: true
              }
            },
            states: {
              devicesInfo: {},
              camera: {
                initial: 'on',
                states: {
                  on: {},
                  off: {
                    id: 'cameraOff'
                  }
                }
              }
            }
          }
        }
      });

      const flushTracked = trackEntries(machine);

      const service = interpret(machine).start();

      flushTracked();
      service.send({ type: 'FOO' });

      expect(flushTracked()).toEqual([
        'exit: ready.camera.on',
        'exit: ready.camera',
        'exit: ready.devicesInfo',
        'exit: ready',
        'enter: ready',
        'enter: ready.devicesInfo',
        'enter: ready.camera',
        'enter: ready.camera.off'
      ]);
    });

    it('should reenter parallel region when a parallel state is reentered while targeting another region', () => {
      const machine = createMachine({
        initial: 'ready',
        states: {
          ready: {
            type: 'parallel',
            on: {
              FOO: {
                target: '#cameraOff',
                reenter: true
              }
            },
            states: {
              devicesInfo: {},
              camera: {
                initial: 'on',
                states: {
                  on: {},
                  off: {
                    id: 'cameraOff'
                  }
                }
              }
            }
          }
        }
      });

      const flushTracked = trackEntries(machine);

      const service = interpret(machine).start();

      flushTracked();
      service.send({ type: 'FOO' });

      expect(flushTracked()).toEqual([
        'exit: ready.camera.on',
        'exit: ready.camera',
        'exit: ready.devicesInfo',
        'exit: ready',
        'enter: ready',
        'enter: ready.devicesInfo',
        'enter: ready.camera',
        'enter: ready.camera.off'
      ]);
    });
  });

  describe('targetless transitions', () => {
    it("shouldn't exit a state on a parent's targetless transition", () => {
      const parent = createMachine({
        initial: 'one',
        on: {
          WHATEVER: {
            actions: () => {}
          }
        },
        states: {
          one: {}
        }
      });

      const flushTracked = trackEntries(parent);

      const service = interpret(parent).start();

      flushTracked();
      service.send({ type: 'WHATEVER' });

      expect(flushTracked()).toEqual([]);
    });

    it("shouldn't exit (and reenter) state on targetless delayed transition", (done) => {
      const machine = createMachine({
        initial: 'one',
        states: {
          one: {
            after: {
              10: {
                actions: () => {
                  // do smth
                }
              }
            }
          }
        }
      });

      const flushTracked = trackEntries(machine);

      interpret(machine).start();
      flushTracked();

      setTimeout(() => {
        expect(flushTracked()).toEqual([]);
        done();
      }, 50);
    });
  });

  describe('when reaching a final state', () => {
    // https://github.com/statelyai/xstate/issues/1109
    it('exit actions should be called when invoked machine reaches its final state', (done) => {
      let exitCalled = false;
      let childExitCalled = false;
      const childMachine = createMachine({
        exit: () => {
          exitCalled = true;
        },
        initial: 'a',
        states: {
          a: {
            type: 'final',
            exit: () => {
              childExitCalled = true;
            }
          }
        }
      });

      const parentMachine = createMachine({
        initial: 'active',
        states: {
          active: {
            invoke: {
              src: childMachine,
              onDone: 'finished'
            }
          },
          finished: {
            type: 'final'
          }
        }
      });

      interpret(parentMachine)
        .onDone(() => {
          expect(exitCalled).toBeTruthy();
          expect(childExitCalled).toBeTruthy();
          done();
        })
        .start();
    });
  });

  describe('when stopped', () => {
    it('exit actions should be called when stopping a machine', () => {
      let exitCalled = false;
      let childExitCalled = false;

      const machine = createMachine({
        exit: () => {
          exitCalled = true;
        },
        initial: 'a',
        states: {
          a: {
            exit: () => {
              childExitCalled = true;
            }
          }
        }
      });

      const service = interpret(machine).start();
      service.stop();

      expect(exitCalled).toBeTruthy();
      expect(childExitCalled).toBeTruthy();
    });

    it('should call each exit handler only once when the service gets stopped', () => {
      const machine = createMachine({
        initial: 'a',
        states: {
          a: {
            initial: 'a1',
            states: {
              a1: {}
            }
          }
        }
      });

      const flushTracked = trackEntries(machine);

      const service = interpret(machine).start();

      flushTracked();
      service.stop();

      expect(flushTracked()).toEqual([
        'exit: a.a1',
        'exit: a',
        'exit: __root__'
      ]);
    });

    it('should call exit actions in reversed document order when the service gets stopped', () => {
      const machine = createMachine({
        initial: 'a',
        states: {
          a: {
            on: {
              EV: {
                // just a noop action to ensure that a transition is selected when we send an event
                actions: () => {}
              }
            }
          }
        }
      });

      const flushTracked = trackEntries(machine);

      const service = interpret(machine).start();

      // it's important to send an event here that results in a transition that computes new `state.configuration`
      // and that could impact the order in which exit actions are called
      service.send({ type: 'EV' });
      flushTracked();
      service.stop();

      expect(flushTracked()).toEqual(['exit: a', 'exit: __root__']);
    });

    it('should call exit actions of parallel states in reversed document order when the service gets stopped after earlier region transition', () => {
      const machine = createMachine({
        type: 'parallel',
        states: {
          a: {
            initial: 'child_a',
            states: {
              child_a: {
                on: {
                  EV: {
                    // just a noop action to ensure that a transition is selected when we send an event
                    actions: () => {}
                  }
                }
              }
            }
          },
          b: {
            initial: 'child_b',
            states: {
              child_b: {}
            }
          }
        }
      });

      const flushTracked = trackEntries(machine);

      const service = interpret(machine).start();

      // it's important to send an event here that results in a transition as that computes new `state.configuration`
      // and that could impact the order in which exit actions are called
      service.send({ type: 'EV' });
      flushTracked();
      service.stop();

      expect(flushTracked()).toEqual([
        'exit: b.child_b',
        'exit: b',
        'exit: a.child_a',
        'exit: a',
        'exit: __root__'
      ]);
    });

    it('should call exit actions of parallel states in reversed document order when the service gets stopped after later region transition', () => {
      const machine = createMachine({
        type: 'parallel',
        states: {
          a: {
            initial: 'child_a',
            states: {
              child_a: {}
            }
          },
          b: {
            initial: 'child_b',
            states: {
              child_b: {
                on: {
                  EV: {
                    // just a noop action to ensure that a transition is selected when we send an event
                    actions: () => {}
                  }
                }
              }
            }
          }
        }
      });

      const flushTracked = trackEntries(machine);

      const service = interpret(machine).start();

      // it's important to send an event here that results in a transition as that computes new `state.configuration`
      // and that could impact the order in which exit actions are called
      service.send({ type: 'EV' });
      flushTracked();
      service.stop();

      expect(flushTracked()).toEqual([
        'exit: b.child_b',
        'exit: b',
        'exit: a.child_a',
        'exit: a',
        'exit: __root__'
      ]);
    });

    it('should call exit actions of parallel states in reversed document order when the service gets stopped after multiple regions transition', () => {
      const machine = createMachine({
        type: 'parallel',
        states: {
          a: {
            initial: 'child_a',
            states: {
              child_a: {
                on: {
                  EV: {
                    // just a noop action to ensure that a transition is selected when we send an event
                    actions: () => {}
                  }
                }
              }
            }
          },
          b: {
            initial: 'child_b',
            states: {
              child_b: {
                on: {
                  EV: {
                    // just a noop action to ensure that a transition is selected when we send an event
                    actions: () => {}
                  }
                }
              }
            }
          }
        }
      });

      const flushTracked = trackEntries(machine);

      const service = interpret(machine).start();
      // it's important to send an event here that results in a transition as that computes new `state.configuration`
      // and that could impact the order in which exit actions are called
      service.send({ type: 'EV' });
      flushTracked();
      service.stop();

      expect(flushTracked()).toEqual([
        'exit: b.child_b',
        'exit: b',
        'exit: a.child_a',
        'exit: a',
        'exit: __root__'
      ]);
    });

    it('an exit action executed when an interpreter gets stopped should receive `xstate.stop` event', () => {
      let receivedEvent;
      const machine = createMachine({
        exit: ({ event }) => {
          receivedEvent = event;
        }
      });

      const service = interpret(machine).start();
      service.stop();

      expect(receivedEvent).toEqual({ type: 'xstate.stop' });
    });

    it('an exit action executed when an interpreter reaches its final state should be called with the last received event', () => {
      let receivedEvent;
      const machine = createMachine({
        initial: 'a',
        states: {
          a: {
            on: {
              NEXT: 'b'
            }
          },
          b: {
            type: 'final'
          }
        },
        exit: ({ event }) => {
          receivedEvent = event;
        }
      });

      const service = interpret(machine).start();
      service.send({ type: 'NEXT' });

      expect(receivedEvent).toEqual({ type: 'NEXT' });
    });

    // https://github.com/statelyai/xstate/issues/2880
    it('stopping an interpreter that receives events from its children exit handlers should not throw', () => {
      const child = createMachine({
        id: 'child',
        initial: 'idle',
        states: {
          idle: {
            exit: sendParent({ type: 'EXIT' })
          }
        }
      });

      const parent = createMachine({
        id: 'parent',
        invoke: {
          src: child
        }
      });

      const interpreter = interpret(parent);
      interpreter.start();

      expect(() => interpreter.stop()).not.toThrow();
    });

    // TODO: determine if the sendParent action should execute when the child actor is stopped.
    // If it shouldn't be, we need to clarify whether exit actions in general should be executed on machine stop,
    // since this is contradictory to other tests.
    it.skip('sent events from exit handlers of a stopped child should not be received by the parent', () => {
      const child = createMachine({
        id: 'child',
        initial: 'idle',
        states: {
          idle: {
            exit: sendParent({ type: 'EXIT' })
          }
        }
      });

      const parent = createMachine({
        id: 'parent',
        context: ({ spawn }) => ({
          child: spawn(child)
        }),
        on: {
          STOP_CHILD: {
            actions: stop(({ context }) => context.child)
          },
          EXIT: {
            actions: () => {
              throw new Error('This should not be called.');
            }
          }
        }
      });

      const interpreter = interpret(parent).start();
      interpreter.send({ type: 'STOP_CHILD' });
    });

    it('sent events from exit handlers of a done child should be received by the parent ', () => {
      let eventReceived = false;

      const child = createMachine({
        id: 'child',
        initial: 'active',
        states: {
          active: {
            on: {
              FINISH: 'done'
            }
          },
          done: {
            type: 'final'
          }
        },
        exit: sendParent({ type: 'CHILD_DONE' })
      });

      const parent = createMachine({
        id: 'parent',
        context: ({ spawn }) => ({
          child: spawn(child)
        }),
        on: {
          FINISH_CHILD: {
            actions: sendTo(({ context }) => context.child, { type: 'FINISH' })
          },
          CHILD_DONE: {
            actions: () => {
              eventReceived = true;
            }
          }
        }
      });

      const interpreter = interpret(parent).start();
      interpreter.send({ type: 'FINISH_CHILD' });

      expect(eventReceived).toBe(true);
    });

    it('sent events from exit handlers of a stopped child should be received by its children', () => {
      let eventReceived = false;

      const grandchild = createMachine({
        id: 'grandchild',
        on: {
          STOPPED: {
            actions: () => {
              eventReceived = true;
            }
          }
        }
      });

      const child = createMachine({
        id: 'child',
        invoke: {
          id: 'myChild',
          src: grandchild
        },
        exit: sendTo('myChild', { type: 'STOPPED' })
      });

      const parent = createMachine({
        id: 'parent',
        initial: 'a',
        states: {
          a: {
            invoke: {
              src: child
            },
            on: {
              NEXT: 'b'
            }
          },
          b: {}
        }
      });

      const interpreter = interpret(parent).start();
      interpreter.send({ type: 'NEXT' });

      expect(eventReceived).toBe(true);
    });

    it('sent events from exit handlers of a done child should be received by its children ', () => {
      let eventReceived = false;

      const grandchild = createMachine({
        id: 'grandchild',
        on: {
          STOPPED: {
            actions: () => {
              eventReceived = true;
            }
          }
        }
      });

      const child = createMachine({
        id: 'child',
        initial: 'a',
        invoke: {
          id: 'myChild',
          src: grandchild
        },
        states: {
          a: {
            on: {
              FINISH: 'b'
            }
          },
          b: {
            type: 'final'
          }
        },
        exit: sendTo('myChild', { type: 'STOPPED' })
      });

      const parent = createMachine({
        id: 'parent',
        invoke: {
          id: 'myChild',
          src: child
        },
        on: {
          NEXT: {
            actions: sendTo('myChild', { type: 'FINISH' })
          }
        }
      });

      const interpreter = interpret(parent).start();
      interpreter.send({ type: 'NEXT' });

      expect(eventReceived).toBe(true);
    });

    it('actors spawned in exit handlers of a stopped child should not be started', () => {
      const grandchild = createMachine({
        id: 'grandchild',
        entry: () => {
          throw new Error('This should not be called.');
        }
      });

      const parent = createMachine({
        id: 'parent',
        context: {},
        exit: assign({
          actorRef: ({ spawn }) => spawn(grandchild)
        })
      });

      const interpreter = interpret(parent).start();
      interpreter.stop();
    });

    it('should execute referenced custom actions correctly when stopping an interpreter', () => {
      let called = false;
      const parent = createMachine({
        id: 'parent',
        context: {},
        exit: 'referencedAction'
      }).provide({
        actions: {
          referencedAction: () => {
            called = true;
          }
        }
      });

      const interpreter = interpret(parent).start();
      interpreter.stop();

      expect(called).toBe(true);
    });

    it('should execute builtin actions correctly when stopping an interpreter', () => {
      const machine = createMachine({
        context: {
          executedAssigns: [] as string[]
        },
        exit: [
          'referencedAction',
          assign({
            executedAssigns: ({ context }) => [
              ...context.executedAssigns,
              'inline'
            ]
          })
        ]
      }).provide({
        actions: {
          referencedAction: assign({
            executedAssigns: ({ context }) => [
              ...context.executedAssigns,
              'referenced'
            ]
          })
        }
      });

      const interpreter = interpret(machine).start();
      interpreter.stop();

      expect(interpreter.getSnapshot().context.executedAssigns).toEqual([
        'referenced',
        'inline'
      ]);
    });

    it('should clear all scheduled events when the interpreter gets stopped', () => {
      const machine = createMachine({
        on: {
          INITIALIZE_SYNC_SEQUENCE: {
            actions: () => {
              // schedule those 2 events
              service.send({ type: 'SOME_EVENT' });
              service.send({ type: 'SOME_EVENT' });
              // but also immediately stop *while* the `INITIALIZE_SYNC_SEQUENCE` is still being processed
              service.stop();
            }
          },
          SOME_EVENT: {
            actions: () => {
              throw new Error('This should not be called.');
            }
          }
        }
      });

      const service = interpret(machine).start();

      service.send({ type: 'INITIALIZE_SYNC_SEQUENCE' });
    });

    it('should execute exit actions of the settled state of the last initiated microstep', () => {
      const exitActions: string[] = [];
      const machine = createMachine({
        initial: 'foo',
        states: {
          foo: {
            exit: () => {
              exitActions.push('foo action');
            },
            on: {
              INITIALIZE_SYNC_SEQUENCE: {
                target: 'bar',
                actions: [
                  () => {
                    // immediately stop *while* the `INITIALIZE_SYNC_SEQUENCE` is still being processed
                    service.stop();
                  },
                  () => {}
                ]
              }
            }
          },
          bar: {
            exit: () => {
              exitActions.push('bar action');
            }
          }
        }
      });

      const service = interpret(machine).start();

      service.send({ type: 'INITIALIZE_SYNC_SEQUENCE' });

      expect(exitActions).toEqual(['foo action', 'bar action']);
    });

    it('should execute exit actions of the settled state of the last initiated microstep after executing all actions from that microstep', () => {
      const executedActions: string[] = [];
      const machine = createMachine({
        initial: 'foo',
        states: {
          foo: {
            exit: () => {
              executedActions.push('foo exit action');
            },
            on: {
              INITIALIZE_SYNC_SEQUENCE: {
                target: 'bar',
                actions: [
                  () => {
                    // immediately stop *while* the `INITIALIZE_SYNC_SEQUENCE` is still being processed
                    service.stop();
                  },
                  () => {
                    executedActions.push('foo transition action');
                  }
                ]
              }
            }
          },
          bar: {
            exit: () => {
              executedActions.push('bar exit action');
            }
          }
        }
      });

      const service = interpret(machine).start();

      service.send({ type: 'INITIALIZE_SYNC_SEQUENCE' });

      expect(executedActions).toEqual([
        'foo exit action',
        'foo transition action',
        'bar exit action'
      ]);
    });
  });
});

describe('initial actions', () => {
  it('should support initial actions', () => {
    const actual: string[] = [];
    const machine = createMachine({
      initial: {
        target: 'a',
        actions: () => actual.push('initialA')
      },
      states: {
        a: {
          entry: () => actual.push('entryA')
        }
      }
    });
    interpret(machine).start();
    expect(actual).toEqual(['initialA', 'entryA']);
  });

  it('should support initial actions from transition', () => {
    const actual: string[] = [];
    const machine = createMachine({
      initial: 'a',
      states: {
        a: {
          on: {
            NEXT: 'b'
          }
        },
        b: {
          entry: () => actual.push('entryB'),
          initial: {
            target: 'foo',
            actions: () => actual.push('initialFoo')
          },
          states: {
            foo: {
              entry: () => actual.push('entryFoo')
            }
          }
        }
      }
    });

    const actor = interpret(machine).start();

    actor.send({ type: 'NEXT' });

    expect(actual).toEqual(['entryB', 'initialFoo', 'entryFoo']);
  });

  it('should support initial actions from transition with target ID', () => {
    const actual: string[] = [];
    const machine = createMachine({
      initial: 'a',
      states: {
        a: {
          on: { NEXT: 'b' }
        },
        b: {
          entry: () => actual.push('entryC'),
          initial: {
            target: '#bar',
            actions: () => actual.push('initialBar')
          },
          states: {
            bar: {
              id: 'bar',
              entry: () => actual.push('entryBar')
            }
          }
        }
      }
    });

    const actor = interpret(machine).start();

    actor.send({ type: 'NEXT' });

    expect(actual).toEqual(['entryC', 'initialBar', 'entryBar']);
  });
});

describe('actions on invalid transition', () => {
  it('should not recall previous actions', () => {
    const spy = jest.fn();
    const machine = createMachine({
      initial: 'idle',
      states: {
        idle: {
          on: {
            STOP: {
              target: 'stop',
              actions: [spy]
            }
          }
        },
        stop: {}
      }
    });
    const actor = interpret(machine).start();

    actor.send({ type: 'STOP' });
    expect(spy).toHaveBeenCalledTimes(1);

    actor.send({ type: 'INVALID' });
    expect(spy).toHaveBeenCalledTimes(1);
  });
});

describe('actions config', () => {
  type EventType =
    | { type: 'definedAction' }
    | { type: 'updateContext' }
    | { type: 'EVENT' }
    | { type: 'E' };
  interface Context {
    count: number;
  }

  const definedAction = () => {};

  it('should reference actions defined in actions parameter of machine options (entry actions)', () => {
    const spy = jest.fn();
    const machine = createMachine({
      initial: 'a',
      states: {
        a: {
          on: {
            EVENT: 'b'
          }
        },
        b: {
          entry: ['definedAction', { type: 'definedAction' }, 'undefinedAction']
        }
<<<<<<< HEAD
=======
      },
      on: {
        E: '.a'
>>>>>>> 5f0291aa
      }
    }).provide({
      actions: {
        definedAction: spy
      }
    });

    const actor = interpret(machine).start();
    actor.send({ type: 'EVENT' });

    expect(spy).toHaveBeenCalledTimes(2);
  });

  it('should reference actions defined in actions parameter of machine options (initial state)', () => {
    const spy = jest.fn();
    const machine = createMachine({
      entry: ['definedAction', { type: 'definedAction' }, 'undefinedAction']
    }).provide({
      actions: {
        definedAction: spy
      }
    });

    interpret(machine).start();

    expect(spy).toHaveBeenCalledTimes(2);
  });

  it('should be able to reference action implementations from action objects', () => {
    const machine = createMachine<Context, EventType>({
      initial: 'a',
      context: {
        count: 0
      },
      states: {
        a: {
          entry: [
            'definedAction',
            { type: 'definedAction' },
            'undefinedAction'
          ],
          on: {
            EVENT: {
              target: 'b',
              actions: [{ type: 'definedAction' }, { type: 'updateContext' }]
            }
          }
        },
        b: {}
      }
    }).provide({
      actions: {
        definedAction,
        updateContext: assign({ count: 10 })
      }
    });
    const state = machine.transition('a', { type: 'EVENT' });

    // expect(state.actions).toEqual([
    //   expect.objectContaining({
    //     type: 'definedAction'
    //   }),
    //   expect.objectContaining({
    //     type: 'updateContext'
    //   })
    // ]);
    // TODO: specify which actions other actions came from

    expect(state.context).toEqual({ count: 10 });
  });

  it('should work with anonymous functions (with warning)', () => {
    let entryCalled = false;
    let actionCalled = false;
    let exitCalled = false;

    const anonMachine = createMachine({
      id: 'anon',
      initial: 'active',
      states: {
        active: {
          entry: () => (entryCalled = true),
          exit: () => (exitCalled = true),
          on: {
            EVENT: {
              target: 'inactive',
              actions: [() => (actionCalled = true)]
            }
          }
        },
        inactive: {}
      }
    });

    const actor = interpret(anonMachine).start();

    expect(entryCalled).toBe(true);

    actor.send({ type: 'EVENT' });

    expect(exitCalled).toBe(true);
    expect(actionCalled).toBe(true);
  });
});

describe('action meta', () => {
  it('should provide the original action', (done) => {
    const testMachine = createMachine({
      id: 'test',
      initial: 'foo',
      states: {
        foo: {
          entry: {
            type: 'entryAction',
            params: {
              value: 'something'
            }
          }
        }
      }
    }).provide({
      actions: {
        entryAction: ({ action }) => {
          expect(action.type).toEqual('entryAction');
          expect(action.params?.value).toEqual('something');
          done();
        }
      }
    });

    interpret(testMachine).start();
  });
});

describe('purely defined actions', () => {
  it('should allow for a purely defined dynamic action', () => {
    const spy = jest.fn();
    const machine = createMachine({
      context: {
        items: [{ id: 1 }, { id: 2 }, { id: 3 }]
      },
      entry: pure(({ context }) => {
        return {
          type: 'doSomething',
          params: { length: context.items.length }
        };
      })
    }).provide({
      actions: {
        doSomething: ({ action }) => spy(action.params)
      }
    });

    interpret(machine).start();

    expect(spy.mock.calls[0][0]).toEqual({ length: 3 });
  });

  it('should allow for purely defined lack of actions', () => {
    const machine = createMachine({
      context: {
        items: [{ id: 1 }, { id: 2 }, { id: 3 }]
      },
      entry: pure(({ context }) => {
        if (context.items.length > 5) {
          return {
            type: 'doSomething',
            params: { length: context.items.length }
          };
        }
      })
    });

    expect(() => interpret(machine).start()).not.toThrow();
  });

  it('should allow for purely defined dynamic actions', () => {
    const spy = jest.fn();
    const machine = createMachine({
      context: {
        items: [{ id: 1 }, { id: 2 }, { id: 3 }]
      },
      entry: pure(({ context }) =>
        context.items.map((item: any, index: number) => ({
          type: 'doSomething',
          params: { item, index }
        }))
      )
    }).provide({
      actions: {
        doSomething: ({ action }) => {
          spy(action.params);
        }
      }
    });

    interpret(machine).start();

    expect(spy.mock.calls[0][0]).toEqual({ item: { id: 1 }, index: 0 });
    expect(spy.mock.calls[1][0]).toEqual({ item: { id: 2 }, index: 1 });
    expect(spy.mock.calls[2][0]).toEqual({ item: { id: 3 }, index: 2 });
  });

  it('should allow for purely defined action type strings', () => {
    const spy = jest.fn();
    const machine = createMachine({
      entry: pure(() => ['SOME_ACTION'])
    }).provide({
      actions: {
        SOME_ACTION: spy
      }
    });

    interpret(machine).start();

    expect(spy).toBeCalled();
  });
});

describe('forwardTo()', () => {
  it('should forward an event to a service', (done) => {
    const child = createMachine<any, { type: 'EVENT'; value: number }>({
      id: 'child',
      initial: 'active',
      states: {
        active: {
          on: {
            EVENT: {
              actions: sendParent({ type: 'SUCCESS' }),
              guard: ({ event }) => event.value === 42
            }
          }
        }
      }
    });

    const parent = createMachine<
      any,
      { type: 'EVENT'; value: number } | { type: 'SUCCESS' }
    >({
      id: 'parent',
      initial: 'first',
      states: {
        first: {
          invoke: { src: child, id: 'myChild' },
          on: {
            EVENT: {
              actions: forwardTo('myChild')
            },
            SUCCESS: 'last'
          }
        },
        last: {
          type: 'final'
        }
      }
    });

    const service = interpret(parent)
      .onDone(() => done())
      .start();

    service.send({ type: 'EVENT', value: 42 });
  });

  it('should forward an event to a service (dynamic)', (done) => {
    const child = createMachine<any, { type: 'EVENT'; value: number }>({
      id: 'child',
      initial: 'active',
      states: {
        active: {
          on: {
            EVENT: {
              actions: sendParent({ type: 'SUCCESS' }),
              guard: ({ event }) => event.value === 42
            }
          }
        }
      }
    });

    const parent = createMachine<
      { child?: ActorRef<any> },
      { type: 'EVENT'; value: number } | { type: 'SUCCESS' }
    >({
      id: 'parent',
      initial: 'first',
      context: {
        child: undefined
      },
      states: {
        first: {
          entry: assign({
            child: ({ spawn }) => spawn(child, { id: 'x' })
          }),
          on: {
            EVENT: {
              actions: forwardTo(({ context }) => context.child!)
            },
            SUCCESS: 'last'
          }
        },
        last: {
          type: 'final'
        }
      }
    });

    const service = interpret(parent)
      .onDone(() => done())
      .start();

    service.send({ type: 'EVENT', value: 42 });
  });

  it('should not cause an infinite loop when forwarding to undefined', () => {
    const machine = createMachine({
      on: {
        '*': { guard: () => true, actions: forwardTo(undefined as any) }
      }
    });

    const service = interpret(machine).start();

    expect(() =>
      service.send({ type: 'TEST' })
    ).toThrowErrorMatchingInlineSnapshot(
      `"Attempted to forward event to undefined actor. This risks an infinite loop in the sender."`
    );
  });
});

describe('log()', () => {
  it('should log a string', () => {
    const consoleSpy = jest.fn();
    console.log = consoleSpy;
    const machine = createMachine({
      entry: log('some string', 'string label')
    });
    interpret(machine, { logger: consoleSpy }).start();

    expect(consoleSpy.mock.calls).toMatchInlineSnapshot(`
      [
        [
          "string label",
          "some string",
        ],
      ]
    `);
  });

  it('should log an expression', () => {
    const consoleSpy = jest.fn();
    console.log = consoleSpy;
    const machine = createMachine({
      context: {
        count: 42
      },
      entry: log(({ context }) => `expr ${context.count}`, 'expr label')
    });
    interpret(machine, { logger: consoleSpy }).start();

    expect(consoleSpy.mock.calls).toMatchInlineSnapshot(`
      [
        [
          "expr label",
          "expr 42",
        ],
      ]
    `);
  });
});

describe('choose', () => {
  it('should execute a single conditional action', () => {
    interface Ctx {
      answer?: number;
    }

    const machine = createMachine<Ctx>({
      context: {},
      initial: 'foo',
      states: {
        foo: {
          entry: choose([
            { guard: () => true, actions: assign<Ctx>({ answer: 42 }) }
          ])
        }
      }
    });

    const service = interpret(machine).start();

    expect(service.getSnapshot().context).toEqual({ answer: 42 });
  });

  it('should execute a multiple conditional actions', () => {
    let executed = false;

    interface Ctx {
      answer?: number;
    }

    const machine = createMachine<Ctx>({
      context: {},
      initial: 'foo',
      states: {
        foo: {
          entry: choose([
            {
              guard: () => true,
              actions: [() => (executed = true), assign<Ctx>({ answer: 42 })]
            }
          ])
        }
      }
    });

    const service = interpret(machine).start();

    expect(service.getSnapshot().context).toEqual({ answer: 42 });
    expect(executed).toBeTruthy();
  });

  it('should only execute matched actions', () => {
    interface Ctx {
      answer?: number;
      shouldNotAppear?: boolean;
    }

    const machine = createMachine<Ctx>({
      context: {},
      initial: 'foo',
      states: {
        foo: {
          entry: choose([
            {
              guard: () => false,
              actions: assign<Ctx>({ shouldNotAppear: true })
            },
            { guard: () => true, actions: assign<Ctx>({ answer: 42 }) }
          ])
        }
      }
    });

    const service = interpret(machine).start();

    expect(service.getSnapshot().context).toEqual({ answer: 42 });
  });

  it('should allow for fallback unguarded actions', () => {
    interface Ctx {
      answer?: number;
      shouldNotAppear?: boolean;
    }

    const machine = createMachine<Ctx>({
      context: {},
      initial: 'foo',
      states: {
        foo: {
          entry: choose([
            {
              guard: () => false,
              actions: assign<Ctx>({ shouldNotAppear: true })
            },
            { actions: assign<Ctx>({ answer: 42 }) }
          ])
        }
      }
    });

    const service = interpret(machine).start();

    expect(service.getSnapshot().context).toEqual({ answer: 42 });
  });

  it('should allow for nested conditional actions', () => {
    interface Ctx {
      firstLevel: boolean;
      secondLevel: boolean;
      thirdLevel: boolean;
    }

    const machine = createMachine<Ctx>({
      context: {
        firstLevel: false,
        secondLevel: false,
        thirdLevel: false
      },
      initial: 'foo',
      states: {
        foo: {
          entry: choose([
            {
              guard: () => true,
              actions: [
                assign<Ctx>({ firstLevel: true }),
                choose([
                  {
                    guard: () => true,
                    actions: [
                      assign<Ctx>({ secondLevel: true }),
                      choose([
                        {
                          guard: () => true,
                          actions: [assign<Ctx>({ thirdLevel: true })]
                        }
                      ])
                    ]
                  }
                ])
              ]
            }
          ])
        }
      }
    });

    const service = interpret(machine).start();

    expect(service.getSnapshot().context).toEqual({
      firstLevel: true,
      secondLevel: true,
      thirdLevel: true
    });
  });

  it('should provide context to a condition expression', () => {
    interface Ctx {
      counter: number;
      answer?: number;
    }
    const machine = createMachine<Ctx>({
      context: {
        counter: 101
      },
      initial: 'foo',
      states: {
        foo: {
          entry: choose([
            {
              guard: ({ context }) => context.counter > 100,
              actions: assign<Ctx>({ answer: 42 })
            }
          ])
        }
      }
    });

    const service = interpret(machine).start();

    expect(service.getSnapshot().context).toEqual({ counter: 101, answer: 42 });
  });

  it('should provide event to a condition expression', () => {
    interface Ctx {
      answer?: number;
    }
    interface Events {
      type: 'NEXT';
      counter: number;
    }

    const machine = createMachine<Ctx, Events>({
      context: {},
      initial: 'foo',
      states: {
        foo: {
          on: {
            NEXT: {
              target: 'bar',
              actions: choose([
                {
                  guard: ({ event }) => event.counter > 100,
                  actions: assign({ answer: 42 })
                }
              ])
            }
          }
        },
        bar: {}
      }
    });

    const service = interpret(machine).start();
    service.send({ type: 'NEXT', counter: 101 });
    expect(service.getSnapshot().context).toEqual({ answer: 42 });
  });

  it('should provide stateGuard.state to a condition expression', () => {
    type Ctx = { counter: number; answer?: number };
    const machine = createMachine<Ctx>({
      context: {
        counter: 101
      },
      type: 'parallel',
      states: {
        foo: {
          initial: 'waiting',
          states: {
            waiting: {
              on: {
                GIVE_ANSWER: 'answering'
              }
            },
            answering: {
              entry: choose([
                {
                  guard: ({ state }) => state.matches('bar'),
                  actions: assign({ answer: 42 })
                }
              ])
            }
          }
        },
        bar: {}
      }
    });

    const service = interpret(machine).start();
    service.send({ type: 'GIVE_ANSWER' });

    expect(service.getSnapshot().context).toEqual({ counter: 101, answer: 42 });
  });

  it('should be able to use actions and guards defined in options', () => {
    interface Ctx {
      answer?: number;
    }

    const machine = createMachine<Ctx>({
      context: {},
      initial: 'foo',
      states: {
        foo: {
          entry: choose([{ guard: 'worstGuard', actions: 'revealAnswer' }])
        }
      }
    }).provide({
      guards: {
        worstGuard: () => true
      },
      actions: {
        revealAnswer: assign<Ctx>({ answer: 42 })
      }
    });

    const service = interpret(machine).start();

    expect(service.getSnapshot().context).toEqual({ answer: 42 });
  });

  it('should be able to use choose actions from within options', () => {
    interface Ctx {
      answer?: number;
    }

    const machine = createMachine<Ctx>({
      context: {},
      initial: 'foo',
      states: {
        foo: {
          entry: 'conditionallyRevealAnswer'
        }
      }
    }).provide({
      guards: {
        worstGuard: () => true
      },
      actions: {
        revealAnswer: assign<Ctx>({ answer: 42 }),
        conditionallyRevealAnswer: choose([
          { guard: 'worstGuard', actions: 'revealAnswer' }
        ])
      }
    });

    const service = interpret(machine).start();

    expect(service.getSnapshot().context).toEqual({ answer: 42 });
  });
});

describe('sendParent', () => {
  // https://github.com/statelyai/xstate/issues/711
  it('TS: should compile for any event', () => {
    interface ChildContext {}
    interface ChildEvent {
      type: 'CHILD';
    }

    const child = createMachine<ChildContext, ChildEvent>({
      id: 'child',
      initial: 'start',
      states: {
        start: {
          // This should not be a TypeScript error
          entry: [sendParent({ type: 'PARENT' })]
        }
      }
    });

    expect(child).toBeTruthy();
  });
});

describe('sendTo', () => {
  it('should be able to send an event to an actor', (done) => {
    const childMachine = createMachine<any, { type: 'EVENT' }>({
      initial: 'waiting',
      states: {
        waiting: {
          on: {
            EVENT: {
              actions: () => done()
            }
          }
        }
      }
    });

    const parentMachine = createMachine({
      context: ({ spawn }) =>
        ({
          child: spawn(childMachine)
        } as { child: ActorRefFrom<typeof childMachine> }),
      entry: sendTo(({ context }) => context.child, { type: 'EVENT' })
    });

    interpret(parentMachine).start();
  });

  it('should be able to send an event from expression to an actor', (done) => {
    const childMachine = createMachine<any, { type: 'EVENT'; count: number }>({
      initial: 'waiting',
      states: {
        waiting: {
          on: {
            EVENT: {
              actions: () => done()
            }
          }
        }
      }
    });

    const parentMachine = createMachine({
      context: ({ spawn }) => {
        return {
          child: spawn(childMachine, { id: 'child' }),
          count: 42
        };
      },
      entry: sendTo(
        ({ context }) => context.child,
        ({ context }) => ({ type: 'EVENT', count: context.count })
      )
    });

    interpret(parentMachine).start();
  });

  it('should report a type error for an invalid event', () => {
    const childMachine = createMachine<any, { type: 'EVENT' }>({
      initial: 'waiting',
      states: {
        waiting: {
          on: {
            EVENT: {}
          }
        }
      }
    });

    createMachine<{
      child: ActorRefFrom<typeof childMachine>;
    }>({
      context: ({ spawn }) => ({
        child: spawn(childMachine)
      }),
      entry: sendTo(({ context }) => context.child, {
        // @ts-expect-error
        type: 'UNKNOWN'
      })
    });
  });

  it('should be able to send an event to a named actor', (done) => {
    const childMachine = createMachine<any, { type: 'EVENT' }>({
      initial: 'waiting',
      states: {
        waiting: {
          on: {
            EVENT: {
              actions: () => done()
            }
          }
        }
      }
    });

    const parentMachine = createMachine<{
      child: ActorRefFrom<typeof childMachine>;
    }>({
      context: ({ spawn }) => ({
        child: spawn(childMachine, { id: 'child' })
      }),
      // No type-safety for the event yet
      entry: sendTo('child', { type: 'EVENT' })
    });

    interpret(parentMachine).start();
  });

  it('should be able to send an event directly to an ActorRef', (done) => {
    const childMachine = createMachine<any, { type: 'EVENT' }>({
      initial: 'waiting',
      states: {
        waiting: {
          on: {
            EVENT: {
              actions: () => done()
            }
          }
        }
      }
    });

    const parentMachine = createMachine<{
      child: ActorRefFrom<typeof childMachine>;
    }>({
      context: ({ spawn }) => ({
        child: spawn(childMachine)
      }),
      entry: pure(({ context }) => {
        return [sendTo(context.child, { type: 'EVENT' })];
      })
    });

    interpret(parentMachine).start();
  });

  it('should be able to read from event', () => {
    expect.assertions(1);
    const machine = createMachine<any, any>({
      initial: 'a',
      context: ({ spawn }) => ({
        foo: spawn(
          fromCallback((_, receive) => {
            receive((event) => {
              expect(event).toEqual({ type: 'EVENT' });
            });
          })
        )
      }),
      states: {
        a: {
          on: {
            EVENT: {
              actions: sendTo(({ context, event }) => context[event.value], {
                type: 'EVENT'
              })
            }
          }
        }
      }
    });

    const service = interpret(machine).start();

    service.send({ type: 'EVENT', value: 'foo' });
  });
});

describe('raise', () => {
  it('should be able to send a delayed event to itself', (done) => {
    const machine = createMachine({
      initial: 'a',
      states: {
        a: {
          entry: raise(
            { type: 'EVENT' },
            {
              delay: 1
            }
          ),
          on: {
            TO_B: 'b'
          }
        },
        b: {
          on: {
            EVENT: 'c'
          }
        },
        c: {
          type: 'final'
        }
      }
    });

    const service = interpret(machine).start();

    service.onDone(() => done());

    // Ensures that the delayed self-event is sent when in the `b` state
    service.send({ type: 'TO_B' });
  });

  it('should be able to send a delayed event to itself with delay = 0', (done) => {
    const machine = createMachine({
      initial: 'a',
      states: {
        a: {
          entry: raise(
            { type: 'EVENT' },
            {
              delay: 0
            }
          ),
          on: {
            EVENT: 'b'
          }
        },
        b: {}
      }
    });

    const service = interpret(machine).start();

    // The state should not be changed yet; `delay: 0` is equivalent to `setTimeout(..., 0)`
    expect(service.getSnapshot().value).toEqual('a');

    setTimeout(() => {
      // The state should be changed now
      expect(service.getSnapshot().value).toEqual('b');
      done();
    });
  });

  it('should be able to raise an event and respond to it in the same state', () => {
    const machine = createMachine({
      initial: 'a',
      states: {
        a: {
          entry: raise({ type: 'TO_B' }),
          on: {
            TO_B: 'b'
          }
        },
        b: {
          type: 'final'
        }
      }
    });

    const service = interpret(machine).start();

    expect(service.getSnapshot().value).toEqual('b');
  });

  it('should be able to raise a delayed event and respond to it in the same state', (done) => {
    const machine = createMachine({
      initial: 'a',
      states: {
        a: {
          entry: raise(
            { type: 'TO_B' },
            {
              delay: 100
            }
          ),
          on: {
            TO_B: 'b'
          }
        },
        b: {
          type: 'final'
        }
      }
    });

    const service = interpret(machine).start();

    service.onDone(() => done());

    setTimeout(() => {
      // didn't transition yet
      expect(service.getSnapshot().value).toEqual('a');
    }, 50);
  });

  it('should accept event expression', () => {
    const machine = createMachine({
      initial: 'a',
      states: {
        a: {
          on: {
            NEXT: {
              actions: raise(() => ({ type: 'RAISED' }))
            },
            RAISED: 'b'
          }
        },
        b: {}
      }
    });

    const actor = interpret(machine).start();

    actor.send({ type: 'NEXT' });

    expect(actor.getSnapshot().value).toBe('b');
  });

  it('should be possible to access context in the event expression', () => {
    type MachineEvent =
      | {
          type: 'RAISED';
        }
      | {
          type: 'NEXT';
        };
    interface MachineContext {
      eventType: MachineEvent['type'];
    }
    const machine = createMachine<MachineContext, MachineEvent>({
      initial: 'a',
      context: {
        eventType: 'RAISED'
      },
      states: {
        a: {
          on: {
            NEXT: {
              actions: raise(({ context }) => ({
                type: context.eventType
              }))
            },
            RAISED: 'b'
          }
        },
        b: {}
      }
    });

    const actor = interpret(machine).start();

    actor.send({ type: 'NEXT' });

    expect(actor.getSnapshot().value).toBe('b');
  });

  it('should be possible to cancel a raised delayed event', () => {
    const machine = createMachine({
      initial: 'a',
      states: {
        a: {
          on: {
            NEXT: {
              actions: raise({ type: 'RAISED' }, { delay: 1, id: 'myId' })
            },
            RAISED: 'b',
            CANCEL: {
              actions: cancel('myId')
            }
          }
        },
        b: {}
      }
    });

    const actor = interpret(machine).start();

    actor.send({ type: 'CANCEL' });

    setTimeout(() => {
      expect(actor.getSnapshot().value).toBe('a');
    }, 10);
  });
});

it('should call transition actions in document order for same-level parallel regions', () => {
  const actual: string[] = [];

  const machine = createMachine({
    type: 'parallel',
    states: {
      a: {
        on: {
          FOO: {
            actions: () => actual.push('a')
          }
        }
      },
      b: {
        on: {
          FOO: {
            actions: () => actual.push('b')
          }
        }
      }
    }
  });
  const service = interpret(machine).start();
  service.send({ type: 'FOO' });

  expect(actual).toEqual(['a', 'b']);
});

it('should call transition actions in document order for states at different levels of parallel regions', () => {
  const actual: string[] = [];

  const machine = createMachine({
    type: 'parallel',
    states: {
      a: {
        initial: 'a1',
        states: {
          a1: {
            on: {
              FOO: {
                actions: () => actual.push('a1')
              }
            }
          }
        }
      },
      b: {
        on: {
          FOO: {
            actions: () => actual.push('b')
          }
        }
      }
    }
  });
  const service = interpret(machine).start();
  service.send({ type: 'FOO' });

  expect(actual).toEqual(['a1', 'b']);
});

describe('assign action order', () => {
  it('should preserve action order', () => {
    const captured: number[] = [];

    const machine = createMachine<{ count: number }>({
      context: { count: 0 },
      entry: [
        ({ context }) => captured.push(context.count), // 0
        assign({ count: ({ context }) => context.count + 1 }),
        ({ context }) => captured.push(context.count), // 1
        assign({ count: ({ context }) => context.count + 1 }),
        ({ context }) => captured.push(context.count) // 2
      ]
    });

    interpret(machine).start();

    expect(captured).toEqual([0, 1, 2]);
  });

  it('should deeply preserve action order', () => {
    const captured: number[] = [];

    interface CountCtx {
      count: number;
    }

    const machine = createMachine<CountCtx>({
      context: { count: 0 },
      entry: [
        ({ context }) => captured.push(context.count), // 0
        pure(() => {
          return [
            assign<CountCtx>({ count: ({ context }) => context.count + 1 }),
            { type: 'capture' }, // 1
            assign<CountCtx>({ count: ({ context }) => context.count + 1 })
          ];
        }),
        ({ context }) => captured.push(context.count) // 2
      ]
    }).provide({
      actions: {
        capture: ({ context }) => captured.push(context.count)
      }
    });

    interpret(machine).start();

    expect(captured).toEqual([0, 1, 2]);
  });

  it('should capture correct context values on subsequent transitions', () => {
    let captured: number[] = [];

    const machine = createMachine<{ counter: number }>({
      context: {
        counter: 0
      },
      on: {
        EV: {
          actions: [
            assign({ counter: ({ context }) => context.counter + 1 }),
            ({ context }) => captured.push(context.counter)
          ]
        }
      }
    });

    const service = interpret(machine).start();

    service.send({ type: 'EV' });
    service.send({ type: 'EV' });

    expect(captured).toEqual([1, 2]);
  });
});

describe('types', () => {
  it('assign actions should be inferred correctly', () => {
    createMachine<
      { count: number; text: string },
      { type: 'inc'; value: number } | { type: 'say'; value: string }
    >({
      context: {
        count: 0,
        text: 'hello'
      },
      entry: [
        assign({ count: 31 }),
        // @ts-expect-error
        assign({ count: 'string' }),

        assign({ count: () => 31 }),
        // @ts-expect-error
        assign({ count: () => 'string' }),

        assign({ count: ({ context }) => context.count + 31 }),
        // @ts-expect-error
        assign({ count: ({ context }) => context.text + 31 }),

        assign(() => ({ count: 31 })),
        // @ts-expect-error
        assign(() => ({ count: 'string' })),

        assign(({ context }) => ({ count: context.count + 31 })),
        // @ts-expect-error
        assign(({ context }) => ({ count: context.text + 31 }))
      ],
      on: {
        say: {
          actions: [
            assign({ text: ({ event }) => event.value }),
            // @ts-expect-error
            assign({ count: ({ event }) => event.value }),

            assign(({ event }) => ({ text: event.value })),
            // @ts-expect-error
            assign(({ event }) => ({ count: event.value }))
          ]
        }
      }
    });
  });

  it('choose actions should be inferred correctly', () => {
    createMachine<
      { count: number; text: string },
      { type: 'inc'; value: number } | { type: 'say'; value: string }
    >({
      context: {
        count: 0,
        text: 'hello'
      },
      entry: [
        choose([{ actions: assign({ count: 31 }) }]),
        // @ts-expect-error
        choose([{ actions: assign({ count: 'string' }) }]),

        choose([{ actions: assign({ count: () => 31 }) }]),
        // @ts-expect-error
        choose([{ actions: assign({ count: () => 'string' }) }]),

        choose([
          { actions: assign({ count: ({ context }) => context.count + 31 }) }
        ]),
        choose([
          // @ts-expect-error
          { actions: assign({ count: ({ context }) => context.text + 31 }) }
        ]),

        choose([{ actions: assign(() => ({ count: 31 })) }]),
        // @ts-expect-error
        choose([{ actions: assign(() => ({ count: 'string' })) }]),

        choose([
          { actions: assign(({ context }) => ({ count: context.count + 31 })) }
        ]),
        choose([
          // @ts-expect-error
          { actions: assign(({ context }) => ({ count: context.text + 31 })) }
        ])
      ],
      on: {
        say: {
          actions: [
            choose([{ actions: assign({ text: ({ event }) => event.value }) }]),
            choose([
              // @ts-expect-error
              { actions: assign({ count: ({ event }) => event.value }) }
            ]),

            choose([
              { actions: assign(({ event }) => ({ text: event.value })) }
            ]),
            choose([
              // @ts-expect-error
              { actions: assign(({ event }) => ({ count: event.value })) }
            ])
          ]
        }
      }
    });
  });
});

describe('action meta', () => {
  it.todo(
    'base action objects should have meta.action as the same base action object'
  );

  it('should provide self', () => {
    expect.assertions(1);

    const machine = createMachine({
      entry: ({ self }) => {
        expect(self.send).toBeDefined();
      }
    });

    interpret(machine).start();
  });
});<|MERGE_RESOLUTION|>--- conflicted
+++ resolved
@@ -2149,12 +2149,9 @@
         b: {
           entry: ['definedAction', { type: 'definedAction' }, 'undefinedAction']
         }
-<<<<<<< HEAD
-=======
       },
       on: {
         E: '.a'
->>>>>>> 5f0291aa
       }
     }).provide({
       actions: {
