import { sleep } from '@xstate-repo/jest-utils';
import {
  cancel,
  emit,
  enqueueActions,
  log,
  raise,
  sendParent,
  sendTo,
  spawnChild,
  stopChild
} from '../src/actions.ts';
import { CallbackActorRef, fromCallback } from '../src/actors/callback.ts';
import {
  ActorRef,
  ActorRefFrom,
  AnyActorRef,
  EventObject,
  Snapshot,
  assign,
  createActor,
  createMachine,
  forwardTo,
  setup
} from '../src/index.ts';
import { trackEntries } from './utils.ts';

const originalConsoleLog = console.log;

afterEach(() => {
  console.log = originalConsoleLog;
});

describe('entry/exit actions', () => {
  describe('State.actions', () => {
    it('should return the entry actions of an initial state', () => {
      const machine = createMachine({
        initial: 'green',
        states: {
          green: {}
        }
      });
      const flushTracked = trackEntries(machine);
      createActor(machine).start();

      expect(flushTracked()).toEqual(['enter: __root__', 'enter: green']);
    });

    it('should return the entry actions of an initial state (deep)', () => {
      const machine = createMachine({
        initial: 'a',
        states: {
          a: {
            initial: 'a1',
            states: {
              a1: {
                on: {
                  NEXT: 'a2'
                }
              },
              a2: {}
            },
            on: { CHANGE: 'b' }
          },
          b: {}
        }
      });

      const flushTracked = trackEntries(machine);
      createActor(machine).start();

      expect(flushTracked()).toEqual([
        'enter: __root__',
        'enter: a',
        'enter: a.a1'
      ]);
    });

    it('should return the entry actions of an initial state (parallel)', () => {
      const machine = createMachine({
        type: 'parallel',
        states: {
          a: {
            initial: 'a1',
            states: {
              a1: {}
            }
          },
          b: {
            initial: 'b1',
            states: {
              b1: {}
            }
          }
        }
      });

      const flushTracked = trackEntries(machine);
      createActor(machine).start();

      expect(flushTracked()).toEqual([
        'enter: __root__',
        'enter: a',
        'enter: a.a1',
        'enter: b',
        'enter: b.b1'
      ]);
    });

    it('should return the entry and exit actions of a transition', () => {
      const machine = createMachine({
        initial: 'green',
        states: {
          green: {
            on: {
              TIMER: 'yellow'
            }
          },
          yellow: {}
        }
      });

      const flushTracked = trackEntries(machine);

      const actor = createActor(machine).start();
      flushTracked();

      actor.send({ type: 'TIMER' });

      expect(flushTracked()).toEqual(['exit: green', 'enter: yellow']);
    });

    it('should return the entry and exit actions of a deep transition', () => {
      const machine = createMachine({
        initial: 'green',
        states: {
          green: {
            on: {
              TIMER: 'yellow'
            }
          },
          yellow: {
            initial: 'speed_up',
            states: {
              speed_up: {}
            }
          }
        }
      });

      const flushTracked = trackEntries(machine);

      const actor = createActor(machine).start();
      flushTracked();

      actor.send({ type: 'TIMER' });

      expect(flushTracked()).toEqual([
        'exit: green',
        'enter: yellow',
        'enter: yellow.speed_up'
      ]);
    });

    it('should return the entry and exit actions of a nested transition', () => {
      const machine = createMachine({
        initial: 'green',
        states: {
          green: {
            initial: 'walk',
            states: {
              walk: {
                on: {
                  PED_COUNTDOWN: 'wait'
                }
              },
              wait: {}
            }
          }
        }
      });

      const flushTracked = trackEntries(machine);

      const actor = createActor(machine).start();
      flushTracked();

      actor.send({ type: 'PED_COUNTDOWN' });

      expect(flushTracked()).toEqual(['exit: green.walk', 'enter: green.wait']);
    });

    it('should not have actions for unhandled events (shallow)', () => {
      const machine = createMachine({
        initial: 'green',
        states: {
          green: {}
        }
      });
      const flushTracked = trackEntries(machine);

      const actor = createActor(machine).start();
      flushTracked();

      actor.send({ type: 'FAKE' });

      expect(flushTracked()).toEqual([]);
    });

    it('should not have actions for unhandled events (deep)', () => {
      const machine = createMachine({
        initial: 'green',
        states: {
          green: {
            initial: 'walk',
            states: {
              walk: {},
              wait: {},
              stop: {}
            }
          }
        }
      });

      const flushTracked = trackEntries(machine);

      const actor = createActor(machine).start();
      flushTracked();

      actor.send({ type: 'FAKE' });

      expect(flushTracked()).toEqual([]);
    });

    it('should exit and enter the state for reentering self-transitions (shallow)', () => {
      const machine = createMachine({
        initial: 'green',
        states: {
          green: {
            on: {
              RESTART: {
                target: 'green',
                reenter: true
              }
            }
          }
        }
      });

      const flushTracked = trackEntries(machine);

      const actor = createActor(machine).start();
      flushTracked();

      actor.send({ type: 'RESTART' });

      expect(flushTracked()).toEqual(['exit: green', 'enter: green']);
    });

    it('should exit and enter the state for reentering self-transitions (deep)', () => {
      const machine = createMachine({
        initial: 'green',
        states: {
          green: {
            on: {
              RESTART: {
                target: 'green',
                reenter: true
              }
            },
            initial: 'walk',
            states: {
              walk: {},
              wait: {},
              stop: {}
            }
          }
        }
      });
      const flushTracked = trackEntries(machine);

      const actor = createActor(machine).start();

      flushTracked();
      actor.send({ type: 'RESTART' });

      expect(flushTracked()).toEqual([
        'exit: green.walk',
        'exit: green',
        'enter: green',
        'enter: green.walk'
      ]);
    });

    it('should return actions for parallel machines', () => {
      const actual: string[] = [];
      const machine = createMachine({
        type: 'parallel',
        states: {
          a: {
            initial: 'a1',
            states: {
              a1: {
                on: {
                  CHANGE: {
                    target: 'a2',
                    actions: [
                      () => actual.push('do_a2'),
                      () => actual.push('another_do_a2')
                    ]
                  }
                },
                entry: () => actual.push('enter_a1'),
                exit: () => actual.push('exit_a1')
              },
              a2: {
                entry: () => actual.push('enter_a2'),
                exit: () => actual.push('exit_a2')
              }
            },
            entry: () => actual.push('enter_a'),
            exit: () => actual.push('exit_a')
          },
          b: {
            initial: 'b1',
            states: {
              b1: {
                on: {
                  CHANGE: { target: 'b2', actions: () => actual.push('do_b2') }
                },
                entry: () => actual.push('enter_b1'),
                exit: () => actual.push('exit_b1')
              },
              b2: {
                entry: () => actual.push('enter_b2'),
                exit: () => actual.push('exit_b2')
              }
            },
            entry: () => actual.push('enter_b'),
            exit: () => actual.push('exit_b')
          }
        }
      });

      const actor = createActor(machine).start();
      actual.length = 0;

      actor.send({ type: 'CHANGE' });

      expect(actual).toEqual([
        'exit_b1', // reverse document order
        'exit_a1',
        'do_a2',
        'another_do_a2',
        'do_b2',
        'enter_a2',
        'enter_b2'
      ]);
    });

    it('should return nested actions in the correct (child to parent) order', () => {
      const machine = createMachine({
        initial: 'a',
        states: {
          a: {
            initial: 'a1',
            states: {
              a1: {}
            },
            on: { CHANGE: 'b' }
          },
          b: {
            initial: 'b1',
            states: {
              b1: {}
            }
          }
        }
      });

      const flushTracked = trackEntries(machine);

      const actor = createActor(machine).start();

      flushTracked();
      actor.send({ type: 'CHANGE' });

      expect(flushTracked()).toEqual([
        'exit: a.a1',
        'exit: a',
        'enter: b',
        'enter: b.b1'
      ]);
    });

    it('should ignore parent state actions for same-parent substates', () => {
      const machine = createMachine({
        initial: 'a',
        states: {
          a: {
            initial: 'a1',
            states: {
              a1: {
                on: {
                  NEXT: 'a2'
                }
              },
              a2: {}
            }
          }
        }
      });

      const flushTracked = trackEntries(machine);

      const actor = createActor(machine).start();

      flushTracked();
      actor.send({ type: 'NEXT' });

      expect(flushTracked()).toEqual(['exit: a.a1', 'enter: a.a2']);
    });

    it('should work with function actions', () => {
      const entrySpy = jest.fn();
      const exitSpy = jest.fn();
      const transitionSpy = jest.fn();

      const machine = createMachine({
        initial: 'a',
        states: {
          a: {
            initial: 'a1',
            states: {
              a1: {
                on: {
                  NEXT_FN: 'a3'
                }
              },
              a2: {},
              a3: {
                on: {
                  NEXT: {
                    target: 'a2',
                    actions: [transitionSpy]
                  }
                },
                entry: entrySpy,
                exit: exitSpy
              }
            }
          }
        }
      });

      const flushTracked = trackEntries(machine);

      const actor = createActor(machine).start();
      flushTracked();

      actor.send({ type: 'NEXT_FN' });

      expect(flushTracked()).toEqual(['exit: a.a1', 'enter: a.a3']);
      expect(entrySpy).toHaveBeenCalled();

      actor.send({ type: 'NEXT' });

      expect(flushTracked()).toEqual(['exit: a.a3', 'enter: a.a2']);
      expect(exitSpy).toHaveBeenCalled();
      expect(transitionSpy).toHaveBeenCalled();
    });

    it('should exit children of parallel state nodes', () => {
      const machine = createMachine({
        initial: 'B',
        states: {
          A: {
            on: {
              'to-B': 'B'
            }
          },
          B: {
            type: 'parallel',
            on: {
              'to-A': 'A'
            },
            states: {
              C: {
                initial: 'C1',
                states: {
                  C1: {}
                }
              },
              D: {
                initial: 'D1',
                states: {
                  D1: {}
                }
              }
            }
          }
        }
      });

      const flushTracked = trackEntries(machine);

      const actor = createActor(machine).start();

      flushTracked();
      actor.send({ type: 'to-A' });

      expect(flushTracked()).toEqual([
        'exit: B.D.D1',
        'exit: B.D',
        'exit: B.C.C1',
        'exit: B.C',
        'exit: B',
        'enter: A'
      ]);
    });

    it("should reenter targeted ancestor (as it's a descendant of the transition domain)", () => {
      const machine = createMachine({
        initial: 'loaded',
        states: {
          loaded: {
            id: 'loaded',
            initial: 'idle',
            states: {
              idle: {
                on: {
                  UPDATE: '#loaded'
                }
              }
            }
          }
        }
      });

      const flushTracked = trackEntries(machine);

      const actor = createActor(machine).start();

      flushTracked();
      actor.send({ type: 'UPDATE' });

      expect(flushTracked()).toEqual([
        'exit: loaded.idle',
        'exit: loaded',
        'enter: loaded',
        'enter: loaded.idle'
      ]);
    });

    it("shouldn't use a referenced custom action over a builtin one when there is a naming conflict", () => {
      const spy = jest.fn();
      const machine = createMachine(
        {
          context: {
            assigned: false
          },
          on: {
            EV: {
              actions: assign({ assigned: true })
            }
          }
        },
        {
          actions: {
            'xstate.assign': spy
          }
        }
      );

      const actor = createActor(machine).start();
      actor.send({ type: 'EV' });

      expect(spy).not.toHaveBeenCalled();
      expect(actor.getSnapshot().context.assigned).toBe(true);
    });

    it("shouldn't use a referenced custom action over an inline one when there is a naming conflict", () => {
      const spy = jest.fn();
      let called = false;

      const machine = createMachine(
        {
          on: {
            EV: {
              // it's important for this test to use a named function
              actions: function myFn() {
                called = true;
              }
            }
          }
        },
        {
          actions: {
            myFn: spy
          }
        }
      );

      const actor = createActor(machine).start();
      actor.send({ type: 'EV' });

      expect(spy).not.toHaveBeenCalled();
      expect(called).toBe(true);
    });

    it('root entry/exit actions should be called on root reentering transitions', () => {
      let entrySpy = jest.fn();
      let exitSpy = jest.fn();

      const machine = createMachine({
        id: 'root',
        entry: entrySpy,
        exit: exitSpy,
        on: {
          EVENT: {
            target: '#two',
            reenter: true
          }
        },
        initial: 'one',
        states: {
          one: {},
          two: {
            id: 'two'
          }
        }
      });

      const service = createActor(machine).start();

      entrySpy.mockClear();
      exitSpy.mockClear();

      service.send({ type: 'EVENT' });

      expect(entrySpy).toHaveBeenCalled();
      expect(exitSpy).toHaveBeenCalled();
    });

    describe('should ignore same-parent state actions (sparse)', () => {
      it('with a relative transition', () => {
        const machine = createMachine({
          initial: 'ping',
          states: {
            ping: {
              initial: 'foo',
              states: {
                foo: {
                  on: {
                    TACK: 'bar'
                  }
                },
                bar: {}
              }
            }
          }
        });

        const flushTracked = trackEntries(machine);

        const actor = createActor(machine).start();
        flushTracked();

        actor.send({ type: 'TACK' });

        expect(flushTracked()).toEqual(['exit: ping.foo', 'enter: ping.bar']);
      });

      it('with an absolute transition', () => {
        const machine = createMachine({
          id: 'root',
          initial: 'ping',
          states: {
            ping: {
              initial: 'foo',
              states: {
                foo: {
                  on: {
                    ABSOLUTE_TACK: '#root.ping.bar'
                  }
                },
                bar: {}
              }
            },
            pong: {}
          }
        });

        const flushTracked = trackEntries(machine);

        const actor = createActor(machine).start();
        flushTracked();

        actor.send({ type: 'ABSOLUTE_TACK' });

        expect(flushTracked()).toEqual(['exit: ping.foo', 'enter: ping.bar']);
      });
    });
  });

  describe('entry/exit actions', () => {
    it('should return the entry actions of an initial state', () => {
      const machine = createMachine({
        initial: 'green',
        states: {
          green: {}
        }
      });
      const flushTracked = trackEntries(machine);
      createActor(machine).start();

      expect(flushTracked()).toEqual(['enter: __root__', 'enter: green']);
    });

    it('should return the entry and exit actions of a transition', () => {
      const machine = createMachine({
        initial: 'green',
        states: {
          green: {
            on: {
              TIMER: 'yellow'
            }
          },
          yellow: {}
        }
      });

      const flushTracked = trackEntries(machine);

      const actor = createActor(machine).start();
      flushTracked();

      actor.send({ type: 'TIMER' });

      expect(flushTracked()).toEqual(['exit: green', 'enter: yellow']);
    });

    it('should return the entry and exit actions of a deep transition', () => {
      const machine = createMachine({
        initial: 'green',
        states: {
          green: {
            on: {
              TIMER: 'yellow'
            }
          },
          yellow: {
            initial: 'speed_up',
            states: {
              speed_up: {}
            }
          }
        }
      });
      const flushTracked = trackEntries(machine);

      const actor = createActor(machine).start();
      flushTracked();

      actor.send({ type: 'TIMER' });

      expect(flushTracked()).toEqual([
        'exit: green',
        'enter: yellow',
        'enter: yellow.speed_up'
      ]);
    });

    it('should return the entry and exit actions of a nested transition', () => {
      const machine = createMachine({
        initial: 'green',
        states: {
          green: {
            initial: 'walk',
            states: {
              walk: {
                on: {
                  PED_COUNTDOWN: 'wait'
                }
              },
              wait: {}
            }
          }
        }
      });
      const flushTracked = trackEntries(machine);

      const actor = createActor(machine).start();
      flushTracked();

      actor.send({ type: 'PED_COUNTDOWN' });

      expect(flushTracked()).toEqual(['exit: green.walk', 'enter: green.wait']);
    });

    it('should keep the same state for unhandled events (shallow)', () => {
      const machine = createMachine({
        initial: 'green',
        states: {
          green: {}
        }
      });
      const flushTracked = trackEntries(machine);

      const actor = createActor(machine).start();
      flushTracked();

      actor.send({ type: 'FAKE' });

      expect(flushTracked()).toEqual([]);
    });

    it('should keep the same state for unhandled events (deep)', () => {
      const machine = createMachine({
        initial: 'green',
        states: {
          green: {
            initial: 'walk',
            states: {
              walk: {}
            }
          }
        }
      });
      const flushTracked = trackEntries(machine);

      const actor = createActor(machine).start();
      flushTracked();

      actor.send({ type: 'FAKE' });

      expect(flushTracked()).toEqual([]);
    });

    it('should exit and enter the state for reentering self-transitions (shallow)', () => {
      const machine = createMachine({
        initial: 'green',
        states: {
          green: {
            on: {
              RESTART: {
                target: 'green',
                reenter: true
              }
            }
          }
        }
      });

      const flushTracked = trackEntries(machine);

      const actor = createActor(machine).start();
      flushTracked();

      actor.send({ type: 'RESTART' });

      expect(flushTracked()).toEqual(['exit: green', 'enter: green']);
    });

    it('should exit and enter the state for reentering self-transitions (deep)', () => {
      const machine = createMachine({
        initial: 'green',
        states: {
          green: {
            on: {
              RESTART: {
                target: 'green',
                reenter: true
              }
            },
            initial: 'walk',
            states: {
              walk: {}
            }
          }
        }
      });

      const flushTracked = trackEntries(machine);

      const actor = createActor(machine).start();
      flushTracked();

      actor.send({ type: 'RESTART' });
      expect(flushTracked()).toEqual([
        'exit: green.walk',
        'exit: green',
        'enter: green',
        'enter: green.walk'
      ]);
    });

    it('should exit current node and enter target node when target is not a descendent or ancestor of current', () => {
      const machine = createMachine({
        initial: 'A',
        states: {
          A: {
            initial: 'A1',
            states: {
              A1: {
                on: {
                  NEXT: '#sibling_descendant'
                }
              },
              A2: {
                initial: 'A2_child',
                states: {
                  A2_child: {
                    id: 'sibling_descendant'
                  }
                }
              }
            }
          }
        }
      });

      const flushTracked = trackEntries(machine);

      const service = createActor(machine).start();
      flushTracked();
      service.send({ type: 'NEXT' });

      expect(flushTracked()).toEqual([
        'exit: A.A1',
        'enter: A.A2',
        'enter: A.A2.A2_child'
      ]);
    });

    it('should exit current node and reenter target node when target is ancestor of current', () => {
      const machine = createMachine({
        initial: 'A',
        states: {
          A: {
            id: 'ancestor',
            initial: 'A1',
            states: {
              A1: {
                on: {
                  NEXT: 'A2'
                }
              },
              A2: {
                initial: 'A2_child',
                states: {
                  A2_child: {
                    on: {
                      NEXT: '#ancestor'
                    }
                  }
                }
              }
            }
          }
        }
      });

      const flushTracked = trackEntries(machine);

      const service = createActor(machine).start();
      service.send({ type: 'NEXT' });

      flushTracked();
      service.send({ type: 'NEXT' });

      expect(flushTracked()).toEqual([
        'exit: A.A2.A2_child',
        'exit: A.A2',
        'exit: A',
        'enter: A',
        'enter: A.A1'
      ]);
    });

    it('should enter all descendents when target is a descendent of the source when using an reentering transition', () => {
      const machine = createMachine({
        initial: 'A',
        states: {
          A: {
            initial: 'A1',
            on: {
              NEXT: {
                reenter: true,
                target: '.A2'
              }
            },
            states: {
              A1: {},
              A2: {
                initial: 'A2a',
                states: {
                  A2a: {}
                }
              }
            }
          }
        }
      });

      const flushTracked = trackEntries(machine);

      const service = createActor(machine).start();
      flushTracked();
      service.send({ type: 'NEXT' });

      expect(flushTracked()).toEqual([
        'exit: A.A1',
        'exit: A',
        'enter: A',
        'enter: A.A2',
        'enter: A.A2.A2a'
      ]);
    });

    it('should exit deep descendant during a default self-transition', () => {
      const m = createMachine({
        initial: 'a',
        states: {
          a: {
            on: {
              EV: 'a'
            },
            initial: 'a1',
            states: {
              a1: {
                initial: 'a11',
                states: {
                  a11: {}
                }
              }
            }
          }
        }
      });

      const flushTracked = trackEntries(m);

      const service = createActor(m).start();

      flushTracked();
      service.send({ type: 'EV' });

      expect(flushTracked()).toEqual([
        'exit: a.a1.a11',
        'exit: a.a1',
        'enter: a.a1',
        'enter: a.a1.a11'
      ]);
    });

    it('should exit deep descendant during a reentering self-transition', () => {
      const m = createMachine({
        initial: 'a',
        states: {
          a: {
            on: {
              EV: {
                target: 'a',
                reenter: true
              }
            },
            initial: 'a1',
            states: {
              a1: {
                initial: 'a11',
                states: {
                  a11: {}
                }
              }
            }
          }
        }
      });

      const flushTracked = trackEntries(m);

      const service = createActor(m).start();

      flushTracked();
      service.send({ type: 'EV' });

      expect(flushTracked()).toEqual([
        'exit: a.a1.a11',
        'exit: a.a1',
        'exit: a',
        'enter: a',
        'enter: a.a1',
        'enter: a.a1.a11'
      ]);
    });

    it('should not reenter leaf state during its default self-transition', () => {
      const m = createMachine({
        initial: 'a',
        states: {
          a: {
            initial: 'a1',
            states: {
              a1: {
                on: {
                  EV: 'a1'
                }
              }
            }
          }
        }
      });

      const flushTracked = trackEntries(m);

      const service = createActor(m).start();

      flushTracked();
      service.send({ type: 'EV' });

      expect(flushTracked()).toEqual([]);
    });

    it('should reenter leaf state during its reentering self-transition', () => {
      const m = createMachine({
        initial: 'a',
        states: {
          a: {
            initial: 'a1',
            states: {
              a1: {
                on: {
                  EV: {
                    target: 'a1',
                    reenter: true
                  }
                }
              }
            }
          }
        }
      });

      const flushTracked = trackEntries(m);

      const service = createActor(m).start();

      flushTracked();
      service.send({ type: 'EV' });

      expect(flushTracked()).toEqual(['exit: a.a1', 'enter: a.a1']);
    });

    it('should not enter exited state when targeting its ancestor and when its former descendant gets selected through initial state', () => {
      const m = createMachine({
        initial: 'a',
        states: {
          a: {
            id: 'parent',
            initial: 'a1',
            states: {
              a1: {
                on: {
                  EV: 'a2'
                }
              },
              a2: {
                on: {
                  EV: '#parent'
                }
              }
            }
          }
        }
      });

      const flushTracked = trackEntries(m);

      const service = createActor(m).start();
      service.send({ type: 'EV' });

      flushTracked();
      service.send({ type: 'EV' });

      expect(flushTracked()).toEqual([
        'exit: a.a2',
        'exit: a',
        'enter: a',
        'enter: a.a1'
      ]);
    });

    it('should not enter exited state when targeting its ancestor and when its latter descendant gets selected through initial state', () => {
      const m = createMachine({
        initial: 'a',
        states: {
          a: {
            id: 'parent',
            initial: 'a2',
            states: {
              a1: {
                on: {
                  EV: '#parent'
                }
              },
              a2: {
                on: {
                  EV: 'a1'
                }
              }
            }
          }
        }
      });

      const flushTracked = trackEntries(m);

      const service = createActor(m).start();
      service.send({ type: 'EV' });

      flushTracked();
      service.send({ type: 'EV' });

      expect(flushTracked()).toEqual([
        'exit: a.a1',
        'exit: a',
        'enter: a',
        'enter: a.a2'
      ]);
    });
  });

  describe('parallel states', () => {
    it('should return entry action defined on parallel state', () => {
      const machine = createMachine({
        initial: 'start',
        states: {
          start: {
            on: { ENTER_PARALLEL: 'p1' }
          },
          p1: {
            type: 'parallel',
            states: {
              nested: {
                initial: 'inner',
                states: {
                  inner: {}
                }
              }
            }
          }
        }
      });

      const flushTracked = trackEntries(machine);

      const actor = createActor(machine).start();

      flushTracked();
      actor.send({ type: 'ENTER_PARALLEL' });

      expect(flushTracked()).toEqual([
        'exit: start',
        'enter: p1',
        'enter: p1.nested',
        'enter: p1.nested.inner'
      ]);
    });

    it('should reenter parallel region when a parallel state gets reentered while targeting another region', () => {
      const machine = createMachine({
        initial: 'ready',
        states: {
          ready: {
            type: 'parallel',
            on: {
              FOO: {
                target: '#cameraOff',
                reenter: true
              }
            },
            states: {
              devicesInfo: {},
              camera: {
                initial: 'on',
                states: {
                  on: {},
                  off: {
                    id: 'cameraOff'
                  }
                }
              }
            }
          }
        }
      });

      const flushTracked = trackEntries(machine);

      const service = createActor(machine).start();

      flushTracked();
      service.send({ type: 'FOO' });

      expect(flushTracked()).toEqual([
        'exit: ready.camera.on',
        'exit: ready.camera',
        'exit: ready.devicesInfo',
        'exit: ready',
        'enter: ready',
        'enter: ready.devicesInfo',
        'enter: ready.camera',
        'enter: ready.camera.off'
      ]);
    });

    it('should reenter parallel region when a parallel state is reentered while targeting another region', () => {
      const machine = createMachine({
        initial: 'ready',
        states: {
          ready: {
            type: 'parallel',
            on: {
              FOO: {
                target: '#cameraOff',
                reenter: true
              }
            },
            states: {
              devicesInfo: {},
              camera: {
                initial: 'on',
                states: {
                  on: {},
                  off: {
                    id: 'cameraOff'
                  }
                }
              }
            }
          }
        }
      });

      const flushTracked = trackEntries(machine);

      const service = createActor(machine).start();

      flushTracked();
      service.send({ type: 'FOO' });

      expect(flushTracked()).toEqual([
        'exit: ready.camera.on',
        'exit: ready.camera',
        'exit: ready.devicesInfo',
        'exit: ready',
        'enter: ready',
        'enter: ready.devicesInfo',
        'enter: ready.camera',
        'enter: ready.camera.off'
      ]);
    });
  });

  describe('targetless transitions', () => {
    it("shouldn't exit a state on a parent's targetless transition", () => {
      const parent = createMachine({
        initial: 'one',
        on: {
          WHATEVER: {
            actions: () => {}
          }
        },
        states: {
          one: {}
        }
      });

      const flushTracked = trackEntries(parent);

      const service = createActor(parent).start();

      flushTracked();
      service.send({ type: 'WHATEVER' });

      expect(flushTracked()).toEqual([]);
    });

    it("shouldn't exit (and reenter) state on targetless delayed transition", (done) => {
      const machine = createMachine({
        initial: 'one',
        states: {
          one: {
            after: {
              10: {
                actions: () => {
                  // do smth
                }
              }
            }
          }
        }
      });

      const flushTracked = trackEntries(machine);

      createActor(machine).start();
      flushTracked();

      setTimeout(() => {
        expect(flushTracked()).toEqual([]);
        done();
      }, 50);
    });
  });

  describe('when reaching a final state', () => {
    // https://github.com/statelyai/xstate/issues/1109
    it('exit actions should be called when invoked machine reaches its final state', (done) => {
      let exitCalled = false;
      let childExitCalled = false;
      const childMachine = createMachine({
        exit: () => {
          exitCalled = true;
        },
        initial: 'a',
        states: {
          a: {
            type: 'final',
            exit: () => {
              childExitCalled = true;
            }
          }
        }
      });

      const parentMachine = createMachine({
        initial: 'active',
        states: {
          active: {
            invoke: {
              src: childMachine,
              onDone: 'finished'
            }
          },
          finished: {
            type: 'final'
          }
        }
      });

      const actor = createActor(parentMachine);
      actor.subscribe({
        complete: () => {
          expect(exitCalled).toBeTruthy();
          expect(childExitCalled).toBeTruthy();
          done();
        }
      });
      actor.start();
    });
  });

  describe('when stopped', () => {
    it('exit actions should not be called when stopping a machine', () => {
      const rootSpy = jest.fn();
      const childSpy = jest.fn();

      const machine = createMachine({
        exit: rootSpy,
        initial: 'a',
        states: {
          a: {
            exit: childSpy
          }
        }
      });

      const service = createActor(machine).start();
      service.stop();

      expect(rootSpy).not.toHaveBeenCalled();
      expect(childSpy).not.toHaveBeenCalled();
    });

    it('an exit action executed when an interpreter reaches its final state should be called with the last received event', () => {
      let receivedEvent;
      const machine = createMachine({
        initial: 'a',
        states: {
          a: {
            on: {
              NEXT: 'b'
            }
          },
          b: {
            type: 'final'
          }
        },
        exit: ({ event }) => {
          receivedEvent = event;
        }
      });

      const service = createActor(machine).start();
      service.send({ type: 'NEXT' });

      expect(receivedEvent).toEqual({ type: 'NEXT' });
    });

    // https://github.com/statelyai/xstate/issues/2880
    it('stopping an interpreter that receives events from its children exit handlers should not throw', () => {
      const child = createMachine({
        id: 'child',
        initial: 'idle',
        states: {
          idle: {
            exit: sendParent({ type: 'EXIT' })
          }
        }
      });

      const parent = createMachine({
        id: 'parent',
        invoke: {
          src: child
        }
      });

      const interpreter = createActor(parent);
      interpreter.start();

      expect(() => interpreter.stop()).not.toThrow();
    });

    // TODO: determine if the sendParent action should execute when the child actor is stopped.
    // If it shouldn't be, we need to clarify whether exit actions in general should be executed on machine stop,
    // since this is contradictory to other tests.
    it.skip('sent events from exit handlers of a stopped child should not be received by the parent', () => {
      const child = createMachine({
        id: 'child',
        initial: 'idle',
        states: {
          idle: {
            exit: sendParent({ type: 'EXIT' })
          }
        }
      });

      const parent = createMachine({
        types: {} as {
          context: {
            child: ActorRefFrom<typeof child>;
          };
        },
        id: 'parent',
        context: ({ spawn }) => ({
          child: spawn(child)
        }),
        on: {
          STOP_CHILD: {
            actions: stopChild(({ context }) => context.child)
          },
          EXIT: {
            actions: () => {
              throw new Error('This should not be called.');
            }
          }
        }
      });

      const interpreter = createActor(parent).start();
      interpreter.send({ type: 'STOP_CHILD' });
    });

    it('sent events from exit handlers of a done child should be received by the parent ', () => {
      let eventReceived = false;

      const child = createMachine({
        id: 'child',
        initial: 'active',
        states: {
          active: {
            on: {
              FINISH: 'done'
            }
          },
          done: {
            type: 'final'
          }
        },
        exit: sendParent({ type: 'CHILD_DONE' })
      });

      const parent = createMachine({
        types: {} as {
          context: {
            child: ActorRefFrom<typeof child>;
          };
        },
        id: 'parent',
        context: ({ spawn }) => ({
          child: spawn(child)
        }),
        on: {
          FINISH_CHILD: {
            actions: sendTo(({ context }) => context.child, { type: 'FINISH' })
          },
          CHILD_DONE: {
            actions: () => {
              eventReceived = true;
            }
          }
        }
      });

      const interpreter = createActor(parent).start();
      interpreter.send({ type: 'FINISH_CHILD' });

      expect(eventReceived).toBe(true);
    });

    it('sent events from exit handlers of a stopped child should not be received by its children', () => {
      const spy = jest.fn();

      const grandchild = createMachine({
        id: 'grandchild',
        on: {
          STOPPED: {
            actions: spy
          }
        }
      });

      const child = createMachine({
        id: 'child',
        invoke: {
          id: 'myChild',
          src: grandchild
        },
        exit: sendTo('myChild', { type: 'STOPPED' })
      });

      const parent = createMachine({
        id: 'parent',
        initial: 'a',
        states: {
          a: {
            invoke: {
              src: child
            },
            on: {
              NEXT: 'b'
            }
          },
          b: {}
        }
      });

      const interpreter = createActor(parent).start();
      interpreter.send({ type: 'NEXT' });

      expect(spy).not.toHaveBeenCalled();
    });

    it('sent events from exit handlers of a done child should be received by its children', () => {
      const spy = jest.fn();

      const grandchild = createMachine({
        id: 'grandchild',
        on: {
          STOPPED: {
            actions: spy
          }
        }
      });

      const child = createMachine({
        id: 'child',
        initial: 'a',
        invoke: {
          id: 'myChild',
          src: grandchild
        },
        states: {
          a: {
            on: {
              FINISH: 'b'
            }
          },
          b: {
            type: 'final'
          }
        },
        exit: sendTo('myChild', { type: 'STOPPED' })
      });

      const parent = createMachine({
        id: 'parent',
        invoke: {
          id: 'myChild',
          src: child
        },
        on: {
          NEXT: {
            actions: sendTo('myChild', { type: 'FINISH' })
          }
        }
      });

      const interpreter = createActor(parent).start();
      interpreter.send({ type: 'NEXT' });

      expect(spy).toHaveBeenCalledTimes(1);
    });

    it('actors spawned in exit handlers of a stopped child should not be started', () => {
      const grandchild = createMachine({
        id: 'grandchild',
        entry: () => {
          throw new Error('This should not be called.');
        }
      });

      const parent = createMachine({
        id: 'parent',
        context: {},
        exit: assign({
          actorRef: ({ spawn }) => spawn(grandchild)
        })
      });

      const interpreter = createActor(parent).start();
      interpreter.stop();
    });

    it('should not execute referenced custom actions correctly when stopping an interpreter', () => {
      const spy = jest.fn();
      const parent = createMachine(
        {
          id: 'parent',
          context: {},
          exit: 'referencedAction'
        },
        {
          actions: {
            referencedAction: spy
          }
        }
      );

      const interpreter = createActor(parent).start();
      interpreter.stop();

      expect(spy).not.toHaveBeenCalled();
    });

    it('should not execute builtin actions when stopping an interpreter', () => {
      const machine = createMachine(
        {
          context: {
            executedAssigns: [] as string[]
          },
          exit: [
            'referencedAction',
            assign({
              executedAssigns: ({ context }) => [
                ...context.executedAssigns,
                'inline'
              ]
            })
          ]
        },
        {
          actions: {
            referencedAction: assign({
              executedAssigns: ({ context }) => [
                ...context.executedAssigns,
                'referenced'
              ]
            })
          }
        }
      );

      const interpreter = createActor(machine).start();
      interpreter.stop();

      expect(interpreter.getSnapshot().context.executedAssigns).toEqual([]);
    });

    it('should clear all scheduled events when the interpreter gets stopped', () => {
      const machine = createMachine({
        on: {
          INITIALIZE_SYNC_SEQUENCE: {
            actions: () => {
              // schedule those 2 events
              service.send({ type: 'SOME_EVENT' });
              service.send({ type: 'SOME_EVENT' });
              // but also immediately stop *while* the `INITIALIZE_SYNC_SEQUENCE` is still being processed
              service.stop();
            }
          },
          SOME_EVENT: {
            actions: () => {
              throw new Error('This should not be called.');
            }
          }
        }
      });

      const service = createActor(machine).start();

      service.send({ type: 'INITIALIZE_SYNC_SEQUENCE' });
    });

    it('should execute exit actions of the settled state of the last initiated microstep', () => {
      const exitActions: string[] = [];
      const machine = createMachine({
        initial: 'foo',
        states: {
          foo: {
            exit: () => {
              exitActions.push('foo action');
            },
            on: {
              INITIALIZE_SYNC_SEQUENCE: {
                target: 'bar',
                actions: [
                  () => {
                    // immediately stop *while* the `INITIALIZE_SYNC_SEQUENCE` is still being processed
                    service.stop();
                  },
                  () => {}
                ]
              }
            }
          },
          bar: {
            exit: () => {
              exitActions.push('bar action');
            }
          }
        }
      });

      const service = createActor(machine).start();

      service.send({ type: 'INITIALIZE_SYNC_SEQUENCE' });

      expect(exitActions).toEqual(['foo action']);
    });

    it('should not execute exit actions of the settled state of the last initiated microstep after executing all actions from that microstep', () => {
      const executedActions: string[] = [];
      const machine = createMachine({
        initial: 'foo',
        states: {
          foo: {
            exit: () => {
              executedActions.push('foo exit action');
            },
            on: {
              INITIALIZE_SYNC_SEQUENCE: {
                target: 'bar',
                actions: [
                  () => {
                    // immediately stop *while* the `INITIALIZE_SYNC_SEQUENCE` is still being processed
                    service.stop();
                  },
                  () => {
                    executedActions.push('foo transition action');
                  }
                ]
              }
            }
          },
          bar: {
            exit: () => {
              executedActions.push('bar exit action');
            }
          }
        }
      });

      const service = createActor(machine).start();

      service.send({ type: 'INITIALIZE_SYNC_SEQUENCE' });

      expect(executedActions).toEqual([
        'foo exit action',
        'foo transition action'
      ]);
    });
  });
});

describe('initial actions', () => {
  it('should support initial actions', () => {
    const actual: string[] = [];
    const machine = createMachine({
      initial: {
        target: 'a',
        actions: () => actual.push('initialA')
      },
      states: {
        a: {
          entry: () => actual.push('entryA')
        }
      }
    });
    createActor(machine).start();
    expect(actual).toEqual(['initialA', 'entryA']);
  });

  it('should support initial actions from transition', () => {
    const actual: string[] = [];
    const machine = createMachine({
      initial: 'a',
      states: {
        a: {
          on: {
            NEXT: 'b'
          }
        },
        b: {
          entry: () => actual.push('entryB'),
          initial: {
            target: 'foo',
            actions: () => actual.push('initialFoo')
          },
          states: {
            foo: {
              entry: () => actual.push('entryFoo')
            }
          }
        }
      }
    });

    const actor = createActor(machine).start();

    actor.send({ type: 'NEXT' });

    expect(actual).toEqual(['entryB', 'initialFoo', 'entryFoo']);
  });

  it('should execute actions of initial transitions only once when taking an explicit transition', () => {
    const spy = jest.fn();
    const machine = createMachine({
      initial: 'a',
      states: {
        a: {
          on: {
            NEXT: 'b'
          }
        },
        b: {
          initial: {
            target: 'b_child',
            actions: () => spy('initial in b')
          },
          states: {
            b_child: {
              initial: {
                target: 'b_granchild',
                actions: () => spy('initial in b_child')
              },
              states: {
                b_granchild: {}
              }
            }
          }
        }
      }
    });

    const actorRef = createActor(machine).start();

    actorRef.send({
      type: 'NEXT'
    });

    expect(spy.mock.calls).toMatchInlineSnapshot(`
      [
        [
          "initial in b",
        ],
        [
          "initial in b_child",
        ],
      ]
    `);
  });

  it('should execute actions of all initial transitions resolving to the initial state value', () => {
    const spy = jest.fn();
    const machine = createMachine({
      initial: {
        target: 'a',
        actions: () => spy('root')
      },
      states: {
        a: {
          initial: {
            target: 'a1',
            actions: () => spy('inner')
          },
          states: {
            a1: {}
          }
        }
      }
    });

    createActor(machine).start();

    expect(spy.mock.calls).toMatchInlineSnapshot(`
      [
        [
          "root",
        ],
        [
          "inner",
        ],
      ]
    `);
  });

  it('should execute actions of the initial transition when taking a root reentering self-transition', () => {
    const spy = jest.fn();
    const machine = createMachine({
      id: 'root',
      initial: {
        target: 'a',
        actions: spy
      },
      states: {
        a: {
          on: {
            NEXT: 'b'
          }
        },
        b: {}
      },
      on: {
        REENTER: {
          target: '#root',
          reenter: true
        }
      }
    });

    const actorRef = createActor(machine).start();

    actorRef.send({ type: 'NEXT' });
    spy.mockClear();

    actorRef.send({ type: 'REENTER' });

    expect(spy).toHaveBeenCalledTimes(1);
    expect(actorRef.getSnapshot().value).toEqual('a');
  });
});

describe('actions on invalid transition', () => {
  it('should not recall previous actions', () => {
    const spy = jest.fn();
    const machine = createMachine({
      initial: 'idle',
      states: {
        idle: {
          on: {
            STOP: {
              target: 'stop',
              actions: [spy]
            }
          }
        },
        stop: {}
      }
    });
    const actor = createActor(machine).start();

    actor.send({ type: 'STOP' });
    expect(spy).toHaveBeenCalledTimes(1);

    actor.send({ type: 'INVALID' });
    expect(spy).toHaveBeenCalledTimes(1);
  });
});

describe('actions config', () => {
  type EventType =
    | { type: 'definedAction' }
    | { type: 'updateContext' }
    | { type: 'EVENT' }
    | { type: 'E' };
  interface Context {
    count: number;
  }

  const definedAction = () => {};

  it('should reference actions defined in actions parameter of machine options (entry actions)', () => {
    const spy = jest.fn();
    const machine = createMachine({
      initial: 'a',
      states: {
        a: {
          on: {
            EVENT: 'b'
          }
        },
        b: {
          entry: ['definedAction', { type: 'definedAction' }, 'undefinedAction']
        }
      },
      on: {
        E: '.a'
      }
    }).provide({
      actions: {
        definedAction: spy
      }
    });

    const actor = createActor(machine).start();
    actor.send({ type: 'EVENT' });

    expect(spy).toHaveBeenCalledTimes(2);
  });

  it('should reference actions defined in actions parameter of machine options (initial state)', () => {
    const spy = jest.fn();
    const machine = createMachine(
      {
        entry: ['definedAction', { type: 'definedAction' }, 'undefinedAction']
      },
      {
        actions: {
          definedAction: spy
        }
      }
    );

    createActor(machine).start();

    expect(spy).toHaveBeenCalledTimes(2);
  });

  it('should be able to reference action implementations from action objects', () => {
    const machine = createMachine(
      {
        types: {} as { context: Context; events: EventType },
        initial: 'a',
        context: {
          count: 0
        },
        states: {
          a: {
            entry: [
              'definedAction',
              { type: 'definedAction' },
              'undefinedAction'
            ],
            on: {
              EVENT: {
                target: 'b',
                actions: [{ type: 'definedAction' }, { type: 'updateContext' }]
              }
            }
          },
          b: {}
        }
      },
      {
        actions: {
          definedAction,
          updateContext: assign({ count: 10 })
        }
      }
    );
    const actorRef = createActor(machine).start();
    actorRef.send({ type: 'EVENT' });
    const snapshot = actorRef.getSnapshot();

    // expect(snapshot.actions).toEqual([
    //   expect.objectContaining({
    //     type: 'definedAction'
    //   }),
    //   expect.objectContaining({
    //     type: 'updateContext'
    //   })
    // ]);
    // TODO: specify which actions other actions came from

    expect(snapshot.context).toEqual({ count: 10 });
  });

  it('should work with anonymous functions (with warning)', () => {
    let entryCalled = false;
    let actionCalled = false;
    let exitCalled = false;

    const anonMachine = createMachine({
      id: 'anon',
      initial: 'active',
      states: {
        active: {
          entry: () => (entryCalled = true),
          exit: () => (exitCalled = true),
          on: {
            EVENT: {
              target: 'inactive',
              actions: [() => (actionCalled = true)]
            }
          }
        },
        inactive: {}
      }
    });

    const actor = createActor(anonMachine).start();

    expect(entryCalled).toBe(true);

    actor.send({ type: 'EVENT' });

    expect(exitCalled).toBe(true);
    expect(actionCalled).toBe(true);
  });
});

describe('action meta', () => {
  it('should provide the original params', () => {
    const spy = jest.fn();

    const testMachine = createMachine(
      {
        id: 'test',
        initial: 'foo',
        states: {
          foo: {
            entry: {
              type: 'entryAction',
              params: {
                value: 'something'
              }
            }
          }
        }
      },
      {
        actions: {
          entryAction: (_, params) => {
            spy(params);
          }
        }
      }
    );

    createActor(testMachine).start();

    expect(spy).toHaveBeenCalledWith({
      value: 'something'
    });
  });

  it('should provide undefined params when it was configured as string', () => {
    const spy = jest.fn();

    const testMachine = createMachine(
      {
        id: 'test',
        initial: 'foo',
        states: {
          foo: {
            entry: 'entryAction'
          }
        }
      },
      {
        actions: {
          entryAction: (_, params) => {
            spy(params);
          }
        }
      }
    );

    createActor(testMachine).start();

    expect(spy).toHaveBeenCalledWith(undefined);
  });

  it('should provide the action with resolved params when they are dynamic', () => {
    const spy = jest.fn();

    const machine = createMachine(
      {
        entry: {
          type: 'entryAction',
          params: () => ({ stuff: 100 })
        }
      },
      {
        actions: {
          entryAction: (_, params) => {
            spy(params);
          }
        }
      }
    );

    createActor(machine).start();

    expect(spy).toHaveBeenCalledWith({
      stuff: 100
    });
  });

  it('should resolve dynamic params using context value', () => {
    const spy = jest.fn();

    const machine = createMachine(
      {
        context: {
          secret: 42
        },
        entry: {
          type: 'entryAction',
          params: ({ context }) => ({ secret: context.secret })
        }
      },
      {
        actions: {
          entryAction: (_, params) => {
            spy(params);
          }
        }
      }
    );

    createActor(machine).start();

    expect(spy).toHaveBeenCalledWith({
      secret: 42
    });
  });

  it('should resolve dynamic params using event value', () => {
    const spy = jest.fn();

    const machine = createMachine(
      {
        on: {
          FOO: {
            actions: {
              type: 'myAction',
              params: ({ event }) => ({ secret: event.secret })
            }
          }
        }
      },
      {
        actions: {
          myAction: (_, params) => {
            spy(params);
          }
        }
      }
    );

    const actorRef = createActor(machine).start();

    actorRef.send({ type: 'FOO', secret: 77 });

    expect(spy).toHaveBeenCalledWith({
      secret: 77
    });
  });
});

describe('forwardTo()', () => {
  it('should forward an event to a service', (done) => {
    const child = createMachine({
      types: {} as {
        events: {
          type: 'EVENT';
          value: number;
        };
      },
      id: 'child',
      initial: 'active',
      states: {
        active: {
          on: {
            EVENT: {
              actions: sendParent({ type: 'SUCCESS' }),
              guard: ({ event }) => event.value === 42
            }
          }
        }
      }
    });

    const parent = createMachine({
      types: {} as {
        events:
          | {
              type: 'EVENT';
              value: number;
            }
          | {
              type: 'SUCCESS';
            };
      },
      id: 'parent',
      initial: 'first',
      states: {
        first: {
          invoke: { src: child, id: 'myChild' },
          on: {
            EVENT: {
              actions: forwardTo('myChild')
            },
            SUCCESS: 'last'
          }
        },
        last: {
          type: 'final'
        }
      }
    });

    const service = createActor(parent);
    service.subscribe({ complete: () => done() });
    service.start();

    service.send({ type: 'EVENT', value: 42 });
  });

  it('should forward an event to a service (dynamic)', (done) => {
    const child = createMachine({
      types: {} as {
        events: {
          type: 'EVENT';
          value: number;
        };
      },
      id: 'child',
      initial: 'active',
      states: {
        active: {
          on: {
            EVENT: {
              actions: sendParent({ type: 'SUCCESS' }),
              guard: ({ event }) => event.value === 42
            }
          }
        }
      }
    });

    const parent = createMachine({
      types: {} as {
        context: { child?: AnyActorRef };
        events: { type: 'EVENT'; value: number } | { type: 'SUCCESS' };
      },
      id: 'parent',
      initial: 'first',
      context: {
        child: undefined
      },
      states: {
        first: {
          entry: assign({
            child: ({ spawn }) => spawn(child, { id: 'x' })
          }),
          on: {
            EVENT: {
              actions: forwardTo(({ context }) => context.child!)
            },
            SUCCESS: 'last'
          }
        },
        last: {
          type: 'final'
        }
      }
    });

    const service = createActor(parent);
    service.subscribe({ complete: () => done() });
    service.start();

    service.send({ type: 'EVENT', value: 42 });
  });

  it('should not cause an infinite loop when forwarding to undefined', () => {
    const machine = createMachine({
      on: {
        '*': { guard: () => true, actions: forwardTo(undefined as any) }
      }
    });

    const errorSpy = jest.fn();

    const actorRef = createActor(machine);
    actorRef.subscribe({
      error: errorSpy
    });
    actorRef.start();
    actorRef.send({ type: 'TEST' });

    expect(errorSpy).toMatchMockCallsInlineSnapshot(`
      [
        [
          [Error: Attempted to forward event to undefined actor. This risks an infinite loop in the sender.],
        ],
      ]
    `);
  });
});

describe('log()', () => {
  it('should log a string', () => {
    const consoleSpy = jest.fn();
    console.log = consoleSpy;
    const machine = createMachine({
      entry: log('some string', 'string label')
    });
    createActor(machine, { logger: consoleSpy }).start();

    expect(consoleSpy.mock.calls).toMatchInlineSnapshot(`
      [
        [
          "string label",
          "some string",
        ],
      ]
    `);
  });

  it('should log an expression', () => {
    const consoleSpy = jest.fn();
    console.log = consoleSpy;
    const machine = createMachine({
      context: {
        count: 42
      },
      entry: log(({ context }) => `expr ${context.count}`, 'expr label')
    });
    createActor(machine, { logger: consoleSpy }).start();

    expect(consoleSpy.mock.calls).toMatchInlineSnapshot(`
      [
        [
          "expr label",
          "expr 42",
        ],
      ]
    `);
  });
});

describe('enqueueActions', () => {
  it('should execute a simple referenced action', () => {
    const spy = jest.fn();

    const machine = createMachine(
      {
        entry: enqueueActions(({ enqueue }) => {
          enqueue('someAction');
        })
      },
      {
        actions: {
          someAction: spy
        }
      }
    );

    createActor(machine).start();

    expect(spy).toHaveBeenCalledTimes(1);
  });

  it('should execute multiple different referenced actions', () => {
    const spy1 = jest.fn();
    const spy2 = jest.fn();

    const machine = createMachine(
      {
        entry: enqueueActions(({ enqueue }) => {
          enqueue('someAction');
          enqueue('otherAction');
        })
      },
      {
        actions: {
          someAction: spy1,
          otherAction: spy2
        }
      }
    );

    createActor(machine).start();

    expect(spy1).toHaveBeenCalledTimes(1);
    expect(spy2).toHaveBeenCalledTimes(1);
  });

  it('should execute multiple same referenced actions', () => {
    const spy = jest.fn();

    const machine = createMachine(
      {
        entry: enqueueActions(({ enqueue }) => {
          enqueue('someAction');
          enqueue('someAction');
        })
      },
      {
        actions: {
          someAction: spy
        }
      }
    );

    createActor(machine).start();

    expect(spy).toHaveBeenCalledTimes(2);
  });

  it('should execute a parameterized action', () => {
    const spy = jest.fn();

    const machine = createMachine(
      {
        entry: enqueueActions(({ enqueue }) => {
          enqueue({
            type: 'someAction',
            params: { answer: 42 }
          });
        })
      },
      {
        actions: {
          someAction: (_, params) => spy(params)
        }
      }
    );

    createActor(machine).start();

    expect(spy).toMatchMockCallsInlineSnapshot(`
      [
        [
          {
            "answer": 42,
          },
        ],
      ]
    `);
  });

  it('should execute a function', () => {
    const spy = jest.fn();

    const machine = createMachine({
      entry: enqueueActions(({ enqueue }) => {
        enqueue(spy);
      })
    });

    createActor(machine).start();

    expect(spy).toHaveBeenCalledTimes(1);
  });

  it('should execute a builtin action using its own action creator', () => {
    const spy = jest.fn();

    const machine = createMachine({
      on: {
        FOO: {
          actions: enqueueActions(({ enqueue }) => {
            enqueue(
              raise({
                type: 'RAISED'
              })
            );
          })
        },
        RAISED: {
          actions: spy
        }
      }
    });

    const actorRef = createActor(machine).start();

    actorRef.send({ type: 'FOO' });

    expect(spy).toHaveBeenCalledTimes(1);
  });

  it('should execute a builtin action using its bound action creator', () => {
    const spy = jest.fn();

    const machine = createMachine({
      on: {
        FOO: {
          actions: enqueueActions(({ enqueue }) => {
            enqueue.raise({
              type: 'RAISED'
            });
          })
        },
        RAISED: {
          actions: spy
        }
      }
    });

    const actorRef = createActor(machine).start();

    actorRef.send({ type: 'FOO' });

    expect(spy).toHaveBeenCalledTimes(1);
  });

  it('should execute assigns when resolving the initial snapshot', () => {
    const machine = createMachine({
      context: {
        count: 0
      },
      entry: enqueueActions(({ enqueue }) => {
        enqueue.assign({
          count: 42
        });
      })
    });

    const snapshot = createActor(machine).getSnapshot();

    expect(snapshot.context).toEqual({ count: 42 });
  });

  it('should execute assigns when resolving the initial snapshot (inline actions)', () => {
    const machine = createMachine({
      context: {
        count: 0
      },
      entry: (_, _params, x) => {
        x.assign({
          count: 42
        });
      }
    });

    const snapshot = createActor(machine).getSnapshot();

    expect(snapshot.context).toEqual({ count: 42 });
  });

  it('should be able to check a simple referenced guard', () => {
    const spy = jest.fn().mockImplementation(() => true);
    const machine = createMachine(
      {
        context: {
          count: 0
        },
        entry: enqueueActions(({ check }) => {
          check('alwaysTrue');
        })
      },
      {
        guards: {
          alwaysTrue: spy
        }
      }
    );

    createActor(machine);

    expect(spy).toHaveBeenCalledTimes(1);
  });

  it('should be able to check a parameterized guard', () => {
    const spy = jest.fn();

    const machine = createMachine(
      {
        context: {
          count: 0
        },
        entry: enqueueActions(({ check }) => {
          check({
            type: 'alwaysTrue',
            params: {
              max: 100
            }
          });
        })
      },
      {
        guards: {
          alwaysTrue: (_, params) => {
            spy(params);
            return true;
          }
        }
      }
    );

    createActor(machine);

    expect(spy).toMatchMockCallsInlineSnapshot(`
      [
        [
          {
            "max": 100,
          },
        ],
      ]
    `);
  });

  it('should provide self', () => {
    expect.assertions(1);
    const machine = createMachine({
      entry: enqueueActions(({ self }) => {
        expect(self.send).toBeDefined();
      })
    });

    createActor(machine).start();
  });

  it('should be able to communicate with the parent using params', () => {
    type ParentEvent = { type: 'FOO' };

    const childMachine = setup({
      types: {} as {
        input: {
          parent?: ActorRef<Snapshot<unknown>, ParentEvent>;
        };
        context: {
          parent?: ActorRef<Snapshot<unknown>, ParentEvent>;
        };
      },
      actions: {
        mySendParent: enqueueActions(
          ({ context, enqueue }, event: ParentEvent) => {
            if (!context.parent) {
              // it's here just for illustration purposes
              console.log(
                'WARN: an attempt to send an event to a non-existent parent'
              );
              return;
            }
            enqueue.sendTo(context.parent, event);
          }
        )
      }
    }).createMachine({
      context: ({ input }) => ({ parent: input.parent }),
      entry: {
        type: 'mySendParent',
        params: {
          type: 'FOO'
        }
      }
    });

    const spy = jest.fn();

    const parentMachine = setup({
      types: {} as { events: ParentEvent },
      actors: {
        child: childMachine
      }
    }).createMachine({
      on: {
        FOO: {
          actions: spy
        }
      },
      invoke: {
        src: 'child',
        input: ({ self }) => ({ parent: self })
      }
    });

    const actorRef = createActor(parentMachine).start();

    expect(spy).toHaveBeenCalledTimes(1);
  });

  it('should enqueue.sendParent', () => {
    interface ChildEvent {
      type: 'CHILD_EVENT';
    }

    interface ParentEvent {
      type: 'PARENT_EVENT';
    }

    const childMachine = setup({
      types: {} as {
        events: ChildEvent;
      },
      actions: {
        sendToParent: enqueueActions(({ context, enqueue }) => {
          enqueue.sendParent({ type: 'PARENT_EVENT' });
        })
      }
    }).createMachine({
      entry: 'sendToParent'
    });

    const parentSpy = jest.fn();

    const parentMachine = setup({
      types: {} as { events: ParentEvent },
      actors: {
        child: childMachine
      }
    }).createMachine({
      on: {
        PARENT_EVENT: {
          actions: parentSpy
        }
      },
      invoke: {
        src: 'child'
      }
    });

    const actorRef = createActor(parentMachine).start();

    expect(parentSpy).toHaveBeenCalledTimes(1);
  });
});

describe('with inline actions', () => {
  it('should execute a simple referenced action', () => {
    const spy = jest.fn();

    const machine = createMachine(
      {
        // entry: enqueueActions(({ enqueue }) => {
        //   enqueue('someAction');
        // })
        entry: (_, __, x) => {
          x.action('someAction');
        }
      },
      {
        actions: {
          someAction: spy
        }
      }
    );

    createActor(machine).start();

    expect(spy).toHaveBeenCalledTimes(1);
  });

  it('should execute multiple different referenced actions', () => {
    const spy1 = jest.fn();
    const spy2 = jest.fn();

    const machine = createMachine(
      {
        // entry: enqueueActions(({ enqueue }) => {
        //   enqueue('someAction');
        //   enqueue('otherAction');
        // })
        entry: (_, _params, x) => {
          x.action('someAction');
          x.action('otherAction');
        }
      },
      {
        actions: {
          someAction: spy1,
          otherAction: spy2
        }
      }
    );

    createActor(machine).start();

    expect(spy1).toHaveBeenCalledTimes(1);
    expect(spy2).toHaveBeenCalledTimes(1);
  });

  it('should execute multiple same referenced actions', () => {
    const spy = jest.fn();

    const machine = createMachine(
      {
        entry: (_, _params, x) => {
          x.action('someAction');
          x.action('someAction');
        }
      },
      {
        actions: {
          someAction: spy
        }
      }
    );

    createActor(machine).start();

    expect(spy).toHaveBeenCalledTimes(2);
  });

  it('should execute a parameterized action', () => {
    const spy = jest.fn();

    const machine = createMachine(
      {
        // entry: enqueueActions(({ enqueue }) => {
        //   enqueue({
        //     type: 'someAction',
        //     params: { answer: 42 }
        //   });
        // }),
        entry: (_, _params, x) => {
          x.action({
            type: 'someAction',
            params: { answer: 42 }
          });
        }
      },
      {
        actions: {
          someAction: (_, params) => spy(params)
        }
      }
    );

    createActor(machine).start();

    expect(spy).toMatchMockCallsInlineSnapshot(`
      [
        [
          {
            "answer": 42,
          },
        ],
      ]
    `);
  });

  it('should execute a function', () => {
    const spy = jest.fn();

    const machine = createMachine({
      entry: (_, _params, x) => {
        x.action(spy);
      }
    });

    createActor(machine).start();

    expect(spy).toHaveBeenCalledTimes(1);
  });

  it('should execute a builtin action using its own action creator', () => {
    const spy = jest.fn();

    const machine = createMachine({
      on: {
        FOO: {
          // actions: enqueueActions(({ enqueue }) => {
          //   enqueue(
          //     raise({
          //       type: 'RAISED'
          //     })
          //   );
          // })
          actions: (_, _params, x) => {
            x.raise({
              type: 'RAISED'
            });
          }
        },
        RAISED: {
          actions: spy
        }
      }
    });

    const actorRef = createActor(machine).start();

    actorRef.send({ type: 'FOO' });

    expect(spy).toHaveBeenCalledTimes(1);
  });

  it('should execute a builtin action using its bound action creator', () => {
    const spy = jest.fn();

    const machine = createMachine({
      on: {
        FOO: {
          // actions: enqueueActions(({ enqueue }) => {
          //   enqueue.raise({
          //     type: 'RAISED'
          //   });
          // })
          actions: (_, _params, x) => {
            x.raise({
              type: 'RAISED'
            });
          }
        },
        RAISED: {
          actions: spy
        }
      }
    });

    const actorRef = createActor(machine).start();

    actorRef.send({ type: 'FOO' });

    expect(spy).toHaveBeenCalledTimes(1);
  });

  it('should execute assigns when resolving the initial snapshot', () => {
    const machine = createMachine({
      context: {
        count: 0
      },
      entry: (_, __, x) => {
        x.assign({
          count: 42
        });
      }
    });

    const snapshot = createActor(machine).getSnapshot();

    expect(snapshot.context).toEqual({ count: 42 });
  });

  it('should be able to check a simple referenced guard', () => {
    const spy = jest.fn().mockImplementation(() => true);
    const machine = createMachine(
      {
        context: {
          count: 0
        },
        // entry: enqueueActions(({ check }) => {
        //   check('alwaysTrue');
        // })
        entry: (_, __, x) => {
          x.check('alwaysTrue');
        }
      },
      {
        guards: {
          alwaysTrue: spy
        }
      }
    );

    createActor(machine);

    expect(spy).toHaveBeenCalledTimes(1);
  });

  it('should be able to check a parameterized guard', () => {
    const spy = jest.fn();

    const machine = createMachine(
      {
        context: {
          count: 0
        },
        // entry: enqueueActions(({ check }) => {
        //   check({
        //     type: 'alwaysTrue',
        //     params: {
        //       max: 100
        //     }
        //   });
        // })
        entry: (_, __, x) => {
          x.check({
            type: 'alwaysTrue',
            params: {
              max: 100
            }
          });
        }
      },
      {
        guards: {
          alwaysTrue: (_, params) => {
            spy(params);
            return true;
          }
        }
      }
    );

    createActor(machine);

    expect(spy).toMatchMockCallsInlineSnapshot(`
      [
        [
          {
            "max": 100,
          },
        ],
      ]
    `);
  });

  it('should provide self', () => {
    expect.assertions(1);
    const machine = createMachine({
      // entry: enqueueActions(({ self }) => {
      //   expect(self.send).toBeDefined();
      // })
      entry: ({ self }) => {
        expect(self.send).toBeDefined();
      }
    });

    createActor(machine).start();
  });

  it('should be able to communicate with the parent using params', () => {
    type ParentEvent = { type: 'FOO' };

    const childMachine = setup({
      types: {} as {
        input: {
          parent?: ActorRef<Snapshot<unknown>, ParentEvent>;
        };
        context: {
          parent?: ActorRef<Snapshot<unknown>, ParentEvent>;
        };
      },
      actions: {
        // mySendParent: enqueueActions(
        //   ({ context, enqueue }, event: ParentEvent) => {
        //     if (!context.parent) {
        //       // it's here just for illustration purposes
        //       console.log(
        //         'WARN: an attempt to send an event to a non-existent parent'
        //       );
        //       return;
        //     }
        //     enqueue.sendTo(context.parent, event);
        //   }
        // )
        mySendParent: ({ context }, params: ParentEvent, x) => {
          if (!context.parent) {
            // it's here just for illustration purposes
            console.log(
              'WARN: an attempt to send an event to a non-existent parent'
            );
            return;
          }
          x.sendTo(context.parent, params);
        }
      }
    }).createMachine({
      context: ({ input }) => ({ parent: input.parent }),
      entry: {
        type: 'mySendParent',
        params: {
          type: 'FOO'
        }
      }
    });

    const spy = jest.fn();

    const parentMachine = setup({
      types: {} as { events: ParentEvent },
      actors: {
        child: childMachine
      }
    }).createMachine({
      on: {
        FOO: {
          actions: spy
        }
      },
      invoke: {
        src: 'child',
        input: ({ self }) => ({ parent: self })
      }
    });

    createActor(parentMachine).start();

    expect(spy).toHaveBeenCalledTimes(1);
  });
});

describe('sendParent', () => {
  // https://github.com/statelyai/xstate/issues/711
  it('TS: should compile for any event', () => {
    interface ChildEvent {
      type: 'CHILD';
    }

    const child = createMachine({
      types: {} as {
        events: ChildEvent;
      },
      id: 'child',
      initial: 'start',
      states: {
        start: {
          // This should not be a TypeScript error
          entry: [sendParent({ type: 'PARENT' })]
        }
      }
    });

    expect(child).toBeTruthy();
  });
});

describe('sendTo', () => {
  it('should be able to send an event to an actor', (done) => {
    const childMachine = createMachine({
      types: {} as {
        events: { type: 'EVENT' };
      },
      initial: 'waiting',
      states: {
        waiting: {
          on: {
            EVENT: {
              actions: () => done()
            }
          }
        }
      }
    });

    const parentMachine = createMachine({
      types: {} as {
        context: {
          child: ActorRefFrom<typeof childMachine>;
        };
      },
      context: ({ spawn }) => ({
        child: spawn(childMachine)
      }),
      entry: sendTo(({ context }) => context.child, { type: 'EVENT' })
    });

    createActor(parentMachine).start();
  });

  it('should be able to send an event from expression to an actor', (done) => {
    const childMachine = createMachine({
      types: {} as {
        events: { type: 'EVENT'; count: number };
      },
      initial: 'waiting',
      states: {
        waiting: {
          on: {
            EVENT: {
              actions: () => done()
            }
          }
        }
      }
    });

    const parentMachine = createMachine({
      types: {} as {
        context: {
          child: ActorRefFrom<typeof childMachine>;
          count: number;
        };
      },
      context: ({ spawn }) => {
        return {
          child: spawn(childMachine, { id: 'child' }),
          count: 42
        };
      },
      entry: sendTo(
        ({ context }) => context.child,
        ({ context }) => ({ type: 'EVENT', count: context.count })
      )
    });

    createActor(parentMachine).start();
  });

  it('should report a type error for an invalid event', () => {
    const childMachine = createMachine({
      types: {} as {
        events: { type: 'EVENT' };
      },
      initial: 'waiting',
      states: {
        waiting: {
          on: {
            EVENT: {}
          }
        }
      }
    });

    createMachine({
      types: {} as {
        context: {
          child: ActorRefFrom<typeof childMachine>;
        };
      },
      context: ({ spawn }) => ({
        child: spawn(childMachine)
      }),
      entry: sendTo(({ context }) => context.child, {
        // @ts-expect-error
        type: 'UNKNOWN'
      })
    });
  });

  it('should be able to send an event to a named actor', (done) => {
    const childMachine = createMachine({
      types: {} as {
        events: { type: 'EVENT' };
      },
      initial: 'waiting',
      states: {
        waiting: {
          on: {
            EVENT: {
              actions: () => done()
            }
          }
        }
      }
    });

    const parentMachine = createMachine({
      types: {} as { context: { child: ActorRefFrom<typeof childMachine> } },
      context: ({ spawn }) => ({
        child: spawn(childMachine, { id: 'child' })
      }),
      // No type-safety for the event yet
      entry: sendTo('child', { type: 'EVENT' })
    });

    createActor(parentMachine).start();
  });

  it('should be able to send an event directly to an ActorRef', (done) => {
    const childMachine = createMachine({
      types: {} as {
        events: { type: 'EVENT' };
      },
      initial: 'waiting',
      states: {
        waiting: {
          on: {
            EVENT: {
              actions: () => done()
            }
          }
        }
      }
    });

    const parentMachine = createMachine({
      types: {} as { context: { child: ActorRefFrom<typeof childMachine> } },
      context: ({ spawn }) => ({
        child: spawn(childMachine)
      }),
      entry: sendTo(({ context }) => context.child, { type: 'EVENT' })
    });

    createActor(parentMachine).start();
  });

  it('should be able to read from event', () => {
    expect.assertions(1);
    const machine = createMachine({
      types: {} as {
        context: Record<string, CallbackActorRef<EventObject>>;
        events: { type: 'EVENT'; value: string };
      },
      initial: 'a',
      context: ({ spawn }) => ({
        foo: spawn(
          fromCallback(({ receive }) => {
            receive((event) => {
              expect(event).toEqual({ type: 'EVENT' });
            });
          })
        )
      }),
      states: {
        a: {
          on: {
            EVENT: {
              actions: sendTo(({ context, event }) => context[event.value], {
                type: 'EVENT'
              })
            }
          }
        }
      }
    });

    const service = createActor(machine).start();

    service.send({ type: 'EVENT', value: 'foo' });
  });

  it('should error if given a string', () => {
    const machine = createMachine({
      invoke: {
        id: 'child',
        src: fromCallback(() => {})
      },
      entry: sendTo('child', 'a string')
    });

    const errorSpy = jest.fn();

    const actorRef = createActor(machine);
    actorRef.subscribe({
      error: errorSpy
    });
    actorRef.start();

    expect(errorSpy).toMatchMockCallsInlineSnapshot(`
      [
        [
          [Error: Only event objects may be used with sendTo; use sendTo({ type: "a string" }) instead],
        ],
      ]
    `);
  });
});

describe('sendTo with inline actions', () => {
  it('should be able to send an event to an actor', (done) => {
    const childMachine = createMachine({
      types: {} as {
        events: { type: 'EVENT' };
      },
      initial: 'waiting',
      states: {
        waiting: {
          on: {
            EVENT: {
              actions: () => done()
            }
          }
        }
      }
    });

    const parentMachine = createMachine({
      types: {} as {
        context: {
          child: ActorRefFrom<typeof childMachine>;
        };
      },
      context: ({ spawn }) => ({
        child: spawn(childMachine)
      }),
      // entry: sendTo(({ context }) => context.child, { type: 'EVENT' })
      entry: (_, _params, x) => {
        x.sendTo(({ context }) => context.child, { type: 'EVENT' });
      }
    });

    createActor(parentMachine).start();
  });

  it('should be able to send an event from expression to an actor', (done) => {
    const childMachine = createMachine({
      types: {} as {
        events: { type: 'EVENT'; count: number };
      },
      initial: 'waiting',
      states: {
        waiting: {
          on: {
            EVENT: {
              actions: () => done()
            }
          }
        }
      }
    });

    const parentMachine = createMachine({
      types: {} as {
        context: {
          child: ActorRefFrom<typeof childMachine>;
          count: number;
        };
      },
      context: ({ spawn }) => {
        return {
          child: spawn(childMachine, { id: 'child' }),
          count: 42
        };
      },
      // entry: sendTo(
      //   ({ context }) => context.child,
      //   ({ context }) => ({ type: 'EVENT', count: context.count })
      // )
      entry: (_, _params, x) => {
        x.sendTo(
          ({ context }) => context.child,
          ({ context }) => ({ type: 'EVENT', count: context.count })
        );
      }
    });

    createActor(parentMachine).start();
  });

  it('should report a type error for an invalid event', () => {
    const childMachine = createMachine({
      types: {} as {
        events: { type: 'EVENT' };
      },
      initial: 'waiting',
      states: {
        waiting: {
          on: {
            EVENT: {}
          }
        }
      }
    });

    createMachine({
      types: {} as {
        context: {
          child: ActorRefFrom<typeof childMachine>;
        };
      },
      context: ({ spawn }) => ({
        child: spawn(childMachine)
      }),
      // entry: sendTo(({ context }) => context.child, {
      //   // @ts-expect-error
      //   type: 'UNKNOWN'
      // })
      entry: (_, _params, x) => {
        x.sendTo(({ context }) => context.child, {
          // @ts-expect-error
          type: 'UNKNOWN'
        });
      }
    });
  });

  it('should be able to send an event to a named actor', (done) => {
    const childMachine = createMachine({
      types: {} as {
        events: { type: 'EVENT' };
      },
      initial: 'waiting',
      states: {
        waiting: {
          on: {
            EVENT: {
              actions: () => done()
            }
          }
        }
      }
    });

    const parentMachine = createMachine({
      types: {} as { context: { child: ActorRefFrom<typeof childMachine> } },
      context: ({ spawn }) => ({
        child: spawn(childMachine, { id: 'child' })
      }),
      // No type-safety for the event yet
      entry: (_, _params, x) => {
        x.sendTo('child', { type: 'EVENT' });
      }
    });

    createActor(parentMachine).start();
  });

  it('should be able to send an event directly to an ActorRef', (done) => {
    const childMachine = createMachine({
      types: {} as {
        events: { type: 'EVENT' };
      },
      initial: 'waiting',
      states: {
        waiting: {
          on: {
            EVENT: {
              actions: () => done()
            }
          }
        }
      }
    });

    const parentMachine = createMachine({
      types: {} as { context: { child: ActorRefFrom<typeof childMachine> } },
      context: ({ spawn }) => ({
        child: spawn(childMachine)
      }),
      entry: (_, _params, x) => {
        x.sendTo(({ context }) => context.child, { type: 'EVENT' });
      }
    });

    createActor(parentMachine).start();
  });

  it('should be able to read from event', () => {
    expect.assertions(1);
    const machine = createMachine({
      types: {} as {
        context: Record<string, CallbackActorRef<EventObject>>;
        events: { type: 'EVENT'; value: string };
      },
      initial: 'a',
      context: ({ spawn }) => ({
        foo: spawn(
          fromCallback(({ receive }) => {
            receive((event) => {
              expect(event).toEqual({ type: 'EVENT' });
            });
          })
        )
      }),
      states: {
        a: {
          on: {
            EVENT: {
              actions: (_, _params, x) => {
                x.sendTo(({ context, event }) => context[event.value], {
                  type: 'EVENT'
                });
              }
            }
          }
        }
      }
    });

    const service = createActor(machine).start();

    service.send({ type: 'EVENT', value: 'foo' });
  });

  it('should error if given a string', () => {
    const machine = createMachine({
      invoke: {
        id: 'child',
        src: fromCallback(() => {})
      },
      entry: (_, _params, x) => {
        x.sendTo('child', 'a string');
      }
    });

    const errorSpy = jest.fn();

    const actorRef = createActor(machine);
    actorRef.subscribe({
      error: errorSpy
    });
    actorRef.start();

    expect(errorSpy).toMatchMockCallsInlineSnapshot(`
      [
        [
          [Error: Only event objects may be used with sendTo; use sendTo({ type: "a string" }) instead],
        ],
      ]
    `);
  });
});

describe('raise', () => {
  it('should be able to send a delayed event to itself', (done) => {
    const machine = createMachine({
      initial: 'a',
      states: {
        a: {
          entry: raise(
            { type: 'EVENT' },
            {
              delay: 1
            }
          ),
          on: {
            TO_B: 'b'
          }
        },
        b: {
          on: {
            EVENT: 'c'
          }
        },
        c: {
          type: 'final'
        }
      }
    });

    const service = createActor(machine).start();

    service.subscribe({ complete: () => done() });

    // Ensures that the delayed self-event is sent when in the `b` state
    service.send({ type: 'TO_B' });
  });

  it('should be able to send a delayed event to itself with delay = 0', (done) => {
    const machine = createMachine({
      initial: 'a',
      states: {
        a: {
          entry: raise(
            { type: 'EVENT' },
            {
              delay: 0
            }
          ),
          on: {
            EVENT: 'b'
          }
        },
        b: {}
      }
    });

    const service = createActor(machine).start();

    // The state should not be changed yet; `delay: 0` is equivalent to `setTimeout(..., 0)`
    expect(service.getSnapshot().value).toEqual('a');

    setTimeout(() => {
      // The state should be changed now
      expect(service.getSnapshot().value).toEqual('b');
      done();
    });
  });

  it('should be able to raise an event and respond to it in the same state', () => {
    const machine = createMachine({
      initial: 'a',
      states: {
        a: {
          entry: raise({ type: 'TO_B' }),
          on: {
            TO_B: 'b'
          }
        },
        b: {
          type: 'final'
        }
      }
    });

    const service = createActor(machine).start();

    expect(service.getSnapshot().value).toEqual('b');
  });

  it('should be able to raise a delayed event and respond to it in the same state', (done) => {
    const machine = createMachine({
      initial: 'a',
      states: {
        a: {
          entry: raise(
            { type: 'TO_B' },
            {
              delay: 100
            }
          ),
          on: {
            TO_B: 'b'
          }
        },
        b: {
          type: 'final'
        }
      }
    });

    const service = createActor(machine).start();

    service.subscribe({ complete: () => done() });

    setTimeout(() => {
      // didn't transition yet
      expect(service.getSnapshot().value).toEqual('a');
    }, 50);
  });

  it('should accept event expression', () => {
    const machine = createMachine({
      initial: 'a',
      states: {
        a: {
          on: {
            NEXT: {
              actions: raise(() => ({ type: 'RAISED' }))
            },
            RAISED: 'b'
          }
        },
        b: {}
      }
    });

    const actor = createActor(machine).start();

    actor.send({ type: 'NEXT' });

    expect(actor.getSnapshot().value).toBe('b');
  });

  it('should be possible to access context in the event expression', () => {
    type MachineEvent =
      | {
          type: 'RAISED';
        }
      | {
          type: 'NEXT';
        };
    interface MachineContext {
      eventType: MachineEvent['type'];
    }
    const machine = createMachine({
      types: {} as { context: MachineContext; events: MachineEvent },
      initial: 'a',
      context: {
        eventType: 'RAISED'
      },
      states: {
        a: {
          on: {
            NEXT: {
              actions: raise(({ context }) => ({
                type: context.eventType
              }))
            },
            RAISED: 'b'
          }
        },
        b: {}
      }
    });

    const actor = createActor(machine).start();

    actor.send({ type: 'NEXT' });

    expect(actor.getSnapshot().value).toBe('b');
  });

  it('should error if given a string', () => {
    const machine = createMachine({
      entry: raise(
        // @ts-ignore
        'a string'
      )
    });

    const errorSpy = jest.fn();

    const actorRef = createActor(machine);
    actorRef.subscribe({
      error: errorSpy
    });
    actorRef.start();

    expect(errorSpy).toMatchMockCallsInlineSnapshot(`
      [
        [
          [Error: Only event objects may be used with raise; use raise({ type: "a string" }) instead],
        ],
      ]
    `);
  });
});

describe('raise with inline actions', () => {
  it('should be able to send a delayed event to itself', (done) => {
    const machine = createMachine({
      initial: 'a',
      states: {
        a: {
          // entry: raise(
          //   { type: 'EVENT' },
          //   {
          //     delay: 1
          //   }
          // ),
          entry: (_, _params, x) => {
            x.raise({ type: 'EVENT' }, { delay: 1 });
          },
          on: {
            TO_B: 'b'
          }
        },
        b: {
          on: {
            EVENT: 'c'
          }
        },
        c: {
          type: 'final'
        }
      }
    });

    const service = createActor(machine).start();

    service.subscribe({ complete: () => done() });

    // Ensures that the delayed self-event is sent when in the `b` state
    service.send({ type: 'TO_B' });
  });

  it('should be able to send a delayed event to itself with delay = 0', (done) => {
    const machine = createMachine({
      initial: 'a',
      states: {
        a: {
          // entry: raise(
          //   { type: 'EVENT' },
          //   {
          //     delay: 0
          //   }
          // ),
          entry: (_, _params, x) => {
            x.raise({ type: 'EVENT' }, { delay: 0 });
          },
          on: {
            EVENT: 'b'
          }
        },
        b: {}
      }
    });

    const service = createActor(machine).start();

    // The state should not be changed yet; `delay: 0` is equivalent to `setTimeout(..., 0)`
    expect(service.getSnapshot().value).toEqual('a');

    setTimeout(() => {
      // The state should be changed now
      expect(service.getSnapshot().value).toEqual('b');
      done();
    });
  });

  it('should be able to raise an event and respond to it in the same state', () => {
    const machine = createMachine({
      initial: 'a',
      states: {
        a: {
          // entry: raise({ type: 'TO_B' }),
          entry: (_, _params, x) => {
            x.raise({ type: 'TO_B' });
          },
          on: {
            TO_B: 'b'
          }
        },
        b: {
          type: 'final'
        }
      }
    });

    const service = createActor(machine).start();

    expect(service.getSnapshot().value).toEqual('b');
  });

  it('should be able to raise a delayed event and respond to it in the same state', (done) => {
    const machine = createMachine({
      initial: 'a',
      states: {
        a: {
          // entry: raise(
          //   { type: 'TO_B' },
          //   {
          //     delay: 100
          //   }
          // ),
          entry: (_, _params, x) => {
            x.raise(
              { type: 'TO_B' },
              {
                delay: 100
              }
            );
          },
          on: {
            TO_B: 'b'
          }
        },
        b: {
          type: 'final'
        }
      }
    });

    const service = createActor(machine).start();

    service.subscribe({ complete: () => done() });

    setTimeout(() => {
      // didn't transition yet
      expect(service.getSnapshot().value).toEqual('a');
    }, 50);
  });

  it('should accept event expression', () => {
    const machine = createMachine({
      initial: 'a',
      states: {
        a: {
          on: {
            NEXT: {
              // actions: raise(() => ({ type: 'RAISED' }))
              actions: (_, _params, x) => {
                x.raise(() => ({ type: 'RAISED' }));
              }
            },
            RAISED: 'b'
          }
        },
        b: {}
      }
    });

    const actor = createActor(machine).start();

    actor.send({ type: 'NEXT' });

    expect(actor.getSnapshot().value).toBe('b');
  });

  it('should be possible to access context in the event expression', () => {
    type MachineEvent =
      | {
          type: 'RAISED';
        }
      | {
          type: 'NEXT';
        };
    interface MachineContext {
      eventType: MachineEvent['type'];
    }
    const machine = createMachine({
      types: {} as { context: MachineContext; events: MachineEvent },
      initial: 'a',
      context: {
        eventType: 'RAISED'
      },
      states: {
        a: {
          on: {
            NEXT: {
              // actions: raise(({ context }) => ({
              //   type: context.eventType
              // }))
              actions: (_, _params, x) => {
                x.raise(({ context }) => ({
                  type: context.eventType
                }));
              }
            },
            RAISED: 'b'
          }
        },
        b: {}
      }
    });

    const actor = createActor(machine).start();

    actor.send({ type: 'NEXT' });

    expect(actor.getSnapshot().value).toBe('b');
  });

  it('should error if given a string', () => {
    const machine = createMachine({
      // entry: raise(
      //   // @ts-ignore
      //   'a string'
      // )
      entry: (_, _params, x) => {
        x.raise(
          // @ts-expect-error
          'a string'
        );
      }
    });

    const errorSpy = jest.fn();

    const actorRef = createActor(machine);
    actorRef.subscribe({
      error: errorSpy
    });
    actorRef.start();

    expect(errorSpy).toMatchMockCallsInlineSnapshot(`
      [
        [
          [Error: Only event objects may be used with raise; use raise({ type: "a string" }) instead],
        ],
      ]
    `);
  });
});

describe('cancel', () => {
  it('should be possible to cancel a raised delayed event', () => {
    const machine = createMachine({
      initial: 'a',
      states: {
        a: {
          on: {
            NEXT: {
              actions: raise({ type: 'RAISED' }, { delay: 1, id: 'myId' })
            },
            RAISED: 'b',
            CANCEL: {
              actions: cancel('myId')
            }
          }
        },
        b: {}
      }
    });

    const actor = createActor(machine).start();

    actor.send({ type: 'CANCEL' });

    setTimeout(() => {
      expect(actor.getSnapshot().value).toBe('a');
    }, 10);
  });

  it('should cancel only the delayed event in the machine that scheduled it when canceling the event with the same ID in the machine that sent it first', async () => {
    const fooSpy = jest.fn();
    const barSpy = jest.fn();

    const machine = createMachine({
      invoke: [
        {
          id: 'foo',
          src: createMachine({
            id: 'foo',
            entry: raise({ type: 'event' }, { id: 'sameId', delay: 100 }),
            on: {
              event: { actions: fooSpy },
              cancel: { actions: cancel('sameId') }
            }
          })
        },
        {
          id: 'bar',
          src: createMachine({
            id: 'bar',
            entry: raise({ type: 'event' }, { id: 'sameId', delay: 100 }),
            on: {
              event: { actions: barSpy }
            }
          })
        }
      ],
      on: {
        cancelFoo: {
          actions: sendTo('foo', { type: 'cancel' })
        }
      }
    });
    const actor = createActor(machine).start();

    await sleep(50);

    // This will cause the foo actor to cancel its 'sameId' delayed event
    // This should NOT cancel the 'sameId' delayed event in the other actor
    actor.send({ type: 'cancelFoo' });

    await sleep(55);

    expect(fooSpy).not.toHaveBeenCalled();
    expect(barSpy).toHaveBeenCalledTimes(1);
  });

  it('should cancel only the delayed event in the machine that scheduled it when canceling the event with the same ID in the machine that sent it second', async () => {
    const fooSpy = jest.fn();
    const barSpy = jest.fn();

    const machine = createMachine({
      invoke: [
        {
          id: 'foo',
          src: createMachine({
            id: 'foo',
            entry: raise({ type: 'event' }, { id: 'sameId', delay: 100 }),
            on: {
              event: { actions: fooSpy }
            }
          })
        },
        {
          id: 'bar',
          src: createMachine({
            id: 'bar',
            entry: raise({ type: 'event' }, { id: 'sameId', delay: 100 }),
            on: {
              event: { actions: barSpy },
              cancel: { actions: cancel('sameId') }
            }
          })
        }
      ],
      on: {
        cancelBar: {
          actions: sendTo('bar', { type: 'cancel' })
        }
      }
    });
    const actor = createActor(machine).start();

    await sleep(50);

    // This will cause the bar actor to cancel its 'sameId' delayed event
    // This should NOT cancel the 'sameId' delayed event in the other actor
    actor.send({ type: 'cancelBar' });

    await sleep(55);

    expect(fooSpy).toHaveBeenCalledTimes(1);
    expect(barSpy).not.toHaveBeenCalled();
  });
});

describe('assign action order', () => {
  it('should preserve action order', () => {
    const captured: number[] = [];

    const machine = createMachine({
      types: {} as {
        context: { count: number };
      },
      context: { count: 0 },
      entry: [
        ({ context }) => captured.push(context.count), // 0
        assign({ count: ({ context }) => context.count + 1 }),
        ({ context }) => captured.push(context.count), // 1
        assign({ count: ({ context }) => context.count + 1 }),
        ({ context }) => captured.push(context.count) // 2
      ]
    });

    createActor(machine).start();

    expect(captured).toEqual([0, 1, 2]);
  });

  it('should deeply preserve action order', () => {
    const captured: number[] = [];

    interface CountCtx {
      count: number;
    }

    const machine = createMachine(
      {
        types: {} as {
          context: CountCtx;
        },
        context: { count: 0 },
        entry: [
          ({ context }) => captured.push(context.count), // 0
          enqueueActions(({ enqueue }) => {
            enqueue(assign({ count: ({ context }) => context.count + 1 }));
            enqueue({ type: 'capture' });
            enqueue(assign({ count: ({ context }) => context.count + 1 }));
          }),
          ({ context }) => captured.push(context.count) // 2
        ]
      },
      {
        actions: {
          capture: ({ context }) => captured.push(context.count)
        }
      }
    );

    createActor(machine).start();

    expect(captured).toEqual([0, 1, 2]);
  });

  it('should deeply preserve action order (inline actions)', () => {
    const captured: number[] = [];

    interface CountCtx {
      count: number;
    }

    const machine = createMachine(
      {
        types: {} as {
          context: CountCtx;
        },
        context: { count: 0 },
        entry: [
          ({ context }) => captured.push(context.count), // 0
          (_, _params, x) => {
            x.assign({ count: ({ context }) => context.count + 1 });
            x.action({ type: 'capture' });
            x.assign({ count: ({ context }) => context.count + 1 });
          },
          ({ context }) => captured.push(context.count) // 2
        ]
      },
      {
        actions: {
          capture: ({ context }) => captured.push(context.count)
        }
      }
    );

    createActor(machine).start();

    expect(captured).toEqual([0, 1, 2]);
  });

  it('should capture correct context values on subsequent transitions', () => {
    let captured: number[] = [];

    const machine = createMachine({
      types: {} as {
        context: { counter: number };
      },
      context: {
        counter: 0
      },
      on: {
        EV: {
          actions: [
            assign({ counter: ({ context }) => context.counter + 1 }),
            ({ context }) => captured.push(context.counter)
          ]
        }
      }
    });

    const service = createActor(machine).start();

    service.send({ type: 'EV' });
    service.send({ type: 'EV' });

    expect(captured).toEqual([1, 2]);
  });

  it('should capture correct context values on subsequent transitions (inline action)', () => {
    let captured: number[] = [];

    const machine = createMachine({
      types: {} as {
        context: { counter: number };
      },
      context: {
        counter: 0
      },
      on: {
        EV: {
          actions: (_, _params, x) => {
            x.assign({
              counter: ({ context }) => context.counter + 1
            });
            x.action(({ context }) => captured.push(context.counter));
          }
        }
      }
    });

    const service = createActor(machine).start();

    service.send({ type: 'EV' });
    service.send({ type: 'EV' });

    expect(captured).toEqual([1, 2]);
  });
});

describe('assign action order with inline actions', () => {
  it('should preserve action order', () => {
    const captured: number[] = [];

    const machine = createMachine({
      types: {} as {
        context: { count: number };
      },
      context: { count: 0 },
      entry: (_, _params, x) => {
        x.action(({ context }) => captured.push(context.count)); // 0
        x.assign({ count: ({ context }) => context.count + 1 });
        x.action(({ context }) => captured.push(context.count)); // 1
        x.assign({ count: ({ context }) => context.count + 1 });
        x.action(({ context }) => captured.push(context.count)); // 2
      }
    });

    createActor(machine).start();

    expect(captured).toEqual([0, 1, 2]);
  });

  it('should deeply preserve action order', () => {
    const captured: number[] = [];

    interface CountCtx {
      count: number;
    }

    const machine = setup({
      types: {
        context: {} as CountCtx
      },
      actions: {
        capture: ({ context }) => captured.push(context.count)
      }
    }).createMachine({
      context: { count: 0 },
      entry: [
        (_, _params, x) => {
          x.action(({ context }) => captured.push(context.count)); // 0
          x.assign({ count: ({ context }) => context.count + 1 });
          x.action({ type: 'capture' });
          x.assign({ count: ({ context }) => context.count + 1 });
          x.action(({ context }) => captured.push(context.count)); // 2
        }
      ]
    });

    createActor(machine).start();

    expect(captured).toEqual([0, 1, 2]);
  });

  it('should capture correct context values on subsequent transitions', () => {
    let captured: number[] = [];

    const machine = createMachine({
      types: {} as {
        context: { counter: number };
      },
      context: {
        counter: 0
      },
      on: {
        EV: {
          // actions: [
          //   assign({ counter: ({ context }) => context.counter + 1 }),
          //   ({ context }) => captured.push(context.counter)
          // ]
          actions: (_, _params, x) => {
            x.assign({ counter: ({ context }) => context.counter + 1 });
            x.action(({ context }) => captured.push(context.counter));
          }
        }
      }
    });

    const service = createActor(machine).start();

    service.send({ type: 'EV' });
    service.send({ type: 'EV' });

    expect(captured).toEqual([1, 2]);
  });
});

describe('types', () => {
  it('assign actions should be inferred correctly', () => {
    createMachine({
      types: {} as {
        context: { count: number; text: string };
        events: { type: 'inc'; value: number } | { type: 'say'; value: string };
      },
      context: {
        count: 0,
        text: 'hello'
      },
      entry: [
        assign({ count: 31 }),
        // @ts-expect-error
        assign({ count: 'string' }),

        assign({ count: () => 31 }),
        // @ts-expect-error
        assign({ count: () => 'string' }),

        assign({ count: ({ context }) => context.count + 31 }),
        // @ts-expect-error
        assign({ count: ({ context }) => context.text + 31 }),

        assign(() => ({ count: 31 })),
        // @ts-expect-error
        assign(() => ({ count: 'string' })),

        assign(({ context }) => ({ count: context.count + 31 })),
        // @ts-expect-error
        assign(({ context }) => ({ count: context.text + 31 }))
      ],
      on: {
        say: {
          actions: [
            assign({ text: ({ event }) => event.value }),
            // @ts-expect-error
            assign({ count: ({ event }) => event.value }),

            assign(({ event }) => ({ text: event.value })),
            // @ts-expect-error
            assign(({ event }) => ({ count: event.value }))
          ]
        }
      }
    });
  });

  it('assign actions should be inferred correctly (inline actions)', () => {
    createMachine({
      types: {} as {
        context: { count: number; text: string };
        events: { type: 'inc'; value: number } | { type: 'say'; value: string };
      },
      context: {
        count: 0,
        text: 'hello'
      },
      entry: (_, _params, x) => {
        x.assign({ count: 31 });
        // @ts-expect-error
        x.assign({ count: 'string' });

        x.assign({ count: () => 31 });
        // @ts-expect-error
        x.assign({ count: () => 'string' });

        x.assign({ count: ({ context }) => context.count + 31 });
        // @ts-expect-error
        x.assign({ count: ({ context }) => context.text + 31 });

        x.assign(() => ({ count: 31 }));
        // @ts-expect-error
        x.assign(() => ({ count: 'string' }));

        x.assign(({ context }) => ({ count: context.count + 31 }));
        // @ts-expect-error
        x.assign(({ context }) => ({ count: context.text + 31 }));
      },
      on: {
        say: {
          actions: (_, _params, x) => {
            x.assign({ text: ({ event }) => event.value });
            // @ts-expect-error
            x.assign({ count: ({ event }) => event.value });

            x.assign(({ event }) => ({ text: event.value }));
            // @ts-expect-error
            x.assign(({ event }) => ({ count: event.value }));
          }
        }
      }
    });
  });
});

describe('types with inline actions', () => {
  it('assign actions should be inferred correctly', () => {
    createMachine({
      types: {} as {
        context: { count: number; text: string };
        events: { type: 'inc'; value: number } | { type: 'say'; value: string };
      },
      context: {
        count: 0,
        text: 'hello'
      },
      entry: (_, _params, x) => {
        x.assign({ count: 31 }),
          // @ts-expect-error
          x.assign({ count: 'string' }),
          x.assign({ count: () => 31 }),
          // @ts-expect-error
          x.assign({ count: () => 'string' }),
          x.assign({ count: ({ context }) => context.count + 31 }),
          // @ts-expect-error
          x.assign({ count: ({ context }) => context.text + 31 }),
          x.assign(() => ({ count: 31 })),
          // @ts-expect-error
          x.assign(() => ({ count: 'string' })),
          x.assign(({ context }) => ({ count: context.count + 31 })),
          // @ts-expect-error
          x.assign(({ context }) => ({ count: context.text + 31 }));
      },
      on: {
        say: {
          // actions: [
          //   assign({ text: ({ event }) => event.value }),
          //   // @ts-expect-error
          //   assign({ count: ({ event }) => event.value }),

          //   assign(({ event }) => ({ text: event.value })),
          //   // @ts-expect-error
          //   assign(({ event }) => ({ count: event.value }))
          // ]
          actions: (_, _params, x) => {
            x.assign({ text: ({ event }) => event.value });
            // @ts-expect-error
            x.assign({ count: ({ event }) => event.value });

            x.assign(({ event }) => ({ text: event.value }));
            // @ts-expect-error
            x.assign(({ event }) => ({ count: event.value }));
          }
        }
      }
    });
  });
});

describe('action meta', () => {
  it.todo(
    'base action objects should have meta.action as the same base action object'
  );

  it('should provide self', () => {
    expect.assertions(1);

    const machine = createMachine({
      entry: ({ self }) => {
        expect(self.send).toBeDefined();
      }
    });

    createActor(machine).start();
  });
});

<<<<<<< HEAD
describe('actions', () => {
  it('should call transition actions in document order for same-level parallel regions', () => {
    const actual: string[] = [];

=======
describe('cancel', () => {
  it('should be possible to cancel a raised delayed event', async () => {
>>>>>>> 010ce70f
    const machine = createMachine({
      type: 'parallel',
      states: {
        a: {
          on: {
            FOO: {
              actions: () => actual.push('a')
            }
          }
        },
        b: {
          on: {
            FOO: {
              actions: () => actual.push('b')
            }
          }
        }
      }
    });
    const service = createActor(machine).start();
    service.send({ type: 'FOO' });

<<<<<<< HEAD
    expect(actual).toEqual(['a', 'b']);
=======
    const actor = createActor(machine).start();

    // This should raise the 'RAISED' event after 1ms
    actor.send({ type: 'NEXT' });

    // This should cancel the 'RAISED' event
    actor.send({ type: 'CANCEL' });

    await new Promise<void>((res) => {
      setTimeout(() => {
        expect(actor.getSnapshot().value).toBe('a');
        res();
      }, 10);
    });
>>>>>>> 010ce70f
  });

  it('should call transition actions in document order for states at different levels of parallel regions', () => {
    const actual: string[] = [];

    const machine = createMachine({
      type: 'parallel',
      states: {
        a: {
          initial: 'a1',
          states: {
            a1: {
              on: {
                FOO: {
                  actions: () => actual.push('a1')
                }
              }
            }
          }
        },
        b: {
          on: {
            FOO: {
              actions: () => actual.push('b')
            }
          }
        }
      }
    });
    const service = createActor(machine).start();
    service.send({ type: 'FOO' });

    expect(actual).toEqual(['a1', 'b']);
  });

  it('should call an inline action responding to an initial raise with the raised event', () => {
    const spy = jest.fn();

    const machine = createMachine({
      entry: raise({ type: 'HELLO' }),
      on: {
        HELLO: {
          actions: ({ event }) => {
            spy(event);
          }
        }
      }
    });

    createActor(machine).start();

    expect(spy).toHaveBeenCalledWith({ type: 'HELLO' });
  });

  it('should call a referenced action responding to an initial raise with the raised event', () => {
    const spy = jest.fn();

    const machine = createMachine(
      {
        entry: raise({ type: 'HELLO' }),
        on: {
          HELLO: {
            actions: 'foo'
          }
        }
      },
      {
        actions: {
          foo: ({ event }) => {
            spy(event);
          }
        }
      }
    );

    createActor(machine).start();

    expect(spy).toHaveBeenCalledWith({ type: 'HELLO' });
  });
<<<<<<< HEAD
=======

  it('should not try to clear an undefined timeout when canceling an unscheduled timer', async () => {
    const spy = jest.fn();

    const machine = createMachine({
      on: {
        FOO: {
          actions: cancel('foo')
        }
      }
    });

    const actorRef = createActor(machine, {
      clock: {
        setTimeout,
        clearTimeout: spy
      }
    }).start();

    actorRef.send({
      type: 'FOO'
    });

    expect(spy.mock.calls.length).toBe(0);
  });
});
>>>>>>> 010ce70f

  it('should call an inline action responding to an initial raise with updated (non-initial) context', () => {
    const spy = jest.fn();

    const machine = createMachine({
      context: { count: 0 },
      entry: [assign({ count: 42 }), raise({ type: 'HELLO' })],
      on: {
        HELLO: {
          actions: ({ context }) => {
            spy(context);
          }
        }
      }
    });

    createActor(machine).start();

    expect(spy).toHaveBeenCalledWith({ count: 42 });
  });

  it('should call a referenced action responding to an initial raise with updated (non-initial) context', () => {
    const spy = jest.fn();

    const machine = createMachine(
      {
        context: { count: 0 },
        entry: [assign({ count: 42 }), raise({ type: 'HELLO' })],
        on: {
          HELLO: {
            actions: 'foo'
          }
        }
      },
      {
        actions: {
          foo: ({ context }) => {
            spy(context);
          }
        }
      }
    );

    createActor(machine).start();

    expect(spy).toHaveBeenCalledWith({ count: 42 });
  });

  it('should call inline entry custom action with undefined parametrized action object', () => {
    const spy = jest.fn();
    createActor(
      createMachine({
        entry: (_, params) => {
          spy(params);
        }
      })
    ).start();

    expect(spy).toHaveBeenCalledWith(undefined);
  });

  it('should call inline entry builtin action with undefined parametrized action object', () => {
    const spy = jest.fn();
    createActor(
      createMachine({
        entry: assign((_, params) => {
          spy(params);
          return {};
        })
      })
    ).start();

    expect(spy).toHaveBeenCalledWith(undefined);
  });

  it('should call inline transition custom action with undefined parametrized action object', () => {
    const spy = jest.fn();

    const actorRef = createActor(
      createMachine({
        on: {
          FOO: {
            actions: (_, params) => {
              spy(params);
            }
          }
        }
      })
    ).start();
    actorRef.send({ type: 'FOO' });

    expect(spy).toHaveBeenCalledWith(undefined);
  });

  it('should call inline transition builtin action with undefined parameters', () => {
    const spy = jest.fn();

    const actorRef = createActor(
      createMachine({
        on: {
          FOO: {
            actions: assign((_, params) => {
              spy(params);
              return {};
            })
          }
        }
      })
    ).start();
    actorRef.send({ type: 'FOO' });

    expect(spy).toHaveBeenCalledWith(undefined);
  });

  it('should call a referenced custom action with undefined params when it has no params and it is referenced using a string', () => {
    const spy = jest.fn();

    createActor(
      createMachine(
        {
          entry: 'myAction'
        },
        {
          actions: {
            myAction: (_, params) => {
              spy(params);
            }
          }
        }
      )
    ).start();

    expect(spy).toHaveBeenCalledWith(undefined);
  });

  it('should call a referenced builtin action with undefined params when it has no params and it is referenced using a string', () => {
    const spy = jest.fn();

    createActor(
      createMachine(
        {
          entry: 'myAction'
        },
        {
          actions: {
            myAction: assign((_, params) => {
              spy(params);
              return {};
            })
          }
        }
      )
    ).start();

    expect(spy).toHaveBeenCalledWith(undefined);
  });

  it('should call a referenced custom action with the provided parametrized action object', () => {
    const spy = jest.fn();

    createActor(
      createMachine(
        {
          entry: {
            type: 'myAction',
            params: {
              foo: 'bar'
            }
          }
        },
        {
          actions: {
            myAction: (_, params) => {
              spy(params);
            }
          }
        }
      )
    ).start();

    expect(spy).toHaveBeenCalledWith({
      foo: 'bar'
    });
  });

  it('should call a referenced builtin action with the provided parametrized action object', () => {
    const spy = jest.fn();

    createActor(
      createMachine(
        {
          entry: {
            type: 'myAction',
            params: {
              foo: 'bar'
            }
          }
        },
        {
          actions: {
            myAction: assign((_, params) => {
              spy(params);
              return {};
            })
          }
        }
      )
    ).start();

    expect(spy).toHaveBeenCalledWith({
      foo: 'bar'
    });
  });

  it('should warn if called in custom action', () => {
    const machine = createMachine({
      entry: () => {
        assign({});
        raise({ type: '' });
        sendTo('', { type: '' });
        emit({ type: '' });
      }
    });

    createActor(machine).start();

    expect(console.warn).toMatchMockCallsInlineSnapshot(`
[
  [
    "Custom actions should not call \`assign()\` directly, as it is not imperative. See https://stately.ai/docs/actions#built-in-actions for more details.",
  ],
  [
    "Custom actions should not call \`raise()\` directly, as it is not imperative. See https://stately.ai/docs/actions#built-in-actions for more details.",
  ],
  [
    "Custom actions should not call \`raise()\` directly, as it is not imperative. See https://stately.ai/docs/actions#built-in-actions for more details.",
  ],
  [
    "Custom actions should not call \`emit()\` directly, as it is not imperative. See https://stately.ai/docs/actions#built-in-actions for more details.",
  ],
]
`);
  });
});

describe('actions with inline actions', () => {
  it('should call transition actions in document order for same-level parallel regions', () => {
    const actual: string[] = [];

    const machine = createMachine({
      type: 'parallel',
      states: {
        a: {
          on: {
            FOO: {
              actions: (_, _params, x) => {
                x.action(() => actual.push('a'));
              }
            }
          }
        },
        b: {
          on: {
            FOO: {
              actions: (_, _params, x) => {
                x.action(() => actual.push('b'));
              }
            }
          }
        }
      }
    });
    const service = createActor(machine).start();
    service.send({ type: 'FOO' });

    expect(actual).toEqual(['a', 'b']);
  });

  it('should call transition actions in document order for states at different levels of parallel regions', () => {
    const actual: string[] = [];

    const machine = createMachine({
      type: 'parallel',
      states: {
        a: {
          initial: 'a1',
          states: {
            a1: {
              on: {
                FOO: {
                  actions: (_, _params, x) => {
                    x.action(() => actual.push('a1'));
                  }
                }
              }
            }
          }
        },
        b: {
          on: {
            FOO: {
              actions: (_, _params, x) => {
                x.action(() => actual.push('b'));
              }
            }
          }
        }
      }
    });
    const service = createActor(machine).start();
    service.send({ type: 'FOO' });

    expect(actual).toEqual(['a1', 'b']);
  });

  it('should call an inline action responding to an initial raise with the raised event', () => {
    const spy = jest.fn();

    const machine = createMachine({
      entry: (_, _params, x) => {
        x.raise({ type: 'HELLO' });
      },
      on: {
        HELLO: {
          actions: ({ event }, _params, x) => {
            x.action(() => spy(event));
          }
        }
      }
    });

    createActor(machine).start();

    expect(spy).toHaveBeenCalledWith({ type: 'HELLO' });
  });

  it('should call a referenced action responding to an initial raise with the raised event', () => {
    const spy = jest.fn();

    const machine = setup({
      actions: {
        foo: ({ event }) => {
          spy(event);
        }
      }
    }).createMachine({
      entry: (_, _params, x) => {
        x.raise({ type: 'HELLO' });
      },
      on: {
        HELLO: {
          actions: 'foo'
        }
      }
    });

    createActor(machine).start();

    expect(spy).toHaveBeenCalledWith({ type: 'HELLO' });
  });

  it('should call an inline action responding to an initial raise with updated (non-initial) context', () => {
    const spy = jest.fn();

    const machine = createMachine({
      context: { count: 0 },
      // entry: [assign({ count: 42 }), raise({ type: 'HELLO' })],
      entry: (_, _params, x) => {
        x.assign({ count: 42 });
        x.raise({ type: 'HELLO' });
      },
      on: {
        HELLO: {
          actions: ({ context }, _params, x) => {
            x.action(() => spy(context));
          }
        }
      }
    });

    createActor(machine).start();

    expect(spy).toHaveBeenCalledWith({ count: 42 });
  });

  it('should call a referenced action responding to an initial raise with updated (non-initial) context', () => {
    const spy = jest.fn();

    const machine = setup({
      actions: {
        foo: ({ context }) => {
          spy(context);
        }
      }
    }).createMachine({
      context: { count: 0 },
      // entry: [assign({ count: 42 }), raise({ type: 'HELLO' })],
      entry: (_, _params, x) => {
        x.assign({ count: 42 });
        x.raise({ type: 'HELLO' });
      },
      on: {
        HELLO: {
          actions: 'foo'
        }
      }
    });

    createActor(machine).start();

    expect(spy).toHaveBeenCalledWith({ count: 42 });
  });

  it('should call inline entry custom action with undefined parametrized action object', () => {
    const spy = jest.fn();
    createActor(
      createMachine({
        entry: (_, params) => {
          spy(params);
        }
      })
    ).start();

    expect(spy).toHaveBeenCalledWith(undefined);
  });

  it('should call inline entry builtin action with undefined parametrized action object', () => {
    const spy = jest.fn();
    createActor(
      createMachine({
        entry: (_, params, x) => {
          x.assign(() => {
            spy(params);
            return {};
          });
        }
      })
    ).start();

    expect(spy).toHaveBeenCalledWith(undefined);
  });

  it('should call inline transition custom action with undefined parametrized action object', () => {
    const spy = jest.fn();

    const actorRef = createActor(
      createMachine({
        on: {
          FOO: {
            actions: (_, params) => {
              spy(params);
            }
          }
        }
      })
    ).start();
    actorRef.send({ type: 'FOO' });

    expect(spy).toHaveBeenCalledWith(undefined);
  });

  it('should call inline transition builtin action with undefined parameters', () => {
    const spy = jest.fn();

    const actorRef = createActor(
      createMachine({
        on: {
          FOO: {
            actions: (_, params, x) => {
              x.assign(() => {
                spy(params);
                return {};
              });
            }
          }
        }
      })
    ).start();
    actorRef.send({ type: 'FOO' });

    expect(spy).toHaveBeenCalledWith(undefined);
  });

  it('should call a referenced custom action with undefined params when it has no params and it is referenced using a string', () => {
    const spy = jest.fn();

    createActor(
      setup({
        actions: {
          myAction: (_, params) => {
            spy(params);
          }
        }
      }).createMachine({
        entry: 'myAction'
      })
    ).start();

    expect(spy).toHaveBeenCalledWith(undefined);
  });

  it('should call a referenced builtin action with undefined params when it has no params and it is referenced using a string', () => {
    const spy = jest.fn();

    createActor(
      setup({
        actions: {
          myAction: assign((_, params) => {
            spy(params);
            return {};
          })
        }
      }).createMachine({
        entry: 'myAction'
      })
    ).start();

    expect(spy).toHaveBeenCalledWith(undefined);
  });

  it('should call a referenced custom action with the provided parametrized action object', () => {
    const spy = jest.fn();

    createActor(
      setup({
        actions: {
          myAction: (_, params) => {
            spy(params);
          }
        }
      }).createMachine({
        entry: {
          type: 'myAction',
          params: {
            foo: 'bar'
          }
        }
      })
    ).start();

    expect(spy).toHaveBeenCalledWith({
      foo: 'bar'
    });
  });

  it('should call a referenced builtin action with the provided parametrized action object', () => {
    const spy = jest.fn();

    createActor(
      setup({
        actions: {
          myAction: (_, params, x) => {
            x.assign(() => {
              spy(params);
              return {};
            });
          }
        }
      }).createMachine({
        entry: {
          type: 'myAction',
          params: {
            foo: 'bar'
          }
        }
      })
    ).start();

    expect(spy).toHaveBeenCalledWith({
      foo: 'bar'
    });
  });
});<|MERGE_RESOLUTION|>--- conflicted
+++ resolved
@@ -4249,7 +4249,7 @@
 });
 
 describe('cancel', () => {
-  it('should be possible to cancel a raised delayed event', () => {
+  it('should be possible to cancel a raised delayed event', async () => {
     const machine = createMachine({
       initial: 'a',
       states: {
@@ -4270,11 +4270,18 @@
 
     const actor = createActor(machine).start();
 
+    // This should raise the 'RAISED' event after 1ms
+    actor.send({ type: 'NEXT' });
+
+    // This should cancel the 'RAISED' event
     actor.send({ type: 'CANCEL' });
 
-    setTimeout(() => {
-      expect(actor.getSnapshot().value).toBe('a');
-    }, 10);
+    await new Promise<void>((res) => {
+      setTimeout(() => {
+        expect(actor.getSnapshot().value).toBe('a');
+        res();
+      }, 10);
+    });
   });
 
   it('should cancel only the delayed event in the machine that scheduled it when canceling the event with the same ID in the machine that sent it first', async () => {
@@ -4371,6 +4378,31 @@
 
     expect(fooSpy).toHaveBeenCalledTimes(1);
     expect(barSpy).not.toHaveBeenCalled();
+  });
+
+  it('should not try to clear an undefined timeout when canceling an unscheduled timer', async () => {
+    const spy = jest.fn();
+
+    const machine = createMachine({
+      on: {
+        FOO: {
+          actions: cancel('foo')
+        }
+      }
+    });
+
+    const actorRef = createActor(machine, {
+      clock: {
+        setTimeout,
+        clearTimeout: spy
+      }
+    }).start();
+
+    actorRef.send({
+      type: 'FOO'
+    });
+
+    expect(spy.mock.calls.length).toBe(0);
   });
 });
 
@@ -4782,15 +4814,10 @@
   });
 });
 
-<<<<<<< HEAD
 describe('actions', () => {
   it('should call transition actions in document order for same-level parallel regions', () => {
     const actual: string[] = [];
 
-=======
-describe('cancel', () => {
-  it('should be possible to cancel a raised delayed event', async () => {
->>>>>>> 010ce70f
     const machine = createMachine({
       type: 'parallel',
       states: {
@@ -4813,24 +4840,7 @@
     const service = createActor(machine).start();
     service.send({ type: 'FOO' });
 
-<<<<<<< HEAD
     expect(actual).toEqual(['a', 'b']);
-=======
-    const actor = createActor(machine).start();
-
-    // This should raise the 'RAISED' event after 1ms
-    actor.send({ type: 'NEXT' });
-
-    // This should cancel the 'RAISED' event
-    actor.send({ type: 'CANCEL' });
-
-    await new Promise<void>((res) => {
-      setTimeout(() => {
-        expect(actor.getSnapshot().value).toBe('a');
-        res();
-      }, 10);
-    });
->>>>>>> 010ce70f
   });
 
   it('should call transition actions in document order for states at different levels of parallel regions', () => {
@@ -4910,35 +4920,6 @@
 
     expect(spy).toHaveBeenCalledWith({ type: 'HELLO' });
   });
-<<<<<<< HEAD
-=======
-
-  it('should not try to clear an undefined timeout when canceling an unscheduled timer', async () => {
-    const spy = jest.fn();
-
-    const machine = createMachine({
-      on: {
-        FOO: {
-          actions: cancel('foo')
-        }
-      }
-    });
-
-    const actorRef = createActor(machine, {
-      clock: {
-        setTimeout,
-        clearTimeout: spy
-      }
-    }).start();
-
-    actorRef.send({
-      type: 'FOO'
-    });
-
-    expect(spy.mock.calls.length).toBe(0);
-  });
-});
->>>>>>> 010ce70f
 
   it('should call an inline action responding to an initial raise with updated (non-initial) context', () => {
     const spy = jest.fn();
