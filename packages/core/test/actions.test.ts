import { ActorRef, EventObject } from '../src/index.ts';
import {
  cancel,
  choose,
  log,
  pure,
  raise,
  sendParent,
  sendTo,
  stop
} from '../src/actions.ts';
import {
  ActorRefFrom,
  assign,
  createMachine,
  forwardTo,
  createActor
} from '../src/index.ts';
import { CallbackActorRef, fromCallback } from '../src/actors/callback.ts';
import { trackEntries } from './utils.ts';

const originalConsoleLog = console.log;

afterEach(() => {
  console.log = originalConsoleLog;
});

describe('entry/exit actions', () => {
  describe('State.actions', () => {
    it('should return the entry actions of an initial state', () => {
      const machine = createMachine({
        initial: 'green',
        states: {
          green: {}
        }
      });
      const flushTracked = trackEntries(machine);
      createActor(machine).start();

      expect(flushTracked()).toEqual(['enter: __root__', 'enter: green']);
    });

    it('should return the entry actions of an initial state (deep)', () => {
      const machine = createMachine({
        initial: 'a',
        states: {
          a: {
            initial: 'a1',
            states: {
              a1: {
                on: {
                  NEXT: 'a2'
                }
              },
              a2: {}
            },
            on: { CHANGE: 'b' }
          },
          b: {}
        }
      });

      const flushTracked = trackEntries(machine);
      createActor(machine).start();

      expect(flushTracked()).toEqual([
        'enter: __root__',
        'enter: a',
        'enter: a.a1'
      ]);
    });

    it('should return the entry actions of an initial state (parallel)', () => {
      const machine = createMachine({
        type: 'parallel',
        states: {
          a: {
            initial: 'a1',
            states: {
              a1: {}
            }
          },
          b: {
            initial: 'b1',
            states: {
              b1: {}
            }
          }
        }
      });

      const flushTracked = trackEntries(machine);
      createActor(machine).start();

      expect(flushTracked()).toEqual([
        'enter: __root__',
        'enter: a',
        'enter: a.a1',
        'enter: b',
        'enter: b.b1'
      ]);
    });

    it('should return the entry and exit actions of a transition', () => {
      const machine = createMachine({
        initial: 'green',
        states: {
          green: {
            on: {
              TIMER: 'yellow'
            }
          },
          yellow: {}
        }
      });

      const flushTracked = trackEntries(machine);

      const actor = createActor(machine).start();
      flushTracked();

      actor.send({ type: 'TIMER' });

      expect(flushTracked()).toEqual(['exit: green', 'enter: yellow']);
    });

    it('should return the entry and exit actions of a deep transition', () => {
      const machine = createMachine({
        initial: 'green',
        states: {
          green: {
            on: {
              TIMER: 'yellow'
            }
          },
          yellow: {
            initial: 'speed_up',
            states: {
              speed_up: {}
            }
          }
        }
      });

      const flushTracked = trackEntries(machine);

      const actor = createActor(machine).start();
      flushTracked();

      actor.send({ type: 'TIMER' });

      expect(flushTracked()).toEqual([
        'exit: green',
        'enter: yellow',
        'enter: yellow.speed_up'
      ]);
    });

    it('should return the entry and exit actions of a nested transition', () => {
      const machine = createMachine({
        initial: 'green',
        states: {
          green: {
            initial: 'walk',
            states: {
              walk: {
                on: {
                  PED_COUNTDOWN: 'wait'
                }
              },
              wait: {}
            }
          }
        }
      });

      const flushTracked = trackEntries(machine);

      const actor = createActor(machine).start();
      flushTracked();

      actor.send({ type: 'PED_COUNTDOWN' });

      expect(flushTracked()).toEqual(['exit: green.walk', 'enter: green.wait']);
    });

    it('should not have actions for unhandled events (shallow)', () => {
      const machine = createMachine({
        initial: 'green',
        states: {
          green: {}
        }
      });
      const flushTracked = trackEntries(machine);

      const actor = createActor(machine).start();
      flushTracked();

      actor.send({ type: 'FAKE' });

      expect(flushTracked()).toEqual([]);
    });

    it('should not have actions for unhandled events (deep)', () => {
      const machine = createMachine({
        initial: 'green',
        states: {
          green: {
            initial: 'walk',
            states: {
              walk: {},
              wait: {},
              stop: {}
            }
          }
        }
      });

      const flushTracked = trackEntries(machine);

      const actor = createActor(machine).start();
      flushTracked();

      actor.send({ type: 'FAKE' });

      expect(flushTracked()).toEqual([]);
    });

    it('should exit and enter the state for reentering self-transitions (shallow)', () => {
      const machine = createMachine({
        initial: 'green',
        states: {
          green: {
            on: {
              RESTART: {
                target: 'green',
                reenter: true
              }
            }
          }
        }
      });

      const flushTracked = trackEntries(machine);

      const actor = createActor(machine).start();
      flushTracked();

      actor.send({ type: 'RESTART' });

      expect(flushTracked()).toEqual(['exit: green', 'enter: green']);
    });

    it('should exit and enter the state for reentering self-transitions (deep)', () => {
      const machine = createMachine({
        initial: 'green',
        states: {
          green: {
            on: {
              RESTART: {
                target: 'green',
                reenter: true
              }
            },
            initial: 'walk',
            states: {
              walk: {},
              wait: {},
              stop: {}
            }
          }
        }
      });
      const flushTracked = trackEntries(machine);

      const actor = createActor(machine).start();

      flushTracked();
      actor.send({ type: 'RESTART' });

      expect(flushTracked()).toEqual([
        'exit: green.walk',
        'exit: green',
        'enter: green',
        'enter: green.walk'
      ]);
    });

    it('should return actions for parallel machines', () => {
      const actual: string[] = [];
      const machine = createMachine({
        type: 'parallel',
        states: {
          a: {
            initial: 'a1',
            states: {
              a1: {
                on: {
                  CHANGE: {
                    target: 'a2',
                    actions: [
                      () => actual.push('do_a2'),
                      () => actual.push('another_do_a2')
                    ]
                  }
                },
                entry: () => actual.push('enter_a1'),
                exit: () => actual.push('exit_a1')
              },
              a2: {
                entry: () => actual.push('enter_a2'),
                exit: () => actual.push('exit_a2')
              }
            },
            entry: () => actual.push('enter_a'),
            exit: () => actual.push('exit_a')
          },
          b: {
            initial: 'b1',
            states: {
              b1: {
                on: {
                  CHANGE: { target: 'b2', actions: () => actual.push('do_b2') }
                },
                entry: () => actual.push('enter_b1'),
                exit: () => actual.push('exit_b1')
              },
              b2: {
                entry: () => actual.push('enter_b2'),
                exit: () => actual.push('exit_b2')
              }
            },
            entry: () => actual.push('enter_b'),
            exit: () => actual.push('exit_b')
          }
        }
      });

      const actor = createActor(machine).start();
      actual.length = 0;

      actor.send({ type: 'CHANGE' });

      expect(actual).toEqual([
        'exit_b1', // reverse document order
        'exit_a1',
        'do_a2',
        'another_do_a2',
        'do_b2',
        'enter_a2',
        'enter_b2'
      ]);
    });

    it('should return nested actions in the correct (child to parent) order', () => {
      const machine = createMachine({
        initial: 'a',
        states: {
          a: {
            initial: 'a1',
            states: {
              a1: {}
            },
            on: { CHANGE: 'b' }
          },
          b: {
            initial: 'b1',
            states: {
              b1: {}
            }
          }
        }
      });

      const flushTracked = trackEntries(machine);

      const actor = createActor(machine).start();

      flushTracked();
      actor.send({ type: 'CHANGE' });

      expect(flushTracked()).toEqual([
        'exit: a.a1',
        'exit: a',
        'enter: b',
        'enter: b.b1'
      ]);
    });

    it('should ignore parent state actions for same-parent substates', () => {
      const machine = createMachine({
        initial: 'a',
        states: {
          a: {
            initial: 'a1',
            states: {
              a1: {
                on: {
                  NEXT: 'a2'
                }
              },
              a2: {}
            }
          }
        }
      });

      const flushTracked = trackEntries(machine);

      const actor = createActor(machine).start();

      flushTracked();
      actor.send({ type: 'NEXT' });

      expect(flushTracked()).toEqual(['exit: a.a1', 'enter: a.a2']);
    });

    it('should work with function actions', () => {
      const entrySpy = jest.fn();
      const exitSpy = jest.fn();
      const transitionSpy = jest.fn();

      const machine = createMachine({
        initial: 'a',
        states: {
          a: {
            initial: 'a1',
            states: {
              a1: {
                on: {
                  NEXT_FN: 'a3'
                }
              },
              a2: {},
              a3: {
                on: {
                  NEXT: {
                    target: 'a2',
                    actions: [transitionSpy]
                  }
                },
                entry: entrySpy,
                exit: exitSpy
              }
            }
          }
        }
      });

      const flushTracked = trackEntries(machine);

      const actor = createActor(machine).start();
      flushTracked();

      actor.send({ type: 'NEXT_FN' });

      expect(flushTracked()).toEqual(['exit: a.a1', 'enter: a.a3']);
      expect(entrySpy).toHaveBeenCalled();

      actor.send({ type: 'NEXT' });

      expect(flushTracked()).toEqual(['exit: a.a3', 'enter: a.a2']);
      expect(exitSpy).toHaveBeenCalled();
      expect(transitionSpy).toHaveBeenCalled();
    });

    it('should exit children of parallel state nodes', () => {
      const machine = createMachine({
        initial: 'B',
        states: {
          A: {
            on: {
              'to-B': 'B'
            }
          },
          B: {
            type: 'parallel',
            on: {
              'to-A': 'A'
            },
            states: {
              C: {
                initial: 'C1',
                states: {
                  C1: {}
                }
              },
              D: {
                initial: 'D1',
                states: {
                  D1: {}
                }
              }
            }
          }
        }
      });

      const flushTracked = trackEntries(machine);

      const actor = createActor(machine).start();

      flushTracked();
      actor.send({ type: 'to-A' });

      expect(flushTracked()).toEqual([
        'exit: B.D.D1',
        'exit: B.D',
        'exit: B.C.C1',
        'exit: B.C',
        'exit: B',
        'enter: A'
      ]);
    });

    it("should reenter targeted ancestor (as it's a descendant of the transition domain)", () => {
      const machine = createMachine({
        initial: 'loaded',
        states: {
          loaded: {
            id: 'loaded',
            initial: 'idle',
            states: {
              idle: {
                on: {
                  UPDATE: '#loaded'
                }
              }
            }
          }
        }
      });

      const flushTracked = trackEntries(machine);

      const actor = createActor(machine).start();

      flushTracked();
      actor.send({ type: 'UPDATE' });

      expect(flushTracked()).toEqual([
        'exit: loaded.idle',
        'exit: loaded',
        'enter: loaded',
        'enter: loaded.idle'
      ]);
    });

    it("shouldn't use a referenced custom action over a builtin one when there is a naming conflict", () => {
      const spy = jest.fn();
      const machine = createMachine(
        {
          context: {
            assigned: false
          },
          on: {
            EV: {
              actions: assign({ assigned: true })
            }
          }
        },
        {
          actions: {
            'xstate.assign': spy
          }
        }
      );

      const actor = createActor(machine).start();
      actor.send({ type: 'EV' });

      expect(spy).not.toHaveBeenCalled();
      expect(actor.getSnapshot().context.assigned).toBe(true);
    });

    it("shouldn't use a referenced custom action over an inline one when there is a naming conflict", () => {
      const spy = jest.fn();
      let called = false;

      const machine = createMachine(
        {
          on: {
            EV: {
              // it's important for this test to use a named function
              actions: function myFn() {
                called = true;
              }
            }
          }
        },
        {
          actions: {
            myFn: spy
          }
        }
      );

      const actor = createActor(machine).start();
      actor.send({ type: 'EV' });

      expect(spy).not.toHaveBeenCalled();
      expect(called).toBe(true);
    });

    it('root entry/exit actions should be called on root reentering transitions', () => {
      let entrySpy = jest.fn();
      let exitSpy = jest.fn();

      const machine = createMachine({
        id: 'root',
        entry: entrySpy,
        exit: exitSpy,
        on: {
          EVENT: {
            target: '#two',
            reenter: true
          }
        },
        initial: 'one',
        states: {
          one: {},
          two: {
            id: 'two'
          }
        }
      });

      const service = createActor(machine).start();

      entrySpy.mockClear();
      exitSpy.mockClear();

      service.send({ type: 'EVENT' });

      expect(entrySpy).toHaveBeenCalled();
      expect(exitSpy).toHaveBeenCalled();
    });

    describe('should ignore same-parent state actions (sparse)', () => {
      it('with a relative transition', () => {
        const machine = createMachine({
          initial: 'ping',
          states: {
            ping: {
              initial: 'foo',
              states: {
                foo: {
                  on: {
                    TACK: 'bar'
                  }
                },
                bar: {}
              }
            }
          }
        });

        const flushTracked = trackEntries(machine);

        const actor = createActor(machine).start();
        flushTracked();

        actor.send({ type: 'TACK' });

        expect(flushTracked()).toEqual(['exit: ping.foo', 'enter: ping.bar']);
      });

      it('with an absolute transition', () => {
        const machine = createMachine({
          id: 'root',
          initial: 'ping',
          states: {
            ping: {
              initial: 'foo',
              states: {
                foo: {
                  on: {
                    ABSOLUTE_TACK: '#root.ping.bar'
                  }
                },
                bar: {}
              }
            },
            pong: {}
          }
        });

        const flushTracked = trackEntries(machine);

        const actor = createActor(machine).start();
        flushTracked();

        actor.send({ type: 'ABSOLUTE_TACK' });

        expect(flushTracked()).toEqual(['exit: ping.foo', 'enter: ping.bar']);
      });
    });
  });

  describe('entry/exit actions', () => {
    it('should return the entry actions of an initial state', () => {
      const machine = createMachine({
        initial: 'green',
        states: {
          green: {}
        }
      });
      const flushTracked = trackEntries(machine);
      createActor(machine).start();

      expect(flushTracked()).toEqual(['enter: __root__', 'enter: green']);
    });

    it('should return the entry and exit actions of a transition', () => {
      const machine = createMachine({
        initial: 'green',
        states: {
          green: {
            on: {
              TIMER: 'yellow'
            }
          },
          yellow: {}
        }
      });

      const flushTracked = trackEntries(machine);

      const actor = createActor(machine).start();
      flushTracked();

      actor.send({ type: 'TIMER' });

      expect(flushTracked()).toEqual(['exit: green', 'enter: yellow']);
    });

    it('should return the entry and exit actions of a deep transition', () => {
      const machine = createMachine({
        initial: 'green',
        states: {
          green: {
            on: {
              TIMER: 'yellow'
            }
          },
          yellow: {
            initial: 'speed_up',
            states: {
              speed_up: {}
            }
          }
        }
      });
      const flushTracked = trackEntries(machine);

      const actor = createActor(machine).start();
      flushTracked();

      actor.send({ type: 'TIMER' });

      expect(flushTracked()).toEqual([
        'exit: green',
        'enter: yellow',
        'enter: yellow.speed_up'
      ]);
    });

    it('should return the entry and exit actions of a nested transition', () => {
      const machine = createMachine({
        initial: 'green',
        states: {
          green: {
            initial: 'walk',
            states: {
              walk: {
                on: {
                  PED_COUNTDOWN: 'wait'
                }
              },
              wait: {}
            }
          }
        }
      });
      const flushTracked = trackEntries(machine);

      const actor = createActor(machine).start();
      flushTracked();

      actor.send({ type: 'PED_COUNTDOWN' });

      expect(flushTracked()).toEqual(['exit: green.walk', 'enter: green.wait']);
    });

    it('should keep the same state for unhandled events (shallow)', () => {
      const machine = createMachine({
        initial: 'green',
        states: {
          green: {}
        }
      });
      const flushTracked = trackEntries(machine);

      const actor = createActor(machine).start();
      flushTracked();

      actor.send({ type: 'FAKE' });

      expect(flushTracked()).toEqual([]);
    });

    it('should keep the same state for unhandled events (deep)', () => {
      const machine = createMachine({
        initial: 'green',
        states: {
          green: {
            initial: 'walk',
            states: {
              walk: {}
            }
          }
        }
      });
      const flushTracked = trackEntries(machine);

      const actor = createActor(machine).start();
      flushTracked();

      actor.send({ type: 'FAKE' });

      expect(flushTracked()).toEqual([]);
    });

    it('should exit and enter the state for reentering self-transitions (shallow)', () => {
      const machine = createMachine({
        initial: 'green',
        states: {
          green: {
            on: {
              RESTART: {
                target: 'green',
                reenter: true
              }
            }
          }
        }
      });

      const flushTracked = trackEntries(machine);

      const actor = createActor(machine).start();
      flushTracked();

      actor.send({ type: 'RESTART' });

      expect(flushTracked()).toEqual(['exit: green', 'enter: green']);
    });

    it('should exit and enter the state for reentering self-transitions (deep)', () => {
      const machine = createMachine({
        initial: 'green',
        states: {
          green: {
            on: {
              RESTART: {
                target: 'green',
                reenter: true
              }
            },
            initial: 'walk',
            states: {
              walk: {}
            }
          }
        }
      });

      const flushTracked = trackEntries(machine);

      const actor = createActor(machine).start();
      flushTracked();

      actor.send({ type: 'RESTART' });
      expect(flushTracked()).toEqual([
        'exit: green.walk',
        'exit: green',
        'enter: green',
        'enter: green.walk'
      ]);
    });

    it('should exit current node and enter target node when target is not a descendent or ancestor of current', () => {
      const machine = createMachine({
        initial: 'A',
        states: {
          A: {
            initial: 'A1',
            states: {
              A1: {
                on: {
                  NEXT: '#sibling_descendant'
                }
              },
              A2: {
                initial: 'A2_child',
                states: {
                  A2_child: {
                    id: 'sibling_descendant'
                  }
                }
              }
            }
          }
        }
      });

      const flushTracked = trackEntries(machine);

      const service = createActor(machine).start();
      flushTracked();
      service.send({ type: 'NEXT' });

      expect(flushTracked()).toEqual([
        'exit: A.A1',
        'enter: A.A2',
        'enter: A.A2.A2_child'
      ]);
    });

    it('should exit current node and reenter target node when target is ancestor of current', () => {
      const machine = createMachine({
        initial: 'A',
        states: {
          A: {
            id: 'ancestor',
            initial: 'A1',
            states: {
              A1: {
                on: {
                  NEXT: 'A2'
                }
              },
              A2: {
                initial: 'A2_child',
                states: {
                  A2_child: {
                    on: {
                      NEXT: '#ancestor'
                    }
                  }
                }
              }
            }
          }
        }
      });

      const flushTracked = trackEntries(machine);

      const service = createActor(machine).start();
      service.send({ type: 'NEXT' });

      flushTracked();
      service.send({ type: 'NEXT' });

      expect(flushTracked()).toEqual([
        'exit: A.A2.A2_child',
        'exit: A.A2',
        'exit: A',
        'enter: A',
        'enter: A.A1'
      ]);
    });

    it('should enter all descendents when target is a descendent of the source when using an reentering transition', () => {
      const machine = createMachine({
        initial: 'A',
        states: {
          A: {
            initial: 'A1',
            on: {
              NEXT: {
                reenter: true,
                target: '.A2'
              }
            },
            states: {
              A1: {},
              A2: {
                initial: 'A2a',
                states: {
                  A2a: {}
                }
              }
            }
          }
        }
      });

      const flushTracked = trackEntries(machine);

      const service = createActor(machine).start();
      flushTracked();
      service.send({ type: 'NEXT' });

      expect(flushTracked()).toEqual([
        'exit: A.A1',
        'exit: A',
        'enter: A',
        'enter: A.A2',
        'enter: A.A2.A2a'
      ]);
    });

    it('should exit deep descendant during a default self-transition', () => {
      const m = createMachine({
        initial: 'a',
        states: {
          a: {
            on: {
              EV: 'a'
            },
            initial: 'a1',
            states: {
              a1: {
                initial: 'a11',
                states: {
                  a11: {}
                }
              }
            }
          }
        }
      });

      const flushTracked = trackEntries(m);

      const service = createActor(m).start();

      flushTracked();
      service.send({ type: 'EV' });

      expect(flushTracked()).toEqual([
        'exit: a.a1.a11',
        'exit: a.a1',
        'enter: a.a1',
        'enter: a.a1.a11'
      ]);
    });

    it('should exit deep descendant during a reentering self-transition', () => {
      const m = createMachine({
        initial: 'a',
        states: {
          a: {
            on: {
              EV: {
                target: 'a',
                reenter: true
              }
            },
            initial: 'a1',
            states: {
              a1: {
                initial: 'a11',
                states: {
                  a11: {}
                }
              }
            }
          }
        }
      });

      const flushTracked = trackEntries(m);

      const service = createActor(m).start();

      flushTracked();
      service.send({ type: 'EV' });

      expect(flushTracked()).toEqual([
        'exit: a.a1.a11',
        'exit: a.a1',
        'exit: a',
        'enter: a',
        'enter: a.a1',
        'enter: a.a1.a11'
      ]);
    });

    it('should not reenter leaf state during its default self-transition', () => {
      const m = createMachine({
        initial: 'a',
        states: {
          a: {
            initial: 'a1',
            states: {
              a1: {
                on: {
                  EV: 'a1'
                }
              }
            }
          }
        }
      });

      const flushTracked = trackEntries(m);

      const service = createActor(m).start();

      flushTracked();
      service.send({ type: 'EV' });

      expect(flushTracked()).toEqual([]);
    });

    it('should reenter leaf state during its reentering self-transition', () => {
      const m = createMachine({
        initial: 'a',
        states: {
          a: {
            initial: 'a1',
            states: {
              a1: {
                on: {
                  EV: {
                    target: 'a1',
                    reenter: true
                  }
                }
              }
            }
          }
        }
      });

      const flushTracked = trackEntries(m);

      const service = createActor(m).start();

      flushTracked();
      service.send({ type: 'EV' });

      expect(flushTracked()).toEqual(['exit: a.a1', 'enter: a.a1']);
    });

    it('should not enter exited state when targeting its ancestor and when its former descendant gets selected through initial state', () => {
      const m = createMachine({
        initial: 'a',
        states: {
          a: {
            id: 'parent',
            initial: 'a1',
            states: {
              a1: {
                on: {
                  EV: 'a2'
                }
              },
              a2: {
                on: {
                  EV: '#parent'
                }
              }
            }
          }
        }
      });

      const flushTracked = trackEntries(m);

      const service = createActor(m).start();
      service.send({ type: 'EV' });

      flushTracked();
      service.send({ type: 'EV' });

      expect(flushTracked()).toEqual([
        'exit: a.a2',
        'exit: a',
        'enter: a',
        'enter: a.a1'
      ]);
    });

    it('should not enter exited state when targeting its ancestor and when its latter descendant gets selected through initial state', () => {
      const m = createMachine({
        initial: 'a',
        states: {
          a: {
            id: 'parent',
            initial: 'a2',
            states: {
              a1: {
                on: {
                  EV: '#parent'
                }
              },
              a2: {
                on: {
                  EV: 'a1'
                }
              }
            }
          }
        }
      });

      const flushTracked = trackEntries(m);

      const service = createActor(m).start();
      service.send({ type: 'EV' });

      flushTracked();
      service.send({ type: 'EV' });

      expect(flushTracked()).toEqual([
        'exit: a.a1',
        'exit: a',
        'enter: a',
        'enter: a.a2'
      ]);
    });
  });

  describe('parallel states', () => {
    it('should return entry action defined on parallel state', () => {
      const machine = createMachine({
        initial: 'start',
        states: {
          start: {
            on: { ENTER_PARALLEL: 'p1' }
          },
          p1: {
            type: 'parallel',
            states: {
              nested: {
                initial: 'inner',
                states: {
                  inner: {}
                }
              }
            }
          }
        }
      });

      const flushTracked = trackEntries(machine);

      const actor = createActor(machine).start();

      flushTracked();
      actor.send({ type: 'ENTER_PARALLEL' });

      expect(flushTracked()).toEqual([
        'exit: start',
        'enter: p1',
        'enter: p1.nested',
        'enter: p1.nested.inner'
      ]);
    });

    it('should reenter parallel region when a parallel state gets reentered while targeting another region', () => {
      const machine = createMachine({
        initial: 'ready',
        states: {
          ready: {
            type: 'parallel',
            on: {
              FOO: {
                target: '#cameraOff',
                reenter: true
              }
            },
            states: {
              devicesInfo: {},
              camera: {
                initial: 'on',
                states: {
                  on: {},
                  off: {
                    id: 'cameraOff'
                  }
                }
              }
            }
          }
        }
      });

      const flushTracked = trackEntries(machine);

      const service = createActor(machine).start();

      flushTracked();
      service.send({ type: 'FOO' });

      expect(flushTracked()).toEqual([
        'exit: ready.camera.on',
        'exit: ready.camera',
        'exit: ready.devicesInfo',
        'exit: ready',
        'enter: ready',
        'enter: ready.devicesInfo',
        'enter: ready.camera',
        'enter: ready.camera.off'
      ]);
    });

    it('should reenter parallel region when a parallel state is reentered while targeting another region', () => {
      const machine = createMachine({
        initial: 'ready',
        states: {
          ready: {
            type: 'parallel',
            on: {
              FOO: {
                target: '#cameraOff',
                reenter: true
              }
            },
            states: {
              devicesInfo: {},
              camera: {
                initial: 'on',
                states: {
                  on: {},
                  off: {
                    id: 'cameraOff'
                  }
                }
              }
            }
          }
        }
      });

      const flushTracked = trackEntries(machine);

      const service = createActor(machine).start();

      flushTracked();
      service.send({ type: 'FOO' });

      expect(flushTracked()).toEqual([
        'exit: ready.camera.on',
        'exit: ready.camera',
        'exit: ready.devicesInfo',
        'exit: ready',
        'enter: ready',
        'enter: ready.devicesInfo',
        'enter: ready.camera',
        'enter: ready.camera.off'
      ]);
    });
  });

  describe('targetless transitions', () => {
    it("shouldn't exit a state on a parent's targetless transition", () => {
      const parent = createMachine({
        initial: 'one',
        on: {
          WHATEVER: {
            actions: () => {}
          }
        },
        states: {
          one: {}
        }
      });

      const flushTracked = trackEntries(parent);

      const service = createActor(parent).start();

      flushTracked();
      service.send({ type: 'WHATEVER' });

      expect(flushTracked()).toEqual([]);
    });

    it("shouldn't exit (and reenter) state on targetless delayed transition", (done) => {
      const machine = createMachine({
        initial: 'one',
        states: {
          one: {
            after: {
              10: {
                actions: () => {
                  // do smth
                }
              }
            }
          }
        }
      });

      const flushTracked = trackEntries(machine);

      createActor(machine).start();
      flushTracked();

      setTimeout(() => {
        expect(flushTracked()).toEqual([]);
        done();
      }, 50);
    });
  });

  describe('when reaching a final state', () => {
    // https://github.com/statelyai/xstate/issues/1109
    it('exit actions should be called when invoked machine reaches its final state', (done) => {
      let exitCalled = false;
      let childExitCalled = false;
      const childMachine = createMachine({
        exit: () => {
          exitCalled = true;
        },
        initial: 'a',
        states: {
          a: {
            type: 'final',
            exit: () => {
              childExitCalled = true;
            }
          }
        }
      });

      const parentMachine = createMachine({
        initial: 'active',
        states: {
          active: {
            invoke: {
              src: childMachine,
              onDone: 'finished'
            }
          },
          finished: {
            type: 'final'
          }
        }
      });

      const actor = createActor(parentMachine);
      actor.subscribe({
        complete: () => {
          expect(exitCalled).toBeTruthy();
          expect(childExitCalled).toBeTruthy();
          done();
        }
      });
      actor.start();
    });
  });

  describe('when stopped', () => {
    it('exit actions should be called when stopping a machine', () => {
      let exitCalled = false;
      let childExitCalled = false;

      const machine = createMachine({
        exit: () => {
          exitCalled = true;
        },
        initial: 'a',
        states: {
          a: {
            exit: () => {
              childExitCalled = true;
            }
          }
        }
      });

      const service = createActor(machine).start();
      service.stop();

      expect(exitCalled).toBeTruthy();
      expect(childExitCalled).toBeTruthy();
    });

    it('should call each exit handler only once when the service gets stopped', () => {
      const machine = createMachine({
        initial: 'a',
        states: {
          a: {
            initial: 'a1',
            states: {
              a1: {}
            }
          }
        }
      });

      const flushTracked = trackEntries(machine);

      const service = createActor(machine).start();

      flushTracked();
      service.stop();

      expect(flushTracked()).toEqual([
        'exit: a.a1',
        'exit: a',
        'exit: __root__'
      ]);
    });

    it('should call exit actions in reversed document order when the service gets stopped', () => {
      const machine = createMachine({
        initial: 'a',
        states: {
          a: {
            on: {
              EV: {
                // just a noop action to ensure that a transition is selected when we send an event
                actions: () => {}
              }
            }
          }
        }
      });

      const flushTracked = trackEntries(machine);

      const service = createActor(machine).start();

      // it's important to send an event here that results in a transition that computes new `state.configuration`
      // and that could impact the order in which exit actions are called
      service.send({ type: 'EV' });
      flushTracked();
      service.stop();

      expect(flushTracked()).toEqual(['exit: a', 'exit: __root__']);
    });

    it('should call exit actions of parallel states in reversed document order when the service gets stopped after earlier region transition', () => {
      const machine = createMachine({
        type: 'parallel',
        states: {
          a: {
            initial: 'child_a',
            states: {
              child_a: {
                on: {
                  EV: {
                    // just a noop action to ensure that a transition is selected when we send an event
                    actions: () => {}
                  }
                }
              }
            }
          },
          b: {
            initial: 'child_b',
            states: {
              child_b: {}
            }
          }
        }
      });

      const flushTracked = trackEntries(machine);

      const service = createActor(machine).start();

      // it's important to send an event here that results in a transition as that computes new `state.configuration`
      // and that could impact the order in which exit actions are called
      service.send({ type: 'EV' });
      flushTracked();
      service.stop();

      expect(flushTracked()).toEqual([
        'exit: b.child_b',
        'exit: b',
        'exit: a.child_a',
        'exit: a',
        'exit: __root__'
      ]);
    });

    it('should call exit actions of parallel states in reversed document order when the service gets stopped after later region transition', () => {
      const machine = createMachine({
        type: 'parallel',
        states: {
          a: {
            initial: 'child_a',
            states: {
              child_a: {}
            }
          },
          b: {
            initial: 'child_b',
            states: {
              child_b: {
                on: {
                  EV: {
                    // just a noop action to ensure that a transition is selected when we send an event
                    actions: () => {}
                  }
                }
              }
            }
          }
        }
      });

      const flushTracked = trackEntries(machine);

      const service = createActor(machine).start();

      // it's important to send an event here that results in a transition as that computes new `state.configuration`
      // and that could impact the order in which exit actions are called
      service.send({ type: 'EV' });
      flushTracked();
      service.stop();

      expect(flushTracked()).toEqual([
        'exit: b.child_b',
        'exit: b',
        'exit: a.child_a',
        'exit: a',
        'exit: __root__'
      ]);
    });

    it('should call exit actions of parallel states in reversed document order when the service gets stopped after multiple regions transition', () => {
      const machine = createMachine({
        type: 'parallel',
        states: {
          a: {
            initial: 'child_a',
            states: {
              child_a: {
                on: {
                  EV: {
                    // just a noop action to ensure that a transition is selected when we send an event
                    actions: () => {}
                  }
                }
              }
            }
          },
          b: {
            initial: 'child_b',
            states: {
              child_b: {
                on: {
                  EV: {
                    // just a noop action to ensure that a transition is selected when we send an event
                    actions: () => {}
                  }
                }
              }
            }
          }
        }
      });

      const flushTracked = trackEntries(machine);

      const service = createActor(machine).start();
      // it's important to send an event here that results in a transition as that computes new `state.configuration`
      // and that could impact the order in which exit actions are called
      service.send({ type: 'EV' });
      flushTracked();
      service.stop();

      expect(flushTracked()).toEqual([
        'exit: b.child_b',
        'exit: b',
        'exit: a.child_a',
        'exit: a',
        'exit: __root__'
      ]);
    });

    it('an exit action executed when an interpreter gets stopped should receive `xstate.stop` event', () => {
      let receivedEvent;
      const machine = createMachine({
        exit: ({ event }) => {
          receivedEvent = event;
        }
      });

      const service = createActor(machine).start();
      service.stop();

      expect(receivedEvent).toEqual({ type: 'xstate.stop' });
    });

    it('an exit action executed when an interpreter reaches its final state should be called with the last received event', () => {
      let receivedEvent;
      const machine = createMachine({
        initial: 'a',
        states: {
          a: {
            on: {
              NEXT: 'b'
            }
          },
          b: {
            type: 'final'
          }
        },
        exit: ({ event }) => {
          receivedEvent = event;
        }
      });

      const service = createActor(machine).start();
      service.send({ type: 'NEXT' });

      expect(receivedEvent).toEqual({ type: 'NEXT' });
    });

    // https://github.com/statelyai/xstate/issues/2880
    it('stopping an interpreter that receives events from its children exit handlers should not throw', () => {
      const child = createMachine({
        id: 'child',
        initial: 'idle',
        states: {
          idle: {
            exit: sendParent({ type: 'EXIT' })
          }
        }
      });

      const parent = createMachine({
        id: 'parent',
        invoke: {
          src: child
        }
      });

      const interpreter = createActor(parent);
      interpreter.start();

      expect(() => interpreter.stop()).not.toThrow();
    });

    // TODO: determine if the sendParent action should execute when the child actor is stopped.
    // If it shouldn't be, we need to clarify whether exit actions in general should be executed on machine stop,
    // since this is contradictory to other tests.
    it.skip('sent events from exit handlers of a stopped child should not be received by the parent', () => {
      const child = createMachine({
        id: 'child',
        initial: 'idle',
        states: {
          idle: {
            exit: sendParent({ type: 'EXIT' })
          }
        }
      });

      const parent = createMachine({
        types: {} as {
          context: {
            child: ActorRefFrom<typeof child>;
          };
        },
        id: 'parent',
        context: ({ spawn }) => ({
          child: spawn(child)
        }),
        on: {
          STOP_CHILD: {
            actions: stop(({ context }) => context.child)
          },
          EXIT: {
            actions: () => {
              throw new Error('This should not be called.');
            }
          }
        }
      });

      const interpreter = createActor(parent).start();
      interpreter.send({ type: 'STOP_CHILD' });
    });

    it('sent events from exit handlers of a done child should be received by the parent ', () => {
      let eventReceived = false;

      const child = createMachine({
        id: 'child',
        initial: 'active',
        states: {
          active: {
            on: {
              FINISH: 'done'
            }
          },
          done: {
            type: 'final'
          }
        },
        exit: sendParent({ type: 'CHILD_DONE' })
      });

      const parent = createMachine({
        types: {} as {
          context: {
            child: ActorRefFrom<typeof child>;
          };
        },
        id: 'parent',
        context: ({ spawn }) => ({
          child: spawn(child)
        }),
        on: {
          FINISH_CHILD: {
            actions: sendTo(({ context }) => context.child, { type: 'FINISH' })
          },
          CHILD_DONE: {
            actions: () => {
              eventReceived = true;
            }
          }
        }
      });

      const interpreter = createActor(parent).start();
      interpreter.send({ type: 'FINISH_CHILD' });

      expect(eventReceived).toBe(true);
    });

    it('sent events from exit handlers of a stopped child should be received by its children', () => {
      let eventReceived = false;

      const grandchild = createMachine({
        id: 'grandchild',
        on: {
          STOPPED: {
            actions: () => {
              eventReceived = true;
            }
          }
        }
      });

      const child = createMachine({
        id: 'child',
        invoke: {
          id: 'myChild',
          src: grandchild
        },
        exit: sendTo('myChild', { type: 'STOPPED' })
      });

      const parent = createMachine({
        id: 'parent',
        initial: 'a',
        states: {
          a: {
            invoke: {
              src: child
            },
            on: {
              NEXT: 'b'
            }
          },
          b: {}
        }
      });

      const interpreter = createActor(parent).start();
      interpreter.send({ type: 'NEXT' });

      expect(eventReceived).toBe(true);
    });

    it('sent events from exit handlers of a done child should be received by its children ', () => {
      let eventReceived = false;

      const grandchild = createMachine({
        id: 'grandchild',
        on: {
          STOPPED: {
            actions: () => {
              eventReceived = true;
            }
          }
        }
      });

      const child = createMachine({
        id: 'child',
        initial: 'a',
        invoke: {
          id: 'myChild',
          src: grandchild
        },
        states: {
          a: {
            on: {
              FINISH: 'b'
            }
          },
          b: {
            type: 'final'
          }
        },
        exit: sendTo('myChild', { type: 'STOPPED' })
      });

      const parent = createMachine({
        id: 'parent',
        invoke: {
          id: 'myChild',
          src: child
        },
        on: {
          NEXT: {
            actions: sendTo('myChild', { type: 'FINISH' })
          }
        }
      });

      const interpreter = createActor(parent).start();
      interpreter.send({ type: 'NEXT' });

      expect(eventReceived).toBe(true);
    });

    it('actors spawned in exit handlers of a stopped child should not be started', () => {
      const grandchild = createMachine({
        id: 'grandchild',
        entry: () => {
          throw new Error('This should not be called.');
        }
      });

      const parent = createMachine({
        id: 'parent',
        context: {},
        exit: assign({
          actorRef: ({ spawn }) => spawn(grandchild)
        })
      });

      const interpreter = createActor(parent).start();
      interpreter.stop();
    });

    it('should execute referenced custom actions correctly when stopping an interpreter', () => {
      let called = false;
      const parent = createMachine(
        {
          id: 'parent',
          context: {},
          exit: 'referencedAction'
        },
        {
          actions: {
            referencedAction: () => {
              called = true;
            }
          }
        }
      );

      const interpreter = createActor(parent).start();
      interpreter.stop();

      expect(called).toBe(true);
    });

    it('should execute builtin actions correctly when stopping an interpreter', () => {
      const machine = createMachine(
        {
          context: {
            executedAssigns: [] as string[]
          },
          exit: [
            'referencedAction',
            assign({
              executedAssigns: ({ context }) => [
                ...context.executedAssigns,
                'inline'
              ]
            })
          ]
        },
        {
          actions: {
            referencedAction: assign({
              executedAssigns: ({ context }) => [
                ...context.executedAssigns,
                'referenced'
              ]
            })
          }
        }
      );

      const interpreter = createActor(machine).start();
      interpreter.stop();

      expect(interpreter.getSnapshot().context.executedAssigns).toEqual([
        'referenced',
        'inline'
      ]);
    });

    it('should clear all scheduled events when the interpreter gets stopped', () => {
      const machine = createMachine({
        on: {
          INITIALIZE_SYNC_SEQUENCE: {
            actions: () => {
              // schedule those 2 events
              service.send({ type: 'SOME_EVENT' });
              service.send({ type: 'SOME_EVENT' });
              // but also immediately stop *while* the `INITIALIZE_SYNC_SEQUENCE` is still being processed
              service.stop();
            }
          },
          SOME_EVENT: {
            actions: () => {
              throw new Error('This should not be called.');
            }
          }
        }
      });

      const service = createActor(machine).start();

      service.send({ type: 'INITIALIZE_SYNC_SEQUENCE' });
    });

    it('should execute exit actions of the settled state of the last initiated microstep', () => {
      const exitActions: string[] = [];
      const machine = createMachine({
        initial: 'foo',
        states: {
          foo: {
            exit: () => {
              exitActions.push('foo action');
            },
            on: {
              INITIALIZE_SYNC_SEQUENCE: {
                target: 'bar',
                actions: [
                  () => {
                    // immediately stop *while* the `INITIALIZE_SYNC_SEQUENCE` is still being processed
                    service.stop();
                  },
                  () => {}
                ]
              }
            }
          },
          bar: {
            exit: () => {
              exitActions.push('bar action');
            }
          }
        }
      });

      const service = createActor(machine).start();

      service.send({ type: 'INITIALIZE_SYNC_SEQUENCE' });

      expect(exitActions).toEqual(['foo action', 'bar action']);
    });

    it('should execute exit actions of the settled state of the last initiated microstep after executing all actions from that microstep', () => {
      const executedActions: string[] = [];
      const machine = createMachine({
        initial: 'foo',
        states: {
          foo: {
            exit: () => {
              executedActions.push('foo exit action');
            },
            on: {
              INITIALIZE_SYNC_SEQUENCE: {
                target: 'bar',
                actions: [
                  () => {
                    // immediately stop *while* the `INITIALIZE_SYNC_SEQUENCE` is still being processed
                    service.stop();
                  },
                  () => {
                    executedActions.push('foo transition action');
                  }
                ]
              }
            }
          },
          bar: {
            exit: () => {
              executedActions.push('bar exit action');
            }
          }
        }
      });

      const service = createActor(machine).start();

      service.send({ type: 'INITIALIZE_SYNC_SEQUENCE' });

      expect(executedActions).toEqual([
        'foo exit action',
        'foo transition action',
        'bar exit action'
      ]);
    });
  });
});

describe('initial actions', () => {
  it('should support initial actions', () => {
    const actual: string[] = [];
    const machine = createMachine({
      initial: {
        target: 'a',
        actions: () => actual.push('initialA')
      },
      states: {
        a: {
          entry: () => actual.push('entryA')
        }
      }
    });
    createActor(machine).start();
    expect(actual).toEqual(['initialA', 'entryA']);
  });

  it('should support initial actions from transition', () => {
    const actual: string[] = [];
    const machine = createMachine({
      initial: 'a',
      states: {
        a: {
          on: {
            NEXT: 'b'
          }
        },
        b: {
          entry: () => actual.push('entryB'),
          initial: {
            target: 'foo',
            actions: () => actual.push('initialFoo')
          },
          states: {
            foo: {
              entry: () => actual.push('entryFoo')
            }
          }
        }
      }
    });

    const actor = createActor(machine).start();

    actor.send({ type: 'NEXT' });

    expect(actual).toEqual(['entryB', 'initialFoo', 'entryFoo']);
  });

  it('should execute actions of initial transitions only once when taking an explicit transition', () => {
    const spy = jest.fn();
    const machine = createMachine({
      initial: 'a',
      states: {
        a: {
          on: {
            NEXT: 'b'
          }
        },
        b: {
<<<<<<< HEAD
          entry: () => actual.push('entryB'),
=======
>>>>>>> 53481429
          initial: {
            target: 'b_child',
            actions: () => spy('initial in b')
          },
          states: {
            b_child: {
              initial: {
                target: 'b_granchild',
                actions: () => spy('initial in b_child')
              },
              states: {
                b_granchild: {}
              }
            }
          }
        }
      }
    });

    const actorRef = createActor(machine).start();

    actorRef.send({
      type: 'NEXT'
    });

<<<<<<< HEAD
    expect(actual).toEqual(['entryB', 'initialBar', 'entryBar']);
=======
    expect(spy.mock.calls).toMatchInlineSnapshot(`
      [
        [
          "initial in b",
        ],
        [
          "initial in b_child",
        ],
      ]
    `);
  });

  it('should execute actions of all initial transitions resolving to the initial state value', () => {
    const spy = jest.fn();
    const machine = createMachine({
      initial: {
        target: 'a',
        actions: () => spy('root')
      },
      states: {
        a: {
          initial: {
            target: 'a1',
            actions: () => spy('inner')
          },
          states: {
            a1: {}
          }
        }
      }
    });

    createActor(machine).start();

    expect(spy.mock.calls).toMatchInlineSnapshot(`
      [
        [
          "root",
        ],
        [
          "inner",
        ],
      ]
    `);
>>>>>>> 53481429
  });
});

describe('actions on invalid transition', () => {
  it('should not recall previous actions', () => {
    const spy = jest.fn();
    const machine = createMachine({
      initial: 'idle',
      states: {
        idle: {
          on: {
            STOP: {
              target: 'stop',
              actions: [spy]
            }
          }
        },
        stop: {}
      }
    });
    const actor = createActor(machine).start();

    actor.send({ type: 'STOP' });
    expect(spy).toHaveBeenCalledTimes(1);

    actor.send({ type: 'INVALID' });
    expect(spy).toHaveBeenCalledTimes(1);
  });
});

describe('actions config', () => {
  type EventType =
    | { type: 'definedAction' }
    | { type: 'updateContext' }
    | { type: 'EVENT' }
    | { type: 'E' };
  interface Context {
    count: number;
  }

  const definedAction = () => {};

  it('should reference actions defined in actions parameter of machine options (entry actions)', () => {
    const spy = jest.fn();
    const machine = createMachine({
      initial: 'a',
      states: {
        a: {
          on: {
            EVENT: 'b'
          }
        },
        b: {
          entry: ['definedAction', { type: 'definedAction' }, 'undefinedAction']
        }
      },
      on: {
        E: '.a'
      }
    }).provide({
      actions: {
        definedAction: spy
      }
    });

    const actor = createActor(machine).start();
    actor.send({ type: 'EVENT' });

    expect(spy).toHaveBeenCalledTimes(2);
  });

  it('should reference actions defined in actions parameter of machine options (initial state)', () => {
    const spy = jest.fn();
    const machine = createMachine(
      {
        entry: ['definedAction', { type: 'definedAction' }, 'undefinedAction']
      },
      {
        actions: {
          definedAction: spy
        }
      }
    );

    createActor(machine).start();

    expect(spy).toHaveBeenCalledTimes(2);
  });

  it('should be able to reference action implementations from action objects', () => {
    const machine = createMachine(
      {
        types: {} as { context: Context; events: EventType },
        initial: 'a',
        context: {
          count: 0
        },
        states: {
          a: {
            entry: [
              'definedAction',
              { type: 'definedAction' },
              'undefinedAction'
            ],
            on: {
              EVENT: {
                target: 'b',
                actions: [{ type: 'definedAction' }, { type: 'updateContext' }]
              }
            }
          },
          b: {}
        }
      },
      {
        actions: {
          definedAction,
          updateContext: assign({ count: 10 })
        }
      }
    );
    const actorRef = createActor(machine).start();
    actorRef.send({ type: 'EVENT' });
    const snapshot = actorRef.getSnapshot();

    // expect(snapshot.actions).toEqual([
    //   expect.objectContaining({
    //     type: 'definedAction'
    //   }),
    //   expect.objectContaining({
    //     type: 'updateContext'
    //   })
    // ]);
    // TODO: specify which actions other actions came from

    expect(snapshot.context).toEqual({ count: 10 });
  });

  it('should work with anonymous functions (with warning)', () => {
    let entryCalled = false;
    let actionCalled = false;
    let exitCalled = false;

    const anonMachine = createMachine({
      id: 'anon',
      initial: 'active',
      states: {
        active: {
          entry: () => (entryCalled = true),
          exit: () => (exitCalled = true),
          on: {
            EVENT: {
              target: 'inactive',
              actions: [() => (actionCalled = true)]
            }
          }
        },
        inactive: {}
      }
    });

    const actor = createActor(anonMachine).start();

    expect(entryCalled).toBe(true);

    actor.send({ type: 'EVENT' });

    expect(exitCalled).toBe(true);
    expect(actionCalled).toBe(true);
  });
});

describe('action meta', () => {
  it('should provide the original action', () => {
    const spy = jest.fn();

    const testMachine = createMachine(
      {
        id: 'test',
        initial: 'foo',
        states: {
          foo: {
            entry: {
              type: 'entryAction',
              params: {
                value: 'something'
              }
            }
          }
        }
      },
      {
        actions: {
          entryAction: ({ action }) => {
            spy(action);
          }
        }
      }
    );

    createActor(testMachine).start();

    expect(spy).toHaveBeenCalledWith({
      type: 'entryAction',
      params: {
        value: 'something'
      }
    });
  });

  it('should provide the action in its object form even if it was configured as string', () => {
    const spy = jest.fn();

    const testMachine = createMachine(
      {
        id: 'test',
        initial: 'foo',
        states: {
          foo: {
            entry: 'entryAction'
          }
        }
      },
      {
        actions: {
          entryAction: ({ action }) => {
            spy(action);
          }
        }
      }
    );

    createActor(testMachine).start();

    expect(spy).toHaveBeenCalledWith({
      type: 'entryAction'
    });
  });

  it('should provide the action with resolved params when they are dynamic', () => {
    const spy = jest.fn();

    const machine = createMachine(
      {
        entry: {
          type: 'entryAction',
          params: () => ({ stuff: 100 })
        }
      },
      {
        actions: {
          entryAction: ({ action }) => {
            spy(action);
          }
        }
      }
    );

    createActor(machine).start();

    expect(spy).toHaveBeenCalledWith({
      type: 'entryAction',
      params: {
        stuff: 100
      }
    });
  });

  it('should resolve dynamic params using context value', () => {
    const spy = jest.fn();

    const machine = createMachine(
      {
        context: {
          secret: 42
        },
        entry: {
          type: 'entryAction',
          params: ({ context }) => ({ secret: context.secret })
        }
      },
      {
        actions: {
          entryAction: ({ action }) => {
            spy(action);
          }
        }
      }
    );

    createActor(machine).start();

    expect(spy).toHaveBeenCalledWith({
      type: 'entryAction',
      params: {
        secret: 42
      }
    });
  });

  it('should resolve dynamic params using event value', () => {
    const spy = jest.fn();

    const machine = createMachine(
      {
        on: {
          FOO: {
            actions: {
              type: 'myAction',
              params: ({ event }) => ({ secret: event.secret })
            }
          }
        }
      },
      {
        actions: {
          myAction: ({ action }) => {
            spy(action);
          }
        }
      }
    );

    const actorRef = createActor(machine).start();

    actorRef.send({ type: 'FOO', secret: 77 });

    expect(spy).toHaveBeenCalledWith({
      type: 'myAction',
      params: {
        secret: 77
      }
    });
  });
});

describe('purely defined actions', () => {
  it('should allow for a purely defined dynamic action', () => {
    const spy = jest.fn();
    const machine = createMachine(
      {
        context: {
          items: [{ id: 1 }, { id: 2 }, { id: 3 }]
        },
        entry: pure(({ context }) => {
          return {
            type: 'doSomething',
            params: { length: context.items.length }
          };
        })
      },
      {
        actions: {
          doSomething: ({ action }) => spy(action.params)
        }
      }
    );

    createActor(machine).start();

    expect(spy.mock.calls[0][0]).toEqual({ length: 3 });
  });

  it('should allow for purely defined lack of actions', () => {
    const machine = createMachine({
      context: {
        items: [{ id: 1 }, { id: 2 }, { id: 3 }]
      },
      entry: pure(({ context }) => {
        if (context.items.length > 5) {
          return {
            type: 'doSomething',
            params: { length: context.items.length }
          };
        }
      })
    });

    expect(() => createActor(machine).start()).not.toThrow();
  });

  it('should allow for purely defined dynamic actions', () => {
    const spy = jest.fn();
    const machine = createMachine(
      {
        context: {
          items: [{ id: 1 }, { id: 2 }, { id: 3 }]
        },
        entry: pure(({ context }) =>
          context.items.map((item: any, index: number) => ({
            type: 'doSomething',
            params: { item, index }
          }))
        )
      },
      {
        actions: {
          doSomething: ({ action }) => {
            spy(action.params);
          }
        }
      }
    );

    createActor(machine).start();

    expect(spy.mock.calls[0][0]).toEqual({ item: { id: 1 }, index: 0 });
    expect(spy.mock.calls[1][0]).toEqual({ item: { id: 2 }, index: 1 });
    expect(spy.mock.calls[2][0]).toEqual({ item: { id: 3 }, index: 2 });
  });

  it('should allow for purely defined action type strings', () => {
    const spy = jest.fn();
    const machine = createMachine(
      {
        entry: pure(() => ['SOME_ACTION'])
      },
      {
        actions: {
          SOME_ACTION: spy
        }
      }
    );

    createActor(machine).start();

    expect(spy).toBeCalled();
  });

  it('should allow function actions in pure', () => {
    let called = false;
    const machine = createMachine({
      entry: pure(() => [
        () => {
          called = true;
        }
      ])
    });

    createActor(machine).start();

    expect(called).toBeTruthy();
  });
});

describe('forwardTo()', () => {
  it('should forward an event to a service', (done) => {
    const child = createMachine({
      types: {} as {
        events: {
          type: 'EVENT';
          value: number;
        };
      },
      id: 'child',
      initial: 'active',
      states: {
        active: {
          on: {
            EVENT: {
              actions: sendParent({ type: 'SUCCESS' }),
              guard: ({ event }) => event.value === 42
            }
          }
        }
      }
    });

    const parent = createMachine({
      types: {} as {
        events:
          | {
              type: 'EVENT';
              value: number;
            }
          | {
              type: 'SUCCESS';
            };
      },
      id: 'parent',
      initial: 'first',
      states: {
        first: {
          invoke: { src: child, id: 'myChild' },
          on: {
            EVENT: {
              actions: forwardTo('myChild')
            },
            SUCCESS: 'last'
          }
        },
        last: {
          type: 'final'
        }
      }
    });

    const service = createActor(parent);
    service.subscribe({ complete: () => done() });
    service.start();

    service.send({ type: 'EVENT', value: 42 });
  });

  it('should forward an event to a service (dynamic)', (done) => {
    const child = createMachine({
      types: {} as {
        events: {
          type: 'EVENT';
          value: number;
        };
      },
      id: 'child',
      initial: 'active',
      states: {
        active: {
          on: {
            EVENT: {
              actions: sendParent({ type: 'SUCCESS' }),
              guard: ({ event }) => event.value === 42
            }
          }
        }
      }
    });

    const parent = createMachine({
      types: {} as {
        context: { child?: ActorRef<any, any> };
        events: { type: 'EVENT'; value: number } | { type: 'SUCCESS' };
      },
      id: 'parent',
      initial: 'first',
      context: {
        child: undefined
      },
      states: {
        first: {
          entry: assign({
            child: ({ spawn }) => spawn(child, { id: 'x' })
          }),
          on: {
            EVENT: {
              actions: forwardTo(({ context }) => context.child!)
            },
            SUCCESS: 'last'
          }
        },
        last: {
          type: 'final'
        }
      }
    });

    const service = createActor(parent);
    service.subscribe({ complete: () => done() });
    service.start();

    service.send({ type: 'EVENT', value: 42 });
  });

  it('should not cause an infinite loop when forwarding to undefined', () => {
    const machine = createMachine({
      on: {
        '*': { guard: () => true, actions: forwardTo(undefined as any) }
      }
    });

    const errorSpy = jest.fn();

    const actorRef = createActor(machine);
    actorRef.subscribe({
      error: errorSpy
    });
    actorRef.start();
    actorRef.send({ type: 'TEST' });

    expect(errorSpy).toMatchMockCallsInlineSnapshot(`
      [
        [
          [Error: Attempted to forward event to undefined actor. This risks an infinite loop in the sender.],
        ],
      ]
    `);
  });
});

describe('log()', () => {
  it('should log a string', () => {
    const consoleSpy = jest.fn();
    console.log = consoleSpy;
    const machine = createMachine({
      entry: log('some string', 'string label')
    });
    createActor(machine, { logger: consoleSpy }).start();

    expect(consoleSpy.mock.calls).toMatchInlineSnapshot(`
      [
        [
          "string label",
          "some string",
        ],
      ]
    `);
  });

  it('should log an expression', () => {
    const consoleSpy = jest.fn();
    console.log = consoleSpy;
    const machine = createMachine({
      context: {
        count: 42
      },
      entry: log(({ context }) => `expr ${context.count}`, 'expr label')
    });
    createActor(machine, { logger: consoleSpy }).start();

    expect(consoleSpy.mock.calls).toMatchInlineSnapshot(`
      [
        [
          "expr label",
          "expr 42",
        ],
      ]
    `);
  });
});

describe('choose', () => {
  it('should execute a single conditional action', () => {
    interface Ctx {
      answer?: number;
    }

    const machine = createMachine({
      types: {} as { context: Ctx },
      context: {},
      initial: 'foo',
      states: {
        foo: {
          entry: choose([
            { guard: () => true, actions: assign({ answer: 42 }) }
          ])
        }
      }
    });

    const service = createActor(machine).start();

    expect(service.getSnapshot().context).toEqual({ answer: 42 });
  });

  it('should execute a multiple conditional actions', () => {
    let executed = false;

    interface Ctx {
      answer?: number;
    }

    const machine = createMachine({
      types: {} as { context: Ctx },
      context: {},
      initial: 'foo',
      states: {
        foo: {
          entry: choose([
            {
              guard: () => true,
              actions: [() => (executed = true), assign({ answer: 42 })]
            }
          ])
        }
      }
    });

    const service = createActor(machine).start();

    expect(service.getSnapshot().context).toEqual({ answer: 42 });
    expect(executed).toBeTruthy();
  });

  it('should only execute matched actions', () => {
    interface Ctx {
      answer?: number;
      shouldNotAppear?: boolean;
    }

    const machine = createMachine({
      types: {} as { context: Ctx },
      context: {},
      initial: 'foo',
      states: {
        foo: {
          entry: choose([
            {
              guard: () => false,
              actions: assign({ shouldNotAppear: true })
            },
            { guard: () => true, actions: assign({ answer: 42 }) }
          ])
        }
      }
    });

    const service = createActor(machine).start();

    expect(service.getSnapshot().context).toEqual({ answer: 42 });
  });

  it('should allow for fallback unguarded actions', () => {
    interface Ctx {
      answer?: number;
      shouldNotAppear?: boolean;
    }

    const machine = createMachine({
      types: {} as { context: Ctx },
      context: {},
      initial: 'foo',
      states: {
        foo: {
          entry: choose([
            {
              guard: () => false,
              actions: assign({ shouldNotAppear: true })
            },
            { actions: assign({ answer: 42 }) }
          ])
        }
      }
    });

    const service = createActor(machine).start();

    expect(service.getSnapshot().context).toEqual({ answer: 42 });
  });

  it('should allow for nested conditional actions', () => {
    interface Ctx {
      firstLevel: boolean;
      secondLevel: boolean;
      thirdLevel: boolean;
    }

    const machine = createMachine({
      types: {} as { context: Ctx },
      context: {
        firstLevel: false,
        secondLevel: false,
        thirdLevel: false
      },
      initial: 'foo',
      states: {
        foo: {
          entry: choose([
            {
              guard: () => true,
              actions: [
                assign({ firstLevel: true }),
                choose([
                  {
                    guard: () => true,
                    actions: [
                      assign({ secondLevel: true }),
                      choose([
                        {
                          guard: () => true,
                          actions: [assign({ thirdLevel: true })]
                        }
                      ])
                    ]
                  }
                ])
              ]
            }
          ])
        }
      }
    });

    const service = createActor(machine).start();

    expect(service.getSnapshot().context).toEqual({
      firstLevel: true,
      secondLevel: true,
      thirdLevel: true
    });
  });

  it('should provide context to a condition expression', () => {
    interface Ctx {
      counter: number;
      answer?: number;
    }
    const machine = createMachine({
      types: {} as { context: Ctx },
      context: {
        counter: 101
      },
      initial: 'foo',
      states: {
        foo: {
          entry: choose([
            {
              guard: ({ context }) => context.counter > 100,
              actions: assign({ answer: 42 })
            }
          ])
        }
      }
    });

    const service = createActor(machine).start();

    expect(service.getSnapshot().context).toEqual({ counter: 101, answer: 42 });
  });

  it('should provide event to a condition expression', () => {
    interface Ctx {
      answer?: number;
    }
    interface Events {
      type: 'NEXT';
      counter: number;
    }

    const machine = createMachine({
      types: {} as {
        context: Ctx;
        events: Events;
      },
      context: {},
      initial: 'foo',
      states: {
        foo: {
          on: {
            NEXT: {
              target: 'bar',
              actions: choose([
                {
                  guard: ({ event }) => event.counter > 100,
                  actions: assign({ answer: 42 })
                }
              ])
            }
          }
        },
        bar: {}
      }
    });

    const service = createActor(machine).start();
    service.send({ type: 'NEXT', counter: 101 });
    expect(service.getSnapshot().context).toEqual({ answer: 42 });
  });

  it('should be able to use actions and guards defined in options', () => {
    interface Ctx {
      answer?: number;
    }

    const machine = createMachine(
      {
        types: {} as { context: Ctx },
        context: {},
        initial: 'foo',
        states: {
          foo: {
            entry: choose([{ guard: 'worstGuard', actions: 'revealAnswer' }])
          }
        }
      },
      {
        guards: {
          worstGuard: () => true
        },
        actions: {
          revealAnswer: assign({ answer: 42 })
        }
      }
    );

    const service = createActor(machine).start();

    expect(service.getSnapshot().context).toEqual({ answer: 42 });
  });

  it('should be able to use choose actions from within options', () => {
    interface Ctx {
      answer?: number;
    }

    const machine = createMachine(
      {
        types: {} as { context: Ctx },
        context: {},
        initial: 'foo',
        states: {
          foo: {
            entry: 'conditionallyRevealAnswer'
          }
        }
      },
      {
        guards: {
          worstGuard: () => true
        },
        actions: {
          revealAnswer: assign({ answer: 42 }),
          conditionallyRevealAnswer: choose([
            { guard: 'worstGuard', actions: 'revealAnswer' }
          ])
        }
      }
    );

    const service = createActor(machine).start();

    expect(service.getSnapshot().context).toEqual({ answer: 42 });
  });
});

describe('sendParent', () => {
  // https://github.com/statelyai/xstate/issues/711
  it('TS: should compile for any event', () => {
    interface ChildEvent {
      type: 'CHILD';
    }

    const child = createMachine({
      types: {} as {
        events: ChildEvent;
      },
      id: 'child',
      initial: 'start',
      states: {
        start: {
          // This should not be a TypeScript error
          entry: [sendParent({ type: 'PARENT' })]
        }
      }
    });

    expect(child).toBeTruthy();
  });
});

describe('sendTo', () => {
  it('should be able to send an event to an actor', (done) => {
    const childMachine = createMachine({
      types: {} as {
        events: { type: 'EVENT' };
      },
      initial: 'waiting',
      states: {
        waiting: {
          on: {
            EVENT: {
              actions: () => done()
            }
          }
        }
      }
    });

    const parentMachine = createMachine({
      types: {} as {
        context: {
          child: ActorRefFrom<typeof childMachine>;
        };
      },
      context: ({ spawn }) => ({
        child: spawn(childMachine)
      }),
      entry: sendTo(({ context }) => context.child, { type: 'EVENT' })
    });

    createActor(parentMachine).start();
  });

  it('should be able to send an event from expression to an actor', (done) => {
    const childMachine = createMachine({
      types: {} as {
        events: { type: 'EVENT'; count: number };
      },
      initial: 'waiting',
      states: {
        waiting: {
          on: {
            EVENT: {
              actions: () => done()
            }
          }
        }
      }
    });

    const parentMachine = createMachine({
      types: {} as {
        context: {
          child: ActorRefFrom<typeof childMachine>;
          count: number;
        };
      },
      context: ({ spawn }) => {
        return {
          child: spawn(childMachine, { id: 'child' }),
          count: 42
        };
      },
      entry: sendTo(
        ({ context }) => context.child,
        ({ context }) => ({ type: 'EVENT', count: context.count })
      )
    });

    createActor(parentMachine).start();
  });

  it('should report a type error for an invalid event', () => {
    const childMachine = createMachine({
      types: {} as {
        events: { type: 'EVENT' };
      },
      initial: 'waiting',
      states: {
        waiting: {
          on: {
            EVENT: {}
          }
        }
      }
    });

    createMachine({
      types: {} as {
        context: {
          child: ActorRefFrom<typeof childMachine>;
        };
      },
      context: ({ spawn }) => ({
        child: spawn(childMachine)
      }),
      entry: sendTo(({ context }) => context.child, {
        // @ts-expect-error
        type: 'UNKNOWN'
      })
    });
  });

  it('should be able to send an event to a named actor', (done) => {
    const childMachine = createMachine({
      types: {} as {
        events: { type: 'EVENT' };
      },
      initial: 'waiting',
      states: {
        waiting: {
          on: {
            EVENT: {
              actions: () => done()
            }
          }
        }
      }
    });

    const parentMachine = createMachine({
      types: {} as { context: { child: ActorRefFrom<typeof childMachine> } },
      context: ({ spawn }) => ({
        child: spawn(childMachine, { id: 'child' })
      }),
      // No type-safety for the event yet
      entry: sendTo('child', { type: 'EVENT' })
    });

    createActor(parentMachine).start();
  });

  it('should be able to send an event directly to an ActorRef', (done) => {
    const childMachine = createMachine({
      types: {} as {
        events: { type: 'EVENT' };
      },
      initial: 'waiting',
      states: {
        waiting: {
          on: {
            EVENT: {
              actions: () => done()
            }
          }
        }
      }
    });

    const parentMachine = createMachine({
      types: {} as { context: { child: ActorRefFrom<typeof childMachine> } },
      context: ({ spawn }) => ({
        child: spawn(childMachine)
      }),
      entry: pure(({ context }) => {
        return [sendTo(context.child, { type: 'EVENT' })];
      })
    });

    createActor(parentMachine).start();
  });

  it('should be able to read from event', () => {
    expect.assertions(1);
    const machine = createMachine({
      types: {} as {
        context: Record<string, CallbackActorRef<EventObject>>;
        events: { type: 'EVENT'; value: string };
      },
      initial: 'a',
      context: ({ spawn }) => ({
        foo: spawn(
          fromCallback(({ receive }) => {
            receive((event) => {
              expect(event).toEqual({ type: 'EVENT' });
            });
          })
        )
      }),
      states: {
        a: {
          on: {
            EVENT: {
              actions: sendTo(({ context, event }) => context[event.value], {
                type: 'EVENT'
              })
            }
          }
        }
      }
    });

    const service = createActor(machine).start();

    service.send({ type: 'EVENT', value: 'foo' });
  });

  it('should throw if given a string', () => {
    const machine = createMachine({
      invoke: {
        id: 'child',
        src: fromCallback(() => {})
      },
      entry: sendTo('child', 'a string')
    });

    expect(() => {
      createActor(machine).start();
    }).toThrowErrorMatchingInlineSnapshot(
      `"Only event objects may be used with sendTo; use sendTo({ type: "a string" }) instead"`
    );
  });
});

describe('raise', () => {
  it('should be able to send a delayed event to itself', (done) => {
    const machine = createMachine({
      initial: 'a',
      states: {
        a: {
          entry: raise(
            { type: 'EVENT' },
            {
              delay: 1
            }
          ),
          on: {
            TO_B: 'b'
          }
        },
        b: {
          on: {
            EVENT: 'c'
          }
        },
        c: {
          type: 'final'
        }
      }
    });

    const service = createActor(machine).start();

    service.subscribe({ complete: () => done() });

    // Ensures that the delayed self-event is sent when in the `b` state
    service.send({ type: 'TO_B' });
  });

  it('should be able to send a delayed event to itself with delay = 0', (done) => {
    const machine = createMachine({
      initial: 'a',
      states: {
        a: {
          entry: raise(
            { type: 'EVENT' },
            {
              delay: 0
            }
          ),
          on: {
            EVENT: 'b'
          }
        },
        b: {}
      }
    });

    const service = createActor(machine).start();

    // The state should not be changed yet; `delay: 0` is equivalent to `setTimeout(..., 0)`
    expect(service.getSnapshot().value).toEqual('a');

    setTimeout(() => {
      // The state should be changed now
      expect(service.getSnapshot().value).toEqual('b');
      done();
    });
  });

  it('should be able to raise an event and respond to it in the same state', () => {
    const machine = createMachine({
      initial: 'a',
      states: {
        a: {
          entry: raise({ type: 'TO_B' }),
          on: {
            TO_B: 'b'
          }
        },
        b: {
          type: 'final'
        }
      }
    });

    const service = createActor(machine).start();

    expect(service.getSnapshot().value).toEqual('b');
  });

  it('should be able to raise a delayed event and respond to it in the same state', (done) => {
    const machine = createMachine({
      initial: 'a',
      states: {
        a: {
          entry: raise(
            { type: 'TO_B' },
            {
              delay: 100
            }
          ),
          on: {
            TO_B: 'b'
          }
        },
        b: {
          type: 'final'
        }
      }
    });

    const service = createActor(machine).start();

    service.subscribe({ complete: () => done() });

    setTimeout(() => {
      // didn't transition yet
      expect(service.getSnapshot().value).toEqual('a');
    }, 50);
  });

  it('should accept event expression', () => {
    const machine = createMachine({
      initial: 'a',
      states: {
        a: {
          on: {
            NEXT: {
              actions: raise(() => ({ type: 'RAISED' }))
            },
            RAISED: 'b'
          }
        },
        b: {}
      }
    });

    const actor = createActor(machine).start();

    actor.send({ type: 'NEXT' });

    expect(actor.getSnapshot().value).toBe('b');
  });

  it('should be possible to access context in the event expression', () => {
    type MachineEvent =
      | {
          type: 'RAISED';
        }
      | {
          type: 'NEXT';
        };
    interface MachineContext {
      eventType: MachineEvent['type'];
    }
    const machine = createMachine({
      types: {} as { context: MachineContext; events: MachineEvent },
      initial: 'a',
      context: {
        eventType: 'RAISED'
      },
      states: {
        a: {
          on: {
            NEXT: {
              actions: raise(({ context }) => ({
                type: context.eventType
              }))
            },
            RAISED: 'b'
          }
        },
        b: {}
      }
    });

    const actor = createActor(machine).start();

    actor.send({ type: 'NEXT' });

    expect(actor.getSnapshot().value).toBe('b');
  });

  it('should be possible to cancel a raised delayed event', () => {
    const machine = createMachine({
      initial: 'a',
      states: {
        a: {
          on: {
            NEXT: {
              actions: raise({ type: 'RAISED' }, { delay: 1, id: 'myId' })
            },
            RAISED: 'b',
            CANCEL: {
              actions: cancel('myId')
            }
          }
        },
        b: {}
      }
    });

    const actor = createActor(machine).start();

    actor.send({ type: 'CANCEL' });

    setTimeout(() => {
      expect(actor.getSnapshot().value).toBe('a');
    }, 10);
  });

  it('should throw if given a string', () => {
    const machine = createMachine({
      entry: raise(
        // @ts-ignore
        'a string'
      )
    });

    expect(() => {
      createActor(machine).start();
    }).toThrowErrorMatchingInlineSnapshot(
      `"Only event objects may be used with raise; use raise({ type: "a string" }) instead"`
    );
  });
});

describe('assign action order', () => {
  it('should preserve action order', () => {
    const captured: number[] = [];

    const machine = createMachine({
      types: {} as {
        context: { count: number };
      },
      context: { count: 0 },
      entry: [
        ({ context }) => captured.push(context.count), // 0
        assign({ count: ({ context }) => context.count + 1 }),
        ({ context }) => captured.push(context.count), // 1
        assign({ count: ({ context }) => context.count + 1 }),
        ({ context }) => captured.push(context.count) // 2
      ]
    });

    createActor(machine).start();

    expect(captured).toEqual([0, 1, 2]);
  });

  it('should deeply preserve action order', () => {
    const captured: number[] = [];

    interface CountCtx {
      count: number;
    }

    const machine = createMachine(
      {
        types: {} as {
          context: CountCtx;
        },
        context: { count: 0 },
        entry: [
          ({ context }) => captured.push(context.count), // 0
          pure(() => {
            return [
              assign({ count: ({ context }) => context.count + 1 }),
              { type: 'capture' }, // 1
              assign({ count: ({ context }) => context.count + 1 })
            ];
          }),
          ({ context }) => captured.push(context.count) // 2
        ]
      },
      {
        actions: {
          capture: ({ context }) => captured.push(context.count)
        }
      }
    );

    createActor(machine).start();

    expect(captured).toEqual([0, 1, 2]);
  });

  it('should capture correct context values on subsequent transitions', () => {
    let captured: number[] = [];

    const machine = createMachine({
      types: {} as {
        context: { counter: number };
      },
      context: {
        counter: 0
      },
      on: {
        EV: {
          actions: [
            assign({ counter: ({ context }) => context.counter + 1 }),
            ({ context }) => captured.push(context.counter)
          ]
        }
      }
    });

    const service = createActor(machine).start();

    service.send({ type: 'EV' });
    service.send({ type: 'EV' });

    expect(captured).toEqual([1, 2]);
  });
});

describe('types', () => {
  it('assign actions should be inferred correctly', () => {
    createMachine({
      types: {} as {
        context: { count: number; text: string };
        events: { type: 'inc'; value: number } | { type: 'say'; value: string };
      },
      context: {
        count: 0,
        text: 'hello'
      },
      entry: [
        assign({ count: 31 }),
        // @ts-expect-error
        assign({ count: 'string' }),

        assign({ count: () => 31 }),
        // @ts-expect-error
        assign({ count: () => 'string' }),

        assign({ count: ({ context }) => context.count + 31 }),
        // @ts-expect-error
        assign({ count: ({ context }) => context.text + 31 }),

        assign(() => ({ count: 31 })),
        // @ts-expect-error
        assign(() => ({ count: 'string' })),

        assign(({ context }) => ({ count: context.count + 31 })),
        // @ts-expect-error
        assign(({ context }) => ({ count: context.text + 31 }))
      ],
      on: {
        say: {
          actions: [
            assign({ text: ({ event }) => event.value }),
            // @ts-expect-error
            assign({ count: ({ event }) => event.value }),

            assign(({ event }) => ({ text: event.value })),
            // @ts-expect-error
            assign(({ event }) => ({ count: event.value }))
          ]
        }
      }
    });
  });

  it('choose actions should be inferred correctly', () => {
    createMachine({
      types: {} as {
        context: { count: number; text: string };
        events: { type: 'inc'; value: number } | { type: 'say'; value: string };
      },
      context: {
        count: 0,
        text: 'hello'
      },
      entry: [
        choose([{ actions: assign({ count: 31 }) }]),
        // @ts-expect-error
        choose([{ actions: assign({ count: 'string' }) }]),

        choose([{ actions: assign({ count: () => 31 }) }]),
        // @ts-expect-error
        choose([{ actions: assign({ count: () => 'string' }) }]),

        choose([
          { actions: assign({ count: ({ context }) => context.count + 31 }) }
        ]),
        choose([
          // @ts-expect-error
          { actions: assign({ count: ({ context }) => context.text + 31 }) }
        ]),

        choose([{ actions: assign(() => ({ count: 31 })) }]),
        // @ts-expect-error
        choose([{ actions: assign(() => ({ count: 'string' })) }]),

        choose([
          { actions: assign(({ context }) => ({ count: context.count + 31 })) }
        ]),
        choose([
          // @ts-expect-error
          { actions: assign(({ context }) => ({ count: context.text + 31 })) }
        ])
      ],
      on: {
        say: {
          actions: [
            choose([{ actions: assign({ text: ({ event }) => event.value }) }]),
            choose([
              // @ts-expect-error
              { actions: assign({ count: ({ event }) => event.value }) }
            ]),

            choose([
              { actions: assign(({ event }) => ({ text: event.value })) }
            ]),
            choose([
              // @ts-expect-error
              { actions: assign(({ event }) => ({ count: event.value })) }
            ])
          ]
        }
      }
    });
  });
});

describe('action meta', () => {
  it.todo(
    'base action objects should have meta.action as the same base action object'
  );

  it('should provide self', () => {
    expect.assertions(1);

    const machine = createMachine({
      entry: ({ self }) => {
        expect(self.send).toBeDefined();
      }
    });

    createActor(machine).start();
  });
});

describe('actions', () => {
  it('should call transition actions in document order for same-level parallel regions', () => {
    const actual: string[] = [];

    const machine = createMachine({
      type: 'parallel',
      states: {
        a: {
          on: {
            FOO: {
              actions: () => actual.push('a')
            }
          }
        },
        b: {
          on: {
            FOO: {
              actions: () => actual.push('b')
            }
          }
        }
      }
    });
    const service = createActor(machine).start();
    service.send({ type: 'FOO' });

    expect(actual).toEqual(['a', 'b']);
  });

  it('should call transition actions in document order for states at different levels of parallel regions', () => {
    const actual: string[] = [];

    const machine = createMachine({
      type: 'parallel',
      states: {
        a: {
          initial: 'a1',
          states: {
            a1: {
              on: {
                FOO: {
                  actions: () => actual.push('a1')
                }
              }
            }
          }
        },
        b: {
          on: {
            FOO: {
              actions: () => actual.push('b')
            }
          }
        }
      }
    });
    const service = createActor(machine).start();
    service.send({ type: 'FOO' });

    expect(actual).toEqual(['a1', 'b']);
  });

  it('should call an inline action responding to an initial raise with the raised event', () => {
    const spy = jest.fn();

    const machine = createMachine({
      entry: raise({ type: 'HELLO' }),
      on: {
        HELLO: {
          actions: ({ event }) => {
            spy(event);
          }
        }
      }
    });

    createActor(machine).start();

    expect(spy).toHaveBeenCalledWith({ type: 'HELLO' });
  });

  it('should call a referenced action responding to an initial raise with the raised event', () => {
    const spy = jest.fn();

    const machine = createMachine(
      {
        entry: raise({ type: 'HELLO' }),
        on: {
          HELLO: {
            actions: 'foo'
          }
        }
      },
      {
        actions: {
          foo: ({ event }) => {
            spy(event);
          }
        }
      }
    );

    createActor(machine).start();

    expect(spy).toHaveBeenCalledWith({ type: 'HELLO' });
  });

  it('should call an inline action responding to an initial raise with updated (non-initial) context', () => {
    const spy = jest.fn();

    const machine = createMachine({
      context: { count: 0 },
      entry: [assign({ count: 42 }), raise({ type: 'HELLO' })],
      on: {
        HELLO: {
          actions: ({ context }) => {
            spy(context);
          }
        }
      }
    });

    createActor(machine).start();

    expect(spy).toHaveBeenCalledWith({ count: 42 });
  });

  it('should call a referenced action responding to an initial raise with updated (non-initial) context', () => {
    const spy = jest.fn();

    const machine = createMachine(
      {
        context: { count: 0 },
        entry: [assign({ count: 42 }), raise({ type: 'HELLO' })],
        on: {
          HELLO: {
            actions: 'foo'
          }
        }
      },
      {
        actions: {
          foo: ({ context }) => {
            spy(context);
          }
        }
      }
    );

    createActor(machine).start();

    expect(spy).toHaveBeenCalledWith({ count: 42 });
  });

  it('should call inline entry custom action with undefined parametrized action object', () => {
    const spy = jest.fn();
    createActor(
      createMachine({
        entry: ({ action }) => {
          spy(action);
        }
      })
    ).start();

    expect(spy).toHaveBeenCalledWith(undefined);
  });

  it('should call inline entry builtin action with undefined parametrized action object', () => {
    const spy = jest.fn();
    createActor(
      createMachine({
        entry: assign(({ action }) => {
          spy(action);
          return {};
        })
      })
    ).start();

    expect(spy).toHaveBeenCalledWith(undefined);
  });

  it('should call inline transition custom action with undefined parametrized action object', () => {
    const spy = jest.fn();

    const actorRef = createActor(
      createMachine({
        on: {
          FOO: {
            actions: ({ action }) => {
              spy(action);
            }
          }
        }
      })
    ).start();
    actorRef.send({ type: 'FOO' });

    expect(spy).toHaveBeenCalledWith(undefined);
  });

  it('should call inline transition builtin action with undefined parametrized action object', () => {
    const spy = jest.fn();

    const actorRef = createActor(
      createMachine({
        on: {
          FOO: {
            actions: assign(({ action }) => {
              spy(action);
              return {};
            })
          }
        }
      })
    ).start();
    actorRef.send({ type: 'FOO' });

    expect(spy).toHaveBeenCalledWith(undefined);
  });

  it("should call a referenced custom action with a parametrized action object when it's referenced using a string", () => {
    const spy = jest.fn();

    createActor(
      createMachine(
        {
          entry: 'myAction'
        },
        {
          actions: {
            myAction: ({ action }) => {
              spy(action);
            }
          }
        }
      )
    ).start();

    expect(spy).toHaveBeenCalledWith({ type: 'myAction' });
  });

  it("should call a referenced builtin action with a parametrized action object when it's referenced using a string", () => {
    const spy = jest.fn();

    createActor(
      createMachine(
        {
          entry: 'myAction'
        },
        {
          actions: {
            myAction: assign(({ action }) => {
              spy(action);
              return {};
            })
          }
        }
      )
    ).start();

    expect(spy).toHaveBeenCalledWith({ type: 'myAction' });
  });

  it('should call a referenced custom action with the provided parametrized action object', () => {
    const spy = jest.fn();

    createActor(
      createMachine(
        {
          entry: {
            type: 'myAction',
            params: {
              foo: 'bar'
            }
          }
        },
        {
          actions: {
            myAction: ({ action }) => {
              spy(action);
            }
          }
        }
      )
    ).start();

    expect(spy).toHaveBeenCalledWith({
      type: 'myAction',
      params: {
        foo: 'bar'
      }
    });
  });

  it('should call a referenced builtin action with the provided parametrized action object', () => {
    const spy = jest.fn();

    createActor(
      createMachine(
        {
          entry: {
            type: 'myAction',
            params: {
              foo: 'bar'
            }
          }
        },
        {
          actions: {
            myAction: assign(({ action }) => {
              spy(action);
              return {};
            })
          }
        }
      )
    ).start();

    expect(spy).toHaveBeenCalledWith({
      type: 'myAction',
      params: {
        foo: 'bar'
      }
    });
  });

  it("should call a referenced custom action with its parametrized action object when it's referenced by an inline pure", () => {
    const spy = jest.fn();

    createActor(
      createMachine(
        {
          entry: pure(() => ['myAction'])
        },
        {
          actions: {
            myAction: ({ action }) => {
              spy(action);
              return {};
            }
          }
        }
      )
    ).start();

    expect(spy).toHaveBeenCalledWith({
      type: 'myAction'
    });
  });

  it("should call a referenced builtin action with its parametrized action object when it's referenced by an inline pure", () => {
    const spy = jest.fn();

    createActor(
      createMachine(
        {
          entry: pure(() => ['myAction'])
        },
        {
          actions: {
            myAction: assign(({ action }) => {
              spy(action);
              return {};
            })
          }
        }
      )
    ).start();

    expect(spy).toHaveBeenCalledWith({
      type: 'myAction'
    });
  });

  it("should call a referenced custom action with its parametrized action object when it's referenced by a referenced pure", () => {
    const spy = jest.fn();

    createActor(
      createMachine(
        {
          entry: 'myPure'
        },
        {
          actions: {
            myPure: pure(() => ['myAction']),
            myAction: ({ action }) => {
              spy(action);
              return {};
            }
          }
        }
      )
    ).start();

    expect(spy).toHaveBeenCalledWith({
      type: 'myAction'
    });
  });

  it("should call a referenced builtin action with its parametrized action object when it's referenced by a referenced pure", () => {
    const spy = jest.fn();

    createActor(
      createMachine(
        {
          entry: 'myPure'
        },
        {
          actions: {
            myPure: pure(() => ['myAction']),
            myAction: assign(({ action }) => {
              spy(action);
              return {};
            })
          }
        }
      )
    ).start();

    expect(spy).toHaveBeenCalledWith({
      type: 'myAction'
    });
  });
});<|MERGE_RESOLUTION|>--- conflicted
+++ resolved
@@ -2175,10 +2175,6 @@
           }
         },
         b: {
-<<<<<<< HEAD
-          entry: () => actual.push('entryB'),
-=======
->>>>>>> 53481429
           initial: {
             target: 'b_child',
             actions: () => spy('initial in b')
@@ -2204,9 +2200,6 @@
       type: 'NEXT'
     });
 
-<<<<<<< HEAD
-    expect(actual).toEqual(['entryB', 'initialBar', 'entryBar']);
-=======
     expect(spy.mock.calls).toMatchInlineSnapshot(`
       [
         [
@@ -2251,7 +2244,6 @@
         ],
       ]
     `);
->>>>>>> 53481429
   });
 });
 
