import { ActorRef } from '../src/index.js';
import { toActionObject } from '../src/actions.js';
import { choose } from '../src/actions/choose.js';
import { log } from '../src/actions/log.js';
import { pure } from '../src/actions/pure.js';
import { send, sendParent, sendTo } from '../src/actions/send.js';
import { stop } from '../src/actions/stop.js';
import {
  ActorRefFrom,
  AnyStateMachine,
  assign,
  createMachine,
  forwardTo,
  interpret,
<<<<<<< HEAD
  StateNode
} from '../src/index.js';
=======
  spawn,
  ActorRefFrom,
  AnyStateMachine,
  StateNode,
  actions
} from '../src/index';
import {
  pure,
  sendParent,
  log,
  choose,
  sendTo,
  stop,
  send,
  raise
} from '../src/actions';
>>>>>>> 035b4140

const seen = new WeakSet<AnyStateMachine>();

function trackEntries(machine: AnyStateMachine) {
  if (seen.has(machine)) {
    throw new Error(`This helper can't accept the same machine more than once`);
  }
  seen.add(machine);

  let logs: string[] = [];

  function addTrackingActions(
    state: StateNode<any, any>,
    stateDescription: string
  ) {
<<<<<<< HEAD
    state.entry.unshift(
      toActionObject(function __testEntryTracker() {
        logs.push(`enter: ${stateDescription}`);
      })
    );
    state.exit.unshift(
      toActionObject(function __testExitTracker() {
        logs.push(`exit: ${stateDescription}`);
      })
    );
=======
    state.onEntry.unshift({
      type: '__testEntryTracker',
      exec: () => logs.push(`enter: ${stateDescription}`)
    } as any);
    state.onExit.unshift({
      type: '__testExitTracker',
      exec: () => logs.push(`exit: ${stateDescription}`)
    } as any);
>>>>>>> 035b4140
  }

  function addTrackingActionsRecursively(state: StateNode<any, any>) {
    for (const child of Object.values(state.states)) {
      addTrackingActions(child, child.path.join('.'));
      addTrackingActionsRecursively(child);
    }
  }

  addTrackingActions(machine.root, `__root__`);
  addTrackingActionsRecursively(machine.root);

  return () => {
    const flushed = logs;
    logs = [];
    return flushed;
  };
}

describe('entry/exit actions', () => {
  const pedestrianStates = {
    initial: 'walk',
    states: {
      walk: {
        on: {
          PED_COUNTDOWN: 'wait'
        },
        entry: 'enter_walk',
        exit: 'exit_walk'
      },
      wait: {
        on: {
          PED_COUNTDOWN: 'stop'
        },
        entry: 'enter_wait',
        exit: 'exit_wait'
      },
      stop: {
        entry: ['enter_stop'],
        exit: ['exit_stop']
      }
    }
  };

  const lightMachine = createMachine({
    initial: 'green',
    states: {
      green: {
        on: {
          TIMER: 'yellow',
          POWER_OUTAGE: 'red',
          NOTHING: 'green'
        },
        entry: 'enter_green',
        exit: 'exit_green'
      },
      yellow: {
        on: {
          TIMER: 'red',
          POWER_OUTAGE: 'red'
        },
        entry: 'enter_yellow',
        exit: 'exit_yellow'
      },
      red: {
        on: {
          TIMER: 'green',
          POWER_OUTAGE: 'red',
          NOTHING: 'red'
        },
        entry: 'enter_red',
        exit: 'exit_red',
        ...pedestrianStates
      }
    }
  });

  const newPedestrianStates = {
    initial: 'walk',
    states: {
      walk: {
        on: {
          PED_COUNTDOWN: 'wait'
        },
        entry: 'enter_walk',
        exit: 'exit_walk'
      },
      wait: {
        on: {
          PED_COUNTDOWN: 'stop'
        },
        entry: 'enter_wait',
        exit: 'exit_wait'
      },
      stop: {
        entry: ['enter_stop'],
        exit: ['exit_stop']
      }
    }
  };

  const newLightMachine = createMachine({
    initial: 'green',
    states: {
      green: {
        on: {
          TIMER: 'yellow',
          POWER_OUTAGE: 'red',
          NOTHING: 'green'
        },
        entry: 'enter_green',
        exit: 'exit_green'
      },
      yellow: {
        on: {
          TIMER: 'red',
          POWER_OUTAGE: 'red'
        },
        entry: 'enter_yellow',
        exit: 'exit_yellow'
      },
      red: {
        on: {
          TIMER: 'green',
          POWER_OUTAGE: 'red',
          NOTHING: 'red'
        },
        entry: 'enter_red',
        exit: 'exit_red',
        ...newPedestrianStates
      }
    }
  });

  const parallelMachine = createMachine({
    type: 'parallel',
    states: {
      a: {
        initial: 'a1',
        states: {
          a1: {
            on: {
              CHANGE: { target: 'a2', actions: ['do_a2', 'another_do_a2'] }
            },
            entry: 'enter_a1',
            exit: 'exit_a1'
          },
          a2: { entry: 'enter_a2', exit: 'exit_a2' }
        },
        entry: 'enter_a',
        exit: 'exit_a'
      },
      b: {
        initial: 'b1',
        states: {
          b1: {
            on: { CHANGE: { target: 'b2', actions: 'do_b2' } },
            entry: 'enter_b1',
            exit: 'exit_b1'
          },
          b2: { entry: 'enter_b2', exit: 'exit_b2' }
        },
        entry: 'enter_b',
        exit: 'exit_b'
      }
    }
  });

  const deepMachine = createMachine({
    initial: 'a',
    states: {
      a: {
        initial: 'a1',
        states: {
          a1: {
            on: {
              NEXT: 'a2',
              NEXT_FN: 'a3'
            },
            entry: 'enter_a1',
            exit: 'exit_a1'
          },
          a2: {
            entry: 'enter_a2',
            exit: 'exit_a2'
          },
          a3: {
            on: {
              NEXT: {
                target: 'a2',
                actions: [
                  function do_a3_to_a2() {
                    return;
                  }
                ]
              }
            },
            entry: function enter_a3_fn() {
              return;
            },
            exit: function exit_a3_fn() {
              return;
            }
          }
        },
        entry: 'enter_a',
        exit: ['exit_a', 'another_exit_a'],
        on: { CHANGE: 'b' }
      },
      b: {
        entry: ['enter_b', 'another_enter_b'],
        exit: 'exit_b',
        initial: 'b1',
        states: {
          b1: {
            entry: 'enter_b1',
            exit: 'exit_b1'
          }
        }
      }
    }
  });

  const parallelMachine2 = createMachine({
    initial: 'A',
    states: {
      A: {
        on: {
          'to-B': 'B'
        }
      },
      B: {
        type: 'parallel',
        on: {
          'to-A': 'A'
        },
        states: {
          C: {
            initial: 'C1',
            states: {
              C1: {},
              C2: {}
            }
          },
          D: {
            initial: 'D1',
            states: {
              D1: {
                on: {
                  'to-D2': 'D2'
                }
              },
              D2: {
                entry: ['D2 Entry'],
                exit: ['D2 Exit']
              }
            }
          }
        }
      }
    }
  });

  describe('State.actions', () => {
    it('should return the entry actions of an initial state', () => {
      expect(lightMachine.initialState.actions.map((a) => a.type)).toEqual([
        'enter_green'
      ]);
    });

    it('should return the entry actions of an initial state (deep)', () => {
      expect(deepMachine.initialState.actions.map((a) => a.type)).toEqual([
        'enter_a',
        'enter_a1'
      ]);
    });

    it('should return the entry actions of an initial state (parallel)', () => {
      expect(parallelMachine.initialState.actions.map((a) => a.type)).toEqual([
        'enter_a',
        'enter_a1',
        'enter_b',
        'enter_b1'
      ]);
    });

    it('should return the entry and exit actions of a transition', () => {
      expect(
        lightMachine
          .transition('green', { type: 'TIMER' })
          .actions.map((a) => a.type)
      ).toEqual(['exit_green', 'enter_yellow']);
    });

    it('should return the entry and exit actions of a deep transition', () => {
      expect(
        lightMachine
          .transition('yellow', { type: 'TIMER' })
          .actions.map((a) => a.type)
      ).toEqual(['exit_yellow', 'enter_red', 'enter_walk']);
    });

    it('should return the entry and exit actions of a nested transition', () => {
      expect(
        lightMachine
          .transition({ red: 'walk' }, { type: 'PED_COUNTDOWN' })
          .actions.map((a) => a.type)
      ).toEqual(['exit_walk', 'enter_wait']);
    });

    it('should not have actions for unhandled events (shallow)', () => {
      expect(
        lightMachine
          .transition('green', { type: 'FAKE' })
          .actions.map((a) => a.type)
      ).toEqual([]);
    });

    it('should not have actions for unhandled events (deep)', () => {
      expect(
        lightMachine
          .transition('red', { type: 'FAKE' })
          .actions.map((a) => a.type)
      ).toEqual([]);
    });

    it('should exit and enter the state for self-transitions (shallow)', () => {
      expect(
        lightMachine
          .transition('green', { type: 'NOTHING' })
          .actions.map((a) => a.type)
      ).toEqual(['exit_green', 'enter_green']);
    });

    it('should exit and enter the state for self-transitions (deep)', () => {
      // 'red' state resolves to 'red.walk'
      expect(
        lightMachine
          .transition('red', { type: 'NOTHING' })
          .actions.map((a) => a.type)
      ).toEqual(['exit_walk', 'exit_red', 'enter_red', 'enter_walk']);
    });

    it('should return actions for parallel machines', () => {
      expect(
        parallelMachine
          .transition(parallelMachine.initialState, { type: 'CHANGE' })
          .actions.map((a) => a.type)
      ).toEqual([
        'exit_b1', // reverse document order
        'exit_a1',
        'do_a2',
        'another_do_a2',
        'do_b2',
        'enter_a2',
        'enter_b2'
      ]);
    });

    it('should return nested actions in the correct (child to parent) order', () => {
      expect(
        deepMachine
          .transition({ a: 'a1' }, { type: 'CHANGE' })
          .actions.map((a) => a.type)
      ).toEqual([
        'exit_a1',
        'exit_a',
        'another_exit_a',
        'enter_b',
        'another_enter_b',
        'enter_b1'
      ]);
    });

    it('should ignore parent state actions for same-parent substates', () => {
      expect(
        deepMachine
          .transition({ a: 'a1' }, { type: 'NEXT' })
          .actions.map((a) => a.type)
      ).toEqual(['exit_a1', 'enter_a2']);
    });

    it('should work with function actions', () => {
      const { actions } = deepMachine.transition(deepMachine.initialState, {
        type: 'NEXT_FN'
      });

      expect(
        actions.map((action) =>
          action.type === 'xstate.function'
            ? action.params?.function?.name
            : action.type
        )
      ).toEqual(['exit_a1', 'enter_a3_fn']);

      expect(
        deepMachine
          .transition({ a: 'a3' }, { type: 'NEXT' })
          .actions.map((action) =>
            action.type === 'xstate.function'
              ? action.params?.function?.name
              : action.type
          )
      ).toEqual(['exit_a3_fn', 'do_a3_to_a2', 'enter_a2']);
    });

    it('should exit children of parallel state nodes', () => {
      const stateB = parallelMachine2.transition(
        parallelMachine2.initialState,
        { type: 'to-B' }
      );
      const stateD2 = parallelMachine2.transition(stateB, { type: 'to-D2' });
      const stateA = parallelMachine2.transition(stateD2, { type: 'to-A' });

      expect(stateA.actions.map((action) => action.type)).toEqual(['D2 Exit']);
    });

    it("should reenter targeted ancestor (as it's a descendant of the transition domain)", () => {
      const machine = createMachine({
        initial: 'loaded',
        states: {
          loaded: {
            id: 'loaded',
            initial: 'idle',
            states: {
              idle: {
                on: {
                  UPDATE: '#loaded'
                }
              }
            }
          }
        }
      });

      const flushTracked = trackEntries(machine);

      const service = interpret(machine).start();

      flushTracked();
      service.send({ type: 'UPDATE' });

      expect(flushTracked()).toEqual([
        'exit: loaded.idle',
        'exit: loaded',
        'enter: loaded',
        'enter: loaded.idle'
      ]);
    });

    it("shouldn't use a referenced custom action over a builtin one when there is a naming conflict", () => {
      const spy = jest.fn();
      const machine = createMachine(
        {
          context: {
            assigned: false
          },
          on: {
            EV: {
              actions: assign({ assigned: true })
            }
          }
        },
        {
          actions: {
            'xstate.assign': spy
          }
        }
      );

      const actor = interpret(machine).start();
      actor.send({ type: 'EV' });

      expect(spy).not.toHaveBeenCalled();
      expect(actor.getSnapshot().context.assigned).toBe(true);
    });

    it("shouldn't use a referenced custom action over an inline one when there is a naming conflict", () => {
      const spy = jest.fn();
      let called = false;

      const machine = createMachine(
        {
          on: {
            EV: {
              // it's important for this test to use a named function
              actions: function myFn() {
                called = true;
              }
            }
          }
        },
        {
          actions: {
            myFn: spy
          }
        }
      );

      const actor = interpret(machine).start();
      actor.send({ type: 'EV' });

      expect(spy).not.toHaveBeenCalled();
      expect(called).toBe(true);
    });

    it('root entry/exit actions should not be called on root external transitions', () => {
      let entrySpy = jest.fn();
      let exitSpy = jest.fn();

      const machine = createMachine({
        id: 'root',
        entry: entrySpy,
        exit: exitSpy,
        on: {
          EVENT: {
            target: '#two',
            internal: false
          }
        },
        initial: 'one',
        states: {
          one: {},
          two: {
            id: 'two'
          }
        }
      });

      const service = interpret(machine).start();

      entrySpy.mockClear();
      exitSpy.mockClear();

      service.send({ type: 'EVENT' });

      expect(entrySpy).not.toHaveBeenCalled();
      expect(exitSpy).not.toHaveBeenCalled();
    });

    describe('should ignore same-parent state actions (sparse)', () => {
      const fooBar = {
        initial: 'foo',
        states: {
          foo: {
            on: {
              TACK: 'bar',
              ABSOLUTE_TACK: '#machine.ping.bar'
            }
          },
          bar: {
            on: {
              TACK: 'foo'
            }
          }
        }
      };

      const pingPong = createMachine({
<<<<<<< HEAD
        id: 'machine',
        initial: 'ping',
=======
        initial: 'ping',
        id: 'machine',
>>>>>>> 035b4140
        states: {
          ping: {
            entry: ['entryEvent'],
            on: {
              TICK: 'pong'
            },
            ...fooBar
          },
          pong: {
            on: {
              TICK: 'ping'
            }
          }
        }
      });

      it('with a relative transition', () => {
        expect(
          pingPong.transition({ ping: 'foo' }, { type: 'TACK' }).actions
        ).toHaveLength(0);
      });

      it('with an absolute transition', () => {
        expect(
          pingPong.transition({ ping: 'foo' }, { type: 'ABSOLUTE_TACK' })
            .actions
        ).toHaveLength(0);
      });
    });
  });

  describe('State.actions (with entry/exit)', () => {
    it('should return the entry actions of an initial state', () => {
      expect(newLightMachine.initialState.actions.map((a) => a.type)).toEqual([
        'enter_green'
      ]);
    });

    it('should return the entry and exit actions of a transition', () => {
      expect(
        newLightMachine
          .transition('green', { type: 'TIMER' })
          .actions.map((a) => a.type)
      ).toEqual(['exit_green', 'enter_yellow']);
    });

    it('should return the entry and exit actions of a deep transition', () => {
      expect(
        newLightMachine
          .transition('yellow', { type: 'TIMER' })
          .actions.map((a) => a.type)
      ).toEqual(['exit_yellow', 'enter_red', 'enter_walk']);
    });

    it('should return the entry and exit actions of a nested transition', () => {
      expect(
        newLightMachine
          .transition({ red: 'walk' }, { type: 'PED_COUNTDOWN' })
          .actions.map((a) => a.type)
      ).toEqual(['exit_walk', 'enter_wait']);
    });

    it('should not have actions for unhandled events (shallow)', () => {
      expect(
        newLightMachine
          .transition('green', { type: 'FAKE' })
          .actions.map((a) => a.type)
      ).toEqual([]);
    });

    it('should not have actions for unhandled events (deep)', () => {
      expect(
        newLightMachine
          .transition('red', { type: 'FAKE' })
          .actions.map((a) => a.type)
      ).toEqual([]);
    });

    it('should exit and enter the state for self-transitions (shallow)', () => {
      expect(
        newLightMachine
          .transition('green', { type: 'NOTHING' })
          .actions.map((a) => a.type)
      ).toEqual(['exit_green', 'enter_green']);
    });

    it('should exit and enter the state for self-transitions (deep)', () => {
      // 'red' state resolves to 'red.walk'
      expect(
        newLightMachine
          .transition('red', { type: 'NOTHING' })
          .actions.map((a) => a.type)
      ).toEqual(['exit_walk', 'exit_red', 'enter_red', 'enter_walk']);
    });

    it('should exit current node and enter target node when target is not a descendent or ancestor of current', () => {
      const machine = createMachine({
        initial: 'A',
        states: {
          A: {
            initial: 'A1',
            states: {
              A1: {
                on: {
                  NEXT: '#sibling_descendant'
                }
              },
              A2: {
                initial: 'A2_child',
                states: {
                  A2_child: {
                    id: 'sibling_descendant'
                  }
                }
              }
            }
          }
        }
      });

      const flushTracked = trackEntries(machine);

      const service = interpret(machine).start({ A: 'A1' });
      service.send({ type: 'NEXT' });

      expect(flushTracked()).toEqual([
        'exit: A.A1',
        'enter: A.A2',
        'enter: A.A2.A2_child'
      ]);
    });

    it('should exit current node and reenter target node when target is ancestor of current', () => {
      const machine = createMachine({
        initial: 'A',
        states: {
          A: {
            id: 'ancestor',
            initial: 'A1',
            states: {
              A1: {
                on: {
                  NEXT: 'A2'
                }
              },
              A2: {
                initial: 'A2_child',
                states: {
                  A2_child: {
                    on: {
                      NEXT: '#ancestor'
                    }
                  }
                }
              }
            }
          }
        }
      });

      const flushTracked = trackEntries(machine);

      const service = interpret(machine).start();
      service.send({ type: 'NEXT' });

      flushTracked();
      service.send({ type: 'NEXT' });

      expect(flushTracked()).toEqual([
        'exit: A.A2.A2_child',
        'exit: A.A2',
        'exit: A',
        'enter: A',
        'enter: A.A1'
      ]);
    });

    it('should enter all descendents when target is a descendent of current', () => {
      const machine = createMachine({
        initial: 'A',
        states: {
          A: {
            initial: 'A1',
            on: {
              NEXT: {
                internal: false,
                target: '.A2'
              }
            },
            states: {
              A1: {},
              A2: {
                initial: 'A2a',
                states: {
                  A2a: {}
                }
              }
            }
          }
        }
      });

      const flushTracked = trackEntries(machine);

      const service = interpret(machine).start();
      flushTracked();
      service.send({ type: 'NEXT' });

      expect(flushTracked()).toEqual([
        'exit: A.A1',
        'exit: A',
        'enter: A',
        'enter: A.A2',
        'enter: A.A2.A2a'
      ]);
    });

    it('should exit deep descendant during a self-transition', () => {
      const m = createMachine({
        initial: 'a',
        states: {
          a: {
            on: {
              EV: 'a'
            },
            initial: 'a1',
            states: {
              a1: {
                initial: 'a11',
                states: {
                  a11: {}
                }
              }
            }
          }
        }
      });

      const flushTracked = trackEntries(m);

      const service = interpret(m).start();

      flushTracked();
      service.send({ type: 'EV' });

      expect(flushTracked()).toEqual([
        'exit: a.a1.a11',
        'exit: a.a1',
        'exit: a',
        'enter: a',
        'enter: a.a1',
        'enter: a.a1.a11'
      ]);
    });

    it('should reenter leaf state during its self-transition', () => {
      const m = createMachine({
        initial: 'a',
        states: {
          a: {
            initial: 'a1',
            states: {
              a1: {
                on: {
                  EV: 'a1'
                }
              }
            }
          }
        }
      });

      const flushTracked = trackEntries(m);

      const service = interpret(m).start();

      flushTracked();
      service.send({ type: 'EV' });

      expect(flushTracked()).toEqual(['exit: a.a1', 'enter: a.a1']);
    });

    it('should not enter exited state when targeting its ancestor and when its former descendant gets selected through initial state', () => {
      const m = createMachine({
        initial: 'a',
        states: {
          a: {
            id: 'parent',
            initial: 'a1',
            states: {
              a1: {
                on: {
                  EV: 'a2'
                }
              },
              a2: {
                on: {
                  EV: '#parent'
                }
              }
            }
          }
        }
      });

      const flushTracked = trackEntries(m);

      const service = interpret(m).start();
      service.send({ type: 'EV' });

      flushTracked();
      service.send({ type: 'EV' });

      expect(flushTracked()).toEqual([
        'exit: a.a2',
        'exit: a',
        'enter: a',
        'enter: a.a1'
      ]);
    });

    it('should not enter exited state when targeting its ancestor and when its latter descendant gets selected through initial state', () => {
      const m = createMachine({
        initial: 'a',
        states: {
          a: {
            id: 'parent',
            initial: 'a2',
            states: {
              a1: {
                on: {
                  EV: '#parent'
                }
              },
              a2: {
                on: {
                  EV: 'a1'
                }
              }
            }
          }
        }
      });

      const flushTracked = trackEntries(m);

      const service = interpret(m).start();
      service.send({ type: 'EV' });

      flushTracked();
      service.send({ type: 'EV' });

      expect(flushTracked()).toEqual([
        'exit: a.a1',
        'exit: a',
        'enter: a',
        'enter: a.a2'
      ]);
    });
  });

  describe('parallel states', () => {
    it('should return entry action defined on parallel state', () => {
      const parallelMachineWithEntry = createMachine({
        id: 'fetch',
        context: { attempts: 0 },
        initial: 'start',
        states: {
          start: {
            on: { ENTER_PARALLEL: 'p1' }
          },
          p1: {
            type: 'parallel',
            entry: 'enter_p1',
            states: {
              nested: {
                initial: 'inner',
                states: {
                  inner: {
                    entry: 'enter_inner'
                  }
                }
              }
            }
          }
        }
      });

      expect(
        parallelMachineWithEntry
          .transition('start', { type: 'ENTER_PARALLEL' })
          .actions.map((a) => a.type)
      ).toEqual(['enter_p1', 'enter_inner']);
    });

    it('should reenter parallel region when a parallel state gets reentered while targeting another region', () => {
      const machine = createMachine({
        initial: 'ready',
        states: {
          ready: {
            type: 'parallel',
            on: {
              FOO: '#cameraOff'
            },
            states: {
              devicesInfo: {},
              camera: {
                initial: 'on',
                states: {
                  on: {},
                  off: {
                    id: 'cameraOff'
                  }
                }
              }
            }
          }
        }
      });

      const flushTracked = trackEntries(machine);

      const service = interpret(machine).start();

      flushTracked();
      service.send({ type: 'FOO' });

      expect(flushTracked()).toEqual([
        'exit: ready.camera.on',
        'exit: ready.camera',
        'exit: ready.devicesInfo',
        'exit: ready',
        'enter: ready',
        'enter: ready.devicesInfo',
        'enter: ready.camera',
        'enter: ready.camera.off'
      ]);
    });
  });

  describe('targetless transitions', () => {
    it("shouldn't exit a state on a parent's targetless transition", () => {
      const parent = createMachine({
        initial: 'one',
        on: {
          WHATEVER: {
            actions: () => {}
          }
        },
        states: {
          one: {}
        }
      });

      const flushTracked = trackEntries(parent);

      const service = interpret(parent).start();

      flushTracked();
      service.send({ type: 'WHATEVER' });

      expect(flushTracked()).toEqual([]);
    });

    it("shouldn't exit (and reenter) state on targetless delayed transition", (done) => {
      const machine = createMachine({
        initial: 'one',
        states: {
          one: {
            after: {
              10: {
                actions: () => {
                  // do smth
                }
              }
            }
          }
        }
      });

      const flushTracked = trackEntries(machine);

      interpret(machine).start();
      flushTracked();

      setTimeout(() => {
        expect(flushTracked()).toEqual([]);
        done();
      }, 50);
    });
  });

  describe('when reaching a final state', () => {
    // https://github.com/statelyai/xstate/issues/1109
    it('exit actions should be called when invoked machine reaches its final state', (done) => {
      let exitCalled = false;
      let childExitCalled = false;
      const childMachine = createMachine({
        exit: () => {
          exitCalled = true;
        },
        initial: 'a',
        states: {
          a: {
            type: 'final',
            exit: () => {
              childExitCalled = true;
            }
          }
        }
      });

      const parentMachine = createMachine({
        initial: 'active',
        states: {
          active: {
            invoke: {
              src: childMachine,
              onDone: 'finished'
            }
          },
          finished: {
            type: 'final'
          }
        }
      });

      interpret(parentMachine)
        .onDone(() => {
          expect(exitCalled).toBeTruthy();
          expect(childExitCalled).toBeTruthy();
          done();
        })
        .start();
    });
  });

  describe('when stopped', () => {
    it('exit actions should be called when stopping a machine', () => {
      let exitCalled = false;
      let childExitCalled = false;

      const machine = createMachine({
        exit: () => {
          exitCalled = true;
        },
        initial: 'a',
        states: {
          a: {
            exit: () => {
              childExitCalled = true;
            }
          }
        }
      });

      const service = interpret(machine).start();
      service.stop();

      expect(exitCalled).toBeTruthy();
      expect(childExitCalled).toBeTruthy();
    });

    it('should call each exit handler only once when the service gets stopped', () => {
      const machine = createMachine({
        initial: 'a',
        states: {
          a: {
            initial: 'a1',
            states: {
              a1: {}
            }
          }
        }
      });

      const flushTracked = trackEntries(machine);

      const service = interpret(machine).start();

      flushTracked();
      service.stop();

      expect(flushTracked()).toEqual([
        'exit: a.a1',
        'exit: a',
        'exit: __root__'
      ]);
    });

    it('should call exit actions in reversed document order when the service gets stopped', () => {
      const machine = createMachine({
        initial: 'a',
        states: {
          a: {
            on: {
              EV: {
                // just a noop action to ensure that a transition is selected when we send an event
                actions: () => {}
              }
            }
          }
        }
      });

      const flushTracked = trackEntries(machine);

      const service = interpret(machine).start();

      // it's important to send an event here that results in a transition that computes new `state.configuration`
      // and that could impact the order in which exit actions are called
      service.send({ type: 'EV' });
      flushTracked();
      service.stop();

      expect(flushTracked()).toEqual(['exit: a', 'exit: __root__']);
    });

    it('should call exit actions of parallel states in reversed document order when the service gets stopped after earlier region transition', () => {
      const machine = createMachine({
        type: 'parallel',
        states: {
          a: {
            initial: 'child_a',
            states: {
              child_a: {
                on: {
                  EV: {
                    // just a noop action to ensure that a transition is selected when we send an event
                    actions: () => {}
                  }
                }
              }
            }
          },
          b: {
            initial: 'child_b',
            states: {
              child_b: {}
            }
          }
        }
      });

      const flushTracked = trackEntries(machine);

      const service = interpret(machine).start();

      // it's important to send an event here that results in a transition as that computes new `state.configuration`
      // and that could impact the order in which exit actions are called
      service.send({ type: 'EV' });
      flushTracked();
      service.stop();

      expect(flushTracked()).toEqual([
        'exit: b.child_b',
        'exit: b',
        'exit: a.child_a',
        'exit: a',
        'exit: __root__'
      ]);
    });

    it('should call exit actions of parallel states in reversed document order when the service gets stopped after later region transition', () => {
      const machine = createMachine({
        type: 'parallel',
        states: {
          a: {
            initial: 'child_a',
            states: {
              child_a: {}
            }
          },
          b: {
            initial: 'child_b',
            states: {
              child_b: {
                on: {
                  EV: {
                    // just a noop action to ensure that a transition is selected when we send an event
                    actions: () => {}
                  }
                }
              }
            }
          }
        }
      });

      const flushTracked = trackEntries(machine);

      const service = interpret(machine).start();

      // it's important to send an event here that results in a transition as that computes new `state.configuration`
      // and that could impact the order in which exit actions are called
      service.send({ type: 'EV' });
      flushTracked();
      service.stop();

      expect(flushTracked()).toEqual([
        'exit: b.child_b',
        'exit: b',
        'exit: a.child_a',
        'exit: a',
        'exit: __root__'
      ]);
    });

    it('should call exit actions of parallel states in reversed document order when the service gets stopped after multiple regions transition', () => {
      const machine = createMachine({
        type: 'parallel',
        states: {
          a: {
            initial: 'child_a',
            states: {
              child_a: {
                on: {
                  EV: {
                    // just a noop action to ensure that a transition is selected when we send an event
                    actions: () => {}
                  }
                }
              }
            }
          },
          b: {
            initial: 'child_b',
            states: {
              child_b: {
                on: {
                  EV: {
                    // just a noop action to ensure that a transition is selected when we send an event
                    actions: () => {}
                  }
                }
              }
            }
          }
        }
      });

      const flushTracked = trackEntries(machine);

      const service = interpret(machine).start();
      // it's important to send an event here that results in a transition as that computes new `state.configuration`
      // and that could impact the order in which exit actions are called
      service.send({ type: 'EV' });
      flushTracked();
      service.stop();

      expect(flushTracked()).toEqual([
        'exit: b.child_b',
        'exit: b',
        'exit: a.child_a',
        'exit: a',
        'exit: __root__'
      ]);
    });

    it('an exit action executed when an interpreter gets stopped should receive `xstate.stop` event', () => {
      let receivedEvent;
      const machine = createMachine({
        exit: (_ctx, ev) => {
          receivedEvent = ev;
        }
      });

      const service = interpret(machine).start();
      service.stop();

      expect(receivedEvent).toEqual({ type: 'xstate.stop' });
    });

    it('an exit action executed when an interpreter reaches its final state should be called with the last received event', () => {
      let receivedEvent;
      const machine = createMachine({
        initial: 'a',
        states: {
          a: {
            on: {
              NEXT: 'b'
            }
          },
          b: {
            type: 'final'
          }
        },
        exit: (_ctx, ev) => {
          receivedEvent = ev;
        }
      });

      const service = interpret(machine).start();
      service.send({ type: 'NEXT' });

      expect(receivedEvent).toEqual({ type: 'NEXT' });
    });

    // https://github.com/statelyai/xstate/issues/2880
    it('stopping an interpreter that receives events from its children exit handlers should not throw', () => {
      const child = createMachine({
        id: 'child',
        initial: 'idle',
        states: {
          idle: {
            exit: sendParent({ type: 'EXIT' })
          }
        }
      });

      const parent = createMachine({
        id: 'parent',
        invoke: {
          src: child
        }
      });

      const interpreter = interpret(parent);
      interpreter.start();

      expect(() => interpreter.stop()).not.toThrow();
    });

    // TODO: determine if the sendParent action should execute when the child actor is stopped.
    // If it shouldn't be, we need to clarify whether exit actions in general should be executed on machine stop,
    // since this is contradictory to other tests.
    it.skip('sent events from exit handlers of a stopped child should not be received by the parent', () => {
      const child = createMachine({
        id: 'child',
        initial: 'idle',
        states: {
          idle: {
            exit: sendParent({ type: 'EXIT' })
          }
        }
      });

      const parent = createMachine({
        id: 'parent',
        context: ({ spawn }) => ({
          child: spawn(child)
        }),
        on: {
          STOP_CHILD: {
            actions: stop((ctx: any) => ctx.child)
          },
          EXIT: {
            actions: () => {
              throw new Error('This should not be called.');
            }
          }
        }
      });

      const interpreter = interpret(parent).start();
      interpreter.send({ type: 'STOP_CHILD' });
    });

    it('sent events from exit handlers of a done child should be received by the parent ', () => {
      let eventReceived = false;

      const child = createMachine({
        id: 'child',
        initial: 'active',
        states: {
          active: {
            on: {
              FINISH: 'done'
            }
          },
          done: {
            type: 'final'
          }
        },
        exit: sendParent({ type: 'CHILD_DONE' })
      });

      const parent = createMachine({
        id: 'parent',
        context: ({ spawn }) => ({
          child: spawn(child)
        }),
        on: {
          FINISH_CHILD: {
            actions: send({ type: 'FINISH' }, { to: (ctx: any) => ctx.child })
          },
          CHILD_DONE: {
            actions: () => {
              eventReceived = true;
            }
          }
        }
      });

      const interpreter = interpret(parent).start();
      interpreter.send({ type: 'FINISH_CHILD' });

      expect(eventReceived).toBe(true);
    });

    it('sent events from exit handlers of a stopped child should be received by its children', () => {
      let eventReceived = false;

      const grandchild = createMachine({
        id: 'grandchild',
        on: {
          STOPPED: {
            actions: () => {
              eventReceived = true;
            }
          }
        }
      });

      const child = createMachine({
        id: 'child',
        invoke: {
          id: 'myChild',
          src: grandchild
        },
        exit: send({ type: 'STOPPED' }, { to: 'myChild' })
      });

      const parent = createMachine({
        id: 'parent',
        initial: 'a',
        states: {
          a: {
            invoke: {
              src: child
            },
            on: {
              NEXT: 'b'
            }
          },
          b: {}
        }
      });

      const interpreter = interpret(parent).start();
      interpreter.send({ type: 'NEXT' });

      expect(eventReceived).toBe(true);
    });

    it('sent events from exit handlers of a done child should be received by its children ', () => {
      let eventReceived = false;

      const grandchild = createMachine({
        id: 'grandchild',
        on: {
          STOPPED: {
            actions: () => {
              eventReceived = true;
            }
          }
        }
      });

      const child = createMachine({
        id: 'child',
        initial: 'a',
        invoke: {
          id: 'myChild',
          src: grandchild
        },
        states: {
          a: {
            on: {
              FINISH: 'b'
            }
          },
          b: {
            type: 'final'
          }
        },
        exit: send({ type: 'STOPPED' }, { to: 'myChild' })
      });

      const parent = createMachine({
        id: 'parent',
        invoke: {
          id: 'myChild',
          src: child
        },
        on: {
          NEXT: {
            actions: send({ type: 'FINISH' }, { to: 'myChild' })
          }
        }
      });

      const interpreter = interpret(parent).start();
      interpreter.send({ type: 'NEXT' });

      expect(eventReceived).toBe(true);
    });

    it('actors spawned in exit handlers of a stopped child should not be started', () => {
      const grandchild = createMachine({
        id: 'grandchild',
        entry: () => {
          throw new Error('This should not be called.');
        }
      });

      const parent = createMachine({
        id: 'parent',
        context: {},
        exit: assign({
          actorRef: (_ctx: any, _ev: any, { spawn }: any) => spawn(grandchild)
        })
      });

      const interpreter = interpret(parent).start();
      interpreter.stop();
    });

    it('should execute referenced custom actions correctly when stopping an interpreter', () => {
      let called = false;
      const parent = createMachine(
        {
          id: 'parent',
          context: {},
          exit: 'referencedAction'
        },
        {
          actions: {
            referencedAction: () => {
              called = true;
            }
          }
        }
      );

      const interpreter = interpret(parent).start();
      interpreter.stop();

      expect(called).toBe(true);
    });

    it('should execute builtin actions correctly when stopping an interpreter', () => {
      const machine = createMachine(
        {
          context: {
            executedAssigns: [] as string[]
          },
          exit: [
            'referencedAction',
            assign({
              executedAssigns: (ctx: any) => [...ctx.executedAssigns, 'inline']
            })
          ]
        },
        {
          actions: {
            referencedAction: assign({
              executedAssigns: (ctx) => [...ctx.executedAssigns, 'referenced']
            })
          }
        }
      );

      const interpreter = interpret(machine).start();
      interpreter.stop();

      expect(interpreter.getSnapshot().context.executedAssigns).toEqual([
        'referenced',
        'inline'
      ]);
    });

    it('should clear all scheduled events when the interpreter gets stopped', () => {
      const machine = createMachine({
        on: {
          INITIALIZE_SYNC_SEQUENCE: {
            actions: () => {
              // schedule those 2 events
              service.send({ type: 'SOME_EVENT' });
              service.send({ type: 'SOME_EVENT' });
              // but also immediately stop *while* the `INITIALIZE_SYNC_SEQUENCE` is still being processed
              service.stop();
            }
          },
          SOME_EVENT: {
            actions: () => {
              throw new Error('This should not be called.');
            }
          }
        }
      });

      const service = interpret(machine).start();

      service.send({ type: 'INITIALIZE_SYNC_SEQUENCE' });
    });

    it('should execute exit actions of the settled state of the last initiated microstep', () => {
      const exitActions: string[] = [];
      const machine = createMachine({
        initial: 'foo',
        states: {
          foo: {
            exit: () => {
              exitActions.push('foo action');
            },
            on: {
              INITIALIZE_SYNC_SEQUENCE: {
                target: 'bar',
                actions: [
                  () => {
                    // immediately stop *while* the `INITIALIZE_SYNC_SEQUENCE` is still being processed
                    service.stop();
                  },
                  () => {}
                ]
              }
            }
          },
          bar: {
            exit: () => {
              exitActions.push('bar action');
            }
          }
        }
      });

      const service = interpret(machine).start();

      service.send({ type: 'INITIALIZE_SYNC_SEQUENCE' });

      expect(exitActions).toEqual(['foo action', 'bar action']);
    });

    it('should execute exit actions of the settled state of the last initiated microstep after executing all actions from that microstep', () => {
      const executedActions: string[] = [];
      const machine = createMachine({
        initial: 'foo',
        states: {
          foo: {
            exit: () => {
              executedActions.push('foo exit action');
            },
            on: {
              INITIALIZE_SYNC_SEQUENCE: {
                target: 'bar',
                actions: [
                  () => {
                    // immediately stop *while* the `INITIALIZE_SYNC_SEQUENCE` is still being processed
                    service.stop();
                  },
                  () => {
                    executedActions.push('foo transition action');
                  }
                ]
              }
            }
          },
          bar: {
            exit: () => {
              executedActions.push('bar exit action');
            }
          }
        }
      });

      const service = interpret(machine).start();

      service.send({ type: 'INITIALIZE_SYNC_SEQUENCE' });

      expect(executedActions).toEqual([
        'foo exit action',
        'foo transition action',
        'bar exit action'
      ]);
    });
  });
});

describe('initial actions', () => {
  const machine = createMachine({
    initial: {
      target: 'a',
      actions: 'initialA'
    },
    states: {
      a: {
        entry: 'entryA',
        on: {
          NEXT: 'b'
        }
      },
      b: {
        entry: 'entryB',
        initial: {
          target: 'foo',
          actions: 'initialFoo'
        },
        states: {
          foo: {
            entry: 'entryFoo'
          }
        },
        on: { NEXT: 'c' }
      },
      c: {
        entry: 'entryC',
        initial: {
          target: '#bar',
          actions: 'initialBar'
        },
        states: {
          bar: {
            id: 'bar',
            entry: 'entryBar'
          }
        }
      }
    }
  });

  it('should support initial actions', () => {
    expect(machine.initialState.actions.map((a) => a.type)).toEqual([
      'initialA',
      'entryA'
    ]);
  });

  it('should support initial actions from transition', () => {
    const nextState = machine.transition(undefined, { type: 'NEXT' });
    expect(nextState.actions.map((a) => a.type)).toEqual([
      'entryB',
      'initialFoo',
      'entryFoo'
    ]);
  });

  it('should support initial actions from transition with target ID', () => {
    const nextState = machine.transition('b', { type: 'NEXT' });
    expect(nextState.actions.map((a) => a.type)).toEqual([
      'entryC',
      'initialBar',
      'entryBar'
    ]);
  });
});

describe('actions on invalid transition', () => {
  const stopMachine = createMachine({
    initial: 'idle',
    states: {
      idle: {
        on: {
          STOP: {
            target: 'stop',
            actions: ['action1']
          }
        }
      },
      stop: {}
    }
  });

  it('should not recall previous actions', () => {
    const nextState = stopMachine.transition('idle', { type: 'STOP' });
    expect(
      stopMachine.transition(nextState, { type: 'INVALID' }).actions
    ).toHaveLength(0);
  });
});

describe('actions config', () => {
  type EventType =
    | { type: 'definedAction' }
    | { type: 'updateContext' }
    | { type: 'EVENT' }
    | { type: 'E' };
  interface Context {
    count: number;
  }

  // tslint:disable-next-line:no-empty
  const definedAction = () => {};
  const simpleMachine = createMachine<Context, EventType>(
    {
      initial: 'a',
      context: {
        count: 0
      },
      states: {
        a: {
          entry: [
            'definedAction',
            { type: 'definedAction' },
            'undefinedAction'
          ],
          on: {
            EVENT: {
              target: 'b',
              actions: [{ type: 'definedAction' }, { type: 'updateContext' }]
            }
          }
        },
        b: {}
      },
      on: {
        E: 'a'
      }
    },
    {
      actions: {
        definedAction,
        updateContext: assign({ count: 10 })
      }
    }
  );

  it('should reference actions defined in actions parameter of machine options', () => {
    const { initialState } = simpleMachine;
    const nextState = simpleMachine.transition(initialState, { type: 'E' });

    expect(nextState.actions.map((a) => a.type)).toEqual(
      expect.arrayContaining(['definedAction', 'undefinedAction'])
    );

    expect(nextState.actions).toEqual([
      expect.objectContaining({ type: 'definedAction' }),
      expect.objectContaining({ type: 'definedAction' }),
      expect.objectContaining({ type: 'undefinedAction' })
    ]);
  });

  it('should reference actions defined in actions parameter of machine options (initial state)', () => {
    const { initialState } = simpleMachine;

    expect(initialState.actions.map((a) => a.type)).toEqual(
      expect.arrayContaining(['definedAction', 'undefinedAction'])
    );
  });

  it('should be able to reference action implementations from action objects', () => {
    const machine = createMachine<Context, EventType>(
      {
        initial: 'a',
        context: {
          count: 0
        },
        states: {
          a: {
            entry: [
              'definedAction',
              { type: 'definedAction' },
              'undefinedAction'
            ],
            on: {
              EVENT: {
                target: 'b',
                actions: [{ type: 'definedAction' }, { type: 'updateContext' }]
              }
            }
          },
          b: {}
        }
      },
      {
        actions: {
          definedAction,
          updateContext: assign({ count: 10 })
        }
      }
    );
    const state = machine.transition('a', { type: 'EVENT' });

    // expect(state.actions).toEqual([
    //   expect.objectContaining({
    //     type: 'definedAction'
    //   }),
    //   expect.objectContaining({
    //     type: 'updateContext'
    //   })
    // ]);
    // TODO: specify which actions other actions came from

    expect(state.context).toEqual({ count: 10 });
  });

  it('should work with anonymous functions (with warning)', () => {
    let entryCalled = false;
    let actionCalled = false;
    let exitCalled = false;

    const anonMachine = createMachine({
      id: 'anon',
      initial: 'active',
      states: {
        active: {
          entry: () => (entryCalled = true),
          exit: () => (exitCalled = true),
          on: {
            EVENT: {
              target: 'inactive',
              actions: [() => (actionCalled = true)]
            }
          }
        },
        inactive: {}
      }
    });

<<<<<<< HEAD
    const actor = interpret(anonMachine).start();
=======
    const { initialState } = anonMachine;

    initialState.actions.forEach((action) => {
      if (action.exec) {
        action.exec(
          initialState.context,
          { type: 'any' },
          {
            action: action as any,
            state: initialState,
            _event: initialState._event
          }
        );
      }
    });

    expect(onEntryCalled).toBe(true);
>>>>>>> 035b4140

    expect(entryCalled).toBe(true);

    actor.send({ type: 'EVENT' });

<<<<<<< HEAD
    expect(exitCalled).toBe(true);
=======
    inactiveState.actions.forEach((action) => {
      if (action.exec) {
        action.exec(
          inactiveState.context,
          { type: 'EVENT' },
          {
            action: action as any,
            state: initialState,
            _event: initialState._event
          }
        );
      }
    });

    expect(onExitCalled).toBe(true);
>>>>>>> 035b4140
    expect(actionCalled).toBe(true);
  });
});

describe('action meta', () => {
  it('should provide the original action and state to the exec function', (done) => {
    const testMachine = createMachine(
      {
        id: 'test',
        initial: 'foo',
        states: {
          foo: {
            entry: {
              type: 'entryAction',
              params: {
                value: 'something'
              }
            }
          }
        }
      },
      {
        actions: {
          entryAction: (_, __, meta) => {
            expect(meta.state.value).toEqual('foo');
            expect(meta.action.type).toEqual('entryAction');
            expect(meta.action.params?.value).toEqual('something');
            done();
          }
        }
      }
    );

    interpret(testMachine).start();
  });
});

describe('purely defined actions', () => {
  interface Ctx {
    items: Array<{ id: number }>;
  }
  type Events =
    | { type: 'SINGLE'; id: number }
    | { type: 'NONE'; id: number }
    | { type: 'EACH' }
    | { type: 'AS_STRINGS' };

  const dynamicMachine = createMachine<Ctx, Events>({
    id: 'dynamic',
    initial: 'idle',
    context: {
      items: [{ id: 1 }, { id: 2 }, { id: 3 }]
    },
    states: {
      idle: {
        on: {
          SINGLE: {
            actions: pure<any, any>((ctx, e) => {
              if (ctx.items.length > 0) {
                return {
                  type: 'SINGLE_EVENT',
                  params: { length: ctx.items.length, id: e.id }
                };
              }
            })
          },
          NONE: {
            actions: pure<any, any>((ctx, e) => {
              if (ctx.items.length > 5) {
                return {
                  type: 'SINGLE_EVENT',
                  params: { length: ctx.items.length, id: e.id }
                };
              }
            })
          },
          EACH: {
            actions: pure<any, any>((ctx) =>
              ctx.items.map((item: any, index: number) => ({
                type: 'EVENT',
                params: { item, index }
              }))
            )
          },
          AS_STRINGS: {
            actions: pure<any, any>(() => ['SOME_ACTION'])
          }
        }
      }
    }
  });

  it('should allow for a purely defined dynamic action', () => {
    const nextState = dynamicMachine.transition(dynamicMachine.initialState, {
      type: 'SINGLE',
      id: 3
    });

    expect(nextState.actions).toEqual([
      expect.objectContaining({
        type: 'SINGLE_EVENT',
        params: {
          length: 3,
          id: 3
        }
      })
    ]);
  });

  it('should allow for purely defined lack of actions', () => {
    const nextState = dynamicMachine.transition(dynamicMachine.initialState, {
      type: 'NONE',
      id: 3
    });

    expect(nextState.actions).toEqual([]);
  });

  it('should allow for purely defined dynamic actions', () => {
    const nextState = dynamicMachine.transition(dynamicMachine.initialState, {
      type: 'EACH'
    });

    expect(nextState.actions).toEqual([
      expect.objectContaining({
        type: 'EVENT',
        params: { item: { id: 1 }, index: 0 }
      }),
      expect.objectContaining({
        type: 'EVENT',
        params: { item: { id: 2 }, index: 1 }
      }),
      expect.objectContaining({
        type: 'EVENT',
        params: { item: { id: 3 }, index: 2 }
      })
    ]);
  });

  it('should allow for purely defined action type strings', () => {
    const nextState = dynamicMachine.transition(dynamicMachine.initialState, {
      type: 'AS_STRINGS'
    });

    expect(nextState.actions).toEqual([{ type: 'SOME_ACTION', params: {} }]);
  });
});

describe('forwardTo()', () => {
  it('should forward an event to a service', (done) => {
    const child = createMachine<any, { type: 'EVENT'; value: number }>({
      id: 'child',
      initial: 'active',
      states: {
        active: {
          on: {
            EVENT: {
              actions: sendParent({ type: 'SUCCESS' }),
              guard: (_, e) => e.value === 42
            }
          }
        }
      }
    });

    const parent = createMachine<
      any,
      { type: 'EVENT'; value: number } | { type: 'SUCCESS' }
    >({
      id: 'parent',
      initial: 'first',
      states: {
        first: {
          invoke: { src: child, id: 'myChild' },
          on: {
            EVENT: {
              actions: forwardTo('myChild')
            },
            SUCCESS: 'last'
          }
        },
        last: {
          type: 'final'
        }
      }
    });

    const service = interpret(parent)
      .onDone(() => done())
      .start();

    service.send({ type: 'EVENT', value: 42 });
  });

  it('should forward an event to a service (dynamic)', (done) => {
    const child = createMachine<any, { type: 'EVENT'; value: number }>({
      id: 'child',
      initial: 'active',
      states: {
        active: {
          on: {
            EVENT: {
              actions: sendParent({ type: 'SUCCESS' }),
              guard: (_, e) => e.value === 42
            }
          }
        }
      }
    });

    const parent = createMachine<
      { child?: ActorRef<any> },
      { type: 'EVENT'; value: number } | { type: 'SUCCESS' }
    >({
      id: 'parent',
      initial: 'first',
      context: {
        child: undefined
      },
      states: {
        first: {
          entry: assign({
            child: (_, __, { spawn }) => spawn(child, 'x')
          }),
          on: {
            EVENT: {
              actions: forwardTo((ctx) => ctx.child!)
            },
            SUCCESS: 'last'
          }
        },
        last: {
          type: 'final'
        }
      }
    });

    const service = interpret(parent)
      .onDone(() => done())
      .start();

    service.send({ type: 'EVENT', value: 42 });
  });

  it('should not cause an infinite loop when forwarding to undefined', () => {
    const machine = createMachine({
      on: {
        '*': { guard: () => true, actions: forwardTo(undefined as any) }
      }
    });

    const service = interpret(machine).start();

    expect(() =>
      service.send({ type: 'TEST' })
    ).toThrowErrorMatchingInlineSnapshot(
      `"Attempted to forward event to undefined actor. This risks an infinite loop in the sender."`
    );
  });
});

describe('log()', () => {
  const logMachine = createMachine<{ count: number }>({
    id: 'log',
    initial: 'string',
    context: {
      count: 42
    },
    states: {
      string: {
        entry: log('some string', 'string label'),
        on: {
          EXPR: {
            actions: log((ctx) => `expr ${ctx.count}`, 'expr label')
          }
        }
      }
    }
  });

  it('should log a string', () => {
    expect(logMachine.initialState.actions[0]).toEqual(
      expect.objectContaining({
        params: {
          label: 'string label',
          value: 'some string'
        },
        type: 'xstate.log'
      })
    );
  });

  it('should log an expression', () => {
    const nextState = logMachine.transition(logMachine.initialState, {
      type: 'EXPR'
    });
    expect(nextState.actions[0]).toEqual(
      expect.objectContaining({
        params: {
          label: 'expr label',
          value: 'expr 42'
        },
        type: 'xstate.log'
      })
    );
  });
});

describe('choose', () => {
  it('should execute a single conditional action', () => {
    interface Ctx {
      answer?: number;
    }

    const machine = createMachine<Ctx>({
      context: {},
      initial: 'foo',
      states: {
        foo: {
          entry: choose([
            { guard: () => true, actions: assign<Ctx>({ answer: 42 }) }
          ])
        }
      }
    });

    const service = interpret(machine).start();

    expect(service.getSnapshot().context).toEqual({ answer: 42 });
  });

  it('should execute a multiple conditional actions', () => {
    let executed = false;

    interface Ctx {
      answer?: number;
    }

    const machine = createMachine<Ctx>({
      context: {},
      initial: 'foo',
      states: {
        foo: {
          entry: choose([
            {
              guard: () => true,
              actions: [() => (executed = true), assign<Ctx>({ answer: 42 })]
            }
          ])
        }
      }
    });

    const service = interpret(machine).start();

    expect(service.getSnapshot().context).toEqual({ answer: 42 });
    expect(executed).toBeTruthy();
  });

  it('should only execute matched actions', () => {
    interface Ctx {
      answer?: number;
      shouldNotAppear?: boolean;
    }

    const machine = createMachine<Ctx>({
      context: {},
      initial: 'foo',
      states: {
        foo: {
          entry: choose([
            {
              guard: () => false,
              actions: assign<Ctx>({ shouldNotAppear: true })
            },
            { guard: () => true, actions: assign<Ctx>({ answer: 42 }) }
          ])
        }
      }
    });

    const service = interpret(machine).start();

    expect(service.getSnapshot().context).toEqual({ answer: 42 });
  });

  it('should allow for fallback unguarded actions', () => {
    interface Ctx {
      answer?: number;
      shouldNotAppear?: boolean;
    }

    const machine = createMachine<Ctx>({
      context: {},
      initial: 'foo',
      states: {
        foo: {
          entry: choose([
            {
              guard: () => false,
              actions: assign<Ctx>({ shouldNotAppear: true })
            },
            { actions: assign<Ctx>({ answer: 42 }) }
          ])
        }
      }
    });

    const service = interpret(machine).start();

    expect(service.getSnapshot().context).toEqual({ answer: 42 });
  });

  it('should allow for nested conditional actions', () => {
    interface Ctx {
      firstLevel: boolean;
      secondLevel: boolean;
      thirdLevel: boolean;
    }

    const machine = createMachine<Ctx>({
      context: {
        firstLevel: false,
        secondLevel: false,
        thirdLevel: false
      },
      initial: 'foo',
      states: {
        foo: {
          entry: choose([
            {
              guard: () => true,
              actions: [
                assign<Ctx>({ firstLevel: true }),
                choose([
                  {
                    guard: () => true,
                    actions: [
                      assign<Ctx>({ secondLevel: true }),
                      choose([
                        {
                          guard: () => true,
                          actions: [assign<Ctx>({ thirdLevel: true })]
                        }
                      ])
                    ]
                  }
                ])
              ]
            }
          ])
        }
      }
    });

    const service = interpret(machine).start();

    expect(service.getSnapshot().context).toEqual({
      firstLevel: true,
      secondLevel: true,
      thirdLevel: true
    });
  });

  it('should provide context to a condition expression', () => {
    interface Ctx {
      counter: number;
      answer?: number;
    }
    const machine = createMachine<Ctx>({
      context: {
        counter: 101
      },
      initial: 'foo',
      states: {
        foo: {
          entry: choose([
            {
              guard: (ctx) => ctx.counter > 100,
              actions: assign<Ctx>({ answer: 42 })
            }
          ])
        }
      }
    });

    const service = interpret(machine).start();

    expect(service.getSnapshot().context).toEqual({ counter: 101, answer: 42 });
  });

  it('should provide event to a condition expression', () => {
    interface Ctx {
      answer?: number;
    }
    interface Events {
      type: 'NEXT';
      counter: number;
    }

    const machine = createMachine<Ctx, Events>({
      context: {},
      initial: 'foo',
      states: {
        foo: {
          on: {
            NEXT: {
              target: 'bar',
              actions: choose<Ctx, Events>([
                {
                  guard: (_, event) => event.counter > 100,
                  actions: assign<Ctx, Events>({ answer: 42 })
                }
              ])
            }
          }
        },
        bar: {}
      }
    });

    const service = interpret(machine).start();
    service.send({ type: 'NEXT', counter: 101 });
    expect(service.getSnapshot().context).toEqual({ answer: 42 });
  });

  it('should provide stateGuard.state to a condition expression', () => {
    type Ctx = { counter: number; answer?: number };
    const machine = createMachine<Ctx>({
      context: {
        counter: 101
      },
      type: 'parallel',
      states: {
        foo: {
          initial: 'waiting',
          states: {
            waiting: {
              on: {
                GIVE_ANSWER: 'answering'
              }
            },
            answering: {
              entry: choose([
                {
                  guard: (_, __, { state }) => state.matches('bar'),
                  actions: assign({ answer: 42 })
                }
              ])
            }
          }
        },
        bar: {}
      }
    });

    const service = interpret(machine).start();
    service.send({ type: 'GIVE_ANSWER' });

    expect(service.getSnapshot().context).toEqual({ counter: 101, answer: 42 });
  });

  it('should be able to use actions and guards defined in options', () => {
    interface Ctx {
      answer?: number;
    }

    const machine = createMachine<Ctx>(
      {
        context: {},
        initial: 'foo',
        states: {
          foo: {
            entry: choose([{ guard: 'worstGuard', actions: 'revealAnswer' }])
          }
        }
      },
      {
        guards: {
          worstGuard: () => true
        },
        actions: {
          revealAnswer: assign<Ctx>({ answer: 42 })
        }
      }
    );

    const service = interpret(machine).start();

    expect(service.getSnapshot().context).toEqual({ answer: 42 });
  });

  it('should be able to use choose actions from within options', () => {
    interface Ctx {
      answer?: number;
    }

    const machine = createMachine<Ctx>(
      {
        context: {},
        initial: 'foo',
        states: {
          foo: {
            entry: 'conditionallyRevealAnswer'
          }
        }
      },
      {
        guards: {
          worstGuard: () => true
        },
        actions: {
          revealAnswer: assign<Ctx>({ answer: 42 }),
          conditionallyRevealAnswer: choose([
            { guard: 'worstGuard', actions: 'revealAnswer' }
          ])
        }
      }
    );

    const service = interpret(machine).start();

    expect(service.getSnapshot().context).toEqual({ answer: 42 });
  });
});

describe('sendParent', () => {
  // https://github.com/statelyai/xstate/issues/711
  it('TS: should compile for any event', () => {
    interface ChildContext {}
    interface ChildEvent {
      type: 'CHILD';
    }

    const child = createMachine<ChildContext, ChildEvent>({
      id: 'child',
      initial: 'start',
      states: {
        start: {
          // This should not be a TypeScript error
          entry: [sendParent({ type: 'PARENT' })]
        }
      }
    });

    expect(child).toBeTruthy();
  });
});

describe('sendTo', () => {
  it('should be able to send an event to an actor', (done) => {
    const childMachine = createMachine<any, { type: 'EVENT' }>({
      initial: 'waiting',
      states: {
        waiting: {
          on: {
            EVENT: {
              actions: () => done()
            }
          }
        }
      }
    });

    const parentMachine = createMachine({
      context: ({ spawn }) =>
        ({
          child: spawn(childMachine)
        } as { child: ActorRefFrom<typeof childMachine> }),
      entry: sendTo((ctx) => ctx.child, { type: 'EVENT' })
    });

    interpret(parentMachine).start();
  });

  it('should be able to send an event from expression to an actor', (done) => {
    const childMachine = createMachine<any, { type: 'EVENT'; count: number }>({
      initial: 'waiting',
      states: {
        waiting: {
          on: {
            EVENT: {
              actions: () => done()
            }
          }
        }
      }
    });

    const parentMachine = createMachine({
      context: ({ spawn }) => {
        return {
          child: spawn(childMachine, 'child'),
          count: 42
        };
      },
      entry: sendTo(
        (ctx) => ctx.child,
        (ctx) => ({ type: 'EVENT', count: ctx.count })
      )
    });

    interpret(parentMachine).start();
  });

  it('should report a type error for an invalid event', () => {
    const childMachine = createMachine<any, { type: 'EVENT' }>({
      initial: 'waiting',
      states: {
        waiting: {
          on: {
            EVENT: {}
          }
        }
      }
    });

    createMachine<{
      child: ActorRefFrom<typeof childMachine>;
    }>({
      context: ({ spawn }) => ({
        child: spawn(childMachine)
      }),
      entry: sendTo((ctx) => ctx.child, {
        // @ts-expect-error
        type: 'UNKNOWN'
      })
    });
  });

  it('should be able to send an event to a named actor', (done) => {
    const childMachine = createMachine<any, { type: 'EVENT' }>({
      initial: 'waiting',
      states: {
        waiting: {
          on: {
            EVENT: {
              actions: () => done()
            }
          }
        }
      }
    });

    const parentMachine = createMachine<{
      child: ActorRefFrom<typeof childMachine>;
    }>({
      context: ({ spawn }) => ({
        child: spawn(childMachine, 'child')
      }),
      // No type-safety for the event yet
      entry: sendTo('child', { type: 'EVENT' })
    });

    interpret(parentMachine).start();
  });

  it('should be able to send an event directly to an ActorRef', (done) => {
    const childMachine = createMachine<any, { type: 'EVENT' }>({
      initial: 'waiting',
      states: {
        waiting: {
          on: {
            EVENT: {
              actions: () => done()
            }
          }
        }
      }
    });

    const parentMachine = createMachine<{
      child: ActorRefFrom<typeof childMachine>;
    }>({
      context: ({ spawn }) => ({
        child: spawn(childMachine)
      }),
      entry: pure<
        {
          child: ActorRefFrom<typeof childMachine>;
        },
        any
      >((ctx) => {
        return [sendTo(ctx.child, { type: 'EVENT' })];
      })
    });

    interpret(parentMachine).start();
  });

  it('should be able to read from event', () => {
    expect.assertions(1);
    const machine = createMachine<any, any>({
      initial: 'a',
      context: () => ({
        foo: spawn((_, receive) => {
          receive((event) => {
            expect(event).toEqual({ type: 'EVENT' });
          });
        })
      }),
      states: {
        a: {
          on: {
            EVENT: {
              actions: sendTo((ctx, e) => ctx[e.value], { type: 'EVENT' })
            }
          }
        }
      }
    });

    const service = interpret(machine).start();

    service.send({ type: 'EVENT', value: 'foo' });
  });
});

describe('raise', () => {
  it('should be able to send a delayed event to itself', (done) => {
    const machine = createMachine({
      initial: 'a',
      states: {
        a: {
          entry: raise(
            { type: 'EVENT' },
            {
              delay: 1
            }
          ),
          on: {
            TO_B: 'b'
          }
        },
        b: {
          on: {
            EVENT: 'c'
          }
        },
        c: {
          type: 'final'
        }
      }
    });

    const service = interpret(machine).start();

    service.onDone(() => done());

    // Ensures that the delayed self-event is sent when in the `b` state
    service.send({ type: 'TO_B' });
  });

  it('should be able to send a delayed event to itself with delay = 0', (done) => {
    const machine = createMachine({
      initial: 'a',
      states: {
        a: {
          entry: raise(
            { type: 'EVENT' },
            {
              delay: 0
            }
          ),
          on: {
            EVENT: 'b'
          }
        },
        b: {}
      }
    });

    const service = interpret(machine).start();

    // The state should not be changed yet; equivalent to
    // setTimeout(..., 0)
    expect(service.getSnapshot().value).toEqual('a');

    setTimeout(() => {
      // The state should be changed now
      expect(service.getSnapshot().value).toEqual('b');
      done();
    });
  });

  it('should be able to raise an event and respond to it in the same state', () => {
    const machine = createMachine({
      initial: 'a',
      states: {
        a: {
          entry: raise({ type: 'TO_B' }),
          on: {
            TO_B: 'b'
          }
        },
        b: {
          type: 'final'
        }
      }
    });

    const service = interpret(machine).start();

    expect(service.getSnapshot().value).toEqual('b');
  });

  it('should be able to raise a delayed event and respond to it in the same state', (done) => {
    const machine = createMachine({
      initial: 'a',
      states: {
        a: {
          entry: raise(
            { type: 'TO_B' },
            {
              delay: 100
            }
          ),
          on: {
            TO_B: 'b'
          }
        },
        b: {
          type: 'final'
        }
      }
    });

    const service = interpret(machine).start();

    service.onDone(() => done());

    setTimeout(() => {
      // didn't transition yet
      expect(service.getSnapshot().value).toEqual('a');
    }, 50);
  });

  it('should accept event expression', () => {
    const machine = createMachine({
      initial: 'a',
      states: {
        a: {
          on: {
            NEXT: {
              actions: raise(() => ({ type: 'RAISED' }))
            },
            RAISED: 'b'
          }
        },
        b: {}
      }
    });

    const actor = interpret(machine).start();

    actor.send({ type: 'NEXT' });

    expect(actor.getSnapshot().value).toBe('b');
  });

  it('should be possible to access context in the event expression', () => {
    type MachineEvent =
      | {
          type: 'RAISED';
        }
      | {
          type: 'NEXT';
        };
    interface MachineContext {
      eventType: MachineEvent['type'];
    }
    const machine = createMachine<MachineContext, MachineEvent>({
      initial: 'a',
      context: {
        eventType: 'RAISED'
      },
      states: {
        a: {
          on: {
            NEXT: {
              actions: raise<MachineContext, any>((ctx: any) => ({
                type: ctx.eventType
              }))
            },
            RAISED: 'b'
          }
        },
        b: {}
      }
    });

    const actor = interpret(machine).start();

    actor.send({ type: 'NEXT' });

    expect(actor.getSnapshot().value).toBe('b');
  });

  it('should be possible to cancel a raised delayed event', () => {
    const machine = createMachine({
      initial: 'a',
      states: {
        a: {
          on: {
            NEXT: {
              actions: raise({ type: 'RAISED' }, { delay: 1, id: 'myId' })
            },
            RAISED: 'b',
            CANCEL: {
              actions: actions.cancel('myId')
            }
          }
        },
        b: {}
      }
    });

    const actor = interpret(machine).start();

    actor.send({ type: 'CANCEL' });

    setTimeout(() => {
      expect(actor.getSnapshot().value).toBe('a');
    }, 10);
  });
});

it('should call transition actions in document order for same-level parallel regions', () => {
  const actual: string[] = [];

  const machine = createMachine({
    type: 'parallel',
    states: {
      a: {
        on: {
          FOO: {
            actions: () => actual.push('a')
          }
        }
      },
      b: {
        on: {
          FOO: {
            actions: () => actual.push('b')
          }
        }
      }
    }
  });
  const service = interpret(machine).start();
  service.send({ type: 'FOO' });

  expect(actual).toEqual(['a', 'b']);
});

it('should call transition actions in document order for states at different levels of parallel regions', () => {
  const actual: string[] = [];

  const machine = createMachine({
    type: 'parallel',
    states: {
      a: {
        initial: 'a1',
        states: {
          a1: {
            on: {
              FOO: {
                actions: () => actual.push('a1')
              }
            }
          }
        }
      },
      b: {
        on: {
          FOO: {
            actions: () => actual.push('b')
          }
        }
      }
    }
  });
  const service = interpret(machine).start();
  service.send({ type: 'FOO' });

  expect(actual).toEqual(['a1', 'b']);
});

describe('assign action order', () => {
  it('should preserve action order', () => {
    const captured: number[] = [];

    const machine = createMachine<{ count: number }>({
      context: { count: 0 },
      entry: [
        (ctx) => captured.push(ctx.count), // 0
        assign({ count: (ctx) => ctx.count + 1 }),
        (ctx) => captured.push(ctx.count), // 1
        assign({ count: (ctx) => ctx.count + 1 }),
        (ctx) => captured.push(ctx.count) // 2
      ]
    });

    interpret(machine).start();

    expect(captured).toEqual([0, 1, 2]);
  });

  it('should deeply preserve action order', () => {
    const captured: number[] = [];

    interface CountCtx {
      count: number;
    }

    const machine = createMachine<CountCtx>(
      {
        context: { count: 0 },
        entry: [
          (ctx) => captured.push(ctx.count), // 0
          pure(() => {
            return [
              assign<CountCtx>({ count: (ctx) => ctx.count + 1 }),
              { type: 'capture' }, // 1
              assign<CountCtx>({ count: (ctx) => ctx.count + 1 })
            ];
          }),
          (ctx) => captured.push(ctx.count) // 2
        ]
      },
      {
        actions: {
          capture: (ctx) => captured.push(ctx.count)
        }
      }
    );

    interpret(machine).start();

    expect(captured).toEqual([0, 1, 2]);
  });

  it('should capture correct context values on subsequent transitions', () => {
    let captured: number[] = [];

    const machine = createMachine<{ counter: number }>({
      context: {
        counter: 0
      },
      on: {
        EV: {
          actions: [
            assign({ counter: (ctx) => ctx.counter + 1 }),
            (ctx) => captured.push(ctx.counter)
          ]
        }
      }
    });

    const service = interpret(machine).start();

    service.send({ type: 'EV' });
    service.send({ type: 'EV' });

    expect(captured).toEqual([1, 2]);
  });
});

describe('types', () => {
  it('assign actions should be inferred correctly', () => {
    createMachine<
      { count: number; text: string },
      { type: 'inc'; value: number } | { type: 'say'; value: string }
    >({
      context: {
        count: 0,
        text: 'hello'
      },
      entry: [
        assign({ count: 31 }),
        // @ts-expect-error
        assign({ count: 'string' }),

        assign({ count: () => 31 }),
        // @ts-expect-error
        assign({ count: () => 'string' }),

        assign({ count: (ctx) => ctx.count + 31 }),
        // @ts-expect-error
        assign({ count: (ctx) => ctx.text + 31 }),

        assign(() => ({ count: 31 })),
        // @ts-expect-error
        assign(() => ({ count: 'string' })),

        assign((ctx) => ({ count: ctx.count + 31 })),
        // @ts-expect-error
        assign((ctx) => ({ count: ctx.text + 31 }))
      ],
      on: {
        say: {
          actions: [
            assign({ text: (_, e) => e.value }),
            // @ts-expect-error
            assign({ count: (_, e) => e.value }),

            assign((_, e) => ({ text: e.value })),
            // @ts-expect-error
            assign((_, e) => ({ count: e.value }))
          ]
        }
      }
    });
  });

  it('choose actions should be inferred correctly', () => {
    createMachine<
      { count: number; text: string },
      { type: 'inc'; value: number } | { type: 'say'; value: string }
    >({
      context: {
        count: 0,
        text: 'hello'
      },
      entry: [
        choose([{ actions: assign({ count: 31 }) }]),
        // @ts-expect-error
        choose([{ actions: assign({ count: 'string' }) }]),

        choose([{ actions: assign({ count: () => 31 }) }]),
        // @ts-expect-error
        choose([{ actions: assign({ count: () => 'string' }) }]),

        choose([{ actions: assign({ count: (ctx) => ctx.count + 31 }) }]),
        // @ts-expect-error
        choose([{ actions: assign({ count: (ctx) => ctx.text + 31 }) }]),

        choose([{ actions: assign(() => ({ count: 31 })) }]),
        // @ts-expect-error
        choose([{ actions: assign(() => ({ count: 'string' })) }]),

        choose([{ actions: assign((ctx) => ({ count: ctx.count + 31 })) }]),
        // @ts-expect-error
        choose([{ actions: assign((ctx) => ({ count: ctx.text + 31 })) }])
      ],
      on: {
        say: {
          actions: [
            choose([{ actions: assign({ text: (_, e) => e.value }) }]),
            // @ts-expect-error
            choose([{ actions: assign({ count: (_, e) => e.value }) }]),

            choose([{ actions: assign((_, e) => ({ text: e.value })) }]),
            // @ts-expect-error
            choose([{ actions: assign((_, e) => ({ count: e.value })) }])
          ]
        }
      }
    });
  });
});

describe('action meta', () => {
  it.todo(
    'base action objects should have meta.action as the same base action object'
  );
});<|MERGE_RESOLUTION|>--- conflicted
+++ resolved
@@ -1,9 +1,11 @@
 import { ActorRef } from '../src/index.js';
 import { toActionObject } from '../src/actions.js';
+import { cancel } from '../src/actions/cancel.js';
 import { choose } from '../src/actions/choose.js';
 import { log } from '../src/actions/log.js';
 import { pure } from '../src/actions/pure.js';
-import { send, sendParent, sendTo } from '../src/actions/send.js';
+import { raise } from '../src/actions/raise.js';
+import { sendParent, sendTo } from '../src/actions/send.js';
 import { stop } from '../src/actions/stop.js';
 import {
   ActorRefFrom,
@@ -12,27 +14,9 @@
   createMachine,
   forwardTo,
   interpret,
-<<<<<<< HEAD
   StateNode
 } from '../src/index.js';
-=======
-  spawn,
-  ActorRefFrom,
-  AnyStateMachine,
-  StateNode,
-  actions
-} from '../src/index';
-import {
-  pure,
-  sendParent,
-  log,
-  choose,
-  sendTo,
-  stop,
-  send,
-  raise
-} from '../src/actions';
->>>>>>> 035b4140
+import { fromCallback } from '../src/actors/callback.js';
 
 const seen = new WeakSet<AnyStateMachine>();
 
@@ -48,7 +32,6 @@
     state: StateNode<any, any>,
     stateDescription: string
   ) {
-<<<<<<< HEAD
     state.entry.unshift(
       toActionObject(function __testEntryTracker() {
         logs.push(`enter: ${stateDescription}`);
@@ -59,16 +42,6 @@
         logs.push(`exit: ${stateDescription}`);
       })
     );
-=======
-    state.onEntry.unshift({
-      type: '__testEntryTracker',
-      exec: () => logs.push(`enter: ${stateDescription}`)
-    } as any);
-    state.onExit.unshift({
-      type: '__testExitTracker',
-      exec: () => logs.push(`exit: ${stateDescription}`)
-    } as any);
->>>>>>> 035b4140
   }
 
   function addTrackingActionsRecursively(state: StateNode<any, any>) {
@@ -628,13 +601,8 @@
       };
 
       const pingPong = createMachine({
-<<<<<<< HEAD
         id: 'machine',
         initial: 'ping',
-=======
-        initial: 'ping',
-        id: 'machine',
->>>>>>> 035b4140
         states: {
           ping: {
             entry: ['entryEvent'],
@@ -1519,7 +1487,7 @@
         }),
         on: {
           FINISH_CHILD: {
-            actions: send({ type: 'FINISH' }, { to: (ctx: any) => ctx.child })
+            actions: sendTo((ctx: any) => ctx.child, { type: 'FINISH' })
           },
           CHILD_DONE: {
             actions: () => {
@@ -1555,7 +1523,7 @@
           id: 'myChild',
           src: grandchild
         },
-        exit: send({ type: 'STOPPED' }, { to: 'myChild' })
+        exit: sendTo('myChild', { type: 'STOPPED' })
       });
 
       const parent = createMachine({
@@ -1611,7 +1579,7 @@
             type: 'final'
           }
         },
-        exit: send({ type: 'STOPPED' }, { to: 'myChild' })
+        exit: sendTo('myChild', { type: 'STOPPED' })
       });
 
       const parent = createMachine({
@@ -1622,7 +1590,7 @@
         },
         on: {
           NEXT: {
-            actions: send({ type: 'FINISH' }, { to: 'myChild' })
+            actions: sendTo('myChild', { type: 'FINISH' })
           }
         }
       });
@@ -2044,51 +2012,13 @@
       }
     });
 
-<<<<<<< HEAD
     const actor = interpret(anonMachine).start();
-=======
-    const { initialState } = anonMachine;
-
-    initialState.actions.forEach((action) => {
-      if (action.exec) {
-        action.exec(
-          initialState.context,
-          { type: 'any' },
-          {
-            action: action as any,
-            state: initialState,
-            _event: initialState._event
-          }
-        );
-      }
-    });
-
-    expect(onEntryCalled).toBe(true);
->>>>>>> 035b4140
 
     expect(entryCalled).toBe(true);
 
     actor.send({ type: 'EVENT' });
 
-<<<<<<< HEAD
     expect(exitCalled).toBe(true);
-=======
-    inactiveState.actions.forEach((action) => {
-      if (action.exec) {
-        action.exec(
-          inactiveState.context,
-          { type: 'EVENT' },
-          {
-            action: action as any,
-            state: initialState,
-            _event: initialState._event
-          }
-        );
-      }
-    });
-
-    expect(onExitCalled).toBe(true);
->>>>>>> 035b4140
     expect(actionCalled).toBe(true);
   });
 });
@@ -2597,10 +2527,10 @@
           on: {
             NEXT: {
               target: 'bar',
-              actions: choose<Ctx, Events>([
+              actions: choose([
                 {
                   guard: (_, event) => event.counter > 100,
-                  actions: assign<Ctx, Events>({ answer: 42 })
+                  actions: assign({ answer: 42 })
                 }
               ])
             }
@@ -2883,12 +2813,14 @@
     expect.assertions(1);
     const machine = createMachine<any, any>({
       initial: 'a',
-      context: () => ({
-        foo: spawn((_, receive) => {
-          receive((event) => {
-            expect(event).toEqual({ type: 'EVENT' });
-          });
-        })
+      context: ({ spawn }) => ({
+        foo: spawn(
+          fromCallback((_, receive) => {
+            receive((event) => {
+              expect(event).toEqual({ type: 'EVENT' });
+            });
+          })
+        )
       }),
       states: {
         a: {
@@ -2963,8 +2895,7 @@
 
     const service = interpret(machine).start();
 
-    // The state should not be changed yet; equivalent to
-    // setTimeout(..., 0)
+    // The state should not be changed yet; `delay: 0` is equivalent to `setTimeout(..., 0)`
     expect(service.getSnapshot().value).toEqual('a');
 
     setTimeout(() => {
@@ -3098,7 +3029,7 @@
             },
             RAISED: 'b',
             CANCEL: {
-              actions: actions.cancel('myId')
+              actions: cancel('myId')
             }
           }
         },
