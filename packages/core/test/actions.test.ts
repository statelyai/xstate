import {
  createMachine,
  assign,
  forwardTo,
  interpret,
  ActorRefFrom,
  InvokeActionObject
} from '../src/index';
import { sendParent } from '../src/actions';
import { choose } from '../src/actions/choose';
import { pure } from '../src/actions/pure';
import { log } from '../src/actions/log';
import { ActorRef } from '../src';
import { sendTo } from '../src/actions/send';
import { fromMachine } from '../src/actors';

describe('entry/exit actions', () => {
  const pedestrianStates = {
    initial: 'walk',
    states: {
      walk: {
        on: {
          PED_COUNTDOWN: 'wait'
        },
        entry: 'enter_walk',
        exit: 'exit_walk'
      },
      wait: {
        on: {
          PED_COUNTDOWN: 'stop'
        },
        entry: 'enter_wait',
        exit: 'exit_wait'
      },
      stop: {
        entry: ['enter_stop'],
        exit: ['exit_stop']
      }
    }
  };

  const lightMachine = createMachine({
    key: 'light',
    initial: 'green',
    states: {
      green: {
        on: {
          TIMER: 'yellow',
          POWER_OUTAGE: 'red',
          NOTHING: 'green'
        },
        entry: 'enter_green',
        exit: 'exit_green'
      },
      yellow: {
        on: {
          TIMER: 'red',
          POWER_OUTAGE: 'red'
        },
        entry: 'enter_yellow',
        exit: 'exit_yellow'
      },
      red: {
        on: {
          TIMER: 'green',
          POWER_OUTAGE: 'red',
          NOTHING: 'red'
        },
        entry: 'enter_red',
        exit: 'exit_red',
        ...pedestrianStates
      }
    }
  });

  const newPedestrianStates = {
    initial: 'walk',
    states: {
      walk: {
        on: {
          PED_COUNTDOWN: 'wait'
        },
        entry: 'enter_walk',
        exit: 'exit_walk'
      },
      wait: {
        on: {
          PED_COUNTDOWN: 'stop'
        },
        entry: 'enter_wait',
        exit: 'exit_wait'
      },
      stop: {
        entry: ['enter_stop'],
        exit: ['exit_stop']
      }
    }
  };

  const newLightMachine = createMachine({
    key: 'light',
    initial: 'green',
    states: {
      green: {
        on: {
          TIMER: 'yellow',
          POWER_OUTAGE: 'red',
          NOTHING: 'green'
        },
        entry: 'enter_green',
        exit: 'exit_green'
      },
      yellow: {
        on: {
          TIMER: 'red',
          POWER_OUTAGE: 'red'
        },
        entry: 'enter_yellow',
        exit: 'exit_yellow'
      },
      red: {
        on: {
          TIMER: 'green',
          POWER_OUTAGE: 'red',
          NOTHING: 'red'
        },
        entry: 'enter_red',
        exit: 'exit_red',
        ...newPedestrianStates
      }
    }
  });

  const parallelMachine = createMachine({
    type: 'parallel',
    states: {
      a: {
        initial: 'a1',
        states: {
          a1: {
            on: {
              CHANGE: { target: 'a2', actions: ['do_a2', 'another_do_a2'] }
            },
            entry: 'enter_a1',
            exit: 'exit_a1'
          },
          a2: { entry: 'enter_a2', exit: 'exit_a2' }
        },
        entry: 'enter_a',
        exit: 'exit_a'
      },
      b: {
        initial: 'b1',
        states: {
          b1: {
            on: { CHANGE: { target: 'b2', actions: 'do_b2' } },
            entry: 'enter_b1',
            exit: 'exit_b1'
          },
          b2: { entry: 'enter_b2', exit: 'exit_b2' }
        },
        entry: 'enter_b',
        exit: 'exit_b'
      }
    }
  });

  const deepMachine = createMachine({
    initial: 'a',
    states: {
      a: {
        initial: 'a1',
        states: {
          a1: {
            on: {
              NEXT: 'a2',
              NEXT_FN: 'a3'
            },
            entry: 'enter_a1',
            exit: 'exit_a1'
          },
          a2: {
            entry: 'enter_a2',
            exit: 'exit_a2'
          },
          a3: {
            on: {
              NEXT: {
                target: 'a2',
                actions: [
                  function do_a3_to_a2() {
                    return;
                  }
                ]
              }
            },
            entry: function enter_a3_fn() {
              return;
            },
            exit: function exit_a3_fn() {
              return;
            }
          }
        },
        entry: 'enter_a',
        exit: ['exit_a', 'another_exit_a'],
        on: { CHANGE: 'b' }
      },
      b: {
        entry: ['enter_b', 'another_enter_b'],
        exit: 'exit_b',
        initial: 'b1',
        states: {
          b1: {
            entry: 'enter_b1',
            exit: 'exit_b1'
          }
        }
      }
    }
  });

  const parallelMachine2 = createMachine({
    initial: 'A',
    states: {
      A: {
        on: {
          'to-B': 'B'
        }
      },
      B: {
        type: 'parallel',
        on: {
          'to-A': 'A'
        },
        states: {
          C: {
            initial: 'C1',
            states: {
              C1: {},
              C2: {}
            }
          },
          D: {
            initial: 'D1',
            states: {
              D1: {
                on: {
                  'to-D2': 'D2'
                }
              },
              D2: {
                entry: ['D2 Entry'],
                exit: ['D2 Exit']
              }
            }
          }
        }
      }
    }
  });

  describe('State.actions', () => {
    it('should return the entry actions of an initial state', () => {
      expect(lightMachine.initialState.actions.map((a) => a.type)).toEqual([
        'enter_green'
      ]);
    });

    it('should return the entry actions of an initial state (deep)', () => {
      expect(deepMachine.initialState.actions.map((a) => a.type)).toEqual([
        'enter_a',
        'enter_a1'
      ]);
    });

    it('should return the entry actions of an initial state (parallel)', () => {
      expect(parallelMachine.initialState.actions.map((a) => a.type)).toEqual([
        'enter_a',
        'enter_a1',
        'enter_b',
        'enter_b1'
      ]);
    });

    it('should return the entry and exit actions of a transition', () => {
      expect(
        lightMachine.transition('green', 'TIMER').actions.map((a) => a.type)
      ).toEqual(['exit_green', 'enter_yellow']);
    });

    it('should return the entry and exit actions of a deep transition', () => {
      expect(
        lightMachine.transition('yellow', 'TIMER').actions.map((a) => a.type)
      ).toEqual(['exit_yellow', 'enter_red', 'enter_walk']);
    });

    it('should return the entry and exit actions of a nested transition', () => {
      expect(
        lightMachine
          .transition({ red: 'walk' }, 'PED_COUNTDOWN')
          .actions.map((a) => a.type)
      ).toEqual(['exit_walk', 'enter_wait']);
    });

    it('should not have actions for unhandled events (shallow)', () => {
      expect(
        lightMachine.transition('green', 'FAKE').actions.map((a) => a.type)
      ).toEqual([]);
    });

    it('should not have actions for unhandled events (deep)', () => {
      expect(
        lightMachine.transition('red', 'FAKE').actions.map((a) => a.type)
      ).toEqual([]);
    });

    it('should exit and enter the state for self-transitions (shallow)', () => {
      expect(
        lightMachine.transition('green', 'NOTHING').actions.map((a) => a.type)
      ).toEqual(['exit_green', 'enter_green']);
    });

    it('should exit and enter the state for self-transitions (deep)', () => {
      // 'red' state resolves to 'red.walk'
      expect(
        lightMachine.transition('red', 'NOTHING').actions.map((a) => a.type)
      ).toEqual(['exit_walk', 'exit_red', 'enter_red', 'enter_walk']);
    });

    it('should return actions for parallel machines', () => {
      expect(
        parallelMachine
          .transition(parallelMachine.initialState, 'CHANGE')
          .actions.map((a) => a.type)
      ).toEqual([
        'exit_b1', // reverse document order
        'exit_a1',
        'do_a2',
        'another_do_a2',
        'do_b2',
        'enter_a2',
        'enter_b2'
      ]);
    });

    it('should return nested actions in the correct (child to parent) order', () => {
      expect(
        deepMachine.transition({ a: 'a1' }, 'CHANGE').actions.map((a) => a.type)
      ).toEqual([
        'exit_a1',
        'exit_a',
        'another_exit_a',
        'enter_b',
        'another_enter_b',
        'enter_b1'
      ]);
    });

    it('should ignore parent state actions for same-parent substates', () => {
      expect(
        deepMachine.transition({ a: 'a1' }, 'NEXT').actions.map((a) => a.type)
      ).toEqual(['exit_a1', 'enter_a2']);
    });

    it('should work with function actions', () => {
      expect(
        deepMachine
          .transition(deepMachine.initialState, 'NEXT_FN')
          .actions.map((action) => action.type)
      ).toEqual(['exit_a1', 'enter_a3_fn']);

      expect(
        deepMachine
          .transition({ a: 'a3' }, 'NEXT')
          .actions.map((action) => action.type)
      ).toEqual(['exit_a3_fn', 'do_a3_to_a2', 'enter_a2']);
    });

    it('should exit children of parallel state nodes', () => {
      const stateB = parallelMachine2.transition(
        parallelMachine2.initialState,
        'to-B'
      );
      const stateD2 = parallelMachine2.transition(stateB, 'to-D2');
      const stateA = parallelMachine2.transition(stateD2, 'to-A');

      expect(stateA.actions.map((action) => action.type)).toEqual(['D2 Exit']);
    });

    describe('should ignore same-parent state actions (sparse)', () => {
      const fooBar = {
        initial: 'foo',
        states: {
          foo: {
            on: {
              TACK: 'bar',
              ABSOLUTE_TACK: '#machine.ping.bar'
            }
          },
          bar: {
            on: {
              TACK: 'foo'
            }
          }
        }
      };

      const pingPong = createMachine({
        initial: 'ping',
        key: 'machine',
        states: {
          ping: {
            entry: ['entryEvent'],
            on: {
              TICK: 'pong'
            },
            ...fooBar
          },
          pong: {
            on: {
              TICK: 'ping'
            }
          }
        }
      });

      it('with a relative transition', () => {
        expect(
          pingPong.transition({ ping: 'foo' }, 'TACK').actions
        ).toHaveLength(0);
      });

      it('with an absolute transition', () => {
        expect(
          pingPong.transition({ ping: 'foo' }, 'ABSOLUTE_TACK').actions
        ).toHaveLength(0);
      });
    });
  });

  describe('State.actions (with entry/exit)', () => {
    it('should return the entry actions of an initial state', () => {
      expect(newLightMachine.initialState.actions.map((a) => a.type)).toEqual([
        'enter_green'
      ]);
    });

    it('should return the entry and exit actions of a transition', () => {
      expect(
        newLightMachine.transition('green', 'TIMER').actions.map((a) => a.type)
      ).toEqual(['exit_green', 'enter_yellow']);
    });

    it('should return the entry and exit actions of a deep transition', () => {
      expect(
        newLightMachine.transition('yellow', 'TIMER').actions.map((a) => a.type)
      ).toEqual(['exit_yellow', 'enter_red', 'enter_walk']);
    });

    it('should return the entry and exit actions of a nested transition', () => {
      expect(
        newLightMachine
          .transition({ red: 'walk' }, 'PED_COUNTDOWN')
          .actions.map((a) => a.type)
      ).toEqual(['exit_walk', 'enter_wait']);
    });

    it('should not have actions for unhandled events (shallow)', () => {
      expect(
        newLightMachine.transition('green', 'FAKE').actions.map((a) => a.type)
      ).toEqual([]);
    });

    it('should not have actions for unhandled events (deep)', () => {
      expect(
        newLightMachine.transition('red', 'FAKE').actions.map((a) => a.type)
      ).toEqual([]);
    });

    it('should exit and enter the state for self-transitions (shallow)', () => {
      expect(
        newLightMachine
          .transition('green', 'NOTHING')
          .actions.map((a) => a.type)
      ).toEqual(['exit_green', 'enter_green']);
    });

    it('should exit and enter the state for self-transitions (deep)', () => {
      // 'red' state resolves to 'red.walk'
      expect(
        newLightMachine.transition('red', 'NOTHING').actions.map((a) => a.type)
      ).toEqual(['exit_walk', 'exit_red', 'enter_red', 'enter_walk']);
    });
  });

  describe('parallel states', () => {
    it('should return entry action defined on parallel state', () => {
      const parallelMachineWithEntry = createMachine({
        id: 'fetch',
        context: { attempts: 0 },
        initial: 'start',
        states: {
          start: {
            on: { ENTER_PARALLEL: 'p1' }
          },
          p1: {
            type: 'parallel',
            entry: 'enter_p1',
            states: {
              nested: {
                initial: 'inner',
                states: {
                  inner: {
                    entry: 'enter_inner'
                  }
                }
              }
            }
          }
        }
      });

      expect(
        parallelMachineWithEntry
          .transition('start', 'ENTER_PARALLEL')
          .actions.map((a) => a.type)
      ).toEqual(['enter_p1', 'enter_inner']);
    });
  });

  describe('targetless transitions', () => {
    it("shouldn't exit a state on a parent's targetless transition", (done) => {
      const actual: string[] = [];

      const parent = createMachine({
        initial: 'one',
        on: {
          WHATEVER: {
            actions: () => {
              actual.push('got WHATEVER');
            }
          }
        },
        states: {
          one: {
            entry: () => {
              actual.push('entered one');
            },
            always: 'two'
          },
          two: {
            exit: () => {
              actual.push('exited two');
            }
          }
        }
      });

      const service = interpret(parent).start();

      Promise.resolve()
        .then(() => {
          service.send('WHATEVER');
        })
        .then(() => {
          expect(actual).toEqual(['entered one', 'got WHATEVER']);
          done();
        })
        .catch(done);
    });

    it("shouldn't exit (and reenter) state on targetless delayed transition", (done) => {
      const actual: string[] = [];

      const machine = createMachine({
        initial: 'one',
        states: {
          one: {
            entry: () => {
              actual.push('entered one');
            },
            exit: () => {
              actual.push('exited one');
            },
            after: {
              10: {
                actions: () => {
                  actual.push('got FOO');
                }
              }
            }
          }
        }
      });

      interpret(machine).start();

      setTimeout(() => {
        expect(actual).toEqual(['entered one', 'got FOO']);
        done();
      }, 50);
    });
  });

  describe('when reaching a final state', () => {
    // https://github.com/statelyai/xstate/issues/1109
    it('exit actions should be called when invoked machine reaches its final state', (done) => {
      let exitCalled = false;
      let childExitCalled = false;
      const childMachine = createMachine({
        exit: () => {
          exitCalled = true;
        },
        initial: 'a',
        states: {
          a: {
            type: 'final',
            exit: () => {
              childExitCalled = true;
            }
          }
        }
      });

      const parentMachine = createMachine({
        initial: 'active',
        states: {
          active: {
            invoke: {
              src: () => fromMachine(childMachine),
              onDone: 'finished'
            }
          },
          finished: {
            type: 'final'
          }
        }
      });

      interpret(parentMachine)
        .onDone(() => {
          expect(exitCalled).toBeTruthy();
          expect(childExitCalled).toBeTruthy();
          done();
        })
        .start();
    });
  });

  describe('when stopped', () => {
    it('exit actions should be called when stopping a machine', () => {
      let exitCalled = false;
      let childExitCalled = false;

      const machine = createMachine({
        exit: () => {
          exitCalled = true;
        },
        initial: 'a',
        states: {
          a: {
            exit: () => {
              childExitCalled = true;
            }
          }
        }
      });

      const service = interpret(machine).start();
      service.stop();

      expect(exitCalled).toBeTruthy();
      expect(childExitCalled).toBeTruthy();
    });

    it('should call each exit handler only once when the service gets stopped', () => {
      const actual: string[] = [];
      const machine = createMachine({
        exit: () => actual.push('root'),
        initial: 'a',
        states: {
          a: {
            exit: () => actual.push('a'),
            initial: 'a1',
            states: {
              a1: {
                exit: () => actual.push('a1')
              }
            }
          }
        }
      });

      interpret(machine).start().stop();
      expect(actual).toEqual(['a1', 'a', 'root']);
    });

    it('should call exit actions in reversed document order when the service gets stopped', () => {
      const actual: string[] = [];
      const machine = createMachine({
        exit: () => actual.push('root'),
        initial: 'a',
        states: {
          a: {
            exit: () => actual.push('a'),
            on: {
              EV: {
                // just a noop action to ensure that a transition is selected when we send an event
                actions: () => {}
              }
            }
          }
        }
      });

      const service = interpret(machine).start();
      // it's important to send an event here that results in a transition  that computes new `state.configuration`
      // and that could impact the order in which exit actions are called
      service.send({ type: 'EV' });
      service.stop();

      expect(actual).toEqual(['a', 'root']);
    });

    it('should call exit actions of parallel states in reversed document order when the service gets stopped after earlier region transition', () => {
      const actual: string[] = [];
      const machine = createMachine({
        exit: () => actual.push('root'),
        type: 'parallel',
        states: {
          a: {
            exit: () => actual.push('a'),
            initial: 'child_a',
            states: {
              child_a: {
                exit: () => actual.push('child_a'),
                on: {
                  EV: {
                    // just a noop action to ensure that a transition is selected when we send an event
                    actions: () => {}
                  }
                }
              }
            }
          },
          b: {
            exit: () => actual.push('b'),
            initial: 'child_b',
            states: {
              child_b: {
                exit: () => actual.push('child_b')
              }
            }
          }
        }
      });

      const service = interpret(machine).start();
      // it's important to send an event here that results in a transition as that computes new `state.configuration`
      // and that could impact the order in which exit actions are called
      service.send({ type: 'EV' });
      service.stop();

      expect(actual).toEqual(['child_b', 'b', 'child_a', 'a', 'root']);
    });

    it('should call exit actions of parallel states in reversed document order when the service gets stopped after later region transition', () => {
      const actual: string[] = [];
      const machine = createMachine({
        exit: () => actual.push('root'),
        type: 'parallel',
        states: {
          a: {
            exit: () => actual.push('a'),
            initial: 'child_a',
            states: {
              child_a: {
                exit: () => actual.push('child_a')
              }
            }
          },
          b: {
            exit: () => actual.push('b'),
            initial: 'child_b',
            states: {
              child_b: {
                exit: () => actual.push('child_b'),
                on: {
                  EV: {
                    // just a noop action to ensure that a transition is selected when we send an event
                    actions: () => {}
                  }
                }
              }
            }
          }
        }
      });

      const service = interpret(machine).start();
      // it's important to send an event here that results in a transition as that computes new `state.configuration`
      // and that could impact the order in which exit actions are called
      service.send({ type: 'EV' });
      service.stop();

      expect(actual).toEqual(['child_b', 'b', 'child_a', 'a', 'root']);
    });

    it('should call exit actions of parallel states in reversed document order when the service gets stopped after multiple regions transition', () => {
      const actual: string[] = [];
      const machine = createMachine({
        exit: () => actual.push('root'),
        type: 'parallel',
        states: {
          a: {
            exit: () => actual.push('a'),
            initial: 'child_a',
            states: {
              child_a: {
                exit: () => actual.push('child_a'),
                on: {
                  EV: {
                    // just a noop action to ensure that a transition is selected when we send an event
                    actions: () => {}
                  }
                }
              }
            }
          },
          b: {
            exit: () => actual.push('b'),
            initial: 'child_b',
            states: {
              child_b: {
                exit: () => actual.push('child_b'),
                on: {
                  EV: {
                    // just a noop action to ensure that a transition is selected when we send an event
                    actions: () => {}
                  }
                }
              }
            }
          }
        }
      });

      const service = interpret(machine).start();
      // it's important to send an event here that results in a transition as that computes new `state.configuration`
      // and that could impact the order in which exit actions are called
      service.send({ type: 'EV' });
      service.stop();

      expect(actual).toEqual(['child_b', 'b', 'child_a', 'a', 'root']);
    });
  });
});

describe('initial actions', () => {
  const machine = createMachine({
    initial: {
      target: 'a',
      actions: 'initialA'
    },
    states: {
      a: {
        entry: 'entryA',
        on: {
          NEXT: 'b'
        }
      },
      b: {
        entry: 'entryB',
        initial: {
          target: 'foo',
          actions: 'initialFoo'
        },
        states: {
          foo: {
            entry: 'entryFoo'
          }
        },
        on: { NEXT: 'c' }
      },
      c: {
        entry: 'entryC',
        initial: {
          target: '#bar',
          actions: 'initialBar'
        },
        states: {
          bar: {
            id: 'bar',
            entry: 'entryBar'
          }
        }
      }
    }
  });

  it.skip('should support initial actions', () => {
    // TODO: fix initial state actions on root node
    expect(machine.initialState.actions.map((a) => a.type)).toEqual([
      'initialA',
      'entryA'
    ]);
  });

  it('should support initial actions from transition', () => {
    const nextState = machine.transition(undefined, 'NEXT');
    expect(nextState.actions.map((a) => a.type)).toEqual([
      'entryB',
      'initialFoo',
      'entryFoo'
    ]);
  });

  it('should support initial actions from transition with target ID', () => {
    const nextState = machine.transition('b', 'NEXT');
    expect(nextState.actions.map((a) => a.type)).toEqual([
      'entryC',
      'initialBar',
      'entryBar'
    ]);
  });
});

describe('actions on invalid transition', () => {
  const stopMachine = createMachine({
    initial: 'idle',
    states: {
      idle: {
        on: {
          STOP: {
            target: 'stop',
            actions: ['action1']
          }
        }
      },
      stop: {}
    }
  });

  it('should not recall previous actions', () => {
    const nextState = stopMachine.transition('idle', 'STOP');
    expect(stopMachine.transition(nextState, 'INVALID').actions).toHaveLength(
      0
    );
  });
});

describe('actions config', () => {
  type EventType =
    | { type: 'definedAction' }
    | { type: 'updateContext' }
    | { type: 'EVENT' }
    | { type: 'E' };
  interface Context {
    count: number;
  }

  // tslint:disable-next-line:no-empty
  const definedAction = () => {};
  const simpleMachine = createMachine<Context, EventType>(
    {
      initial: 'a',
      context: {
        count: 0
      },
      states: {
        a: {
          entry: [
            'definedAction',
            { type: 'definedAction' },
            'undefinedAction'
          ],
          on: {
            EVENT: {
              target: 'b',
              actions: [{ type: 'definedAction' }, { type: 'updateContext' }]
            }
          }
        },
        b: {}
      },
      on: {
        E: 'a'
      }
    },
    {
      actions: {
        definedAction,
        updateContext: assign({ count: 10 })
      }
    }
  );

  it('should reference actions defined in actions parameter of machine options', () => {
    const { initialState } = simpleMachine;
    const nextState = simpleMachine.transition(initialState, 'E');

    expect(nextState.actions.map((a) => a.type)).toEqual(
      expect.arrayContaining(['definedAction', 'undefinedAction'])
    );

    expect(nextState.actions).toEqual([
      expect.objectContaining({ type: 'definedAction' }),
      expect.objectContaining({ type: 'definedAction' }),
      expect.objectContaining({ type: 'undefinedAction' })
    ]);
  });

  it('should reference actions defined in actions parameter of machine options (initial state)', () => {
    const { initialState } = simpleMachine;

    expect(initialState.actions.map((a) => a.type)).toEqual(
      expect.arrayContaining(['definedAction', 'undefinedAction'])
    );
  });

  it('should be able to reference action implementations from action objects', () => {
    const machine = createMachine<Context, EventType>(
      {
        initial: 'a',
        context: {
          count: 0
        },
        states: {
          a: {
            entry: [
              'definedAction',
              { type: 'definedAction' },
              'undefinedAction'
            ],
            on: {
              EVENT: {
                target: 'b',
                actions: [{ type: 'definedAction' }, { type: 'updateContext' }]
              }
            }
          },
          b: {}
        }
      },
      {
        actions: {
          definedAction,
          updateContext: assign({ count: 10 })
        }
      }
    );
    const state = machine.transition('a', 'EVENT');

    // expect(state.actions).toEqual([
    //   expect.objectContaining({
    //     type: 'definedAction'
    //   }),
    //   expect.objectContaining({
    //     type: 'updateContext'
    //   })
    // ]);
    // TODO: specify which actions other actions came from

    expect(state.context).toEqual({ count: 10 });
  });

  it('should work with anonymous functions (with warning)', () => {
    let entryCalled = false;
    let actionCalled = false;
    let exitCalled = false;

    const anonMachine = createMachine({
      id: 'anon',
      initial: 'active',
      states: {
        active: {
          entry: () => (entryCalled = true),
          exit: () => (exitCalled = true),
          on: {
            EVENT: {
              target: 'inactive',
              actions: [() => (actionCalled = true)]
            }
          }
        },
        inactive: {}
      }
    });

    const { initialState } = anonMachine;

    initialState.actions.forEach((action) => {
      if ('execute' in action) {
        (action as any).execute(initialState);
      }
    });

    expect(entryCalled).toBe(true);

    const inactiveState = anonMachine.transition(initialState, 'EVENT');

    expect(inactiveState.actions.length).toBe(2);

    inactiveState.actions.forEach((action) => {
      if ('execute' in action) {
        (action as any).execute(inactiveState);
      }
    });

    expect(exitCalled).toBe(true);
    expect(actionCalled).toBe(true);
  });
});

describe('action meta', () => {
  it('should provide the original action and state to the exec function', (done) => {
    const testMachine = createMachine(
      {
        id: 'test',
        initial: 'foo',
        states: {
          foo: {
            entry: {
              type: 'entryAction',
              params: {
                value: 'something'
              }
            }
          }
        }
      },
      {
        actions: {
          entryAction: (_, __, meta) => {
            expect(meta.state.value).toEqual('foo');
            expect(meta.action.type).toEqual('entryAction');
            expect(meta.action.params?.value).toEqual('something');
            done();
          }
        }
      }
    );

    interpret(testMachine).start();
  });
});

describe('purely defined actions', () => {
  interface Ctx {
    items: Array<{ id: number }>;
  }
  type Events =
    | { type: 'SINGLE'; id: number }
    | { type: 'NONE'; id: number }
    | { type: 'EACH' };

  const dynamicMachine = createMachine<Ctx, Events>({
    id: 'dynamic',
    initial: 'idle',
    context: {
      items: [{ id: 1 }, { id: 2 }, { id: 3 }]
    },
    states: {
      idle: {
        on: {
          SINGLE: {
            actions: pure<any, any>((ctx, e) => {
              if (ctx.items.length > 0) {
                return {
                  type: 'SINGLE_EVENT',
                  params: { length: ctx.items.length, id: e.id }
                };
              }
            })
          },
          NONE: {
            actions: pure<any, any>((ctx, e) => {
              if (ctx.items.length > 5) {
                return {
                  type: 'SINGLE_EVENT',
                  params: { length: ctx.items.length, id: e.id }
                };
              }
            })
          },
          EACH: {
            actions: pure<any, any>((ctx) =>
              ctx.items.map((item: any, index: number) => ({
                type: 'EVENT',
                params: { item, index }
              }))
            )
          }
        }
      }
    }
  });

  it('should allow for a purely defined dynamic action', () => {
    const nextState = dynamicMachine.transition(dynamicMachine.initialState, {
      type: 'SINGLE',
      id: 3
    });

    expect(nextState.actions).toEqual([
      expect.objectContaining({
        type: 'SINGLE_EVENT',
        params: {
          length: 3,
          id: 3
        }
      })
    ]);
  });

  it('should allow for purely defined lack of actions', () => {
    const nextState = dynamicMachine.transition(dynamicMachine.initialState, {
      type: 'NONE',
      id: 3
    });

    expect(nextState.actions).toEqual([]);
  });

  it('should allow for purely defined dynamic actions', () => {
    const nextState = dynamicMachine.transition(
      dynamicMachine.initialState,
      'EACH'
    );

    expect(nextState.actions).toEqual([
      expect.objectContaining({
        type: 'EVENT',
        params: { item: { id: 1 }, index: 0 }
      }),
      expect.objectContaining({
        type: 'EVENT',
        params: { item: { id: 2 }, index: 1 }
      }),
      expect.objectContaining({
        type: 'EVENT',
        params: { item: { id: 3 }, index: 2 }
      })
    ]);
  });
});

describe('forwardTo()', () => {
  it('should forward an event to a service', (done) => {
    const child = createMachine<any, { type: 'EVENT'; value: number }>({
      id: 'child',
      initial: 'active',
      states: {
        active: {
          on: {
            EVENT: {
              actions: sendParent('SUCCESS'),
              guard: (_, e) => e.value === 42
            }
          }
        }
      }
    });

    const parent = createMachine<
      any,
      { type: 'EVENT'; value: number } | { type: 'SUCCESS' }
    >({
      id: 'parent',
      initial: 'first',
      states: {
        first: {
          invoke: { src: () => fromMachine(child), id: 'myChild' },
          on: {
            EVENT: {
              actions: forwardTo('myChild')
            },
            SUCCESS: 'last'
          }
        },
        last: {
          type: 'final'
        }
      }
    });

    const service = interpret(parent)
      .onDone(() => done())
      .start();

    service.send({ type: 'EVENT', value: 42 });
  });

  it('should forward an event to a service (dynamic)', (done) => {
    const child = createMachine<any, { type: 'EVENT'; value: number }>({
      id: 'child',
      initial: 'active',
      states: {
        active: {
          on: {
            EVENT: {
              actions: sendParent('SUCCESS'),
              guard: (_, e) => e.value === 42
            }
          }
        }
      }
    });

    const parent = createMachine<
      { child?: ActorRef<any> },
      { type: 'EVENT'; value: number } | { type: 'SUCCESS' }
    >({
      id: 'parent',
      initial: 'first',
      context: {
        child: undefined
      },
      states: {
        first: {
          entry: assign({
            child: (_, __, { spawn }) => spawn(fromMachine(child), 'x')
          }),
          on: {
            EVENT: {
              actions: forwardTo((ctx) => ctx.child)
            },
            SUCCESS: 'last'
          }
        },
        last: {
          type: 'final'
        }
      }
    });

    const service = interpret(parent)
      .onDone(() => done())
      .start();

    service.send({ type: 'EVENT', value: 42 });
  });
});

describe('log()', () => {
  const logMachine = createMachine<{ count: number }>({
    id: 'log',
    initial: 'string',
    context: {
      count: 42
    },
    states: {
      string: {
        entry: log('some string', 'string label'),
        on: {
          EXPR: {
            actions: log((ctx) => `expr ${ctx.count}`, 'expr label')
          }
        }
      }
    }
  });

  it('should log a string', () => {
    expect(logMachine.initialState.actions[0]).toMatchInlineSnapshot(`
      Object {
        "params": Object {
          "label": "string label",
          "value": "some string",
        },
        "type": "xstate.log",
      }
    `);
  });

  it('should log an expression', () => {
    const nextState = logMachine.transition(logMachine.initialState, 'EXPR');
    expect(nextState.actions[0]).toMatchInlineSnapshot(`
      Object {
        "params": Object {
          "label": "expr label",
          "value": "expr 42",
        },
        "type": "xstate.log",
      }
    `);
  });
});

describe('choose', () => {
  it('should execute a single conditional action', () => {
    interface Ctx {
      answer?: number;
    }

    const machine = createMachine<Ctx>({
      context: {},
      initial: 'foo',
      states: {
        foo: {
          entry: choose([
            { guard: () => true, actions: assign<Ctx>({ answer: 42 }) }
          ])
        }
      }
    });

    const service = interpret(machine).start();

    expect(service.state.context).toEqual({ answer: 42 });
  });

  it('should execute a multiple conditional actions', () => {
    let executed = false;

    interface Ctx {
      answer?: number;
    }

    const machine = createMachine<Ctx>({
      context: {},
      initial: 'foo',
      states: {
        foo: {
          entry: choose([
            {
              guard: () => true,
              actions: [() => (executed = true), assign<Ctx>({ answer: 42 })]
            }
          ])
        }
      }
    });

    const service = interpret(machine).start();

    expect(service.state.context).toEqual({ answer: 42 });
    expect(executed).toBeTruthy();
  });

  it('should only execute matched actions', () => {
    interface Ctx {
      answer?: number;
      shouldNotAppear?: boolean;
    }

    const machine = createMachine<Ctx>({
      context: {},
      initial: 'foo',
      states: {
        foo: {
          entry: choose([
            {
              guard: () => false,
              actions: assign<Ctx>({ shouldNotAppear: true })
            },
            { guard: () => true, actions: assign<Ctx>({ answer: 42 }) }
          ])
        }
      }
    });

    const service = interpret(machine).start();

    expect(service.state.context).toEqual({ answer: 42 });
  });

  it('should allow for fallback unguarded actions', () => {
    interface Ctx {
      answer?: number;
      shouldNotAppear?: boolean;
    }

    const machine = createMachine<Ctx>({
      context: {},
      initial: 'foo',
      states: {
        foo: {
          entry: choose([
            {
              guard: () => false,
              actions: assign<Ctx>({ shouldNotAppear: true })
            },
            { actions: assign<Ctx>({ answer: 42 }) }
          ])
        }
      }
    });

    const service = interpret(machine).start();

    expect(service.state.context).toEqual({ answer: 42 });
  });

  it('should allow for nested conditional actions', () => {
    interface Ctx {
      firstLevel: boolean;
      secondLevel: boolean;
      thirdLevel: boolean;
    }

    const machine = createMachine<Ctx>({
      context: {
        firstLevel: false,
        secondLevel: false,
        thirdLevel: false
      },
      initial: 'foo',
      states: {
        foo: {
          entry: choose([
            {
              guard: () => true,
              actions: [
                assign<Ctx>({ firstLevel: true }),
                choose([
                  {
                    guard: () => true,
                    actions: [
                      assign<Ctx>({ secondLevel: true }),
                      choose([
                        {
                          guard: () => true,
                          actions: [assign<Ctx>({ thirdLevel: true })]
                        }
                      ])
                    ]
                  }
                ])
              ]
            }
          ])
        }
      }
    });

    const service = interpret(machine).start();

    expect(service.state.context).toEqual({
      firstLevel: true,
      secondLevel: true,
      thirdLevel: true
    });
  });

  it('should provide context to a condition expression', () => {
    interface Ctx {
      counter: number;
      answer?: number;
    }
    const machine = createMachine<Ctx>({
      context: {
        counter: 101
      },
      initial: 'foo',
      states: {
        foo: {
          entry: choose([
            {
              guard: (ctx) => ctx.counter > 100,
              actions: assign<Ctx>({ answer: 42 })
            }
          ])
        }
      }
    });

    const service = interpret(machine).start();

    expect(service.state.context).toEqual({ counter: 101, answer: 42 });
  });

  it('should provide event to a condition expression', () => {
    interface Ctx {
      answer?: number;
    }
    interface Events {
      type: 'NEXT';
      counter: number;
    }

    const machine = createMachine<Ctx, Events>({
      context: {},
      initial: 'foo',
      states: {
        foo: {
          on: {
            NEXT: {
              target: 'bar',
              actions: choose<Ctx, Events>([
                {
                  guard: (_, event) => event.counter > 100,
                  actions: assign<Ctx, Events>({ answer: 42 })
                }
              ])
            }
          }
        },
        bar: {}
      }
    });

    const service = interpret(machine).start();
    service.send({ type: 'NEXT', counter: 101 });
    expect(service.state.context).toEqual({ answer: 42 });
  });

  it('should provide stateGuard.state to a condition expression', () => {
    type Ctx = { counter: number; answer?: number };
    const machine = createMachine<Ctx>({
      context: {
        counter: 101
      },
      type: 'parallel',
      states: {
        foo: {
          initial: 'waiting',
          states: {
            waiting: {
              on: {
                GIVE_ANSWER: 'answering'
              }
            },
            answering: {
              entry: choose([
                {
                  guard: (_, __, { state }) => state.matches('bar'),
                  actions: assign({ answer: 42 })
                }
              ])
            }
          }
        },
        bar: {}
      }
    });

    const service = interpret(machine).start();
    service.send('GIVE_ANSWER');

    expect(service.state.context).toEqual({ counter: 101, answer: 42 });
  });

  it('should be able to use actions and guards defined in options', () => {
    interface Ctx {
      answer?: number;
    }

    const machine = createMachine<Ctx>(
      {
        context: {},
        initial: 'foo',
        states: {
          foo: {
            entry: choose([{ guard: 'worstGuard', actions: 'revealAnswer' }])
          }
        }
      },
      {
        guards: {
          worstGuard: () => true
        },
        actions: {
          revealAnswer: assign<Ctx>({ answer: 42 })
        }
      }
    );

    const service = interpret(machine).start();

    expect(service.state.context).toEqual({ answer: 42 });
  });

  it('should be able to use choose actions from within options', () => {
    interface Ctx {
      answer?: number;
    }

    const machine = createMachine<Ctx>(
      {
        context: {},
        initial: 'foo',
        states: {
          foo: {
            entry: 'conditionallyRevealAnswer'
          }
        }
      },
      {
        guards: {
          worstGuard: () => true
        },
        actions: {
          revealAnswer: assign<Ctx>({ answer: 42 }),
          conditionallyRevealAnswer: choose([
            { guard: 'worstGuard', actions: 'revealAnswer' }
          ])
        }
      }
    );

    const service = interpret(machine).start();

    expect(service.state.context).toEqual({ answer: 42 });
  });
});

describe('sendParent', () => {
  // https://github.com/statelyai/xstate/issues/711
  it('TS: should compile for any event', () => {
    interface ChildContext {}
    interface ChildEvent {
      type: 'CHILD';
    }

    const child = createMachine<ChildContext, ChildEvent>({
      id: 'child',
      initial: 'start',
      states: {
        start: {
          // This should not be a TypeScript error
          entry: [sendParent({ type: 'PARENT' })]
        }
      }
    });

    expect(child).toBeTruthy();
  });
});

describe('sendTo', () => {
  it('should be able to send an event to an actor', (done) => {
    const childMachine = createMachine<any, { type: 'EVENT' }>({
      initial: 'waiting',
      states: {
        waiting: {
          on: {
            EVENT: {
              actions: () => done()
            }
          }
        }
      }
    });

    const parentMachine = createMachine({
      context: ({ spawn }) =>
        ({
          child: spawn(fromMachine(childMachine))
        } as { child: ActorRefFrom<typeof childMachine> }),
      entry: sendTo((ctx) => ctx.child, { type: 'EVENT' })
    });

    interpret(parentMachine).start();
  });

  it('should be able to send an event from expression to an actor', (done) => {
    const childMachine = createMachine<any, { type: 'EVENT'; count: number }>({
      initial: 'waiting',
      states: {
        waiting: {
          on: {
            EVENT: {
              actions: () => done()
            }
          }
        }
      }
    });

    const parentMachine = createMachine({
      context: ({ spawn }) => {
        return {
          child: spawn(fromMachine(childMachine), 'child'),
          count: 42
        };
      },
      entry: sendTo(
        (ctx) => ctx.child,
        (ctx) => ({ type: 'EVENT', count: ctx.count })
      )
    });

    interpret(parentMachine)
      .onTransition((state) => {
        state.actions.forEach((action) => {
          if (action.type === 'xstate.invoke') {
            expect((action as InvokeActionObject).params.ref).toBe(
              state.children['child']
            );
          }
        });
      })
      .start();
  });

  it('should report a type error for an invalid event', () => {
    const childMachine = createMachine<any, { type: 'EVENT' }>({
      initial: 'waiting',
      states: {
        waiting: {
          on: {
            EVENT: {}
          }
        }
      }
    });

    createMachine<{
      child: ActorRefFrom<typeof childMachine>;
    }>({
<<<<<<< HEAD
      context: ({ spawn }) => ({
        child: spawn(childMachine)
=======
      context: () => ({
        child: spawn(createMachineBehavior(childMachine))
>>>>>>> dc3eba3a
      }),
      entry: sendTo((ctx) => ctx.child, {
        // @ts-expect-error
        type: 'UNKNOWN'
      })
    });
  });
});

it('should call transition actions in document order for same-level parallel regions', () => {
  const actual: string[] = [];

  const machine = createMachine({
    type: 'parallel',
    states: {
      a: {
        on: {
          FOO: {
            actions: () => actual.push('a')
          }
        }
      },
      b: {
        on: {
          FOO: {
            actions: () => actual.push('b')
          }
        }
      }
    }
  });
  const service = interpret(machine).start();
  service.send({ type: 'FOO' });

  expect(actual).toEqual(['a', 'b']);
});

it('should call transition actions in document order for states at different levels of parallel regions', () => {
  const actual: string[] = [];

  const machine = createMachine({
    type: 'parallel',
    states: {
      a: {
        initial: 'a1',
        states: {
          a1: {
            on: {
              FOO: {
                actions: () => actual.push('a1')
              }
            }
          }
        }
      },
      b: {
        on: {
          FOO: {
            actions: () => actual.push('b')
          }
        }
      }
    }
  });
  const service = interpret(machine).start();
  service.send({ type: 'FOO' });

  expect(actual).toEqual(['a1', 'b']);
});

describe('assign action order', () => {
  it('should preserve action order', () => {
    const captured: number[] = [];

    const machine = createMachine<{ count: number }>({
      context: { count: 0 },
      entry: [
        (ctx) => captured.push(ctx.count), // 0
        assign({ count: (ctx) => ctx.count + 1 }),
        (ctx) => captured.push(ctx.count), // 1
        assign({ count: (ctx) => ctx.count + 1 }),
        (ctx) => captured.push(ctx.count) // 2
      ]
    });

    interpret(machine).start();

    expect(captured).toEqual([0, 1, 2]);
  });

  it('should deeply preserve action order', () => {
    const captured: number[] = [];

    interface CountCtx {
      count: number;
    }

    const machine = createMachine<CountCtx>(
      {
        context: { count: 0 },
        entry: [
          (ctx) => captured.push(ctx.count), // 0
          pure(() => {
            return [
              assign<CountCtx>({ count: (ctx) => ctx.count + 1 }),
              { type: 'capture' }, // 1
              assign<CountCtx>({ count: (ctx) => ctx.count + 1 })
            ];
          }),
          (ctx) => captured.push(ctx.count) // 2
        ]
      },
      {
        actions: {
          capture: (ctx) => captured.push(ctx.count)
        }
      }
    );

    interpret(machine).start();

    expect(captured).toEqual([0, 1, 2]);
  });

  it('should capture correct context values on subsequent transitions', () => {
    let captured: number[] = [];

    const machine = createMachine<{ counter: number }>({
      context: {
        counter: 0
      },
      on: {
        EV: {
          actions: [
            assign({ counter: (ctx) => ctx.counter + 1 }),
            (ctx) => captured.push(ctx.counter)
          ]
        }
      },
      preserveActionOrder: true
    });

    const service = interpret(machine).start();

    service.send('EV');
    service.send('EV');

    expect(captured).toEqual([1, 2]);
  });
});

describe('types', () => {
  it('assign actions should be inferred correctly', () => {
    createMachine<
      { count: number; text: string },
      { type: 'inc'; value: number } | { type: 'say'; value: string }
    >({
      context: {
        count: 0,
        text: 'hello'
      },
      entry: [
        assign({ count: 31 }),
        // @ts-expect-error
        assign({ count: 'string' }),

        assign({ count: () => 31 }),
        // @ts-expect-error
        assign({ count: () => 'string' }),

        assign({ count: (ctx) => ctx.count + 31 }),
        // @ts-expect-error
        assign({ count: (ctx) => ctx.text + 31 }),

        assign(() => ({ count: 31 })),
        // @ts-expect-error
        assign(() => ({ count: 'string' })),

        assign((ctx) => ({ count: ctx.count + 31 })),
        // @ts-expect-error
        assign((ctx) => ({ count: ctx.text + 31 }))
      ],
      on: {
        say: {
          actions: [
            assign({ text: (_, e) => e.value }),
            // @ts-expect-error
            assign({ count: (_, e) => e.value }),

            assign((_, e) => ({ text: e.value })),
            // @ts-expect-error
            assign((_, e) => ({ count: e.value }))
          ]
        }
      }
    });
  });

  it('choose actions should be inferred correctly', () => {
    createMachine<
      { count: number; text: string },
      { type: 'inc'; value: number } | { type: 'say'; value: string }
    >({
      context: {
        count: 0,
        text: 'hello'
      },
      entry: [
        choose([{ actions: assign({ count: 31 }) }]),
        // @ts-expect-error
        choose([{ actions: assign({ count: 'string' }) }]),

        choose([{ actions: assign({ count: () => 31 }) }]),
        // @ts-expect-error
        choose([{ actions: assign({ count: () => 'string' }) }]),

        choose([{ actions: assign({ count: (ctx) => ctx.count + 31 }) }]),
        // @ts-expect-error
        choose([{ actions: assign({ count: (ctx) => ctx.text + 31 }) }]),

        choose([{ actions: assign(() => ({ count: 31 })) }]),
        // @ts-expect-error
        choose([{ actions: assign(() => ({ count: 'string' })) }]),

        choose([{ actions: assign((ctx) => ({ count: ctx.count + 31 })) }]),
        // @ts-expect-error
        choose([{ actions: assign((ctx) => ({ count: ctx.text + 31 })) }])
      ],
      on: {
        say: {
          actions: [
            choose([{ actions: assign({ text: (_, e) => e.value }) }]),
            // @ts-expect-error
            choose([{ actions: assign({ count: (_, e) => e.value }) }]),

            choose([{ actions: assign((_, e) => ({ text: e.value })) }]),
            // @ts-expect-error
            choose([{ actions: assign((_, e) => ({ count: e.value })) }])
          ]
        }
      }
    });
  });
});

describe('action meta', () => {
  it.todo(
    'base action objects should have meta.action as the same base action object'
  );
});<|MERGE_RESOLUTION|>--- conflicted
+++ resolved
@@ -1810,13 +1810,8 @@
     createMachine<{
       child: ActorRefFrom<typeof childMachine>;
     }>({
-<<<<<<< HEAD
       context: ({ spawn }) => ({
-        child: spawn(childMachine)
-=======
-      context: () => ({
-        child: spawn(createMachineBehavior(childMachine))
->>>>>>> dc3eba3a
+        child: spawn(fromMachine(childMachine))
       }),
       entry: sendTo((ctx) => ctx.child, {
         // @ts-expect-error
