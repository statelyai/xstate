import {
  AnyInterpreter,
  assign,
  createMachine,
  interpret,
  sendTo
<<<<<<< HEAD
} from '../src';
import { raise, send, sendParent, stop } from '../src/actions';
import { fromCallback } from '../src/actors/callback';
import { fromPromise } from '../src/actors/promise';
=======
} from '../src/index.js';
import { raise, send, sendParent, stop } from '../src/actions.js';
import { fromCallback, fromPromise } from '../src/actors.js';
>>>>>>> d405b4c3

describe('predictableExec', () => {
  it('should call mixed custom and builtin actions in the definitions order', () => {
    const actual: string[] = [];

    const machine = createMachine({
      initial: 'a',
      context: {},
      states: {
        a: {
          on: { NEXT: 'b' }
        },
        b: {
          entry: [
            () => {
              actual.push('custom');
            },
            assign(() => {
              actual.push('assign');
              return {};
            })
          ]
        }
      }
    });

    const service = interpret(machine).start();
    service.send({ type: 'NEXT' });

    expect(actual).toEqual(['custom', 'assign']);
  });

  it('should call initial custom actions when starting a service', () => {
    let called = false;
    const machine = createMachine({
      entry: () => {
        called = true;
      }
    });

    expect(called).toBe(false);

    interpret(machine).start();

    expect(called).toBe(true);
  });

  it('should resolve initial assign actions before starting a service', () => {
    const machine = createMachine({
      context: {
        called: false
      },
      entry: [
        assign({
          called: true
        })
      ]
    });

    expect(interpret(machine).getSnapshot().context.called).toBe(true);
  });

  it('should call raised transition custom actions with raised event', () => {
    let eventArg: any;
    const machine = createMachine({
      initial: 'a',
      states: {
        a: {
          on: {
            NEXT: 'b'
          }
        },
        b: {
          on: {
            RAISED: {
              target: 'c',
              actions: (_ctx, ev) => (eventArg = ev)
            }
          },
          entry: raise({ type: 'RAISED' })
        },
        c: {}
      }
    });

    const service = interpret(machine).start();
    service.send({ type: 'NEXT' });

    expect(eventArg.type).toBe('RAISED');
  });

  it('should call raised transition builtin actions with raised event', () => {
    let eventArg: any;
    const machine = createMachine({
      context: {},
      initial: 'a',
      states: {
        a: {
          on: {
            NEXT: 'b'
          }
        },
        b: {
          on: {
            RAISED: {
              target: 'c',
              actions: assign((_ctx, ev) => {
                eventArg = ev;
                return {};
              })
            }
          },
          entry: raise({ type: 'RAISED' })
        },
        c: {}
      }
    });

    const service = interpret(machine).start();
    service.send({ type: 'NEXT' });

    expect(eventArg.type).toBe('RAISED');
  });

  it('should call invoke creator with raised event', () => {
    let eventArg: any;
    const machine = createMachine({
      context: {},
      initial: 'a',
      states: {
        a: {
          on: {
            NEXT: 'b'
          }
        },
        b: {
          on: {
            RAISED: 'c'
          },
          entry: raise({ type: 'RAISED' })
        },
        c: {
          invoke: {
            src: (_ctx, ev) => {
              eventArg = ev;
              return fromCallback(() => {});
            }
          }
        }
      }
    });

    const service = interpret(machine).start();
    service.send({ type: 'NEXT' });

    expect(eventArg.type).toBe('RAISED');
  });

  it('invoked child should be available on the new state', () => {
    const machine = createMachine({
      context: {},
      initial: 'a',
      states: {
        a: {
          on: {
            NEXT: 'b'
          }
        },
        b: {
          invoke: {
            id: 'myChild',
            src: fromCallback(() => {})
          }
        }
      }
    });

    const service = interpret(machine).start();
    service.send({ type: 'NEXT' });

    expect(service.getSnapshot().children.myChild).toBeDefined();
  });

  it('invoked child should not be available on the state after leaving invoking state', () => {
    const machine = createMachine({
      context: {},
      initial: 'a',
      states: {
        a: {
          on: {
            NEXT: 'b'
          }
        },
        b: {
          invoke: {
            id: 'myChild',
            src: fromCallback(() => {})
          },
          on: {
            NEXT: 'c'
          }
        },
        c: {}
      }
    });

    const service = interpret(machine).start();
    service.send({ type: 'NEXT' });
    service.send({ type: 'NEXT' });

    expect(service.getSnapshot().children.myChild).not.toBeDefined();
  });

  it('should correctly provide intermediate context value to a custom action executed in between assign actions', () => {
    let calledWith = 0;
    const machine = createMachine({
      context: {
        counter: 0
      },
      initial: 'a',
      states: {
        a: {
          on: {
            NEXT: 'b'
          }
        },
        b: {
          entry: [
            assign({ counter: 1 }),
            (context) => (calledWith = context.counter),
            assign({ counter: 2 })
          ]
        }
      }
    });

    const service = interpret(machine).start();
    service.send({ type: 'NEXT' });

    expect(calledWith).toBe(1);
  });

  it('should be able to restart a spawned actor within a single macrostep', () => {
    const actual: string[] = [];
    let invokeCounter = 0;

    const machine = createMachine({
      initial: 'active',
      context: ({ spawn }) => {
        const localId = ++invokeCounter;

        return {
          actorRef: spawn(
            fromCallback(() => {
              actual.push(`start ${localId}`);
              return () => {
                actual.push(`stop ${localId}`);
              };
            }),
            'callback-1'
          )
        };
      },
      states: {
        active: {
          on: {
            update: {
              actions: [
                stop((ctx) => {
                  return ctx.actorRef;
                }),
                assign({
                  actorRef: (_ctx: any, _ev: any, { spawn }: any) => {
                    const localId = ++invokeCounter;

                    return spawn(
                      fromCallback(() => {
                        actual.push(`start ${localId}`);
                        return () => {
                          actual.push(`stop ${localId}`);
                        };
                      }),
                      'callback-2'
                    );
                  }
                })
              ]
            }
          }
        }
      }
    });

    const service = interpret(machine).start();

    actual.length = 0;

    service.send({
      type: 'update'
    });

    expect(actual).toEqual(['stop 1', 'start 2']);
  });

  it('should be able to restart a named spawned actor within a single macrostep when stopping by ref', () => {
    const actual: string[] = [];
    let invokeCounter = 0;

    const machine = createMachine({
      initial: 'active',
      context: ({ spawn }) => {
        const localId = ++invokeCounter;

        return {
          actorRef: spawn(
            fromCallback(() => {
              actual.push(`start ${localId}`);
              return () => {
                actual.push(`stop ${localId}`);
              };
            }),
            'my_name'
          )
        };
      },
      states: {
        active: {
          on: {
            update: {
              actions: [
                stop((ctx) => ctx.actorRef),
                assign({
                  actorRef: (_ctx: any, _ev: any, { spawn }: any) => {
                    const localId = ++invokeCounter;

                    return spawn(
                      fromCallback(() => {
                        actual.push(`start ${localId}`);
                        return () => {
                          actual.push(`stop ${localId}`);
                        };
                      }),
                      'my_name'
                    );
                  }
                })
              ]
            }
          }
        }
      }
    });

    const service = interpret(machine).start();

    actual.length = 0;

    service.send({
      type: 'update'
    });

    expect(actual).toEqual(['stop 1', 'start 2']);
  });

  it('should be able to restart a named spawned actor within a single macrostep when stopping by static name', () => {
    const actual: string[] = [];
    let invokeCounter = 0;

    const machine = createMachine({
      initial: 'active',
      context: ({ spawn }) => {
        const localId = ++invokeCounter;

        return {
          actorRef: spawn(
            fromCallback(() => {
              actual.push(`start ${localId}`);
              return () => {
                actual.push(`stop ${localId}`);
              };
            }),
            'my_name'
          )
        };
      },
      states: {
        active: {
          on: {
            update: {
              actions: [
                stop('my_name'),
                assign({
                  actorRef: (_ctx: any, _ev: any, { spawn }: any) => {
                    const localId = ++invokeCounter;

                    return spawn(
                      fromCallback(() => {
                        actual.push(`start ${localId}`);
                        return () => {
                          actual.push(`stop ${localId}`);
                        };
                      }),
                      'my_name'
                    );
                  }
                })
              ]
            }
          }
        }
      }
    });

    const service = interpret(machine).start();

    actual.length = 0;

    service.send({
      type: 'update'
    });

    expect(actual).toEqual(['stop 1', 'start 2']);
  });

  it('should be able to restart a named spawned actor within a single macrostep when stopping by resolved name', () => {
    const actual: string[] = [];
    let invokeCounter = 0;

    const machine = createMachine({
      initial: 'active',
      context: ({ spawn }) => {
        const localId = ++invokeCounter;
        actual.push(`start ${localId}`);

        return {
          actorRef: spawn(
            fromCallback(() => {
              return () => {
                actual.push(`stop ${localId}`);
              };
            }),
            'my_name'
          )
        };
      },
      states: {
        active: {
          on: {
            update: {
              actions: [
                stop(() => 'my_name'),
                assign({
                  actorRef: (_ctx: any, _ev: any, { spawn }: any) => {
                    const localId = ++invokeCounter;

                    return spawn(
                      fromCallback(() => {
                        actual.push(`start ${localId}`);
                        return () => {
                          actual.push(`stop ${localId}`);
                        };
                      }),
                      'my_name'
                    );
                  }
                })
              ]
            }
          }
        }
      }
    });

    const service = interpret(machine).start();

    actual.length = 0;

    service.send({
      type: 'update'
    });

    expect(actual).toEqual(['stop 1', 'start 2']);
  });

  it('should be able to restart an invoke when reentering the invoking state', () => {
    const actual: string[] = [];
    let invokeCounter = 0;

    const machine = createMachine({
      initial: 'inactive',
      states: {
        inactive: {
          on: { ACTIVATE: 'active' }
        },
        active: {
          invoke: {
            src: () => {
              return fromCallback(() => {
                const localId = ++invokeCounter;
                actual.push(`start ${localId}`);
                return () => {
                  actual.push(`stop ${localId}`);
                };
              });
            }
          },
          on: {
            REENTER: {
              target: 'active',
              internal: false
            }
          }
        }
      }
    });

    const service = interpret(machine).start();

    service.send({
      type: 'ACTIVATE'
    });

    actual.length = 0;

    service.send({
      type: 'REENTER'
    });

    expect(actual).toEqual(['stop 1', 'start 2']);
  });

  it('initial actions should receive context updated only by preceeding assign actions', () => {
    const actual: number[] = [];

    const machine = createMachine({
      context: { count: 0 },
      entry: [
        (ctx) => actual.push(ctx.count),
        assign({ count: 1 }),
        (ctx) => actual.push(ctx.count),
        assign({ count: 2 }),
        (ctx) => actual.push(ctx.count)
      ]
    });

    interpret(machine).start();

    expect(actual).toEqual([0, 1, 2]);
  });

  it('parent should be able to read the updated state of a child when receiving an event from it', (done) => {
    const child = createMachine({
      initial: 'a',
      states: {
        a: {
          // we need to clear the call stack before we send the event to the parent
          after: {
            1: 'b'
          }
        },
        b: {
          entry: sendParent({ type: 'CHILD_UPDATED' })
        }
      }
    });

    let service: AnyInterpreter;

    const machine = createMachine({
      invoke: {
        id: 'myChild',
        src: child
      },
      initial: 'initial',
      states: {
        initial: {
          on: {
            CHILD_UPDATED: [
              {
                guard: () => {
                  return (
                    service.getSnapshot().children.myChild.getSnapshot()
                      .value === 'b'
                  );
                },
                target: 'success'
              },
              {
                target: 'fail'
              }
            ]
          }
        },
        success: {
          type: 'final'
        },
        fail: {
          type: 'final'
        }
      }
    });

    service = interpret(machine)
      .onDone(() => {
        expect(service.getSnapshot().value).toBe('success');
        done();
      })
      .start();
  });

  it('should be possible to send immediate events to initially invoked actors', () => {
    const child = createMachine({
      on: {
        PING: {
          actions: sendParent({ type: 'PONG' })
        }
      }
    });

    const machine = createMachine({
      initial: 'waiting',
      states: {
        waiting: {
          invoke: {
            id: 'ponger',
            src: child
          },
          entry: send({ type: 'PING' }, { to: 'ponger' }),
          on: {
            PONG: 'done'
          }
        },
        done: {
          type: 'final'
        }
      }
    });

    const service = interpret(machine).start();

    expect(service.getSnapshot().value).toBe('done');
  });

  // TODO: if we allow this by flipping [...invokes, ...entry] to [...entry, ...invokes]
  // then we end up with a different problem, we no longer have the ability to target the invoked actor with entry send:
  //
  // invoke: { id: 'a', src: actor },
  // entry: send('EVENT', { to: 'a' })
  //
  // this seems to be even a worse problem. It's likely that we will have to remove this test case and document it as a breaking change.
  // in v4 we are actually deferring sends till the end of the entry block:
  // https://github.com/statelyai/xstate/blob/aad4991b4eb04faf979a0c8a027a5bcf861f34b3/packages/core/src/actions.ts#L703-L704
  //
  // should this be implemented in v5 as well?
  it.skip('should create invoke based on context updated by entry actions of the same state', () => {
    const machine = createMachine({
      context: {
        updated: false
      },
      initial: 'a',
      states: {
        a: {
          on: {
            NEXT: 'b'
          }
        },
        b: {
          entry: assign({ updated: true }),
          invoke: {
            src: (ctx) => {
              expect(ctx.updated).toBe(true);
              return fromPromise(() => Promise.resolve());
            }
          }
        }
      }
    });

    const service = interpret(machine).start();
    service.send({ type: 'NEXT' });
  });

  it('should deliver events sent from the entry actions to a service invoked in the same state', () => {
    let received: any;

    const machine = createMachine({
      context: {
        updated: false
      },
      initial: 'a',
      states: {
        a: {
          on: {
            NEXT: 'b'
          }
        },
        b: {
          entry: send({ type: 'KNOCK_KNOCK' }, { to: 'myChild' }),
          invoke: {
            id: 'myChild',
            src: () =>
              fromCallback((_sendBack, onReceive) => {
                onReceive((event) => {
                  received = event;
                });
                return () => {};
              })
          }
        }
      }
    });

    const service = interpret(machine).start();
    service.send({ type: 'NEXT' });

    expect(received).toEqual({ type: 'KNOCK_KNOCK' });
  });

  it('parent should be able to read the updated state of a child when receiving an event from it', (done) => {
    const child = createMachine({
      initial: 'a',
      states: {
        a: {
          // we need to clear the call stack before we send the event to the parent
          after: {
            1: 'b'
          }
        },
        b: {
          entry: sendParent({ type: 'CHILD_UPDATED' })
        }
      }
    });

    let service: AnyInterpreter;

    const machine = createMachine({
      invoke: {
        id: 'myChild',
        src: child
      },
      initial: 'initial',
      states: {
        initial: {
          on: {
            CHILD_UPDATED: [
              {
                guard: () =>
                  service.getSnapshot().children.myChild.getSnapshot().value ===
                  'b',
                target: 'success'
              },
              {
                target: 'fail'
              }
            ]
          }
        },
        success: {
          type: 'final'
        },
        fail: {
          type: 'final'
        }
      }
    });

    service = interpret(machine)
      .onDone(() => {
        expect(service.getSnapshot().value).toBe('success');
        done();
      })
      .start();
  });

  it('should be possible to send immediate events to initially invoked actors', () => {
    const child = createMachine({
      on: {
        PING: {
          actions: sendParent({ type: 'PONG' })
        }
      }
    });

    const machine = createMachine({
      initial: 'waiting',
      states: {
        waiting: {
          invoke: {
            id: 'ponger',
            src: child
          },
          entry: send({ type: 'PING' }, { to: 'ponger' }),
          on: {
            PONG: 'done'
          }
        },
        done: {
          type: 'final'
        }
      }
    });

    const service = interpret(machine).start();

    expect(service.getSnapshot().value).toBe('done');
  });

  // https://github.com/statelyai/xstate/issues/3617
  it('should deliver events sent from the exit actions to a service invoked in the same state', (done) => {
    const machine = createMachine({
      initial: 'active',
      states: {
        active: {
          invoke: {
            id: 'my-service',
            src: fromCallback((_, onReceive) => {
              onReceive((event) => {
                if (event.type === 'MY_EVENT') {
                  done();
                }
              });
            })
          },
          exit: sendTo('my-service', { type: 'MY_EVENT' }),
          on: {
            TOGGLE: 'inactive'
          }
        },
        inactive: {}
      }
    });

    const actor = interpret(machine).start();

    actor.send({ type: 'TOGGLE' });
  });
});<|MERGE_RESOLUTION|>--- conflicted
+++ resolved
@@ -4,16 +4,10 @@
   createMachine,
   interpret,
   sendTo
-<<<<<<< HEAD
-} from '../src';
-import { raise, send, sendParent, stop } from '../src/actions';
-import { fromCallback } from '../src/actors/callback';
-import { fromPromise } from '../src/actors/promise';
-=======
 } from '../src/index.js';
 import { raise, send, sendParent, stop } from '../src/actions.js';
-import { fromCallback, fromPromise } from '../src/actors.js';
->>>>>>> d405b4c3
+import { fromCallback } from '../src/actors/callback.js';
+import { fromPromise } from '../src/actors/promise.js';
 
 describe('predictableExec', () => {
   it('should call mixed custom and builtin actions in the definitions order', () => {
