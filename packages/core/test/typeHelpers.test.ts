--- conflicted
+++ resolved
@@ -129,79 +129,6 @@
       type: 'UNKNOWN_EVENT'
     });
   });
-<<<<<<< HEAD
-=======
-
-  it('should return events for createModel', () => {
-    const userModel = createModel(
-      {},
-      {
-        events: {
-          updateName: (value: string) => ({ value }),
-          updateAge: (value: number) => ({ value }),
-          anotherEvent: () => ({})
-        }
-      }
-    );
-
-    type UserModelEvent = EventFrom<typeof userModel>;
-
-    const acceptUserModelEvent = (_event: UserModelEvent) => {};
-
-    acceptUserModelEvent({ type: 'updateName', value: 'test' });
-    acceptUserModelEvent({ type: 'updateAge', value: 12 });
-    acceptUserModelEvent({ type: 'anotherEvent' });
-    acceptUserModelEvent({
-      // @ts-expect-error
-      type: 'eventThatDoesNotExist'
-    });
-  });
-
-  it('should narrow events down to the specified types', () => {
-    const userModel = createModel(
-      {},
-      {
-        events: {
-          updateName: (value: string) => ({ value }),
-          updateAge: (value: number) => ({ value }),
-          anotherEvent: () => ({})
-        }
-      }
-    );
-
-    type UserModelEventSubset = EventFrom<
-      typeof userModel,
-      'updateName' | 'updateAge'
-    >;
-
-    const acceptUserModelEventSubset = (
-      _userModelEventSubset: UserModelEventSubset
-    ) => {
-      /* empty */
-    };
-
-    acceptUserModelEventSubset({ type: 'updateName', value: 'test' });
-    acceptUserModelEventSubset({ type: 'updateAge', value: 12 });
-    // @ts-expect-error
-    acceptUserModelEventSubset({ type: 'anotherEvent' });
-    // @ts-expect-error
-    acceptUserModelEventSubset({ type: 'eventThatDoesNotExist' });
-  });
-
-  it('should correctly extract events from events having union of strings as their `type`', () => {
-    const machine = createMachine({
-      schema: {
-        events: {} as { type: 'INC' | 'DEC' }
-      }
-    });
-
-    type MachineEvent = EventFrom<typeof machine, 'INC'>;
-
-    const acceptEvent = (_event: MachineEvent) => {};
-
-    acceptEvent({ type: 'INC' });
-  });
->>>>>>> d0a90158
 });
 
 describe('MachineImplementationsFrom', () => {
@@ -390,21 +317,4 @@
     // @ts-expect-error
     acceptState("isn't any");
   });
-
-  it('should return state from a service created based on a model without any concrete events', () => {
-    const service = interpret(
-      createModel(
-        {},
-        {
-          // this empty obj is important for this test case
-        }
-      ).createMachine({})
-    );
-
-    function acceptState(_state: SnapshotFrom<typeof service>) {}
-
-    acceptState(service.initialState);
-    // @ts-expect-error
-    acceptState("isn't any");
-  });
 });