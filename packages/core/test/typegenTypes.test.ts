--- conflicted
+++ resolved
@@ -37,11 +37,10 @@
       };
     }
 
-<<<<<<< HEAD
-    createMachine({
-      tsTypes: {} as TypesMeta,
-      context: { foo: 100 },
-      schema: {
+    createMachine({
+      context: { foo: 100 },
+      types: {
+        typegen: {} as TypesMeta,
         events: {} as { type: 'FOO' } | { type: 'BAR' } | { type: 'BAZ' }
       }
     }).provide({
@@ -51,24 +50,6 @@
           event.type === 'BAR';
           // @ts-expect-error
           event.type === 'BAZ';
-=======
-    createMachine(
-      {
-        context: { foo: 100 },
-        types: {
-          typegen: {} as TypesMeta,
-          events: {} as { type: 'FOO' } | { type: 'BAR' } | { type: 'BAZ' }
-        }
-      },
-      {
-        actions: {
-          myAction: ({ event }) => {
-            event.type === 'FOO';
-            event.type === 'BAR';
-            // @ts-expect-error
-            event.type === 'BAZ';
-          }
->>>>>>> 423c5ab7
         }
       }
     });
@@ -87,11 +68,10 @@
       };
     }
 
-<<<<<<< HEAD
-    createMachine({
-      tsTypes: {} as TypesMeta,
-      context: { foo: 100 },
-      schema: {
+    createMachine({
+      context: { foo: 100 },
+      types: {
+        typegen: {} as TypesMeta,
         events: {} as { type: 'FOO' } | { type: 'BAR' } | { type: 'BAZ' }
       }
     }).provide({
@@ -103,26 +83,6 @@
           event.type === 'BAZ';
 
           return 42;
-=======
-    createMachine(
-      {
-        context: { foo: 100 },
-        types: {
-          typegen: {} as TypesMeta,
-          events: {} as { type: 'FOO' } | { type: 'BAR' } | { type: 'BAZ' }
-        }
-      },
-      {
-        delays: {
-          myDelay: ({ event }) => {
-            event.type === 'FOO';
-            event.type === 'BAR';
-            // @ts-expect-error
-            event.type === 'BAZ';
-
-            return 42;
-          }
->>>>>>> 423c5ab7
         }
       }
     });
@@ -141,11 +101,10 @@
       };
     }
 
-<<<<<<< HEAD
-    createMachine({
-      tsTypes: {} as TypesMeta,
-      context: { foo: 100 },
-      schema: {
+    createMachine({
+      context: { foo: 100 },
+      types: {
+        typegen: {} as TypesMeta,
         events: {} as { type: 'FOO' } | { type: 'BAR' } | { type: 'BAZ' }
       }
     }).provide({
@@ -157,26 +116,6 @@
           event.type === 'BAZ';
 
           return true;
-=======
-    createMachine(
-      {
-        context: { foo: 100 },
-        types: {
-          typegen: {} as TypesMeta,
-          events: {} as { type: 'FOO' } | { type: 'BAR' } | { type: 'BAZ' }
-        }
-      },
-      {
-        guards: {
-          myGuard: ({ event }) => {
-            event.type === 'FOO';
-            event.type === 'BAR';
-            // @ts-expect-error
-            event.type === 'BAZ';
-
-            return true;
-          }
->>>>>>> 423c5ab7
         }
       }
     });
@@ -195,34 +134,11 @@
       };
     }
 
-<<<<<<< HEAD
-    createMachine({
-      tsTypes: {} as TypesMeta,
-      context: { foo: 100 },
-      schema: {
-        events: {} as { type: 'FOO' } | { type: 'BAR' } | { type: 'BAZ' }
-=======
-    createMachine(
-      {
-        context: { foo: 100 },
-        types: {
-          typegen: {} as TypesMeta,
-          events: {} as { type: 'FOO' } | { type: 'BAR' } | { type: 'BAZ' }
-        }
-      },
-      {
-        actors: {
-          // TODO: add test for input?
-          myActor: fromPromise(({ input }) => {
-            input.type === 'FOO';
-            input.type === 'BAR';
-            // @x-ts-expect-error TODO: strongly type inputs for promise
-            input.type === 'BAZ';
-
-            return Promise.resolve(42);
-          })
-        }
->>>>>>> 423c5ab7
+    createMachine({
+      context: { foo: 100 },
+      types: {
+        typegen: {} as TypesMeta,
+        events: {} as { type: 'FOO' } | { type: 'BAR' } | { type: 'BAZ' }
       }
     }).provide({
       actors: {
@@ -252,27 +168,11 @@
       };
     }
 
-<<<<<<< HEAD
-    createMachine({
-      tsTypes: {} as TypesMeta,
-      context: { foo: 100 },
-      schema: {
-        events: {} as { type: 'FOO' } | { type: 'BAR' } | { type: 'BAZ' }
-=======
-    createMachine(
-      {
-        context: { foo: 100 },
-        types: {
-          typegen: {} as TypesMeta,
-          events: {} as { type: 'FOO' } | { type: 'BAR' } | { type: 'BAZ' }
-        }
-      },
-      {
-        actions: {
-          // @ts-expect-error
-          unknownAction: () => {}
-        }
->>>>>>> 423c5ab7
+    createMachine({
+      context: { foo: 100 },
+      types: {
+        typegen: {} as TypesMeta,
+        events: {} as { type: 'FOO' } | { type: 'BAR' } | { type: 'BAZ' }
       }
     }).provide({
       actions: {
@@ -295,27 +195,11 @@
       };
     }
 
-<<<<<<< HEAD
-    createMachine({
-      tsTypes: {} as TypesMeta,
-      context: { foo: 100 },
-      schema: {
-        events: {} as { type: 'FOO' } | { type: 'BAR' } | { type: 'BAZ' }
-=======
-    createMachine(
-      {
-        context: { foo: 100 },
-        types: {
-          typegen: {} as TypesMeta,
-          events: {} as { type: 'FOO' } | { type: 'BAR' } | { type: 'BAZ' }
-        }
-      },
-      {
-        delays: {
-          // @ts-expect-error
-          unknownDelay: () => 42
-        }
->>>>>>> 423c5ab7
+    createMachine({
+      context: { foo: 100 },
+      types: {
+        typegen: {} as TypesMeta,
+        events: {} as { type: 'FOO' } | { type: 'BAR' } | { type: 'BAZ' }
       }
     }).provide({
       delays: {
@@ -338,27 +222,11 @@
       };
     }
 
-<<<<<<< HEAD
-    createMachine({
-      tsTypes: {} as TypesMeta,
-      context: { foo: 100 },
-      schema: {
-        events: {} as { type: 'FOO' } | { type: 'BAR' } | { type: 'BAZ' }
-=======
-    createMachine(
-      {
-        context: { foo: 100 },
-        types: {
-          typegen: {} as TypesMeta,
-          events: {} as { type: 'FOO' } | { type: 'BAR' } | { type: 'BAZ' }
-        }
-      },
-      {
-        guards: {
-          // @ts-expect-error
-          unknownGuard: () => true
-        }
->>>>>>> 423c5ab7
+    createMachine({
+      context: { foo: 100 },
+      types: {
+        typegen: {} as TypesMeta,
+        events: {} as { type: 'FOO' } | { type: 'BAR' } | { type: 'BAZ' }
       }
     }).provide({
       guards: {
@@ -381,27 +249,11 @@
       };
     }
 
-<<<<<<< HEAD
-    createMachine({
-      tsTypes: {} as TypesMeta,
-      context: { foo: 100 },
-      schema: {
-        events: {} as { type: 'FOO' } | { type: 'BAR' } | { type: 'BAZ' }
-=======
-    createMachine(
-      {
-        context: { foo: 100 },
-        types: {
-          typegen: {} as TypesMeta,
-          events: {} as { type: 'FOO' } | { type: 'BAR' } | { type: 'BAZ' }
-        }
-      },
-      {
-        actors: {
-          // @ts-expect-error
-          unknownActor: () => () => {}
-        }
->>>>>>> 423c5ab7
+    createMachine({
+      context: { foo: 100 },
+      types: {
+        typegen: {} as TypesMeta,
+        events: {} as { type: 'FOO' } | { type: 'BAR' } | { type: 'BAZ' }
       }
     }).provide({
       actors: {
@@ -656,24 +508,10 @@
       eventsCausingActors: { qwertyActor: 'BAR' };
     }
 
-<<<<<<< HEAD
-    createMachine({
-      tsTypes: {} as TypesMeta,
-      schema: {
-        events: {} as { type: 'FOO' } | { type: 'BAR' } | { type: 'BAZ' }
-=======
-    createMachine(
-      {
-        types: {
-          typegen: {} as TypesMeta,
-          events: {} as { type: 'FOO' } | { type: 'BAR' } | { type: 'BAZ' }
-        }
-      },
-      {
-        actions: {
-          fooAction: () => {}
-        }
->>>>>>> 423c5ab7
+    createMachine({
+      types: {
+        typegen: {} as TypesMeta,
+        events: {} as { type: 'FOO' } | { type: 'BAR' } | { type: 'BAZ' }
       }
     }).provide({
       actions: {
@@ -694,24 +532,10 @@
       eventsCausingDelays: { barDelay: 'BAR' };
     }
 
-<<<<<<< HEAD
-    const machine = createMachine({
-      tsTypes: {} as TypesMeta,
-      schema: {
-        events: {} as { type: 'FOO' } | { type: 'BAR' } | { type: 'BAZ' }
-=======
-    const machine = createMachine(
-      {
-        types: {
-          typegen: {} as TypesMeta,
-          events: {} as { type: 'FOO' } | { type: 'BAR' } | { type: 'BAZ' }
-        }
-      },
-      {
-        delays: {
-          barDelay: () => 42
-        }
->>>>>>> 423c5ab7
+    const machine = createMachine({
+      types: {
+        typegen: {} as TypesMeta,
+        events: {} as { type: 'FOO' } | { type: 'BAR' } | { type: 'BAZ' }
       }
     }).provide({
       delays: {
@@ -739,30 +563,15 @@
       };
     }
 
-<<<<<<< HEAD
-    createMachine({
-      tsTypes: {} as TypesMeta,
-      schema: {
+    createMachine({
+      types: {
+        typegen: {} as TypesMeta,
         events: {} as { type: 'FOO' } | { type: 'BAR' }
       }
     }).provide({
       actions: {
         myAction: ({ event }) => {
           event.type === 'xstate.init';
-=======
-    createMachine(
-      {
-        types: {
-          typegen: {} as TypesMeta,
-          events: {} as { type: 'FOO' } | { type: 'BAR' }
-        }
-      },
-      {
-        actions: {
-          myAction: ({ event }) => {
-            event.type === 'xstate.init';
-          }
->>>>>>> 423c5ab7
         }
       }
     });
@@ -785,10 +594,9 @@
       };
     }
 
-<<<<<<< HEAD
-    createMachine({
-      tsTypes: {} as TypesMeta,
-      schema: {
+    createMachine({
+      types: {
+        typegen: {} as TypesMeta,
         events: {} as { type: 'FOO' } | { type: 'BAR' }
       }
     }).provide({
@@ -796,26 +604,6 @@
         myAction: ({ event }) => {
           if (event.type === 'FOO') {
             return;
-=======
-    createMachine(
-      {
-        types: {
-          typegen: {} as TypesMeta,
-          events: {} as { type: 'FOO' } | { type: 'BAR' }
-        }
-      },
-      {
-        actions: {
-          myAction: ({ event }) => {
-            if (event.type === 'FOO') {
-              return;
-            }
-            event.type === 'done.invoke.myActor';
-            event.output;
-            // indirectly check that it's not any
-            // @ts-expect-error
-            ((_accept: string) => {})(event.output);
->>>>>>> 423c5ab7
           }
           event.type === 'done.invoke.myActor';
           event.output;
@@ -844,25 +632,13 @@
       };
     }
 
-<<<<<<< HEAD
-    createMachine({
-      tsTypes: {} as TypesMeta,
-      schema: {
+    createMachine({
+      types: {
+        typegen: {} as TypesMeta,
         events: {} as { type: 'FOO' } | { type: 'BAR' },
         actors: {
           myActor: {
             output: {} as string
-=======
-    createMachine(
-      {
-        types: {
-          typegen: {} as TypesMeta,
-          events: {} as { type: 'FOO' } | { type: 'BAR' },
-          actors: {
-            myActor: {
-              output: {} as string
-            }
->>>>>>> 423c5ab7
           }
         }
       }
@@ -897,26 +673,10 @@
       };
     }
 
-<<<<<<< HEAD
-    createMachine({
-      tsTypes: {} as TypesMeta,
-      schema: {
+    createMachine({
+      types: {
+        typegen: {} as TypesMeta,
         events: {} as { type: 'FOO' },
-=======
-    createMachine(
-      {
-        types: {
-          typegen: {} as TypesMeta,
-          events: {} as { type: 'FOO' },
-          actors: {
-            myActor: {
-              output: {} as string
-            }
-          }
-        }
-      },
-      {
->>>>>>> 423c5ab7
         actors: {
           myActor: {
             output: {} as string
@@ -947,26 +707,10 @@
       };
     }
 
-<<<<<<< HEAD
-    createMachine({
-      tsTypes: {} as TypesMeta,
-      schema: {
+    createMachine({
+      types: {
+        typegen: {} as TypesMeta,
         events: {} as { type: 'FOO' },
-=======
-    createMachine(
-      {
-        types: {
-          typegen: {} as TypesMeta,
-          events: {} as { type: 'FOO' },
-          actors: {
-            myActor: {
-              output: {} as string
-            }
-          }
-        }
-      },
-      {
->>>>>>> 423c5ab7
         actors: {
           myActor: {
             output: {} as string
@@ -998,26 +742,10 @@
       };
     }
 
-<<<<<<< HEAD
-    createMachine({
-      tsTypes: {} as TypesMeta,
-      schema: {
+    createMachine({
+      types: {
+        typegen: {} as TypesMeta,
         events: {} as { type: 'FOO' },
-=======
-    createMachine(
-      {
-        types: {
-          typegen: {} as TypesMeta,
-          events: {} as { type: 'FOO' },
-          actors: {
-            myActor: {
-              output: {} as { foo: string }
-            }
-          }
-        }
-      },
-      {
->>>>>>> 423c5ab7
         actors: {
           myActor: {
             output: {} as { foo: string }
@@ -1076,27 +804,10 @@
       };
     }
 
-<<<<<<< HEAD
-    createMachine({
-      tsTypes: {} as TypesMeta,
-      schema: {
+    createMachine({
+      types: {
+        typegen: {} as TypesMeta,
         events: {} as { type: 'FOO' } | { type: 'BAR'; value: string }
-=======
-    createMachine(
-      {
-        types: {
-          typegen: {} as TypesMeta,
-          events: {} as { type: 'FOO' } | { type: 'BAR'; value: string }
-        }
-      },
-      {
-        actions: {
-          actionName: assign(({ event }) => {
-            ((_accept: 'BAR') => {})(event.type);
-            return {};
-          })
-        }
->>>>>>> 423c5ab7
       }
     }).provide({
       actions: {
@@ -1115,24 +826,10 @@
       };
     }
 
-<<<<<<< HEAD
-    createMachine({
-      tsTypes: {} as TypesMeta,
-      schema: {
+    createMachine({
+      types: {
+        typegen: {} as TypesMeta,
         events: {} as { type: 'FOO' } | { type: 'BAR'; value: string }
-=======
-    createMachine(
-      {
-        types: {
-          typegen: {} as TypesMeta,
-          events: {} as { type: 'FOO' } | { type: 'BAR'; value: string }
-        }
-      },
-      {
-        actors: {
-          fooActor: createMachine({})
-        }
->>>>>>> 423c5ab7
       }
     }).provide({
       actors: {
@@ -1177,30 +874,10 @@
       };
     }
 
-<<<<<<< HEAD
-    createMachine({
-      tsTypes: {} as TypesMeta,
-      schema: {
+    createMachine({
+      types: {
+        typegen: {} as TypesMeta,
         events: {} as { type: 'FOO' } | { type: 'BAR' }
-=======
-    createMachine(
-      {
-        types: {
-          typegen: {} as TypesMeta,
-          events: {} as { type: 'FOO' } | { type: 'BAR' }
-        }
-      },
-      {
-        actors: {
-          fooActor: fromCallback((_send, onReceive) => {
-            onReceive((event) => {
-              ((_accept: string) => {})(event.type);
-              // @x-ts-expect-error TODO: determine how to get parent event type here
-              event.unknown;
-            });
-          })
-        }
->>>>>>> 423c5ab7
       }
     }).provide({
       actors: {
@@ -1222,28 +899,10 @@
       };
     }
 
-<<<<<<< HEAD
-    createMachine({
-      tsTypes: {} as TypesMeta,
-      schema: {
+    createMachine({
+      types: {
+        typegen: {} as TypesMeta,
         events: {} as { type: 'FOO' } | { type: 'BAR' }
-=======
-    createMachine(
-      {
-        types: {
-          typegen: {} as TypesMeta,
-          events: {} as { type: 'FOO' } | { type: 'BAR' }
-        }
-      },
-      {
-        actors: {
-          fooActor: fromCallback((_send, onReceive) => {
-            onReceive((_event: { type: 'TEST' }) => {});
-            // @ts-expect-error
-            onReceive((_event: { type: number }) => {});
-          })
-        }
->>>>>>> 423c5ab7
       }
     }).provide({
       actors: {
@@ -1361,27 +1020,11 @@
       eventsCausingActions: never;
     }
 
-<<<<<<< HEAD
-    createMachine({
-      tsTypes: {} as TypesMeta,
-      schema: {
+    createMachine({
+      types: {
+        typegen: {} as TypesMeta,
         context: {} as {
           foo: string;
-=======
-    createMachine(
-      {
-        types: {
-          typegen: {} as TypesMeta,
-          context: {} as {
-            foo: string;
-          }
-        }
-      },
-      {
-        // @ts-expect-error
-        actions: {
-          testAction: () => {}
->>>>>>> 423c5ab7
         }
       }
     }).provide({
@@ -1397,27 +1040,11 @@
       eventsCausingDelays: never;
     }
 
-<<<<<<< HEAD
-    createMachine({
-      tsTypes: {} as TypesMeta,
-      schema: {
+    createMachine({
+      types: {
+        typegen: {} as TypesMeta,
         context: {} as {
           foo: string;
-=======
-    createMachine(
-      {
-        types: {
-          typegen: {} as TypesMeta,
-          context: {} as {
-            foo: string;
-          }
-        }
-      },
-      {
-        // @ts-expect-error
-        delays: {
-          testDelay: () => {}
->>>>>>> 423c5ab7
         }
       }
     }).provide({
@@ -1433,27 +1060,11 @@
       eventsCausingGuards: never;
     }
 
-<<<<<<< HEAD
-    createMachine({
-      tsTypes: {} as TypesMeta,
-      schema: {
+    createMachine({
+      types: {
+        typegen: {} as TypesMeta,
         context: {} as {
           foo: string;
-=======
-    createMachine(
-      {
-        types: {
-          typegen: {} as TypesMeta,
-          context: {} as {
-            foo: string;
-          }
-        }
-      },
-      {
-        // @ts-expect-error
-        guards: {
-          testGuard: () => {}
->>>>>>> 423c5ab7
         }
       }
     }).provide({
@@ -1470,27 +1081,11 @@
       invokeSrcNameMap: never;
     }
 
-<<<<<<< HEAD
-    createMachine({
-      tsTypes: {} as TypesMeta,
-      schema: {
+    createMachine({
+      types: {
+        typegen: {} as TypesMeta,
         context: {} as {
           foo: string;
-=======
-    createMachine(
-      {
-        types: {
-          typegen: {} as TypesMeta,
-          context: {} as {
-            foo: string;
-          }
-        }
-      },
-      {
-        // @ts-expect-error
-        actors: {
-          testActor: () => Promise.resolve(42)
->>>>>>> 423c5ab7
         }
       }
     }).provide({
@@ -1509,34 +1104,13 @@
       };
     }
 
-<<<<<<< HEAD
-    createMachine({
-      tsTypes: {} as TypesMeta,
-      schema: {
+    createMachine({
+      types: {
+        typegen: {} as TypesMeta,
         context: {} as {
           count: number;
         },
         events: {} as { type: 'INC' | 'DEC'; value: number }
-=======
-    createMachine(
-      {
-        types: {
-          typegen: {} as TypesMeta,
-          context: {} as {
-            count: number;
-          },
-          events: {} as { type: 'INC' | 'DEC'; value: number }
-        }
-      },
-      {
-        actions: {
-          increment: assign(({ context, event }) => {
-            return {
-              count: context.count + event.value
-            };
-          })
-        }
->>>>>>> 423c5ab7
       }
     }).provide({
       actions: {
