--- conflicted
+++ resolved
@@ -250,113 +250,6 @@
     );
   });
 
-<<<<<<< HEAD
-=======
-  it('should allow valid string `matches`', () => {
-    interface TypesMeta extends TypegenMeta {
-      matchesStates: 'a' | 'b' | 'c';
-      missingImplementations: {
-        actions: never;
-        delays: never;
-        guards: never;
-        actors: never;
-      };
-    }
-
-    const machine = createMachine({
-      context: { foo: 100 },
-      types: {
-        typegen: {} as TypesMeta,
-        events: {} as { type: 'FOO' } | { type: 'BAR' } | { type: 'BAZ' }
-      },
-      initial: 'a',
-      states: {
-        a: {}
-      }
-    });
-
-    createActor(machine).getSnapshot().matches('a');
-  });
-
-  it('should allow valid object `matches`', () => {
-    interface TypesMeta extends TypegenMeta {
-      matchesStates: 'a' | { a: 'b' } | { a: 'c' };
-      missingImplementations: {
-        actions: never;
-        delays: never;
-        guards: never;
-        actors: never;
-      };
-    }
-
-    const machine = createMachine({
-      types: { typegen: {} as TypesMeta },
-      context: { foo: 100 },
-      initial: 'a',
-      states: {
-        a: {}
-      }
-    });
-
-    createActor(machine).getSnapshot().matches({ a: 'c' });
-  });
-
-  it('should not allow invalid string `matches`', () => {
-    interface TypesMeta extends TypegenMeta {
-      matchesStates: 'a' | 'b' | 'c';
-      missingImplementations: {
-        actions: never;
-        delays: never;
-        guards: never;
-        actors: never;
-      };
-    }
-
-    const machine = createMachine({
-      context: { foo: 100 },
-      types: {
-        typegen: {} as TypesMeta,
-        events: {} as { type: 'FOO' } | { type: 'BAR' } | { type: 'BAZ' }
-      },
-      initial: 'a',
-      states: {
-        a: {}
-      }
-    });
-
-    createActor(machine).getSnapshot().matches(
-      // @ts-expect-error
-      'd'
-    );
-  });
-
-  it('should not allow invalid object `matches`', () => {
-    interface TypesMeta extends TypegenMeta {
-      matchesStates: 'a' | { a: 'b' } | { a: 'c' };
-      missingImplementations: {
-        actions: never;
-        delays: never;
-        guards: never;
-        actors: never;
-      };
-    }
-
-    const machine = createMachine({
-      types: { typegen: {} as TypesMeta },
-      context: { foo: 100 },
-      initial: 'a',
-      states: {
-        a: {}
-      }
-    });
-
-    createActor(machine).getSnapshot().matches({
-      // @ts-expect-error
-      a: 'd'
-    });
-  });
-
->>>>>>> bf4ae015
   it('should allow a valid tag with `hasTag`', () => {
     interface TypesMeta extends TypegenMeta {
       tags: 'a' | 'b' | 'c';
@@ -1036,70 +929,6 @@
   //   );
   // });
 
-<<<<<<< HEAD
-=======
-  it("shouldn't end up with `any` context after calling `state.matches`", () => {
-    interface TypesMeta extends TypegenMeta {
-      matchesStates: 'a' | 'b' | 'c';
-      missingImplementations: {
-        actions: never;
-        delays: never;
-        guards: never;
-        actors: never;
-      };
-    }
-
-    const machine = createMachine({
-      types: {
-        typegen: {} as TypesMeta,
-        context: {} as {
-          foo: string;
-        }
-      },
-      context: {
-        foo: 'bar'
-      }
-    });
-
-    const state = createActor(machine).getSnapshot();
-
-    if (state.matches('a')) {
-      // @ts-expect-error
-      state.context.val;
-    }
-  });
-
-  it("shouldn't end up with `never` within a branch after two `state.matches` calls", () => {
-    interface TypesMeta extends TypegenMeta {
-      matchesStates: 'a' | 'a.b';
-      missingImplementations: {
-        actions: never;
-        delays: never;
-        guards: never;
-        actors: never;
-      };
-    }
-
-    const machine = createMachine({
-      types: {
-        typegen: {} as TypesMeta,
-        context: {} as {
-          foo: string;
-        }
-      },
-      context: {
-        foo: 'bar'
-      }
-    });
-
-    const state = createActor(machine).getSnapshot();
-
-    if (state.matches('a') && state.matches('a.b')) {
-      ((_accept: string) => {})(state.context.foo);
-    }
-  });
-
->>>>>>> bf4ae015
   it('should be possible to pass typegen-less machines to functions expecting a machine argument that do not utilize the typegen information', () => {
     const machine = createMachine({});
 
