--- conflicted
+++ resolved
@@ -1,18 +1,13 @@
-<<<<<<< HEAD
-import { assign, interpret, MachineContext, StateMachine } from '../src';
-import { fromPromise } from '../src/actors/promise';
-import { fromCallback } from '../src/actors/callback';
-=======
 import {
   assign,
   interpret,
   MachineContext,
   StateMachine
 } from '../src/index.js';
-import { fromCallback, fromPromise } from '../src/actors';
->>>>>>> d405b4c3
-import { createMachine } from '../src/Machine';
-import { TypegenMeta } from '../src/typegenTypes';
+import { fromPromise } from '../src/actors/promise.js';
+import { fromCallback } from '../src/actors/callback.js';
+import { createMachine } from '../src/Machine.js';
+import { TypegenMeta } from '../src/typegenTypes.js';
 
 describe('typegen types', () => {
   it('should not require implementations when creating machine using `createMachine`', () => {
