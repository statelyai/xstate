import { assign, interpret } from '../src';
import { createMachine } from '../src/Machine';
import { createModel } from '../src/model';
import { TypegenMeta } from '../src/typegenTypes';

describe('typegen types', () => {
  it('should not require implementations when creating machine using `createMachine`', () => {
    interface TypesMeta extends TypegenMeta {
      missingImplementations: {
        actions: 'fooAction';
        delays: 'barDelay';
        guards: 'bazGuard';
        services: 'qwertyService';
      };
    }
    createMachine({
      tsTypes: {} as TypesMeta
    });
  });

  it('should not require implementations when creating machine using `model.createMachine`', () => {
    interface TypesMeta extends TypegenMeta {
      missingImplementations: {
        actions: 'fooAction';
        delays: 'barDelay';
        guards: 'bazGuard';
        services: 'qwertyService';
      };
    }

    const model = createModel({});

    model.createMachine({
      tsTypes: {} as TypesMeta
    });
  });

  it('should limit event type provided to an action', () => {
    interface TypesMeta extends TypegenMeta {
      missingImplementations: {
        actions: never;
        delays: never;
        guards: never;
        services: never;
      };
      eventsCausingActions: {
        myAction: 'FOO' | 'BAR';
      };
    }

    createMachine(
      {
        tsTypes: {} as TypesMeta,
        context: { foo: 100 },
        schema: {
          events: {} as { type: 'FOO' } | { type: 'BAR' } | { type: 'BAZ' }
        }
      },
      {
        actions: {
          myAction: (_ctx, event) => {
            event.type === 'FOO';
            event.type === 'BAR';
            // @ts-expect-error
            event.type === 'BAZ';
          }
        }
      }
    );
  });

  it('should limit event type provided to a delay', () => {
    interface TypesMeta extends TypegenMeta {
      missingImplementations: {
        actions: never;
        delays: never;
        guards: never;
        services: never;
      };
      eventsCausingDelays: {
        myDelay: 'FOO' | 'BAR';
      };
    }

    createMachine(
      {
        tsTypes: {} as TypesMeta,
        context: { foo: 100 },
        schema: {
          events: {} as { type: 'FOO' } | { type: 'BAR' } | { type: 'BAZ' }
        }
      },
      {
        delays: {
          myDelay: (_ctx, event) => {
            event.type === 'FOO';
            event.type === 'BAR';
            // @ts-expect-error
            event.type === 'BAZ';

            return 42;
          }
        }
      }
    );
  });

  it('should limit event type provided to a guard', () => {
    interface TypesMeta extends TypegenMeta {
      missingImplementations: {
        actions: never;
        delays: never;
        guards: never;
        services: never;
      };
      eventsCausingGuards: {
        myGuard: 'FOO' | 'BAR';
      };
    }

    createMachine(
      {
        tsTypes: {} as TypesMeta,
        context: { foo: 100 },
        schema: {
          events: {} as { type: 'FOO' } | { type: 'BAR' } | { type: 'BAZ' }
        }
      },
      {
        guards: {
          myGuard: (_ctx, event) => {
            event.type === 'FOO';
            event.type === 'BAR';
            // @ts-expect-error
            event.type === 'BAZ';

            return true;
          }
        }
      }
    );
  });

  it('should limit event type provided to a service', () => {
    interface TypesMeta extends TypegenMeta {
      missingImplementations: {
        actions: never;
        delays: never;
        guards: never;
        services: never;
      };
      eventsCausingServices: {
        myService: 'FOO' | 'BAR';
      };
    }

    createMachine(
      {
        tsTypes: {} as TypesMeta,
        context: { foo: 100 },
        schema: {
          events: {} as { type: 'FOO' } | { type: 'BAR' } | { type: 'BAZ' }
        }
      },
      {
        services: {
          myService: (_ctx, event) => {
            event.type === 'FOO';
            event.type === 'BAR';
            // @ts-expect-error
            event.type === 'BAZ';

            return () => {};
          }
        }
      }
    );
  });

  it('should not allow an unknown action', () => {
    interface TypesMeta extends TypegenMeta {
      missingImplementations: {
        actions: never;
        delays: never;
        guards: never;
        services: never;
      };
      eventsCausingActions: {
        myAction: 'FOO' | 'BAR';
      };
    }

    createMachine(
      {
        tsTypes: {} as TypesMeta,
        context: { foo: 100 },
        schema: {
          events: {} as { type: 'FOO' } | { type: 'BAR' } | { type: 'BAZ' }
        }
      },
      {
        actions: {
          // @ts-expect-error
          unknownAction: () => {}
        }
      }
    );
  });

  it('should not allow an unknown delay', () => {
    interface TypesMeta extends TypegenMeta {
      missingImplementations: {
        actions: never;
        delays: never;
        guards: never;
        services: never;
      };
      eventsCausingDelays: {
        myDelay: 'FOO' | 'BAR';
      };
    }

    createMachine(
      {
        tsTypes: {} as TypesMeta,
        context: { foo: 100 },
        schema: {
          events: {} as { type: 'FOO' } | { type: 'BAR' } | { type: 'BAZ' }
        }
      },
      {
        delays: {
          // @ts-expect-error
          unknownDelay: () => 42
        }
      }
    );
  });

  it('should not allow an unknown guard', () => {
    interface TypesMeta extends TypegenMeta {
      missingImplementations: {
        actions: never;
        delays: never;
        guards: never;
        services: never;
      };
      eventsCausingGuards: {
        myGuard: 'FOO' | 'BAR';
      };
    }

    createMachine(
      {
        tsTypes: {} as TypesMeta,
        context: { foo: 100 },
        schema: {
          events: {} as { type: 'FOO' } | { type: 'BAR' } | { type: 'BAZ' }
        }
      },
      {
        guards: {
          // @ts-expect-error
          unknownGuard: () => true
        }
      }
    );
  });

  it('should not allow an unknown service', () => {
    interface TypesMeta extends TypegenMeta {
      missingImplementations: {
        actions: never;
        delays: never;
        guards: never;
        services: never;
      };
      eventsCausingServices: {
        myService: 'FOO' | 'BAR';
      };
    }

    createMachine(
      {
        tsTypes: {} as TypesMeta,
        context: { foo: 100 },
        schema: {
          events: {} as { type: 'FOO' } | { type: 'BAR' } | { type: 'BAZ' }
        }
      },
      {
        services: {
          // @ts-expect-error
          unknownService: () => () => {}
        }
      }
    );
  });

  it('should allow valid string `matches`', () => {
    interface TypesMeta extends TypegenMeta {
      matchesStates: 'a' | 'b' | 'c';
    }

    const machine = createMachine({
      tsTypes: {} as TypesMeta,
      context: { foo: 100 },
      schema: {
        events: {} as { type: 'FOO' } | { type: 'BAR' } | { type: 'BAZ' }
      },
      initial: 'a',
      states: {
        a: {}
      }
    });

    machine.initialState.matches('a');
  });

  it('should allow valid object `matches`', () => {
    interface TypesMeta extends TypegenMeta {
      matchesStates: 'a' | { a: 'b' } | { a: 'c' };
    }

    const machine = createMachine({
      tsTypes: {} as TypesMeta,
      context: { foo: 100 },
      initial: 'a',
      states: {
        a: {}
      }
    });

    machine.initialState.matches({ a: 'c' });
  });

  it('should not allow invalid string `matches`', () => {
    interface TypesMeta extends TypegenMeta {
      matchesStates: 'a' | 'b' | 'c';
    }

    const machine = createMachine({
      tsTypes: {} as TypesMeta,
      context: { foo: 100 },
      schema: {
        events: {} as { type: 'FOO' } | { type: 'BAR' } | { type: 'BAZ' }
      },
      initial: 'a',
      states: {
        a: {}
      }
    });

    // @ts-expect-error
    machine.initialState.matches('d');
  });

  it('should not allow invalid object `matches`', () => {
    interface TypesMeta extends TypegenMeta {
      matchesStates: 'a' | { a: 'b' } | { a: 'c' };
    }

    const machine = createMachine({
      tsTypes: {} as TypesMeta,
      context: { foo: 100 },
      initial: 'a',
      states: {
        a: {}
      }
    });

    // @ts-expect-error
    machine.initialState.matches({ a: 'd' });
  });

  it('should allow a valid tag with `hasTag`', () => {
    interface TypesMeta extends TypegenMeta {
      tags: 'a' | 'b' | 'c';
    }

    const machine = createMachine({
      tsTypes: {} as TypesMeta,
      context: { foo: 100 },
      schema: {
        events: {} as { type: 'FOO' } | { type: 'BAR' } | { type: 'BAZ' }
      },
      initial: 'a',
      states: {
        a: {}
      }
    });

    machine.initialState.hasTag('a');
  });

  it('should not allow an invalid tag with `hasTag`', () => {
    interface TypesMeta extends TypegenMeta {
      tags: 'a' | 'b' | 'c';
    }

    const machine = createMachine({
      tsTypes: {} as TypesMeta,
      context: { foo: 100 },
      schema: {
        events: {} as { type: 'FOO' } | { type: 'BAR' } | { type: 'BAZ' }
      },
      initial: 'a',
      states: {
        a: {}
      }
    });

    // @ts-expect-error
    machine.initialState.hasTag('d');
  });

  it('`withConfig` should require all missing implementations ', () => {
    interface TypesMeta extends TypegenMeta {
      missingImplementations: {
        actions: 'myAction';
        delays: 'myDelay';
        guards: never;
        services: never;
      };
      eventsCausingActions: {
        myAction: 'FOO';
        myDelay: 'BAR';
      };
    }

    const machine = createMachine({
      tsTypes: {} as TypesMeta,
      schema: {
        events: {} as { type: 'FOO' } | { type: 'BAR' } | { type: 'BAZ' }
      }
    });

    // @ts-expect-error
    machine.withConfig({});
    machine.withConfig({
      // @ts-expect-error
      actions: {}
    });
    // @ts-expect-error
    machine.withConfig({
      actions: {
        myAction: () => {}
      }
    });
    machine.withConfig({
      actions: {
        myAction: () => {}
      },
      delays: {
        myDelay: () => 42
      }
    });
  });

  it('should allow to create a service out of a machine without any missing implementations', () => {
    interface TypesMeta extends TypegenMeta {
      missingImplementations: {
        actions: never;
        delays: never;
        guards: never;
        services: never;
      };
    }

    const machine = createMachine({
      tsTypes: {} as TypesMeta
    });

    interpret(machine);
  });

  it('should not allow to create a service out of a machine with missing implementations', () => {
    interface TypesMeta extends TypegenMeta {
      missingImplementations: {
        actions: 'myAction';
        delays: never;
        guards: never;
        services: never;
      };
      eventsCausingActions: {
        myAction: 'FOO';
      };
    }

    const machine = createMachine({
      tsTypes: {} as TypesMeta,
      schema: {
        events: {} as { type: 'FOO' } | { type: 'BAR' } | { type: 'BAZ' }
      }
    });

    // @ts-expect-error
    interpret(machine);
  });

  it('should allow to create a service out of a machine with implementations provided through `withConfig`', () => {
    interface TypesMeta extends TypegenMeta {
      missingImplementations: {
        actions: 'myAction';
        delays: never;
        guards: never;
        services: never;
      };
      eventsCausingActions: {
        myAction: 'FOO';
      };
    }

    const machine = createMachine({
      tsTypes: {} as TypesMeta,
      schema: {
        events: {} as { type: 'FOO' } | { type: 'BAR' } | { type: 'BAZ' }
      }
    });

    interpret(
      machine.withConfig({
        actions: {
          myAction: () => {}
        }
      })
    );
  });

  it('should not require all implementations when creating machine', () => {
    interface TypesMeta extends TypegenMeta {
      missingImplementations: {
        actions: 'fooAction';
        delays: 'barDelay';
        guards: 'bazGuard';
        services: 'qwertyService';
      };
      eventsCausingActions: { fooAction: 'FOO' };
      eventsCausingDelays: { barDelay: 'BAR' };
      eventsCausingGuards: { bazGuard: 'BAR' };
      eventsCausingServices: { qwertyService: 'BAR' };
    }

    createMachine(
      {
        tsTypes: {} as TypesMeta,
        schema: {
          events: {} as { type: 'FOO' } | { type: 'BAR' } | { type: 'BAZ' }
        }
      },
      {
        actions: {
          fooAction: () => {}
        }
      }
    );
  });

  it('should allow to override already provided implementation using `withConfig`', () => {
    interface TypesMeta extends TypegenMeta {
      missingImplementations: {
        actions: 'fooAction';
        delays: never;
        guards: never;
        services: never;
      };
      eventsCausingActions: { fooAction: 'FOO' };
      eventsCausingDelays: { barDelay: 'BAR' };
    }

    const machine = createMachine(
      {
        tsTypes: {} as TypesMeta,
        schema: {
          events: {} as { type: 'FOO' } | { type: 'BAR' } | { type: 'BAZ' }
        }
      },
      {
        delays: {
          barDelay: () => 42
        }
      }
    );

    machine.withConfig({
      actions: {
        fooAction: () => {}
      },
      delays: {
        barDelay: () => 100
      }
    });
  });

  it('should preserve provided action type for the meta object', () => {
    interface TypesMeta extends TypegenMeta {
      eventsCausingActions: {
        myAction: 'FOO' | 'BAR';
      };
    }

    const model = createModel(
      { foo: 100 },
      {
        actions: {
          myAction: (x: number) => ({ x })
        },
        events: {
          FOO: () => ({}),
          BAR: () => ({}),
          BAZ: () => ({})
        }
      }
    );

    model.createMachine(
      {
        tsTypes: {} as TypesMeta
      },
      {
        actions: {
          myAction: (_ctx, _ev, { action }) => {
            action.type === 'myAction';
            ((_accept: number) => {})(action.x);
            // @ts-expect-error
            ((_accept: string) => {})(action.x);
          }
        }
      }
    );
  });

  it('should include init event in the provided parameter type if necessary', () => {
    interface TypesMeta extends TypegenMeta {
      eventsCausingActions: {
        myAction: 'xstate.init';
      };
      internalEvents: {
        'xstate.init': { type: 'xstate.init' };
      };
    }

    createMachine(
      {
        tsTypes: {} as TypesMeta,
        schema: {
          events: {} as { type: 'FOO' } | { type: 'BAR' }
        }
      },
      {
        actions: {
          myAction: (_ctx, event) => {
            event.type === 'xstate.init';
          }
        }
      }
    );
  });

  it('should include generated dynamic internal event in the provided parameter if schema.services is not provided', () => {
    interface TypesMeta extends TypegenMeta {
      eventsCausingActions: {
        myAction: 'done.invoke.myService' | 'FOO';
      };
      internalEvents: {
        'done.invoke.myService': {
          type: 'done.invoke.myService';
          data: unknown;
          __tip: 'Declare the type.';
        };
      };
      invokeSrcNameMap: {
        myService: 'done.invoke.myService';
      };
    }

    createMachine(
      {
        tsTypes: {} as TypesMeta,
        schema: {
          events: {} as { type: 'FOO' } | { type: 'BAR' }
        }
      },
      {
        actions: {
          myAction: (_ctx, event) => {
            if (event.type === 'FOO') {
              return;
            }
            event.type === 'done.invoke.myService';
            event.data;
            // indirectly check that it's not any
            // @ts-expect-error
            ((_accept: string) => {})(event.data);
          }
        }
      }
    );
  });

  it('should use an event generated based on schema.services for a dynamic internal event over the generated fallback', () => {
    interface TypesMeta extends TypegenMeta {
      eventsCausingActions: {
        myAction: 'done.invoke.myService' | 'FOO';
      };
      internalEvents: {
        'done.invoke.myService': {
          type: 'done.invoke.myService';
          data: unknown;
          __tip: 'Declare the type.';
        };
      };
      invokeSrcNameMap: {
        myService: 'done.invoke.myService';
      };
    }

    createMachine(
      {
        tsTypes: {} as TypesMeta,
        schema: {
          events: {} as { type: 'FOO' } | { type: 'BAR' },
          services: {
            myService: {
              data: {} as string
            }
          }
        }
      },
      {
        actions: {
          myAction: (_ctx, event) => {
            if (event.type === 'FOO') {
              return;
            }
            event.type === 'done.invoke.myService';
            event.data;
            ((_accept: string) => {})(event.data);
          }
        }
      }
    );
  });

  it('should allow a promise service returning the explicitly declared data in the given schema.services', () => {
    interface TypesMeta extends TypegenMeta {
      eventsCausingServices: {
        myService: 'FOO';
      };
      internalEvents: {
        'done.invoke.myService': {
          type: 'done.invoke.myService';
          data: unknown;
          __tip: 'Declare the type.';
        };
      };
      invokeSrcNameMap: {
        myService: 'done.invoke.myService';
      };
    }

    createMachine(
      {
        tsTypes: {} as TypesMeta,
        schema: {
          events: {} as { type: 'FOO' },
          services: {
            myService: {
              data: {} as string
            }
          }
        }
      },
      {
        services: {
          myService: (_ctx) => Promise.resolve('foo')
        }
      }
    );
  });

  it('should not allow a promise service returning a different type than the explicitly declared one in the given schema.services', () => {
    interface TypesMeta extends TypegenMeta {
      eventsCausingServices: {
        myService: 'FOO';
      };
      internalEvents: {
        'done.invoke.myService': {
          type: 'done.invoke.myService';
          data: unknown;
          __tip: 'Declare the type.';
        };
      };
      invokeSrcNameMap: {
        myService: 'done.invoke.myService';
      };
    }

    createMachine(
      {
        tsTypes: {} as TypesMeta,
        schema: {
          events: {} as { type: 'FOO' },
          services: {
            myService: {
              data: {} as string
            }
          }
        }
      },
      {
        services: {
          // @ts-expect-error
          myService: (_ctx) => Promise.resolve(42)
        }
      }
    );
  });

  it('should allow a machine service returning the explicitly declared data in the given schema.services', () => {
    interface TypesMeta extends TypegenMeta {
      eventsCausingServices: {
        myService: 'FOO';
      };
      internalEvents: {
        'done.invoke.myService': {
          type: 'done.invoke.myService';
          data: unknown;
          __tip: 'Declare the type.';
        };
      };
      invokeSrcNameMap: {
        myService: 'done.invoke.myService';
      };
    }

    createMachine(
      {
        tsTypes: {} as TypesMeta,
        schema: {
          events: {} as { type: 'FOO' },
          services: {
            myService: {
              data: {} as { foo: string }
            }
          }
        }
      },
      {
        services: {
          myService: (_ctx) => createMachine<{ foo: string }>({})
        }
      }
    );
  });

  it('should not allow a machine service returning a different type than the explicitly declared one in the given schema.services', () => {
    interface TypesMeta extends TypegenMeta {
      eventsCausingServices: {
        myService: 'FOO';
      };
      internalEvents: {
        'done.invoke.myService': {
          type: 'done.invoke.myService';
          data: unknown;
          __tip: 'Declare the type.';
        };
      };
      invokeSrcNameMap: {
        myService: 'done.invoke.myService';
      };
    }

    createMachine(
      {
        tsTypes: {} as TypesMeta,
        schema: {
          events: {} as { type: 'FOO' },
          services: {
            myService: {
              data: {} as { foo: string }
            }
          }
        }
      },
      {
        services: {
          // @ts-expect-error
          myService: (_ctx) => createMachine<{ foo: number }>({})
        }
      }
    );
  });

  it('should infer an action object with narrowed event type', () => {
    interface TypesMeta extends TypegenMeta {
      eventsCausingActions: {
        actionName: 'BAR';
      };
    }

    createMachine(
      {
        tsTypes: {} as TypesMeta,
        schema: {
          events: {} as { type: 'FOO' } | { type: 'BAR'; value: string }
        }
      },
      {
        actions: {
          actionName: assign((_context, event) => {
            ((_accept: 'BAR') => {})(event.type);
            return {};
          })
        }
      }
    );
  });

  it('should accept a machine as a service', () => {
    interface TypesMeta extends TypegenMeta {
      eventsCausingServices: {
        fooService: 'FOO';
      };
    }

    createMachine(
      {
        tsTypes: {} as TypesMeta,
        schema: {
          events: {} as { type: 'FOO' } | { type: 'BAR'; value: string }
        }
      },
      {
        services: {
          fooService: createMachine({})
        }
      }
    );
  });

  it('should be able to send all of the parent event types back to the parent from an invoked callback', () => {
    interface TypesMeta extends TypegenMeta {
      eventsCausingServices: {
        fooService: 'FOO';
      };
    }

    createMachine(
      {
        tsTypes: {} as TypesMeta,
        schema: {
          events: {} as { type: 'FOO' } | { type: 'BAR' }
        }
      },
      {
        services: {
          fooService: (_context, event) => (send) => {
            ((_accept: 'FOO') => {})(event.type);

            send({ type: 'BAR' });
            send({ type: 'FOO' });
            // @ts-expect-error
            send({ type: 'BAZ' });
          }
        }
      }
    );
  });

<<<<<<< HEAD
  it('should error correctly for implementations called in response to internal events when there is no explicit event type', () => {
    interface TypesMeta extends TypegenMeta {
      eventsCausingActions: {
        myAction: 'done.invoke.invocation';
      };
      eventsCausingServices: {
        myInvocation: 'xstate.init';
      };
      internalEvents: {
        'xstate.init': { type: 'xstate.init' };
      };
      invokeSrcNameMap: {
        myInvocation: 'done.invoke.invocation';
      };
    }

    createMachine(
      {
        tsTypes: {} as TypesMeta,
        schema: {
          services: {
            myInvocation: {} as {
              data: string;
            }
          }
        }
      },
      {
        services: {
          // @ts-expect-error
          myInvocation: () => {
            return Promise.resolve(1);
          }
        },
        actions: {
          myAction: (_context, event) => {
            ((_accept: 'done.invoke.invocation') => {})(event.type);
            ((_accept: string) => {})(event.data);
            // @ts-expect-error
            ((_accept: number) => {})(event.data);
=======
  it('It should tighten service types when using model.createMachine', () => {
    interface TypesMeta extends TypegenMeta {
      eventsCausingActions: {
        myAction: 'done.invoke.myService';
      };
      eventsCausingServices: {
        myService: never;
      };
      internalEvents: {
        'done.invoke.myService': {
          type: 'done.invoke.myService';
          data: unknown;
        };
      };
      invokeSrcNameMap: {
        myService: 'done.invoke.myService';
      };
    }

    const model = createModel({}, {});

    model.createMachine(
      {
        tsTypes: {} as TypesMeta,
        schema: {
          services: {} as {
            myService: {
              data: boolean;
            };
          }
        }
      },
      {
        actions: {
          myAction: (_ctx, event) => {
            ((_accept: boolean) => {})(event.data);
          }
        },
        services: {
          // @ts-expect-error
          myService: () => Promise.resolve('')
        }
      }
    );
  });

  it("should not provide a loose type for `onReceive`'s argument as a default", () => {
    interface TypesMeta extends TypegenMeta {
      eventsCausingServices: {
        fooService: 'FOO';
      };
    }

    createMachine(
      {
        tsTypes: {} as TypesMeta,
        schema: {
          events: {} as { type: 'FOO' } | { type: 'BAR' }
        }
      },
      {
        services: {
          fooService: (_ctx, _ev) => (_send, onReceive) => {
            onReceive((event) => {
              ((_accept: string) => {})(event.type);
              // @ts-expect-error
              event.unknown;
            });
          }
        }
      }
    );
  });

  it("should allow specifying `onReceive`'s argument type manually", () => {
    interface TypesMeta extends TypegenMeta {
      eventsCausingServices: {
        fooService: 'FOO';
      };
    }

    createMachine(
      {
        tsTypes: {} as TypesMeta,
        schema: {
          events: {} as { type: 'FOO' } | { type: 'BAR' }
        }
      },
      {
        services: {
          fooService: (_ctx, _ev) => (_send, onReceive) => {
            onReceive((_event: { type: 'TEST' }) => {});
            // @ts-expect-error
            onReceive((_event: { type: number }) => {});
>>>>>>> 2200d1be
          }
        }
      }
    );
  });
});<|MERGE_RESOLUTION|>--- conflicted
+++ resolved
@@ -968,7 +968,106 @@
     );
   });
 
-<<<<<<< HEAD
+  it('It should tighten service types when using model.createMachine', () => {
+    interface TypesMeta extends TypegenMeta {
+      eventsCausingActions: {
+        myAction: 'done.invoke.myService';
+      };
+      eventsCausingServices: {
+        myService: never;
+      };
+      internalEvents: {
+        'done.invoke.myService': {
+          type: 'done.invoke.myService';
+          data: unknown;
+        };
+      };
+      invokeSrcNameMap: {
+        myService: 'done.invoke.myService';
+      };
+    }
+
+    const model = createModel({}, {});
+
+    model.createMachine(
+      {
+        tsTypes: {} as TypesMeta,
+        schema: {
+          services: {} as {
+            myService: {
+              data: boolean;
+            };
+          }
+        }
+      },
+      {
+        actions: {
+          myAction: (_ctx, event) => {
+            ((_accept: boolean) => {})(event.data);
+          }
+        },
+        services: {
+          // @ts-expect-error
+          myService: () => Promise.resolve('')
+        }
+      }
+    );
+  });
+
+  it("should not provide a loose type for `onReceive`'s argument as a default", () => {
+    interface TypesMeta extends TypegenMeta {
+      eventsCausingServices: {
+        fooService: 'FOO';
+      };
+    }
+
+    createMachine(
+      {
+        tsTypes: {} as TypesMeta,
+        schema: {
+          events: {} as { type: 'FOO' } | { type: 'BAR' }
+        }
+      },
+      {
+        services: {
+          fooService: (_ctx, _ev) => (_send, onReceive) => {
+            onReceive((event) => {
+              ((_accept: string) => {})(event.type);
+              // @ts-expect-error
+              event.unknown;
+            });
+          }
+        }
+      }
+    );
+  });
+
+  it("should allow specifying `onReceive`'s argument type manually", () => {
+    interface TypesMeta extends TypegenMeta {
+      eventsCausingServices: {
+        fooService: 'FOO';
+      };
+    }
+
+    createMachine(
+      {
+        tsTypes: {} as TypesMeta,
+        schema: {
+          events: {} as { type: 'FOO' } | { type: 'BAR' }
+        }
+      },
+      {
+        services: {
+          fooService: (_ctx, _ev) => (_send, onReceive) => {
+            onReceive((_event: { type: 'TEST' }) => {});
+            // @ts-expect-error
+            onReceive((_event: { type: number }) => {});
+          }
+        }
+      }
+    );
+  });
+
   it('should error correctly for implementations called in response to internal events when there is no explicit event type', () => {
     interface TypesMeta extends TypegenMeta {
       eventsCausingActions: {
@@ -1009,102 +1108,6 @@
             ((_accept: string) => {})(event.data);
             // @ts-expect-error
             ((_accept: number) => {})(event.data);
-=======
-  it('It should tighten service types when using model.createMachine', () => {
-    interface TypesMeta extends TypegenMeta {
-      eventsCausingActions: {
-        myAction: 'done.invoke.myService';
-      };
-      eventsCausingServices: {
-        myService: never;
-      };
-      internalEvents: {
-        'done.invoke.myService': {
-          type: 'done.invoke.myService';
-          data: unknown;
-        };
-      };
-      invokeSrcNameMap: {
-        myService: 'done.invoke.myService';
-      };
-    }
-
-    const model = createModel({}, {});
-
-    model.createMachine(
-      {
-        tsTypes: {} as TypesMeta,
-        schema: {
-          services: {} as {
-            myService: {
-              data: boolean;
-            };
-          }
-        }
-      },
-      {
-        actions: {
-          myAction: (_ctx, event) => {
-            ((_accept: boolean) => {})(event.data);
-          }
-        },
-        services: {
-          // @ts-expect-error
-          myService: () => Promise.resolve('')
-        }
-      }
-    );
-  });
-
-  it("should not provide a loose type for `onReceive`'s argument as a default", () => {
-    interface TypesMeta extends TypegenMeta {
-      eventsCausingServices: {
-        fooService: 'FOO';
-      };
-    }
-
-    createMachine(
-      {
-        tsTypes: {} as TypesMeta,
-        schema: {
-          events: {} as { type: 'FOO' } | { type: 'BAR' }
-        }
-      },
-      {
-        services: {
-          fooService: (_ctx, _ev) => (_send, onReceive) => {
-            onReceive((event) => {
-              ((_accept: string) => {})(event.type);
-              // @ts-expect-error
-              event.unknown;
-            });
-          }
-        }
-      }
-    );
-  });
-
-  it("should allow specifying `onReceive`'s argument type manually", () => {
-    interface TypesMeta extends TypegenMeta {
-      eventsCausingServices: {
-        fooService: 'FOO';
-      };
-    }
-
-    createMachine(
-      {
-        tsTypes: {} as TypesMeta,
-        schema: {
-          events: {} as { type: 'FOO' } | { type: 'BAR' }
-        }
-      },
-      {
-        services: {
-          fooService: (_ctx, _ev) => (_send, onReceive) => {
-            onReceive((_event: { type: 'TEST' }) => {});
-            // @ts-expect-error
-            onReceive((_event: { type: number }) => {});
->>>>>>> 2200d1be
           }
         }
       }
