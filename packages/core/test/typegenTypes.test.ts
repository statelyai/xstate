--- conflicted
+++ resolved
@@ -790,7 +790,14 @@
       };
     }
 
-    const child = createMachine<{ foo: string }>({});
+    const child = createMachine({
+      types: {} as {
+        context: { foo: string };
+      },
+      context: {
+        foo: 'foo'
+      }
+    });
 
     createMachine(
       {
@@ -805,18 +812,7 @@
       },
       {
         actors: {
-<<<<<<< HEAD
           myActor: child
-=======
-          myActor: createMachine({
-            types: {} as {
-              context: { foo: string };
-            },
-            context: {
-              foo: 'foo'
-            }
-          })
->>>>>>> afc69004
         }
       }
     );
