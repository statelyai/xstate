import {
  assign,
  interpret,
  MachineContext,
  StateMachine,
  createMachine
} from '../src/index.ts';
import { fromPromise } from '../src/actors/index.ts';
import { fromCallback } from '../src/actors/index.ts';
import { TypegenMeta } from '../src/typegenTypes.ts';

describe('typegen types', () => {
  it('should not require implementations when creating machine using `createMachine`', () => {
    interface TypesMeta extends TypegenMeta {
      missingImplementations: {
        actions: 'fooAction';
        delays: 'barDelay';
        guards: 'bazGuard';
        actors: 'qwertyActor';
      };
    }
    createMachine({
      tsTypes: {} as TypesMeta
    });
  });

  it('should limit event type provided to an action', () => {
    interface TypesMeta extends TypegenMeta {
      missingImplementations: {
        actions: never;
        delays: never;
        guards: never;
        actors: never;
      };
      eventsCausingActions: {
        myAction: 'FOO' | 'BAR';
      };
    }

    createMachine({
      tsTypes: {} as TypesMeta,
      context: { foo: 100 },
      schema: {
        events: {} as { type: 'FOO' } | { type: 'BAR' } | { type: 'BAZ' }
      }
    }).provide({
      actions: {
        myAction: ({ event }) => {
          event.type === 'FOO';
          event.type === 'BAR';
          // @ts-expect-error
          event.type === 'BAZ';
        }
      }
    });
  });

  it('should limit event type provided to a delay', () => {
    interface TypesMeta extends TypegenMeta {
      missingImplementations: {
        actions: never;
        delays: never;
        guards: never;
        actors: never;
      };
      eventsCausingDelays: {
        myDelay: 'FOO' | 'BAR';
      };
    }

    createMachine({
      tsTypes: {} as TypesMeta,
      context: { foo: 100 },
      schema: {
        events: {} as { type: 'FOO' } | { type: 'BAR' } | { type: 'BAZ' }
      }
    }).provide({
      delays: {
        myDelay: ({ event }) => {
          event.type === 'FOO';
          event.type === 'BAR';
          // @ts-expect-error
          event.type === 'BAZ';

          return 42;
        }
      }
    });
  });

  it('should limit event type provided to a guard', () => {
    interface TypesMeta extends TypegenMeta {
      missingImplementations: {
        actions: never;
        delays: never;
        guards: never;
        actors: never;
      };
      eventsCausingGuards: {
        myGuard: 'FOO' | 'BAR';
      };
    }

    createMachine({
      tsTypes: {} as TypesMeta,
      context: { foo: 100 },
      schema: {
        events: {} as { type: 'FOO' } | { type: 'BAR' } | { type: 'BAZ' }
      }
    }).provide({
      guards: {
        myGuard: ({ event }) => {
          event.type === 'FOO';
          event.type === 'BAR';
          // @ts-expect-error
          event.type === 'BAZ';

          return true;
        }
      }
    });
  });

  it('should limit event type provided to an actor', () => {
    interface TypesMeta extends TypegenMeta {
      missingImplementations: {
        actions: never;
        delays: never;
        guards: never;
        actors: never;
      };
      eventsCausingActors: {
        myActor: 'FOO' | 'BAR';
      };
    }

    createMachine({
      tsTypes: {} as TypesMeta,
      context: { foo: 100 },
      schema: {
        events: {} as { type: 'FOO' } | { type: 'BAR' } | { type: 'BAZ' }
      }
    }).provide({
      actors: {
        // TODO: add test for input?
        myActor: fromPromise(({ input }) => {
          input.type === 'FOO';
          input.type === 'BAR';
          // @x-ts-expect-error TODO: strongly type inputs for promise
          input.type === 'BAZ';

          return Promise.resolve(42);
        })
      }
    });
  });

  it('should not allow an unknown action', () => {
    interface TypesMeta extends TypegenMeta {
      missingImplementations: {
        actions: never;
        delays: never;
        guards: never;
        actors: never;
      };
      eventsCausingActions: {
        myAction: 'FOO' | 'BAR';
      };
    }

    createMachine({
      tsTypes: {} as TypesMeta,
      context: { foo: 100 },
      schema: {
        events: {} as { type: 'FOO' } | { type: 'BAR' } | { type: 'BAZ' }
      }
    }).provide({
      actions: {
        // @ts-expect-error
        unknownAction: () => {}
      }
    });
  });

  it('should not allow an unknown delay', () => {
    interface TypesMeta extends TypegenMeta {
      missingImplementations: {
        actions: never;
        delays: never;
        guards: never;
        actors: never;
      };
      eventsCausingDelays: {
        myDelay: 'FOO' | 'BAR';
      };
    }

    createMachine({
      tsTypes: {} as TypesMeta,
      context: { foo: 100 },
      schema: {
        events: {} as { type: 'FOO' } | { type: 'BAR' } | { type: 'BAZ' }
      }
    }).provide({
      delays: {
        // @ts-expect-error
        unknownDelay: () => 42
      }
    });
  });

  it('should not allow an unknown guard', () => {
    interface TypesMeta extends TypegenMeta {
      missingImplementations: {
        actions: never;
        delays: never;
        guards: never;
        actors: never;
      };
      eventsCausingGuards: {
        myGuard: 'FOO' | 'BAR';
      };
    }

    createMachine({
      tsTypes: {} as TypesMeta,
      context: { foo: 100 },
      schema: {
        events: {} as { type: 'FOO' } | { type: 'BAR' } | { type: 'BAZ' }
      }
    }).provide({
      guards: {
        // @ts-expect-error
        unknownGuard: () => true
      }
    });
  });

  it('should not allow an unknown actor', () => {
    interface TypesMeta extends TypegenMeta {
      missingImplementations: {
        actions: never;
        delays: never;
        guards: never;
        actors: never;
      };
      eventsCausingActors: {
        myActor: 'FOO' | 'BAR';
      };
    }

    createMachine({
      tsTypes: {} as TypesMeta,
      context: { foo: 100 },
      schema: {
        events: {} as { type: 'FOO' } | { type: 'BAR' } | { type: 'BAZ' }
      }
    }).provide({
      actors: {
        // @ts-expect-error
        unknownActor: () => () => {}
      }
    });
  });

  it('should allow valid string `matches`', () => {
    interface TypesMeta extends TypegenMeta {
      matchesStates: 'a' | 'b' | 'c';
    }

    const machine = createMachine({
      tsTypes: {} as TypesMeta,
      context: { foo: 100 },
      schema: {
        events: {} as { type: 'FOO' } | { type: 'BAR' } | { type: 'BAZ' }
      },
      initial: 'a',
      states: {
        a: {}
      }
    });

    machine.initialState.matches('a');
  });

  it('should allow valid object `matches`', () => {
    interface TypesMeta extends TypegenMeta {
      matchesStates: 'a' | { a: 'b' } | { a: 'c' };
    }

    const machine = createMachine({
      tsTypes: {} as TypesMeta,
      context: { foo: 100 },
      initial: 'a',
      states: {
        a: {}
      }
    });

    machine.initialState.matches({ a: 'c' });
  });

  it('should not allow invalid string `matches`', () => {
    interface TypesMeta extends TypegenMeta {
      matchesStates: 'a' | 'b' | 'c';
    }

    const machine = createMachine({
      tsTypes: {} as TypesMeta,
      context: { foo: 100 },
      schema: {
        events: {} as { type: 'FOO' } | { type: 'BAR' } | { type: 'BAZ' }
      },
      initial: 'a',
      states: {
        a: {}
      }
    });

    // @ts-expect-error
    machine.initialState.matches('d');
  });

  it('should not allow invalid object `matches`', () => {
    interface TypesMeta extends TypegenMeta {
      matchesStates: 'a' | { a: 'b' } | { a: 'c' };
    }

    const machine = createMachine({
      tsTypes: {} as TypesMeta,
      context: { foo: 100 },
      initial: 'a',
      states: {
        a: {}
      }
    });

    // @ts-expect-error
    machine.initialState.matches({ a: 'd' });
  });

  it('should allow a valid tag with `hasTag`', () => {
    interface TypesMeta extends TypegenMeta {
      tags: 'a' | 'b' | 'c';
    }

    const machine = createMachine({
      tsTypes: {} as TypesMeta,
      context: { foo: 100 },
      schema: {
        events: {} as { type: 'FOO' } | { type: 'BAR' } | { type: 'BAZ' }
      },
      initial: 'a',
      states: {
        a: {}
      }
    });

    machine.initialState.hasTag('a');
  });

  it('should not allow an invalid tag with `hasTag`', () => {
    interface TypesMeta extends TypegenMeta {
      tags: 'a' | 'b' | 'c';
    }

    const machine = createMachine({
      tsTypes: {} as TypesMeta,
      context: { foo: 100 },
      schema: {
        events: {} as { type: 'FOO' } | { type: 'BAR' } | { type: 'BAZ' }
      },
      initial: 'a',
      states: {
        a: {}
      }
    });

    // @ts-expect-error
    machine.initialState.hasTag('d');
  });

  it('`withConfig` should require all missing implementations ', () => {
    interface TypesMeta extends TypegenMeta {
      missingImplementations: {
        actions: 'myAction';
        delays: 'myDelay';
        guards: never;
        actors: never;
      };
      eventsCausingActions: {
        myAction: 'FOO';
        myDelay: 'BAR';
      };
    }

    const machine = createMachine({
      tsTypes: {} as TypesMeta,
      schema: {
        events: {} as { type: 'FOO' } | { type: 'BAR' } | { type: 'BAZ' }
      }
    });

    // @ts-expect-error
    machine.provide({});
    machine.provide({
      // @ts-expect-error
      actions: {}
    });
    // @ts-expect-error
    machine.provide({
      actions: {
        myAction: () => {}
      }
    });
    machine.provide({
      actions: {
        myAction: () => {}
      },
      delays: {
        myDelay: () => 42
      }
    });
  });

  it('should allow to create an actor out of a machine without any missing implementations', () => {
    interface TypesMeta extends TypegenMeta {
      missingImplementations: {
        actions: never;
        delays: never;
        guards: never;
        actors: never;
      };
    }

    const machine = createMachine({
      tsTypes: {} as TypesMeta
    });

    interpret(machine);
  });

  it('should not allow to create an actor out of a machine with missing implementations', () => {
    interface TypesMeta extends TypegenMeta {
      missingImplementations: {
        actions: 'myAction';
        delays: never;
        guards: never;
        actors: never;
      };
      eventsCausingActions: {
        myAction: 'FOO';
      };
    }

    const machine = createMachine({
      tsTypes: {} as TypesMeta,
      schema: {
        events: {} as { type: 'FOO' } | { type: 'BAR' } | { type: 'BAZ' }
      }
    });

    // TODO: rethink this; should probably be done as a linter rule instead
    // @x-ts-expect-error
    interpret(machine);
  });

  it('should allow to create an actor out of a machine with implementations provided through `withConfig`', () => {
    interface TypesMeta extends TypegenMeta {
      missingImplementations: {
        actions: 'myAction';
        delays: never;
        guards: never;
        actors: never;
      };
      eventsCausingActions: {
        myAction: 'FOO';
      };
    }

    const machine = createMachine({
      tsTypes: {} as TypesMeta,
      schema: {
        events: {} as { type: 'FOO' } | { type: 'BAR' } | { type: 'BAZ' }
      }
    });

    interpret(
      machine.provide({
        actions: {
          myAction: () => {}
        }
      })
    );
  });

  it('should not require all implementations when creating machine', () => {
    interface TypesMeta extends TypegenMeta {
      missingImplementations: {
        actions: 'fooAction';
        delays: 'barDelay';
        guards: 'bazGuard';
        actors: 'qwertyActor';
      };
      eventsCausingActions: { fooAction: 'FOO' };
      eventsCausingDelays: { barDelay: 'BAR' };
      eventsCausingGuards: { bazGuard: 'BAR' };
      eventsCausingActors: { qwertyActor: 'BAR' };
    }

    createMachine({
      tsTypes: {} as TypesMeta,
      schema: {
        events: {} as { type: 'FOO' } | { type: 'BAR' } | { type: 'BAZ' }
      }
    }).provide({
      actions: {
        fooAction: () => {}
      }
    });
  });

  it('should allow to override already provided implementation using `withConfig`', () => {
    interface TypesMeta extends TypegenMeta {
      missingImplementations: {
        actions: 'fooAction';
        delays: never;
        guards: never;
        actors: never;
      };
      eventsCausingActions: { fooAction: 'FOO' };
      eventsCausingDelays: { barDelay: 'BAR' };
    }

    const machine = createMachine({
      tsTypes: {} as TypesMeta,
      schema: {
        events: {} as { type: 'FOO' } | { type: 'BAR' } | { type: 'BAZ' }
      }
    }).provide({
      delays: {
        barDelay: () => 42
      }
    });

    machine.provide({
      actions: {
        fooAction: () => {}
      },
      delays: {
        barDelay: () => 100
      }
    });
  });

  it('should include init event in the provided parameter type if necessary', () => {
    interface TypesMeta extends TypegenMeta {
      eventsCausingActions: {
        myAction: 'xstate.init';
      };
      internalEvents: {
        'xstate.init': { type: 'xstate.init' };
      };
    }

    createMachine({
      tsTypes: {} as TypesMeta,
      schema: {
        events: {} as { type: 'FOO' } | { type: 'BAR' }
      }
    }).provide({
      actions: {
        myAction: ({ event }) => {
          event.type === 'xstate.init';
        }
      }
    });
  });

  it('should include generated dynamic internal event in the provided parameter if schema.actors is not provided', () => {
    interface TypesMeta extends TypegenMeta {
      eventsCausingActions: {
        myAction: 'done.invoke.myActor' | 'FOO';
      };
      internalEvents: {
        'done.invoke.myActor': {
          type: 'done.invoke.myActor';
          output: unknown;
          __tip: 'Declare the type.';
        };
      };
      invokeSrcNameMap: {
        myActor: 'done.invoke.myActor';
      };
    }

<<<<<<< HEAD
    createMachine({
      tsTypes: {} as TypesMeta,
      schema: {
        events: {} as { type: 'FOO' } | { type: 'BAR' }
      }
    }).provide({
      actions: {
        myAction: ({ event }) => {
          if (event.type === 'FOO') {
            return;
=======
    createMachine(
      {
        tsTypes: {} as TypesMeta,
        schema: {
          events: {} as { type: 'FOO' } | { type: 'BAR' }
        }
      },
      {
        actions: {
          myAction: ({ event }) => {
            if (event.type === 'FOO') {
              return;
            }
            event.type === 'done.invoke.myActor';
            event.output;
            // indirectly check that it's not any
            // @ts-expect-error
            ((_accept: string) => {})(event.output);
>>>>>>> 5f0291aa
          }
          event.type === 'done.invoke.myActor';
          event.data;
          // indirectly check that it's not any
          // @ts-expect-error
          ((_accept: string) => {})(event.data);
        }
      }
    });
  });

  it('should use an event generated based on schema.actors for a dynamic internal event over the generated fallback', () => {
    interface TypesMeta extends TypegenMeta {
      eventsCausingActions: {
        myAction: 'done.invoke.myActor' | 'FOO';
      };
      internalEvents: {
        'done.invoke.myActor': {
          type: 'done.invoke.myActor';
          output: unknown;
          __tip: 'Declare the type.';
        };
      };
      invokeSrcNameMap: {
        myActor: 'done.invoke.myActor';
      };
    }

<<<<<<< HEAD
    createMachine({
      tsTypes: {} as TypesMeta,
      schema: {
        events: {} as { type: 'FOO' } | { type: 'BAR' },
        actors: {
          myActor: {
            data: {} as string
          }
        }
      }
    }).provide({
      actions: {
        myAction: ({ event }) => {
          if (event.type === 'FOO') {
            return;
=======
    createMachine(
      {
        tsTypes: {} as TypesMeta,
        schema: {
          events: {} as { type: 'FOO' } | { type: 'BAR' },
          actors: {
            myActor: {
              output: {} as string
            }
          }
        }
      },
      {
        actions: {
          myAction: ({ event }) => {
            if (event.type === 'FOO') {
              return;
            }
            event.type === 'done.invoke.myActor';
            event.output;
            ((_accept: string) => {})(event.output);
>>>>>>> 5f0291aa
          }
          event.type === 'done.invoke.myActor';
          event.data;
          ((_accept: string) => {})(event.data);
        }
      }
    });
  });

  it('should allow a promise actor returning the explicitly declared data in the given schema.actors', () => {
    interface TypesMeta extends TypegenMeta {
      eventsCausingActors: {
        myActor: 'FOO';
      };
      internalEvents: {
        'done.invoke.myActor': {
          type: 'done.invoke.myActor';
          output: unknown;
          __tip: 'Declare the type.';
        };
      };
      invokeSrcNameMap: {
        myActor: 'done.invoke.myActor';
      };
    }

<<<<<<< HEAD
    createMachine({
      tsTypes: {} as TypesMeta,
      schema: {
        events: {} as { type: 'FOO' },
=======
    createMachine(
      {
        tsTypes: {} as TypesMeta,
        schema: {
          events: {} as { type: 'FOO' },
          actors: {
            myActor: {
              output: {} as string
            }
          }
        }
      },
      {
>>>>>>> 5f0291aa
        actors: {
          myActor: {
            data: {} as string
          }
        }
      }
    }).provide({
      actors: {
        myActor: fromPromise(() => Promise.resolve('foo'))
      }
    });
  });

  it('should not allow a promise actor returning a different type than the explicitly declared one in the given schema.actors', () => {
    interface TypesMeta extends TypegenMeta {
      eventsCausingActors: {
        myActor: 'FOO';
      };
      internalEvents: {
        'done.invoke.myActor': {
          type: 'done.invoke.myActor';
          output: unknown;
          __tip: 'Declare the type.';
        };
      };
      invokeSrcNameMap: {
        myActor: 'done.invoke.myActor';
      };
    }

<<<<<<< HEAD
    createMachine({
      tsTypes: {} as TypesMeta,
      schema: {
        events: {} as { type: 'FOO' },
=======
    createMachine(
      {
        tsTypes: {} as TypesMeta,
        schema: {
          events: {} as { type: 'FOO' },
          actors: {
            myActor: {
              output: {} as string
            }
          }
        }
      },
      {
>>>>>>> 5f0291aa
        actors: {
          myActor: {
            data: {} as string
          }
        }
      }
    }).provide({
      actors: {
        // @ts-expect-error
        myActor: () => Promise.resolve(42)
      }
    });
  });

  it('should allow a machine actor returning the explicitly declared output in the given schema.actors', () => {
    interface TypesMeta extends TypegenMeta {
      eventsCausingActors: {
        myActor: 'FOO';
      };
      internalEvents: {
        'done.invoke.myActor': {
          type: 'done.invoke.myActor';
          output: unknown;
          __tip: 'Declare the type.';
        };
      };
      invokeSrcNameMap: {
        myActor: 'done.invoke.myActor';
      };
    }

<<<<<<< HEAD
    createMachine({
      tsTypes: {} as TypesMeta,
      schema: {
        events: {} as { type: 'FOO' },
=======
    createMachine(
      {
        tsTypes: {} as TypesMeta,
        schema: {
          events: {} as { type: 'FOO' },
          actors: {
            myActor: {
              output: {} as { foo: string }
            }
          }
        }
      },
      {
>>>>>>> 5f0291aa
        actors: {
          myActor: {
            data: {} as { foo: string }
          }
        }
      }
    }).provide({
      actors: {
        myActor: createMachine<{ foo: string }>({})
      }
    });
  });

  // it('should not allow a machine actor returning a different type than the explicitly declared one in the given schema.actors', () => {
  //   interface TypesMeta extends TypegenMeta {
  //     eventsCausingActors: {
  //       myActor: 'FOO';
  //     };
  //     internalEvents: {
  //       'done.invoke.myActor': {
  //         type: 'done.invoke.myActor';
  //         output: unknown;
  //         __tip: 'Declare the type.';
  //       };
  //     };
  //     invokeSrcNameMap: {
  //       myActor: 'done.invoke.myActor';
  //     };
  //   }

  //   createMachine(
  //     {
  //       tsTypes: {} as TypesMeta,
  //       schema: {
  //         events: {} as { type: 'FOO' },
  //         actors: {
  //           myActor: {
  //             output: {} as { foo: string }
  //           }
  //         }
  //       }
  //     },
  //     {
  //       actors: {
  //         // @ts-expect-error
  //         myActor: () => (createMachine<{ foo: number }>({}))
  //       }
  //     }
  //   );
  // });

  it('should infer an action object with narrowed event type', () => {
    interface TypesMeta extends TypegenMeta {
      eventsCausingActions: {
        actionName: 'BAR';
      };
    }

    createMachine({
      tsTypes: {} as TypesMeta,
      schema: {
        events: {} as { type: 'FOO' } | { type: 'BAR'; value: string }
      }
    }).provide({
      actions: {
        actionName: assign(({ event }) => {
          ((_accept: 'BAR') => {})(event.type);
          return {};
        })
      }
    });
  });

  it('should accept a machine as an actor', () => {
    interface TypesMeta extends TypegenMeta {
      eventsCausingActors: {
        fooActor: 'FOO';
      };
    }

    createMachine({
      tsTypes: {} as TypesMeta,
      schema: {
        events: {} as { type: 'FOO' } | { type: 'BAR'; value: string }
      }
    }).provide({
      actors: {
        fooActor: createMachine({})
      }
    });
  });

  // it('should be able to send all of the parent event types back to the parent from an invoked callback', () => {
  //   interface TypesMeta extends TypegenMeta {
  //     eventsCausingActors: {
  //       fooActor: 'FOO';
  //     };
  //   }

  //   createMachine(
  //     {
  //       tsTypes: {} as TypesMeta,
  //       schema: {
  //         events: {} as { type: 'FOO' } | { type: 'BAR' }
  //       }
  //     },
  //     {
  //       actors: {
  //         fooActor: () => fromCallback((send) => {
  //           ((_accept: 'FOO') => {})(event.type);

  //           send({ type: 'BAR' });
  //           send({ type: 'FOO' });
  //           // @ts-expect-error
  //           send({ type: 'BAZ' });
  //         })
  //       }
  //     }
  //   );
  // });

  it("should not provide a loose type for `onReceive`'s argument as a default", () => {
    interface TypesMeta extends TypegenMeta {
      eventsCausingActors: {
        fooActor: 'FOO';
      };
    }

    createMachine({
      tsTypes: {} as TypesMeta,
      schema: {
        events: {} as { type: 'FOO' } | { type: 'BAR' }
      }
    }).provide({
      actors: {
        fooActor: fromCallback((_send, onReceive) => {
          onReceive((event) => {
            ((_accept: string) => {})(event.type);
            // @x-ts-expect-error TODO: determine how to get parent event type here
            event.unknown;
          });
        })
      }
    });
  });

  it("should allow specifying `onReceive`'s argument type manually", () => {
    interface TypesMeta extends TypegenMeta {
      eventsCausingActors: {
        fooActor: 'FOO';
      };
    }

    createMachine({
      tsTypes: {} as TypesMeta,
      schema: {
        events: {} as { type: 'FOO' } | { type: 'BAR' }
      }
    }).provide({
      actors: {
        fooActor: fromCallback((_send, onReceive) => {
          onReceive((_event: { type: 'TEST' }) => {});
          // @ts-expect-error
          onReceive((_event: { type: number }) => {});
        })
      }
    });
  });

  // it('should error correctly for implementations called in response to internal events when there is no explicit event type', () => {
  //   interface TypesMeta extends TypegenMeta {
  //     eventsCausingActions: {
  //       myAction: 'done.invoke.invocation';
  //     };
  //     eventsCausingActors: {
  //       myInvocation: 'xstate.init';
  //     };
  //     internalEvents: {
  //       'xstate.init': { type: 'xstate.init' };
  //     };
  //     invokeSrcNameMap: {
  //       myInvocation: 'done.invoke.invocation';
  //     };
  //   }

  //   createMachine(
  //     {
  //       tsTypes: {} as TypesMeta,
  //       schema: {
  //         actors: {
  //           myInvocation: {} as {
  //             data: string;
  //           }
  //         }
  //       }
  //     },
  //     {
  //       actors: {
  //         // @ts-expect-error
  //         myInvocation: invokePromise(() => {
  //           return Promise.resolve(1);
  //         })
  //       },
  //       actions: {
  //         myAction: (_context, event) => {
  //           ((_accept: 'done.invoke.invocation') => {})(event.type);
  //           ((_accept: string) => {})(event.output);
  //           // @ts-expect-error
  //           ((_accept: number) => {})(event.output);
  //         }
  //       }
  //     }
  //   );
  // });

  it("shouldn't end up with `any` context after calling `state.matches`", () => {
    interface TypesMeta extends TypegenMeta {
      matchesStates: 'a' | 'b' | 'c';
    }

    const machine = createMachine({
      tsTypes: {} as TypesMeta,

      schema: {
        context: {} as {
          foo: string;
        }
      }
    });

    if (machine.initialState.matches('a')) {
      // @ts-expect-error
      machine.initialState.context.val;
    }
  });

  it("shouldn't end up with `never` within a branch after two `state.matches` calls", () => {
    interface TypesMeta extends TypegenMeta {
      matchesStates: 'a' | 'a.b';
    }

    const machine = createMachine({
      tsTypes: {} as TypesMeta,
      schema: {
        context: {} as {
          foo: string;
        }
      }
    });

    const state = machine.initialState;

    if (state.matches('a') && state.matches('a.b')) {
      ((_accept: string) => {})(state.context.foo);
    }
  });

  it('should be possible to pass typegen-less machines to functions expecting a machine argument that do not utilize the typegen information', () => {
    const machine = createMachine({});

    function acceptMachine<
      TContext extends MachineContext,
      TEvent extends { type: string }
    >(machine: StateMachine<TContext, any, TEvent>) {
      return machine;
    }

    acceptMachine(machine);
  });

  it('should error on a provided action where there are no inferred actions', () => {
    interface TypesMeta extends TypegenMeta {
      eventsCausingActions: never;
    }

    createMachine({
      tsTypes: {} as TypesMeta,
      schema: {
        context: {} as {
          foo: string;
        }
      }
    }).provide({
      // @ts-expect-error
      actions: {
        testAction: () => {}
      }
    });
  });

  it('should error on a provided delay where there are no inferred delays', () => {
    interface TypesMeta extends TypegenMeta {
      eventsCausingDelays: never;
    }

    createMachine({
      tsTypes: {} as TypesMeta,
      schema: {
        context: {} as {
          foo: string;
        }
      }
    }).provide({
      // @ts-expect-error
      delays: {
        testDelay: () => {}
      }
    });
  });

  it('should error on a provided guard where there are no inferred guards', () => {
    interface TypesMeta extends TypegenMeta {
      eventsCausingGuards: never;
    }

    createMachine({
      tsTypes: {} as TypesMeta,
      schema: {
        context: {} as {
          foo: string;
        }
      }
    }).provide({
      // @ts-expect-error
      guards: {
        testGuard: () => {}
      }
    });
  });

  it('should error on a provided actor where there are no declared actors', () => {
    interface TypesMeta extends TypegenMeta {
      eventsCausingActors: never;
      invokeSrcNameMap: never;
    }

    createMachine({
      tsTypes: {} as TypesMeta,
      schema: {
        context: {} as {
          foo: string;
        }
      }
    }).provide({
      // @ts-expect-error
      actors: {
        testActor: () => Promise.resolve(42)
      }
    });
  });

  it('should be able to provide events that use string unions as their type', () => {
    interface TypesMeta extends TypegenMeta {
      eventsCausingActions: {
        increment: 'INC';
        decrement: 'DEC';
      };
    }

    createMachine({
      tsTypes: {} as TypesMeta,
      schema: {
        context: {} as {
          count: number;
        },
        events: {} as { type: 'INC' | 'DEC'; value: number }
      }
    }).provide({
      actions: {
        increment: assign(({ context, event }) => {
          return {
            count: context.count + event.value
          };
        })
      }
    });
  });
});<|MERGE_RESOLUTION|>--- conflicted
+++ resolved
@@ -2,11 +2,11 @@
   assign,
   interpret,
   MachineContext,
-  StateMachine,
-  createMachine
+  StateMachine
 } from '../src/index.ts';
 import { fromPromise } from '../src/actors/index.ts';
 import { fromCallback } from '../src/actors/index.ts';
+import { createMachine } from '../src/StateMachine.ts';
 import { TypegenMeta } from '../src/typegenTypes.ts';
 
 describe('typegen types', () => {
@@ -594,7 +594,6 @@
       };
     }
 
-<<<<<<< HEAD
     createMachine({
       tsTypes: {} as TypesMeta,
       schema: {
@@ -605,32 +604,12 @@
         myAction: ({ event }) => {
           if (event.type === 'FOO') {
             return;
-=======
-    createMachine(
-      {
-        tsTypes: {} as TypesMeta,
-        schema: {
-          events: {} as { type: 'FOO' } | { type: 'BAR' }
-        }
-      },
-      {
-        actions: {
-          myAction: ({ event }) => {
-            if (event.type === 'FOO') {
-              return;
-            }
-            event.type === 'done.invoke.myActor';
-            event.output;
-            // indirectly check that it's not any
-            // @ts-expect-error
-            ((_accept: string) => {})(event.output);
->>>>>>> 5f0291aa
           }
           event.type === 'done.invoke.myActor';
-          event.data;
+          event.output;
           // indirectly check that it's not any
           // @ts-expect-error
-          ((_accept: string) => {})(event.data);
+          ((_accept: string) => {})(event.output);
         }
       }
     });
@@ -653,14 +632,13 @@
       };
     }
 
-<<<<<<< HEAD
     createMachine({
       tsTypes: {} as TypesMeta,
       schema: {
         events: {} as { type: 'FOO' } | { type: 'BAR' },
         actors: {
           myActor: {
-            data: {} as string
+            output: {} as string
           }
         }
       }
@@ -669,33 +647,10 @@
         myAction: ({ event }) => {
           if (event.type === 'FOO') {
             return;
-=======
-    createMachine(
-      {
-        tsTypes: {} as TypesMeta,
-        schema: {
-          events: {} as { type: 'FOO' } | { type: 'BAR' },
-          actors: {
-            myActor: {
-              output: {} as string
-            }
-          }
-        }
-      },
-      {
-        actions: {
-          myAction: ({ event }) => {
-            if (event.type === 'FOO') {
-              return;
-            }
-            event.type === 'done.invoke.myActor';
-            event.output;
-            ((_accept: string) => {})(event.output);
->>>>>>> 5f0291aa
           }
           event.type === 'done.invoke.myActor';
-          event.data;
-          ((_accept: string) => {})(event.data);
+          event.output;
+          ((_accept: string) => {})(event.output);
         }
       }
     });
@@ -718,29 +673,13 @@
       };
     }
 
-<<<<<<< HEAD
     createMachine({
       tsTypes: {} as TypesMeta,
       schema: {
         events: {} as { type: 'FOO' },
-=======
-    createMachine(
-      {
-        tsTypes: {} as TypesMeta,
-        schema: {
-          events: {} as { type: 'FOO' },
-          actors: {
-            myActor: {
-              output: {} as string
-            }
-          }
-        }
-      },
-      {
->>>>>>> 5f0291aa
         actors: {
           myActor: {
-            data: {} as string
+            output: {} as string
           }
         }
       }
@@ -768,29 +707,13 @@
       };
     }
 
-<<<<<<< HEAD
     createMachine({
       tsTypes: {} as TypesMeta,
       schema: {
         events: {} as { type: 'FOO' },
-=======
-    createMachine(
-      {
-        tsTypes: {} as TypesMeta,
-        schema: {
-          events: {} as { type: 'FOO' },
-          actors: {
-            myActor: {
-              output: {} as string
-            }
-          }
-        }
-      },
-      {
->>>>>>> 5f0291aa
         actors: {
           myActor: {
-            data: {} as string
+            output: {} as string
           }
         }
       }
@@ -819,29 +742,13 @@
       };
     }
 
-<<<<<<< HEAD
     createMachine({
       tsTypes: {} as TypesMeta,
       schema: {
         events: {} as { type: 'FOO' },
-=======
-    createMachine(
-      {
-        tsTypes: {} as TypesMeta,
-        schema: {
-          events: {} as { type: 'FOO' },
-          actors: {
-            myActor: {
-              output: {} as { foo: string }
-            }
-          }
-        }
-      },
-      {
->>>>>>> 5f0291aa
         actors: {
           myActor: {
-            data: {} as { foo: string }
+            output: {} as { foo: string }
           }
         }
       }
