--- conflicted
+++ resolved
@@ -75,38 +75,6 @@
     actor.send({ type: 'NEXT' });
     actor.send({ type: 'NEXT' });
 
-<<<<<<< HEAD
-    expect(events).toEqual([
-      expect.objectContaining({
-        type: '@xstate.registration'
-      }),
-      expect.objectContaining({
-        type: '@xstate.transition',
-        event: { type: 'xstate.init' },
-        snapshot: expect.objectContaining({
-          value: 'a'
-        })
-      }),
-      expect.objectContaining({
-        type: '@xstate.transition',
-        event: { type: 'NEXT' },
-        snapshot: expect.objectContaining({
-          value: 'b'
-        })
-      }),
-      expect.objectContaining({
-        type: '@xstate.transition',
-        event: { type: 'NEXT' },
-        snapshot: expect.objectContaining({
-          value: 'c'
-        })
-      })
-    ]);
-  }, 20000);
-
-  it.only('can inspect communications between actors', async () => {
-    // expect.assertions(1);
-=======
     expect(events.map(simplifyEvent)).toMatchInlineSnapshot(`
       [
         {
@@ -154,7 +122,6 @@
   });
 
   it('can inspect communications between actors', async () => {
->>>>>>> 1990c70b
     const parentMachine = createMachine({
       initial: 'waiting',
       states: {
