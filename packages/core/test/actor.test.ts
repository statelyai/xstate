--- conflicted
+++ resolved
@@ -1129,16 +1129,11 @@
 
           return state;
         },
-<<<<<<< HEAD
-        getInitialState: () => undefined,
-        getOutput: () => undefined
-=======
         getInitialState: () => ({
           status: 'active',
           output: undefined,
           error: undefined
         })
->>>>>>> f7f3c2d3
       };
 
       const pingMachine = createMachine({
