import {
  interpret,
  createMachine,
  ActorRef,
  ActorRefFrom,
  EventObject,
  ActorBehavior,
  Subscribable,
  Observer,
  toSCXMLEvent
} from '../src/index.ts';
import {
  sendParent,
  doneInvoke,
  respond,
  forwardTo,
  error
} from '../src/actions.ts';
import { raise } from '../src/actions/raise';
import { assign } from '../src/actions/assign';
import { sendTo } from '../src/actions/send';
import { EMPTY, interval, of } from 'rxjs';
import { fromTransition } from '../src/actors/transition.ts';
import {
  fromObservable,
  fromEventObservable
} from '../src/actors/observable.ts';
import { fromPromise } from '../src/actors/promise.ts';
import { fromCallback } from '../src/actors/callback.ts';
import { map } from 'rxjs/operators';

describe('spawning machines', () => {
  const context = {
    todoRefs: {} as Record<string, ActorRef<any>>
  };

  type TodoEvent =
    | {
        type: 'ADD';
        id: number;
      }
    | {
        type: 'SET_COMPLETE';
        id: number;
      }
    | {
        type: 'TODO_COMPLETED';
      };

  // Adaptation: https://github.com/p-org/P/wiki/PingPong-program
  type PingPongEvent =
    | { type: 'PING' }
    | { type: 'PONG' }
    | { type: 'SUCCESS' };

  const serverMachine = createMachine<any, PingPongEvent>({
    id: 'server',
    initial: 'waitPing',
    states: {
      waitPing: {
        on: {
          PING: 'sendPong'
        }
      },
      sendPong: {
        entry: [sendParent({ type: 'PONG' }), raise({ type: 'SUCCESS' })],
        on: {
          SUCCESS: 'waitPing'
        }
      }
    }
  });

  interface ClientContext {
    server?: ActorRef<PingPongEvent>;
  }

  const clientMachine = createMachine<ClientContext, PingPongEvent>({
    id: 'client',
    initial: 'init',
    context: {
      server: undefined
    },
    states: {
      init: {
        entry: [
          assign({
            server: ({ spawn }) => spawn(serverMachine)
          }),
          raise({ type: 'SUCCESS' })
        ],
        on: {
          SUCCESS: 'sendPing'
        }
      },
      sendPing: {
        entry: [
          sendTo(({ context }) => context.server!, { type: 'PING' }),
          raise({ type: 'SUCCESS' })
        ],
        on: {
          SUCCESS: 'waitPong'
        }
      },
      waitPong: {
        on: {
          PONG: 'complete'
        }
      },
      complete: {
        type: 'final'
      }
    }
  });

  it('should spawn machines', (done) => {
    const todoMachine = createMachine({
      id: 'todo',
      initial: 'incomplete',
      states: {
        incomplete: {
          on: { SET_COMPLETE: 'complete' }
        },
        complete: {
          entry: sendParent({ type: 'TODO_COMPLETED' })
        }
      }
    });

    const todosMachine = createMachine<typeof context, TodoEvent>({
      id: 'todos',
      context,
      initial: 'active',
      states: {
        active: {
          on: {
            TODO_COMPLETED: 'success'
          }
        },
        success: {
          type: 'final'
        }
      },
      on: {
        ADD: {
          actions: assign({
            todoRefs: ({ context, event, spawn }) => ({
              ...context.todoRefs,
              [event.id]: spawn(todoMachine)
            })
          })
        },
        SET_COMPLETE: {
          actions: sendTo(
            ({ context, event }) => {
              return context.todoRefs[
                (event as Extract<TodoEvent, { type: 'SET_COMPLETE' }>).id
              ];
            },
            { type: 'SET_COMPLETE' }
          )
        }
      }
    });
    const service = interpret(todosMachine)
      .onDone(() => {
        done();
      })
      .start();

    service.send({ type: 'ADD', id: 42 });
    service.send({ type: 'SET_COMPLETE', id: 42 });
  });

  it('should spawn referenced machines', (done) => {
    const childMachine = createMachine({
      entry: sendParent({ type: 'DONE' })
    });

    const parentMachine = createMachine({
      context: {
        ref: null! as ActorRef<any, any>
      },
      initial: 'waiting',
      states: {
        waiting: {
          entry: assign({
            ref: ({ spawn }) => spawn('child')
          }),
          on: {
            DONE: 'success'
          }
        },
        success: {
          type: 'final'
        }
      }
    }).provide({
      actors: {
        child: childMachine
      }
    });

    interpret(parentMachine)
      .onDone(() => {
        done();
      })
      .start();
  });

  it('should allow bidirectional communication between parent/child actors', (done) => {
    interpret(clientMachine)
      .onDone(() => {
        done();
      })
      .start();
  });
});

describe('spawning promises', () => {
  it('should be able to spawn a promise', (done) => {
    const promiseMachine = createMachine<{ promiseRef?: ActorRef<any> }>({
      id: 'promise',
      initial: 'idle',
      context: {
        promiseRef: undefined
      },
      states: {
        idle: {
          entry: assign({
            promiseRef: ({ spawn }) => {
              const ref = spawn(
                fromPromise(
                  () =>
                    new Promise((res) => {
                      res('response');
                    })
                ),
                { id: 'my-promise' }
              );

              return ref;
            }
          }),
          on: {
            [doneInvoke('my-promise')]: {
              target: 'success',
              guard: ({ event }) => event.output === 'response'
            }
          }
        },
        success: {
          type: 'final'
        }
      }
    });

    const promiseService = interpret(promiseMachine).onDone(() => {
      done();
    });

    promiseService.start();
  });

  it('should be able to spawn a referenced promise', (done) => {
<<<<<<< HEAD
    const promiseMachine = createMachine<{ promiseRef?: ActorRef<any> }>({
      id: 'promise',
      initial: 'idle',
      context: {
        promiseRef: undefined
      },
      states: {
        idle: {
          entry: assign({
            promiseRef: ({ spawn }) =>
              spawn('somePromise', { id: 'my-promise' })
          }),
          on: {
            [doneInvoke('my-promise')]: {
              target: 'success',
              guard: ({ event }) => event.data === 'response'
=======
    const promiseMachine = createMachine<{ promiseRef?: ActorRef<any> }>(
      {
        id: 'promise',
        initial: 'idle',
        context: {
          promiseRef: undefined
        },
        states: {
          idle: {
            entry: assign({
              promiseRef: ({ spawn }) =>
                spawn('somePromise', { id: 'my-promise' })
            }),
            on: {
              [doneInvoke('my-promise')]: {
                target: 'success',
                guard: ({ event }) => event.output === 'response'
              }
>>>>>>> 5f0291aa
            }
          }
        },
        success: {
          type: 'final'
        }
      }
    }).provide({
      actors: {
        somePromise: fromPromise(
          () =>
            new Promise((res) => {
              res('response');
            })
        )
      }
    });

    const promiseService = interpret(promiseMachine).onDone(() => {
      done();
    });

    promiseService.start();
  });
});

describe('spawning callbacks', () => {
  it('should be able to spawn an actor from a callback', (done) => {
    const callbackMachine = createMachine<{ callbackRef?: ActorRef<any> }>({
      id: 'callback',
      initial: 'idle',
      context: {
        callbackRef: undefined
      },
      states: {
        idle: {
          entry: assign({
            callbackRef: ({ spawn }) =>
              spawn(
                fromCallback((cb, receive) => {
                  receive((event) => {
                    if (event.type === 'START') {
                      setTimeout(() => {
                        cb({ type: 'SEND_BACK' });
                      }, 10);
                    }
                  });
                })
              )
          }),
          on: {
            START_CB: {
              actions: sendTo(({ context }) => context.callbackRef!, {
                type: 'START'
              })
            },
            SEND_BACK: 'success'
          }
        },
        success: {
          type: 'final'
        }
      }
    });

    const callbackService = interpret(callbackMachine).onDone(() => {
      done();
    });

    callbackService.start();
    callbackService.send({ type: 'START_CB' });
  });
});

describe('spawning observables', () => {
  it('should spawn an observable', (done) => {
    const observableBehavior = fromObservable(() => interval(10));
    const observableMachine = createMachine({
      id: 'observable',
      initial: 'idle',
      context: {
        observableRef: undefined! as ActorRefFrom<typeof observableBehavior>
      },
      states: {
        idle: {
          entry: assign({
            observableRef: ({ spawn }) => {
              const ref = spawn(observableBehavior, { id: 'int' });

              return ref;
            }
          }),
          on: {
            'xstate.snapshot.int': {
              target: 'success',
              guard: ({ event }) => event.data === 5
            }
          }
        },
        success: {
          type: 'final'
        }
      }
    });

    const observableService = interpret(observableMachine).onDone(() => {
      done();
    });

    observableService.start();
  });

  it('should spawn a referenced observable', (done) => {
    const observableMachine = createMachine({
      id: 'observable',
      initial: 'idle',
      context: {
        observableRef: undefined! as ActorRef<any, any>
      },
      states: {
        idle: {
          entry: assign({
            observableRef: ({ spawn }) => spawn('interval', { id: 'int' })
          }),
          on: {
            'xstate.snapshot.int': {
              target: 'success',
              guard: ({ event }) => event.data === 5
            }
          }
        },
        success: {
          type: 'final'
        }
      }
    }).provide({
      actors: {
        interval: fromObservable(() => interval(10))
      }
    });

    const observableService = interpret(observableMachine).onDone(() => {
      done();
    });

    observableService.start();
  });

  it(`should read the latest snapshot of the event's origin while handling that event`, (done) => {
    const observableBehavior = fromObservable(() => interval(10));
    const observableMachine = createMachine({
      id: 'observable',
      initial: 'idle',
      context: {
        observableRef: undefined! as ActorRefFrom<typeof observableBehavior>
      },
      states: {
        idle: {
          entry: assign({
            observableRef: ({ spawn }) => {
              const ref = spawn(observableBehavior, { id: 'int' });

              return ref;
            }
          }),
          on: {
            'xstate.snapshot.int': {
              target: 'success',
              guard: ({ context, event }) => {
                return (
                  event.data === 1 && context.observableRef.getSnapshot() === 1
                );
              }
            }
          }
        },
        success: {
          type: 'final'
        }
      }
    });

    const observableService = interpret(observableMachine).onDone(() => {
      done();
    });

    observableService.start();
  });
});

describe('spawning event observables', () => {
  it('should spawn an event observable', (done) => {
    const eventObservableBehavior = fromEventObservable(() =>
      interval(10).pipe(map((val) => ({ type: 'COUNT', val })))
    );
    const observableMachine = createMachine({
      id: 'observable',
      initial: 'idle',
      context: {
        observableRef: undefined! as ActorRefFrom<
          typeof eventObservableBehavior
        >
      },
      states: {
        idle: {
          entry: assign({
            observableRef: ({ spawn }) => {
              const ref = spawn(eventObservableBehavior, { id: 'int' });

              return ref;
            }
          }),
          on: {
            COUNT: {
              target: 'success',
              guard: ({ event }) => event.val === 5
            }
          }
        },
        success: {
          type: 'final'
        }
      }
    });

    const observableService = interpret(observableMachine).onDone(() => {
      done();
    });

    observableService.start();
  });

  it('should spawn a referenced event observable', (done) => {
    const observableMachine = createMachine({
      id: 'observable',
      initial: 'idle',
      context: {
        observableRef: undefined! as ActorRef<any, any>
      },
      states: {
        idle: {
          entry: assign({
            observableRef: ({ spawn }) => spawn('interval', { id: 'int' })
          }),
          on: {
            COUNT: {
              target: 'success',
              guard: ({ event }) => event.val === 5
            }
          }
        },
        success: {
          type: 'final'
        }
      }
    }).provide({
      actors: {
        interval: fromEventObservable(() =>
          interval(10).pipe(map((val) => ({ type: 'COUNT', val })))
        )
      }
    });

    const observableService = interpret(observableMachine).onDone(() => {
      done();
    });

    observableService.start();
  });
});

describe('communicating with spawned actors', () => {
  it('should treat an interpreter as an actor', (done) => {
    const existingMachine = createMachine({
      initial: 'inactive',
      states: {
        inactive: {
          on: { ACTIVATE: 'active' }
        },
        active: {
          entry: respond({ type: 'EXISTING.DONE' })
        }
      }
    });

    const existingService = interpret(existingMachine).start();

    const parentMachine = createMachine<{
      existingRef?: ActorRef<any>;
    }>({
      initial: 'pending',
      context: {
        existingRef: undefined
      },
      states: {
        pending: {
          entry: assign({
            // No need to spawn an existing service:
            // existingRef: () => spawn(existingService)
            existingRef: existingService
          }),
          on: {
            'EXISTING.DONE': 'success'
          },
          after: {
            100: {
              actions: sendTo(({ context }) => context.existingRef!, {
                type: 'ACTIVATE'
              })
            }
          }
        },
        success: {
          type: 'final'
        }
      }
    });

    const parentService = interpret(parentMachine).onDone(() => {
      done();
    });

    parentService.start();
  });

  it.skip('should be able to name existing actors', (done) => {
    const existingMachine = createMachine({
      initial: 'inactive',
      states: {
        inactive: {
          on: { ACTIVATE: 'active' }
        },
        active: {
          entry: respond({ type: 'EXISTING.DONE' })
        }
      }
    });

    const existingService = interpret(existingMachine).start();

    const parentMachine = createMachine<{
      existingRef: ActorRef<any> | undefined;
    }>({
      initial: 'pending',
      context: {
        existingRef: undefined
      },
      states: {
        pending: {
          entry: assign({
            // TODO: fix (spawn existing service)
            // @ts-ignore
            existingRef: () => spawn(existingService, 'existing')
          }),
          on: {
            'EXISTING.DONE': 'success'
          },
          after: {
            100: {
              actions: sendTo('existing', { type: 'ACTIVATE' })
            }
          }
        },
        success: {
          type: 'final'
        }
      }
    });

    const parentService = interpret(parentMachine).onDone(() => {
      done();
    });

    parentService.start();
  });

  it('should be able to communicate with arbitrary actors if sessionId is known', (done) => {
    const existingMachine = createMachine({
      initial: 'inactive',
      states: {
        inactive: {
          on: { ACTIVATE: 'active' }
        },
        active: {
          entry: respond({ type: 'EXISTING.DONE' })
        }
      }
    });

    const existingService = interpret(existingMachine).start();

    const parentMachine = createMachine<{ existingRef: ActorRef<any> }>({
      initial: 'pending',
      context: {
        existingRef: existingService
      },
      states: {
        pending: {
          entry: sendTo(existingService, { type: 'ACTIVATE' }),
          on: {
            'EXISTING.DONE': 'success'
          },
          after: {
            100: {
              actions: sendTo(({ context }) => context.existingRef, {
                type: 'ACTIVATE'
              })
            }
          }
        },
        success: {
          type: 'final'
        }
      }
    });

    const parentService = interpret(parentMachine).onDone(() => {
      done();
    });

    parentService.start();
  });
});

describe('actors', () => {
  it('should only spawn actors defined on initial state once', () => {
    let count = 0;

    const startMachine = createMachine<{
      items: number[];
      refs: any[];
    }>({
      id: 'start',
      initial: 'start',
      context: {
        items: [0, 1, 2, 3],
        refs: []
      },
      states: {
        start: {
          entry: assign({
            refs: ({ context, spawn }) => {
              count++;
              const c = context.items.map((item) =>
                spawn(fromPromise(() => new Promise((res) => res(item))))
              );

              return c;
            }
          })
        }
      }
    });

    const actor = interpret(startMachine);
    actor.subscribe(() => {
      expect(count).toEqual(1);
    });
    actor.start();
  });

  it('should only spawn an actor in an initial state of a child that gets invoked in the initial state of a parent when the parent gets started', () => {
    let spawnCounter = 0;

    interface TestContext {
      promise?: ActorRefFrom<Promise<string>>;
    }

    const child = createMachine<TestContext>({
      initial: 'bar',
      context: {},
      states: {
        bar: {
          entry: assign<TestContext>({
            promise: ({ spawn }) => {
              return spawn(
                fromPromise(() => {
                  spawnCounter++;
                  return Promise.resolve('answer');
                })
              );
            }
          })
        }
      }
    });

    const parent = createMachine({
      initial: 'foo',
      states: {
        foo: {
          invoke: {
            src: child,
            onDone: 'end'
          }
        },
        end: { type: 'final' }
      }
    });
    interpret(parent).start();
    expect(spawnCounter).toBe(1);
  });

  // https://github.com/statelyai/xstate/issues/2565
  it('should only spawn an initial actor once when it synchronously responds with an event', () => {
    let spawnCalled = 0;
    const anotherMachine = createMachine({
      initial: 'hello',
      states: {
        hello: {
          entry: sendParent({ type: 'ping' })
        }
      }
    });

    const testMachine = createMachine<{ ref: ActorRef<any> }>({
      initial: 'testing',
      context: ({ spawn }) => {
        spawnCalled++;
        // throw in case of an infinite loop
        expect(spawnCalled).toBe(1);
        return {
          ref: spawn(anotherMachine)
        };
      },
      states: {
        testing: {
          on: {
            ping: {
              target: 'done'
            }
          }
        },
        done: {}
      }
    });

    const service = interpret(testMachine).start();
    expect(service.getSnapshot().value).toEqual('done');
  });

  it('should spawn null actors if not used within a service', () => {
    const nullActorMachine = createMachine<{ ref?: ActorRef<any> }>({
      initial: 'foo',
      context: { ref: undefined },
      states: {
        foo: {
          entry: assign({
            ref: ({ spawn }) => spawn(fromPromise(() => Promise.resolve(42)))
          })
        }
      }
    });

    const { initialState } = nullActorMachine;

    // expect(initialState.context.ref!.id).toBe('null'); // TODO: identify null actors
    expect(initialState.context.ref!.send).toBeDefined();
  });

  describe('with behaviors', () => {
    it('should work with a transition function behavior', (done) => {
      const countBehavior = fromTransition((count: number, event: any) => {
        if (event.type === 'INC') {
          return count + 1;
        } else if (event.type === 'DEC') {
          return count - 1;
        }
        return count;
      }, 0);

      const countMachine = createMachine<{
        count: ActorRefFrom<typeof countBehavior> | undefined;
      }>({
        context: {
          count: undefined
        },
        entry: assign({
          count: ({ spawn }) => spawn(countBehavior)
        }),
        on: {
          INC: {
            actions: forwardTo(({ context }) => context.count!)
          }
        }
      });

      const countService = interpret(countMachine);
      countService.subscribe((state) => {
        if (state.context.count?.getSnapshot() === 2) {
          done();
        }
      });
      countService.start();

      countService.send({ type: 'INC' });
      countService.send({ type: 'INC' });
    });

    it('should work with a promise behavior (fulfill)', (done) => {
      const countMachine = createMachine<{
        count: ActorRefFrom<Promise<number>> | undefined;
      }>({
        context: {
          count: undefined
        },
        entry: assign({
          count: ({ spawn }) =>
            spawn(
              fromPromise(
                () =>
                  new Promise<number>((res) => {
                    setTimeout(() => res(42));
                  })
              ),
              { id: 'test' }
            )
        }),
        initial: 'pending',
        states: {
          pending: {
            on: {
              'done.invoke.test': {
                target: 'success',
                guard: ({ event }) => event.output === 42
              }
            }
          },
          success: {
            type: 'final'
          }
        }
      });

      const countService = interpret(countMachine).onDone(() => {
        done();
      });
      countService.start();
    });

    it('should work with a promise behavior (reject)', (done) => {
      const errorMessage = 'An error occurred';
      const countMachine = createMachine<{
        count: ActorRefFrom<Promise<number>>;
      }>({
        context: ({ spawn }) => ({
          count: spawn(
            fromPromise(
              () =>
                new Promise<number>((_, rej) => {
                  setTimeout(() => rej(errorMessage), 1);
                })
            ),
            { id: 'test' }
          )
        }),
        initial: 'pending',
        states: {
          pending: {
            on: {
              [error('test')]: {
                target: 'success',
                guard: ({ event }) => {
                  return event.data === errorMessage;
                }
              }
            }
          },
          success: {
            type: 'final'
          }
        }
      });

      const countService = interpret(countMachine).onDone(() => {
        done();
      });
      countService.start();
    });

    it('behaviors should have reference to the parent', (done) => {
      const pongBehavior: ActorBehavior<EventObject, undefined> = {
        transition: (_state, event, { self }) => {
          const _event = toSCXMLEvent(event);
          if (_event.name === 'PING') {
            self._parent?.send({ type: 'PONG' });
          }

          return undefined;
        },
        getInitialState: () => undefined
      };

      const pingMachine = createMachine<{
        ponger: ActorRefFrom<typeof pongBehavior> | undefined;
      }>({
        initial: 'waiting',
        context: {
          ponger: undefined
        },
        entry: assign({
          ponger: ({ spawn }) => spawn(pongBehavior)
        }),
        states: {
          waiting: {
            entry: sendTo(({ context }) => context.ponger!, { type: 'PING' }),
            invoke: {
              id: 'ponger',
              src: pongBehavior
            },
            on: {
              PONG: 'success'
            }
          },
          success: {
            type: 'final'
          }
        }
      });

      const pingService = interpret(pingMachine).onDone(() => {
        done();
      });
      pingService.start();
    });
  });

  it('should be able to spawn callback actors in (lazy) initial context', (done) => {
    const machine = createMachine<{ ref: ActorRef<any> }>({
      context: ({ spawn }) => ({
        ref: spawn(
          fromCallback((sendBack) => {
            sendBack({ type: 'TEST' });
          })
        )
      }),
      initial: 'waiting',
      states: {
        waiting: {
          on: { TEST: 'success' }
        },
        success: {
          type: 'final'
        }
      }
    });

    interpret(machine)
      .onDone(() => {
        done();
      })
      .start();
  });

  it('should be able to spawn machines in (lazy) initial context', (done) => {
    const childMachine = createMachine({
      entry: sendParent({ type: 'TEST' })
    });

    const machine = createMachine<{ ref: ActorRef<any> }>({
      context: ({ spawn }) => ({
        ref: spawn(childMachine)
      }),
      initial: 'waiting',
      states: {
        waiting: {
          on: { TEST: 'success' }
        },
        success: {
          type: 'final'
        }
      }
    });

    interpret(machine)
      .onDone(() => {
        done();
      })
      .start();
  });

  // https://github.com/statelyai/xstate/issues/2507
  it('should not crash on child machine sync completion during self-initialization', () => {
    const childMachine = createMachine({
      initial: 'idle',
      states: {
        idle: {
          always: [
            {
              target: 'stopped'
            }
          ]
        },
        stopped: {
          type: 'final'
        }
      }
    });

    const parentMachine = createMachine<{
      child: ActorRefFrom<typeof childMachine> | null;
    }>({
      context: {
        child: null
      },
      entry: 'setup'
    }).provide({
      actions: {
        setup: assign({
          child: ({ spawn }) => spawn(childMachine)
        })
      }
    });
    const service = interpret(parentMachine);
    expect(() => {
      service.start();
    }).not.toThrow();
  });

  it('should not crash on child promise-like sync completion during self-initialization', () => {
    const parentMachine = createMachine<{
      child: ActorRef<never, any> | null;
    }>({
      context: {
        child: null
      },
      entry: assign({
        child: ({ spawn }) =>
          spawn(fromPromise(() => ({ then: (fn: any) => fn(null) } as any)))
      })
    });
    const service = interpret(parentMachine);
    expect(() => {
      service.start();
    }).not.toThrow();
  });

  it('should not crash on child observable sync completion during self-initialization', () => {
    const createEmptyObservable = (): Subscribable<any> => ({
      subscribe(observer) {
        (observer as Observer<any>).complete?.();

        return { unsubscribe: () => {} };
      }
    });

    const parentMachine = createMachine<{
      child: ActorRef<never, any> | null;
    }>({
      context: {
        child: null
      },
      entry: assign({
        child: ({ spawn }) => spawn(fromObservable(createEmptyObservable))
      })
    });
    const service = interpret(parentMachine);
    expect(() => {
      service.start();
    }).not.toThrow();
  });

  it('should receive done event from an immediately completed observable when self-initializing', () => {
    const parentMachine = createMachine<{
      child: ActorRef<EventObject, unknown> | null;
    }>({
      context: {
        child: null
      },
      entry: assign({
        child: ({ spawn }) =>
          spawn(
            fromObservable(() => EMPTY),
            { id: 'myactor' }
          )
      }),
      initial: 'init',
      states: {
        init: {
          on: {
            'done.invoke.myactor': 'done'
          }
        },
        done: {}
      }
    });
    const service = interpret(parentMachine);

    service.start();

    expect(service.getSnapshot().value).toBe('done');
  });

  it('should not restart a completed observable', () => {
    let subscriptionCount = 0;
    const machine = createMachine({
      invoke: {
        id: 'observable',
        src: fromObservable(() => {
          subscriptionCount++;
          return of(42);
        })
      }
    });

    const actor = interpret(machine).start();
    const persistedState = actor.getPersistedState();

    interpret(machine, {
      state: persistedState
    }).start();

    // Will be 2 if the observable is resubscribed
    expect(subscriptionCount).toBe(1);
  });

  it('should not restart a completed event observable', () => {
    let subscriptionCount = 0;
    const machine = createMachine({
      invoke: {
        id: 'observable',
        src: fromEventObservable(() => {
          subscriptionCount++;
          return of({ type: 'TEST' });
        })
      }
    });

    const actor = interpret(machine).start();
    const persistedState = actor.getPersistedState();

    interpret(machine, {
      state: persistedState
    }).start();

    // Will be 2 if the event observable is resubscribed
    expect(subscriptionCount).toBe(1);
  });
});<|MERGE_RESOLUTION|>--- conflicted
+++ resolved
@@ -263,7 +263,6 @@
   });
 
   it('should be able to spawn a referenced promise', (done) => {
-<<<<<<< HEAD
     const promiseMachine = createMachine<{ promiseRef?: ActorRef<any> }>({
       id: 'promise',
       initial: 'idle',
@@ -279,27 +278,7 @@
           on: {
             [doneInvoke('my-promise')]: {
               target: 'success',
-              guard: ({ event }) => event.data === 'response'
-=======
-    const promiseMachine = createMachine<{ promiseRef?: ActorRef<any> }>(
-      {
-        id: 'promise',
-        initial: 'idle',
-        context: {
-          promiseRef: undefined
-        },
-        states: {
-          idle: {
-            entry: assign({
-              promiseRef: ({ spawn }) =>
-                spawn('somePromise', { id: 'my-promise' })
-            }),
-            on: {
-              [doneInvoke('my-promise')]: {
-                target: 'success',
-                guard: ({ event }) => event.output === 'response'
-              }
->>>>>>> 5f0291aa
+              guard: ({ event }) => event.output === 'response'
             }
           }
         },
