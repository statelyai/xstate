--- conflicted
+++ resolved
@@ -928,29 +928,19 @@
         }
       });
 
-<<<<<<< HEAD
-      const countService = interpret(countMachine);
-      // This calls done() multiple times and goes into an infinite loop for some reason
-      // countService.subscribe((state) => {
-      //   if (state.context.count?.getSnapshot() === 2) {
-      //     done();
-      //   }
-      // });
-=======
       const countService = createActor(countMachine);
-      countService.subscribe((state) => {
+      const sub = countService.subscribe((state) => {
         if (state.context.count?.getSnapshot() === 2) {
+          sub.unsubscribe();
           done();
         }
       });
->>>>>>> 2e176b0b
       countService.start();
 
       countService.send({ type: 'INC' });
       countService.send({ type: 'INC' });
 
       expect(countService.getSnapshot().context.count?.getSnapshot()).toBe(2);
-      done();
     });
 
     it('should work with a promise logic (fulfill)', (done) => {
