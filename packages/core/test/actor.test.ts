--- conflicted
+++ resolved
@@ -416,11 +416,7 @@
           on: {
             'xstate.snapshot.int': {
               target: 'success',
-<<<<<<< HEAD
-              guard: ({ event }) => event.snapshot === 5
-=======
-              guard: ({ event }) => event.data.context === 5
->>>>>>> 73753506
+              guard: ({ event }) => event.snapshot.context === 5
             }
           }
         },
@@ -457,11 +453,7 @@
             on: {
               'xstate.snapshot.int': {
                 target: 'success',
-<<<<<<< HEAD
-                guard: ({ event }) => event.snapshot === 5
-=======
-                guard: ({ event }) => event.data.context === 5
->>>>>>> 73753506
+                guard: ({ event }) => event.snapshot.context === 5
               }
             }
           },
@@ -512,13 +504,8 @@
               target: 'success',
               guard: ({ context, event }) => {
                 return (
-<<<<<<< HEAD
-                  event.snapshot === 1 &&
-                  context.observableRef.getSnapshot() === 1
-=======
-                  event.data.context === 1 &&
+                  event.snapshot.context === 1 &&
                   context.observableRef.getSnapshot().context === 1
->>>>>>> 73753506
                 );
               }
             }
@@ -561,11 +548,7 @@
               onSnapshot: {
                 target: 'success',
                 guard: ({ event }) => {
-<<<<<<< HEAD
-                  return event.snapshot === 3;
-=======
-                  return event.data.context === 3;
->>>>>>> 73753506
+                  return event.snapshot.context === 3;
                 }
               }
             }
@@ -619,11 +602,7 @@
               onSnapshot: {
                 target: 'success',
                 guard: ({ event }) => {
-<<<<<<< HEAD
-                  return event.snapshot === 3;
-=======
-                  return event.data.context === 3;
->>>>>>> 73753506
+                  return event.snapshot.context === 3;
                 }
               }
             }
@@ -1102,20 +1081,13 @@
       });
 
       const countService = createActor(countMachine);
-<<<<<<< HEAD
-      const sub = countService.subscribe((state) => {
-        if (state.context.count?.getSnapshot() === 2) {
-          sub.unsubscribe();
-=======
       countService.subscribe((state) => {
         if (state.context.count?.getSnapshot().context === 2) {
->>>>>>> 73753506
           done();
         }
       });
       countService.start();
 
-      debugger;
       countService.send({ type: 'INC' });
       countService.send({ type: 'INC' });
 
