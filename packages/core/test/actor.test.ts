import {
  interpret,
  createMachine,
  ActorRef,
  ActorRefFrom,
  spawn,
  spawnMachine,
  spawnCallback,
  spawnObservable,
  spawnPromise,
  EventObject,
  Behavior
} from '../src';
import {
  sendParent,
  doneInvoke,
  sendUpdate,
  respond,
  forwardTo,
  error
} from '../src/actions';
import { raise } from '../src/actions/raise';
import { assign } from '../src/actions/assign';
import { send } from '../src/actions/send';
import { EMPTY, interval } from 'rxjs';
import { map } from 'rxjs/operators';
import * as actionTypes from '../src/actionTypes';
import {
  createMachineBehavior,
  createObservableBehavior,
  createPromiseBehavior,
  fromReducer
} from '../src/behaviors';
import { invokeMachine } from '../src/invoke';

describe('spawning machines', () => {
  const todoMachine = createMachine({
    id: 'todo',
    initial: 'incomplete',
    states: {
      incomplete: {
        on: { SET_COMPLETE: 'complete' }
      },
      complete: {
        entry: sendParent({ type: 'TODO_COMPLETED' })
      }
    }
  });

  const context = {
    todoRefs: {} as Record<string, ActorRef<any>>
  };

  type TodoEvent =
    | {
        type: 'ADD';
        id: number;
      }
    | {
        type: 'SET_COMPLETE';
        id: number;
      }
    | {
        type: 'TODO_COMPLETED';
      };

  const todosMachine = createMachine<typeof context, TodoEvent>({
    id: 'todos',
    context,
    initial: 'active',
    states: {
      active: {
        on: {
          TODO_COMPLETED: 'success'
        }
      },
      success: {
        type: 'final'
      }
    },
    on: {
      ADD: {
        actions: assign({
          todoRefs: (ctx, e) => ({
            ...ctx.todoRefs,
            [e.id]: spawnMachine(todoMachine)
          })
        })
      },
      SET_COMPLETE: {
        actions: send('SET_COMPLETE', {
          to: (ctx, e: Extract<TodoEvent, { type: 'SET_COMPLETE' }>) => {
            return ctx.todoRefs[e.id];
          }
        })
      }
    }
  });

  // Adaptation: https://github.com/p-org/P/wiki/PingPong-program
  type PingPongEvent =
    | { type: 'PING' }
    | { type: 'PONG' }
    | { type: 'SUCCESS' };

  const serverMachine = createMachine<any, PingPongEvent>({
    id: 'server',
    initial: 'waitPing',
    states: {
      waitPing: {
        on: {
          PING: 'sendPong'
        }
      },
      sendPong: {
        entry: [sendParent('PONG'), raise('SUCCESS')],
        on: {
          SUCCESS: 'waitPing'
        }
      }
    }
  });

  interface ClientContext {
    server?: ActorRef<PingPongEvent>;
  }

  const clientMachine = createMachine<ClientContext, PingPongEvent>({
    id: 'client',
    initial: 'init',
    context: {
      server: undefined
    },
    states: {
      init: {
        entry: [
          assign({
            server: (_, __) => spawnMachine(serverMachine)
          }),
          raise('SUCCESS')
        ],
        on: {
          SUCCESS: 'sendPing'
        }
      },
      sendPing: {
        entry: [send('PING', { to: (ctx) => ctx.server! }), raise('SUCCESS')],
        on: {
          SUCCESS: 'waitPong'
        }
      },
      waitPong: {
        on: {
          PONG: 'complete'
        }
      },
      complete: {
        type: 'final'
      }
    }
  });

  it('should invoke actors', (done) => {
    const service = interpret(todosMachine)
      .onDone(() => {
        done();
      })
      .start();

    service.send({ type: 'ADD', id: 42 });
    service.send({ type: 'SET_COMPLETE', id: 42 });
  });

  it('should allow bidirectional communication between parent/child actors', (done) => {
    interpret(clientMachine)
      .onDone(() => {
        done();
      })
      .start();
  });
});

describe('spawning promises', () => {
  it('should be able to spawn a promise', (done) => {
    const promiseMachine = createMachine<{ promiseRef?: ActorRef<any> }>({
      id: 'promise',
      initial: 'idle',
      context: {
        promiseRef: undefined
      },
      states: {
        idle: {
          entry: assign({
            promiseRef: () => {
              const ref = spawnPromise(
                () =>
                  new Promise((res) => {
                    res('response');
                  }),
                'my-promise'
              );

              return ref;
            }
          }),
          on: {
            [doneInvoke('my-promise')]: {
              target: 'success',
              guard: (_, e) => e.data === 'response'
            }
          }
        },
        success: {
          type: 'final'
        }
      }
    });

    const promiseService = interpret(promiseMachine).onDone(() => {
      done();
    });

    promiseService.start();
  });
});

describe('spawning callbacks', () => {
  it('should be able to spawn an actor from a callback', (done) => {
    const callbackMachine = createMachine<{ callbackRef?: ActorRef<any> }>({
      id: 'callback',
      initial: 'idle',
      context: {
        callbackRef: undefined
      },
      states: {
        idle: {
          entry: assign({
            callbackRef: () =>
              spawnCallback((cb, receive) => {
                receive((event) => {
                  if (event.type === 'START') {
                    setTimeout(() => {
                      cb({ type: 'SEND_BACK' });
                    }, 10);
                  }
                });
              })
          }),
          on: {
            START_CB: {
              actions: send('START', { to: (ctx) => ctx.callbackRef })
            },
            SEND_BACK: 'success'
          }
        },
        success: {
          type: 'final'
        }
      }
    });

    const callbackService = interpret(callbackMachine).onDone(() => {
      done();
    });

    callbackService.start();
    callbackService.send('START_CB');
  });
});

describe('spawning observables', () => {
  it('should be able to spawn an observable', (done) => {
    interface Events {
      type: 'INT';
      value: number;
    }

    const observableMachine = createMachine<any, Events>({
      id: 'observable',
      initial: 'idle',
      context: {
        observableRef: undefined
      },
      states: {
        idle: {
          entry: assign({
            observableRef: () => {
              const ref = spawnObservable(() =>
                interval(10).pipe(
                  map((n) => ({
                    type: 'INT',
                    value: n
                  }))
                )
              );

              return ref;
            }
          }),
          on: {
            INT: {
              target: 'success',
              guard: (_, e) => e.value === 5
            }
          }
        },
        success: {
          type: 'final'
        }
      }
    });

    const observableService = interpret(observableMachine).onDone(() => {
      done();
    });

    observableService.start();
  });
});

describe('communicating with spawned actors', () => {
  it('should treat an interpreter as an actor', (done) => {
    const existingMachine = createMachine({
      initial: 'inactive',
      states: {
        inactive: {
          on: { ACTIVATE: 'active' }
        },
        active: {
          entry: respond('EXISTING.DONE')
        }
      }
    });

    const existingService = interpret(existingMachine).start();

    const parentMachine = createMachine<{
      existingRef?: ActorRef<any>;
    }>({
      initial: 'pending',
      context: {
        existingRef: undefined
      },
      states: {
        pending: {
          entry: assign({
            // No need to spawn an existing service:
            // existingRef: () => spawn(existingService)
            existingRef: existingService.ref
          }),
          on: {
            'EXISTING.DONE': 'success'
          },
          after: {
            100: {
              actions: send('ACTIVATE', { to: (ctx) => ctx.existingRef })
            }
          }
        },
        success: {
          type: 'final'
        }
      }
    });

    const parentService = interpret(parentMachine).onDone(() => {
      done();
    });

    parentService.start();
  });

  it.skip('should be able to name existing actors', (done) => {
    const existingMachine = createMachine({
      initial: 'inactive',
      states: {
        inactive: {
          on: { ACTIVATE: 'active' }
        },
        active: {
          entry: respond('EXISTING.DONE')
        }
      }
    });

    const existingService = interpret(existingMachine).start();

    const parentMachine = createMachine<{
      existingRef: ActorRef<any> | undefined;
    }>({
      initial: 'pending',
      context: {
        existingRef: undefined
      },
      states: {
        pending: {
          entry: assign({
            // TODO: fix (spawn existing service)
            // @ts-ignore
            existingRef: () => spawn(existingService, 'existing')
          }),
          on: {
            'EXISTING.DONE': 'success'
          },
          after: {
            100: {
              actions: send('ACTIVATE', { to: 'existing' })
            }
          }
        },
        success: {
          type: 'final'
        }
      }
    });

    const parentService = interpret(parentMachine).onDone(() => {
      done();
    });

    parentService.start();
  });

  it('should be able to communicate with arbitrary actors if sessionId is known', (done) => {
    const existingMachine = createMachine({
      initial: 'inactive',
      states: {
        inactive: {
          on: { ACTIVATE: 'active' }
        },
        active: {
          entry: respond('EXISTING.DONE')
        }
      }
    });

    const existingService = interpret(existingMachine).start();

    const parentMachine = createMachine<{ existingRef: ActorRef<any> }>({
      initial: 'pending',
      context: {
        existingRef: existingService
      },
      states: {
        pending: {
          entry: send('ACTIVATE', { to: () => existingService }),
          on: {
            'EXISTING.DONE': 'success'
          },
          after: {
            100: {
              actions: send('ACTIVATE', { to: (ctx) => ctx.existingRef })
            }
          }
        },
        success: {
          type: 'final'
        }
      }
    });

    const parentService = interpret(parentMachine).onDone(() => {
      done();
    });

    parentService.start();
  });
});

describe('actors', () => {
  it('should only spawn actors defined on initial state once', () => {
    let count = 0;

    const startMachine = createMachine<{
      items: number[];
      refs: any[];
    }>({
      id: 'start',
      initial: 'start',
      context: {
        items: [0, 1, 2, 3],
        refs: []
      },
      states: {
        start: {
          entry: assign({
            refs: (ctx) => {
              count++;
<<<<<<< HEAD
              const c = ctx.items.map((item) =>
                spawnPromise(() => new Promise((res) => res(item)))
=======
              const c = ctx.items.map((item: any) =>
                spawn(new Promise((res) => res(item)))
>>>>>>> e58857fb
              );

              return c;
            }
          })
        }
      }
    });

    interpret(startMachine)
      .onTransition(() => {
        expect(count).toEqual(1);
      })
      .start();
  });

  it('should only spawn an actor in an initial state of a child that gets invoked in the initial state of a parent when the parent gets started', () => {
    let spawnCounter = 0;

    interface TestContext {
      promise?: ActorRefFrom<Promise<string>>;
    }

    const child = createMachine<TestContext>({
      initial: 'bar',
      context: {},
      states: {
        bar: {
          entry: assign<TestContext>({
            promise: () => {
              return spawnPromise(() => {
                spawnCounter++;
                return Promise.resolve('answer');
              });
            }
          })
        }
      }
    });

    const parent = createMachine({
      initial: 'foo',
      states: {
        foo: {
          invoke: {
            src: invokeMachine(child),
            onDone: 'end'
          }
        },
        end: { type: 'final' }
      }
    });
    interpret(parent).start();
    expect(spawnCounter).toBe(1);
  });

  // https://github.com/statelyai/xstate/issues/2565
  it('should only spawn an initial actor once when it synchronously responds with an event', () => {
    let spawnCalled = 0;
    const anotherMachine = createMachine({
      initial: 'hello',
      states: {
        hello: {
          entry: sendParent('ping')
        }
      }
    });

    const testMachine = createMachine<{ ref: ActorRef<any> }>({
      initial: 'testing',
      context: () => {
        spawnCalled++;
        // throw in case of an infinite loop
        expect(spawnCalled).toBe(1);
        return {
          ref: spawnMachine(anotherMachine)
        };
      },
      states: {
        testing: {
          on: {
            ping: {
              target: 'done'
            }
          }
        },
        done: {}
      }
    });

    const service = interpret(testMachine).start();
    expect(service.state.value).toEqual('done');
  });

  it('should spawn null actors if not used within a service', () => {
    const nullActorMachine = createMachine<{ ref?: ActorRef<any> }>({
      initial: 'foo',
      context: { ref: undefined },
      states: {
        foo: {
          entry: assign({
            ref: () => spawnPromise(() => Promise.resolve(42))
          })
        }
      }
    });

    const { initialState } = nullActorMachine;

    // expect(initialState.context.ref!.id).toBe('null'); // TODO: identify null actors
    expect(initialState.context.ref!.send).toBeDefined();
  });

  describe('autoForward option', () => {
    const pongActorMachine = createMachine({
      id: 'server',
      initial: 'waitPing',
      states: {
        waitPing: {
          on: {
            PING: 'sendPong'
          }
        },
        sendPong: {
          entry: [sendParent('PONG'), raise('SUCCESS')],
          on: {
            SUCCESS: 'waitPing'
          }
        }
      }
    });

    it('should not forward events to a spawned actor by default', () => {
      let pongCounter = 0;

      const machine = createMachine<any>({
        id: 'client',
        context: { counter: 0, serverRef: undefined },
        initial: 'initial',
        states: {
          initial: {
            entry: assign(() => ({
              serverRef: spawnMachine(pongActorMachine)
            })),
            on: {
              PONG: {
                actions: () => ++pongCounter
              }
            }
          }
        }
      });
      const service = interpret(machine);
      service.start();
      service.send('PING');
      service.send('PING');
      expect(pongCounter).toEqual(0);
    });

    it('should not forward events to a spawned actor when { autoForward: false }', () => {
      let pongCounter = 0;

      const machine = createMachine<{
        counter: number;
        serverRef?: ActorRef<any>;
      }>({
        id: 'client',
        context: { counter: 0, serverRef: undefined },
        initial: 'initial',
        states: {
          initial: {
            entry: assign((ctx) => ({
              ...ctx,
              serverRef: spawn(
                createMachineBehavior(pongActorMachine, {
                  autoForward: false
                })
              )
            })),
            on: {
              PONG: {
                actions: () => ++pongCounter
              }
            }
          }
        }
      });
      const service = interpret(machine);
      service.start();
      service.send('PING');
      service.send('PING');
      expect(pongCounter).toEqual(0);
    });
  });

  describe('sync option', () => {
    const childMachine = createMachine({
      id: 'child',
      context: { value: 0 },
      initial: 'active',
      states: {
        active: {
          after: {
            10: { actions: assign({ value: 42 }), internal: true }
          }
        }
      }
    });

    it('should sync spawned actor state when { sync: true }', (done) => {
      const machine = createMachine<{
        ref?: ActorRef<any>;
      }>({
        id: 'parent',
        context: {
          ref: undefined
        },
        initial: 'foo',
        states: {
          foo: {
            entry: assign({
              ref: () =>
                spawn(createMachineBehavior(childMachine, { sync: true }))
            }),
            on: {
              [actionTypes.update]: 'success'
            }
          },
          success: {
            type: 'final'
          }
        }
      });

      const service = interpret(machine, {
        id: 'a-service'
      }).onDone(() => {
        done();
      });
      service.start();
    });

    it('should not sync spawned actor state when { sync: false }', (done) => {
      const machine = createMachine<{
        refNoSync?: ActorRef<any>;
      }>({
        id: 'parent',
        context: {
          refNoSync: undefined
        },
        initial: 'foo',
        states: {
          foo: {
            entry: assign({
              refNoSync: () =>
                spawn(createMachineBehavior(childMachine, { sync: false }))
            }),
            on: {
              '*': 'failure'
            }
          },
          failure: {
            type: 'final'
          }
        }
      });

      const service = interpret(machine, {
        id: 'b-service'
      }).onDone(() => {
        throw new Error('value change caused transition');
      });
      service.start();

      setTimeout(() => {
        done();
      }, 30);
    });

    it('should not sync spawned actor state (default)', (done) => {
      const machine = createMachine<{
        refNoSyncDefault?: ActorRef<any>;
      }>({
        id: 'parent',
        context: {
          refNoSyncDefault: undefined
        },
        initial: 'foo',
        states: {
          foo: {
            entry: assign({
              refNoSyncDefault: () => spawn(createMachineBehavior(childMachine))
            }),
            on: {
              '*': 'failure'
            }
          },
          failure: {
            type: 'final'
          }
        }
      });

      const service = interpret(machine, {
        id: 'b-service'
      }).onDone(() => {
        throw new Error('value change caused transition');
      });
      service.start();

      setTimeout(() => {
        done();
      }, 30);
    });

    it('parent state should be changed if synced child actor update occurs', (done) => {
      const syncChildMachine = createMachine({
        initial: 'active',
        states: {
          active: {
            after: { 500: 'inactive' }
          },
          inactive: {}
        }
      });

      interface SyncMachineContext {
        ref?: ActorRefFrom<typeof syncChildMachine>;
      }

      const syncMachine = createMachine<SyncMachineContext>({
        initial: 'same',
        context: {},
        states: {
          same: {
            entry: assign<SyncMachineContext>({
              ref: () => {
                return spawn(
                  createMachineBehavior(syncChildMachine, { sync: true })
                );
              }
            }),
            on: {
              [actionTypes.update]: 'success'
            }
          },
          success: {
            type: 'final'
          }
        }
      });

      interpret(syncMachine)
        .onDone(() => {
          done();
        })
        .start();
    });

    const falseSyncOptions = [{}, { sync: false }];

    falseSyncOptions.forEach((falseSyncOption) => {
      it(`parent state should NOT be changed regardless of unsynced child actor update (options: ${JSON.stringify(
        falseSyncOption
      )})`, (done) => {
        const syncChildMachine = createMachine({
          initial: 'active',
          states: {
            active: {
              after: { 10: 'inactive' }
            },
            inactive: {}
          }
        });

        interface SyncMachineContext {
          ref?: ActorRefFrom<typeof syncChildMachine>;
        }

        const syncMachine = createMachine<SyncMachineContext>({
          initial: 'same',
          context: {},
          states: {
            same: {
              entry: assign({
                ref: () =>
                  spawn(
                    createMachineBehavior(syncChildMachine, falseSyncOption)
                  )
              }),
              on: {
                '*': 'failure'
              }
            },
            failure: {}
          }
        });

        interpret(syncMachine)
          .onDone(() => {
            done();
          })
          .onTransition((state) => {
            expect(state.matches('failure')).toBeFalsy();
          })
          .start();

        setTimeout(() => {
          done();
        }, 20);
      });

      it(`parent state should be changed if unsynced child actor manually sends update event (options: ${JSON.stringify(
        falseSyncOption
      )})`, (done) => {
        const syncChildMachine = createMachine({
          initial: 'active',
          states: {
            active: {
              after: { 10: 'inactive' }
            },
            inactive: {
              entry: sendUpdate()
            }
          }
        });

        interface SyncMachineContext {
          ref?: ActorRefFrom<typeof syncChildMachine>;
        }

        const syncMachine = createMachine<SyncMachineContext>({
          initial: 'same',
          context: {},
          states: {
            same: {
              entry: assign({
                ref: () =>
                  spawn(
                    createMachineBehavior(syncChildMachine, falseSyncOption)
                  )
              })
            }
          }
        });

        interpret(syncMachine)
          .onTransition((state) => {
            if (state.event.type === actionTypes.update) {
              expect(state.changed).toBe(true);
              done();
            }
          })
          .start();
      });

      it('should only spawn an actor in an initial state of a child that gets invoked in the initial state of a parent when the parent gets started', (done) => {
        let spawnCounter = 0;

        const child = createMachine<any>({
          initial: 'bar',
          context: {},
          states: {
            bar: {
              entry: assign({
                promise: () => {
                  return spawnPromise(() => {
                    spawnCounter++;
                    return Promise.resolve('answer');
                  });
                }
              })
            }
          }
        });

        const parent = createMachine({
          initial: 'foo',
          states: {
            foo: {
              invoke: {
                src: invokeMachine(child),
                onDone: 'end'
              }
            },
            end: { type: 'final' }
          }
        });
        interpret(parent)
          .onTransition(() => {
            if (spawnCounter === 1) {
              done();
            }
          })
          .start();
      });
    });
  });

  describe('with behaviors', () => {
    it('should work with a reducer behavior', (done) => {
      const countBehavior = fromReducer((count: number, event: any) => {
        if (event.type === 'INC') {
          return count + 1;
        } else if (event.type === 'DEC') {
          return count - 1;
        }
        return count;
      }, 0);

      const countMachine = createMachine<{
        count: ActorRefFrom<typeof countBehavior> | undefined;
      }>({
        context: {
          count: undefined
        },
        entry: assign({
          count: () => spawn(countBehavior)
        }),
        on: {
          INC: {
            actions: forwardTo((ctx) => ctx.count!)
          }
        }
      });

      const countService = interpret(countMachine)
        .onTransition((state) => {
          if (state.context.count?.getSnapshot() === 2) {
            done();
          }
        })
        .start();

      countService.send('INC');
      countService.send('INC');
    });

    it('should work with a promise behavior (fulfill)', (done) => {
      const countMachine = createMachine<{
        count: ActorRefFrom<Promise<number>> | undefined;
      }>({
        context: {
          count: undefined
        },
        entry: assign({
          count: () =>
            spawnPromise(
              () =>
                new Promise<number>((res) => {
                  setTimeout(() => res(42));
                }),
              'test'
            )
        }),
        initial: 'pending',
        states: {
          pending: {
            on: {
              'done.invoke.test': {
                target: 'success',
                guard: (_, e) => e.data === 42
              }
            }
          },
          success: {
            type: 'final'
          }
        }
      });

      const countService = interpret(countMachine).onDone(() => {
        done();
      });
      countService.start();
    });

    it('should work with a promise behavior (reject)', (done) => {
      const errorMessage = 'An error occurred';
      const countMachine = createMachine<{
        count: ActorRefFrom<Promise<number>>;
      }>({
        context: () => ({
          count: spawnPromise(
            () =>
              new Promise<number>((_, rej) => {
                setTimeout(() => rej(errorMessage), 1000);
              }),
            'test'
          )
        }),
        initial: 'pending',
        states: {
          pending: {
            on: {
              [error('test')]: {
                target: 'success',
                guard: (_, e) => {
                  return e.data === errorMessage;
                }
              }
            }
          },
          success: {
            type: 'final'
          }
        }
      });

      const countService = interpret(countMachine).onDone(() => {
        done();
      });
      countService.start();
    });

    it('behaviors should have reference to the parent', (done) => {
      const pongBehavior: Behavior<EventObject, undefined> = {
        transition: (_, event, { parent }) => {
          if (event.type === 'PING') {
            parent?.send({ type: 'PONG' });
          }

          return undefined;
        },
        initialState: undefined
      };

      const pingMachine = createMachine<{
        ponger: ActorRefFrom<typeof pongBehavior> | undefined;
      }>({
        initial: 'waiting',
        context: {
          ponger: undefined
        },
        entry: assign({
          ponger: () => spawn(pongBehavior)
        }),
        states: {
          waiting: {
            entry: send('PING', { to: (ctx) => ctx.ponger! }),
            invoke: {
              id: 'ponger',
              src: () => pongBehavior
            },
            on: {
              PONG: 'success'
            }
          },
          success: {
            type: 'final'
          }
        }
      });

      const pingService = interpret(pingMachine).onDone(() => {
        done();
      });
      pingService.start();
    });
  });

  it('should be able to spawn callback actors in (lazy) initial context', (done) => {
    const machine = createMachine<{ ref: ActorRef<any> }>({
      context: () => ({
        ref: spawnCallback((sendBack) => {
          sendBack({ type: 'TEST' });
        })
      }),
      initial: 'waiting',
      states: {
        waiting: {
          on: { TEST: 'success' }
        },
        success: {
          type: 'final'
        }
      }
    });

    interpret(machine)
      .onDone(() => {
        done();
      })
      .start();
  });

  it('should be able to spawn machines in (lazy) initial context', (done) => {
    const childMachine = createMachine({
      entry: sendParent('TEST')
    });

    const machine = createMachine<{ ref: ActorRef<any> }>({
      context: () => ({
        ref: spawn(createMachineBehavior(childMachine))
      }),
      initial: 'waiting',
      states: {
        waiting: {
          on: { TEST: 'success' }
        },
        success: {
          type: 'final'
        }
      }
    });

    interpret(machine)
      .onDone(() => {
        done();
      })
      .start();
  });

  // https://github.com/statelyai/xstate/issues/2507
  it('should not crash on child machine sync completion during self-initialization', () => {
    const childMachine = createMachine({
      initial: 'idle',
      states: {
        idle: {
          always: [
            {
              target: 'stopped'
            }
          ]
        },
        stopped: {
          type: 'final'
        }
      }
    });

    const parentMachine = createMachine<{
      child: ActorRefFrom<typeof childMachine> | null;
    }>(
      {
        context: {
          child: null
        },
        entry: 'setup'
      },
      {
        actions: {
          setup: assign({
<<<<<<< HEAD
            child: () => spawn(createMachineBehavior(childMachine))
=======
            child: (_) => spawn(childMachine)
>>>>>>> e58857fb
          })
        }
      }
    );
    const service = interpret(parentMachine);
    expect(() => {
      service.start();
    }).not.toThrow();
  });

  it('should not crash on child promise-like sync completion during self-initialization', () => {
    const parentMachine = createMachine<{
      child: ActorRef<never, any> | null;
    }>({
      context: {
        child: null
      },
      entry: assign({
<<<<<<< HEAD
        child: () =>
          spawn(
            createPromiseBehavior(() => ({ then: (fn) => fn(null) } as any))
          )
=======
        child: () => spawn({ then: (fn: any) => fn(null) } as any)
>>>>>>> e58857fb
      })
    });
    const service = interpret(parentMachine);
    expect(() => {
      service.start();
    }).not.toThrow();
  });

  it('should not crash on child observable sync completion during self-initialization', () => {
    const createEmptyObservable = (): any => ({
      subscribe(_next: () => void, _error: () => void, complete: () => void) {
        complete();
      }
    });
    const parentMachine = createMachine<{
      child: ActorRef<never, any> | null;
    }>({
      context: {
        child: null
      },
      entry: assign({
        child: () => spawn(createObservableBehavior(createEmptyObservable))
      })
    });
    const service = interpret(parentMachine);
    expect(() => {
      service.start();
    }).not.toThrow();
  });

  it('should receive done event from an immediately completed observable when self-initializing', () => {
    const parentMachine = createMachine<{
      child: ActorRef<EventObject, unknown> | null;
    }>({
      context: {
        child: null
      },
      entry: assign({
        child: () =>
          spawn(
            createObservableBehavior(() => EMPTY),
            'myactor'
          )
      }),
      initial: 'init',
      states: {
        init: {
          on: {
            'done.invoke.myactor': 'done'
          }
        },
        done: {}
      }
    });
    const service = interpret(parentMachine);

    service.start();

    expect(service.state.value).toBe('done');
  });
});<|MERGE_RESOLUTION|>--- conflicted
+++ resolved
@@ -486,13 +486,8 @@
           entry: assign({
             refs: (ctx) => {
               count++;
-<<<<<<< HEAD
               const c = ctx.items.map((item) =>
                 spawnPromise(() => new Promise((res) => res(item)))
-=======
-              const c = ctx.items.map((item: any) =>
-                spawn(new Promise((res) => res(item)))
->>>>>>> e58857fb
               );
 
               return c;
@@ -1236,11 +1231,7 @@
       {
         actions: {
           setup: assign({
-<<<<<<< HEAD
             child: () => spawn(createMachineBehavior(childMachine))
-=======
-            child: (_) => spawn(childMachine)
->>>>>>> e58857fb
           })
         }
       }
@@ -1259,14 +1250,12 @@
         child: null
       },
       entry: assign({
-<<<<<<< HEAD
         child: () =>
           spawn(
-            createPromiseBehavior(() => ({ then: (fn) => fn(null) } as any))
+            createPromiseBehavior(
+              () => ({ then: (fn: any) => fn(null) } as any)
+            )
           )
-=======
-        child: () => spawn({ then: (fn: any) => fn(null) } as any)
->>>>>>> e58857fb
       })
     });
     const service = interpret(parentMachine);
