--- conflicted
+++ resolved
@@ -172,18 +172,9 @@
 
 describe('Raise events', () => {
   it('should accept a valid event type', () => {
-<<<<<<< HEAD
-    type Events = { type: 'FOO' } | { type: 'BAR' };
-
     createMachine({
       types: {} as {
-        events: Events;
-=======
-    createMachine({
-      types: {
-        context: {} as { counter: number },
-        events: {} as { type: 'FOO' } | { type: 'BAR' }
->>>>>>> 2f362327
+        events: { type: 'FOO' } | { type: 'BAR' };
       },
       entry: raise({
         type: 'FOO'
@@ -192,18 +183,9 @@
   });
 
   it('should reject an invalid event type', () => {
-<<<<<<< HEAD
-    type Events = { type: 'FOO' } | { type: 'BAR' };
-
     createMachine({
       types: {} as {
-        events: Events;
-=======
-    createMachine({
-      types: {
-        context: {} as { counter: number },
-        events: {} as { type: 'FOO' } | { type: 'BAR' }
->>>>>>> 2f362327
+        events: { type: 'FOO' } | { type: 'BAR' };
       },
       entry: raise({
         // @ts-expect-error
@@ -212,17 +194,11 @@
     });
   });
 
-<<<<<<< HEAD
-  it('should provide a narrowed down expression event type when used as a transition action', () => {
-    type Events = { type: 'FOO' } | { type: 'BAR' };
-
-=======
   it('should reject a string event type', () => {
     const event: { type: string } = { type: 'something' };
 
     createMachine({
       types: {
-        context: {} as { counter: number },
         events: {} as { type: 'FOO' } | { type: 'BAR' }
       },
       // @ts-expect-error
@@ -231,10 +207,9 @@
   });
 
   it('should provide a narrowed down expression event type when used as a transition action', () => {
->>>>>>> 2f362327
-    createMachine({
-      types: {
-        events: {} as Events
+    createMachine({
+      types: {
+        events: {} as { type: 'FOO' } | { type: 'BAR' }
       },
       on: {
         FOO: {
@@ -244,13 +219,8 @@
             ((_arg: 'BAR') => {})(event.type);
 
             return {
-<<<<<<< HEAD
-              type: 'BAR'
-            } as const; // TODO: can we remove `as const`?
-=======
               type: 'BAR' as const
             };
->>>>>>> 2f362327
           })
         }
       }
@@ -258,39 +228,20 @@
   });
 
   it('should accept a valid event type returned from an expression', () => {
-<<<<<<< HEAD
-    type Events = { type: 'FOO' } | { type: 'BAR' };
-
-=======
->>>>>>> 2f362327
-    createMachine({
-      types: {
-        events: {} as Events
-      },
-<<<<<<< HEAD
-      entry: raise(
-        () =>
-          ({
-            type: 'BAR'
-          } as const) // TODO: can we remove `as const`?
-      )
-=======
+    createMachine({
+      types: {
+        events: {} as { type: 'FOO' } | { type: 'BAR' }
+      },
       entry: raise(() => ({
         type: 'BAR' as const
       }))
->>>>>>> 2f362327
     });
   });
 
   it('should reject an invalid event type returned from an expression', () => {
-<<<<<<< HEAD
-    type Events = { type: 'FOO' } | { type: 'BAR' };
-
-=======
->>>>>>> 2f362327
-    createMachine({
-      types: {
-        events: {} as Events
+    createMachine({
+      types: {
+        events: {} as { type: 'FOO' } | { type: 'BAR' }
       },
       // @ts-expect-error
       entry: raise(() => ({
@@ -304,7 +255,6 @@
 
     createMachine({
       types: {
-        context: {} as { counter: number },
         events: {} as { type: 'FOO' } | { type: 'BAR' }
       },
       // @ts-expect-error
