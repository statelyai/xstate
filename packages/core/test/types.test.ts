import { from } from 'rxjs';
import { log } from '../src/actions/log';
import { raise } from '../src/actions/raise';
import { stop } from '../src/actions/stop';
import { fromPromise } from '../src/actors';
import {
  ActorRefFrom,
  assign,
  createMachine,
  interpret,
  MachineContext,
  Spawner,
  StateMachine
} from '../src/index';

function noop(_x: unknown) {
  return;
}

<<<<<<< HEAD
=======
describe('StateSchema', () => {
  type LightEvent =
    | { type: 'TIMER' }
    | { type: 'POWER_OUTAGE' }
    | { type: 'PED_COUNTDOWN'; duration: number };

  interface LightContext {
    elapsed: number;
  }

  const lightMachine = createMachine<LightContext, LightEvent>({
    initial: 'green',
    meta: { interval: 1000 },
    context: { elapsed: 0 },
    states: {
      green: {
        id: 'green',
        meta: { name: 'greenLight' },
        on: {
          TIMER: 'yellow',
          POWER_OUTAGE: 'red'
        }
      },
      yellow: {
        on: {
          TIMER: 'red',
          POWER_OUTAGE: 'red'
        }
      },
      red: {
        on: {
          TIMER: 'green',
          POWER_OUTAGE: 'red'
        },
        initial: 'walk',
        states: {
          walk: {
            on: {
              PED_COUNTDOWN: 'wait'
            }
          },
          wait: {
            on: {
              PED_COUNTDOWN: {
                target: 'stop',
                guard: ({ context, event }) => {
                  return event.duration === 0 && context.elapsed > 0;
                }
              }
            }
          },
          stop: {
            always: { target: '#green' }
          }
        }
      }
    }
  });

  noop(lightMachine);

  it('should work with a StateSchema defined', () => {
    expect(true).toBeTruthy();
  });
});

describe('Parallel StateSchema', () => {
  type ParallelEvent =
    | { type: 'TIMER' }
    | { type: 'POWER_OUTAGE' }
    | { type: 'E' }
    | { type: 'PED_COUNTDOWN'; duration: number };

  interface ParallelContext {
    elapsed: number;
  }

  const parallelMachine = createMachine({
    type: 'parallel',
    types: {} as {
      context: ParallelContext;
      events: ParallelEvent;
    },
    context: { elapsed: 0 },
    states: {
      foo: {},
      bar: {},
      baz: {
        initial: 'one',
        states: {
          one: { on: { E: 'two' } },
          two: {}
        }
      }
    }
  });

  noop(parallelMachine);

  it('should work with a parallel StateSchema defined', () => {
    expect(true).toBeTruthy();
  });
});

describe('Nested parallel stateSchema', () => {
  interface ParallelEvent {
    type: 'UPDATE.CONTEXT';
  }

  interface ParallelContext {
    lastDate: Date;
  }

  const nestedParallelMachine = createMachine<ParallelContext, ParallelEvent>({
    types: {} as {
      context: ParallelContext;
      events: ParallelEvent;
    },
    context: {
      lastDate: new Date()
    },
    initial: 'foo',
    states: {
      foo: {},
      bar: {},
      baz: {
        type: 'parallel',
        initial: 'blockUpdates',
        states: {
          blockUpdates: { type: 'final' },
          activeParallelNode: {
            on: {
              'UPDATE.CONTEXT': {
                actions: [
                  assign({
                    lastDate: new Date()
                  })
                ]
              }
            }
          }
        }
      }
    }
  });

  noop(nestedParallelMachine);

  it('should work with a parallel StateSchema defined', () => {
    expect(true).toBeTruthy();
  });
});

>>>>>>> afc69004
describe('Raise events', () => {
  it('should accept a valid event type', () => {
    createMachine({
      types: {} as {
        events: { type: 'FOO' } | { type: 'BAR' };
      },
      entry: raise({
        type: 'FOO'
      })
    });
  });

  it('should reject an invalid event type', () => {
    createMachine({
      types: {} as {
        events: { type: 'FOO' } | { type: 'BAR' };
      },
      entry: raise({
        // @ts-expect-error
        type: 'UNKNOWN'
      })
    });
  });

  it('should reject a string event type', () => {
    const event: { type: string } = { type: 'something' };

    createMachine({
      types: {
        events: {} as { type: 'FOO' } | { type: 'BAR' }
      },
      // @ts-expect-error
      entry: raise(event)
    });
  });

  it('should provide a narrowed down expression event type when used as a transition action', () => {
    createMachine({
      types: {
        events: {} as { type: 'FOO' } | { type: 'BAR' }
      },
      on: {
        FOO: {
          actions: raise(({ event }) => {
            ((_arg: 'FOO') => {})(event.type);
            // @ts-expect-error
            ((_arg: 'BAR') => {})(event.type);

            return {
              type: 'BAR' as const
            };
          })
        }
      }
    });
  });

  it('should accept a valid event type returned from an expression', () => {
    createMachine({
      types: {
        events: {} as { type: 'FOO' } | { type: 'BAR' }
      },
      entry: raise(() => ({
        type: 'BAR' as const
      }))
    });
  });

  it('should reject an invalid event type returned from an expression', () => {
    createMachine({
      types: {
        events: {} as { type: 'FOO' } | { type: 'BAR' }
      },
      // @ts-expect-error
      entry: raise(() => ({
        type: 'UNKNOWN'
      }))
    });
  });

  it('should reject a string event type returned from an expression', () => {
    const event: { type: string } = { type: 'something' };

    createMachine({
      types: {
        events: {} as { type: 'FOO' } | { type: 'BAR' }
      },
      // @ts-expect-error
      entry: raise(() => event)
    });
  });
});

describe('log', () => {
  it('should narrow down the event type in the expression', () => {
    createMachine({
      types: {
        events: {} as { type: 'FOO' } | { type: 'BAR' }
      },
      on: {
        FOO: {
          actions: log(({ event }) => {
            ((_arg: 'FOO') => {})(event.type);
            // @ts-expect-error
            ((_arg: 'BAR') => {})(event.type);
          })
        }
      }
    });
  });
});

describe('stop', () => {
  it('should narrow down the event type in the expression', () => {
    createMachine({
      types: {
        events: {} as { type: 'FOO' } | { type: 'BAR' }
      },
      on: {
        FOO: {
          actions: stop(({ event }) => {
            ((_arg: 'FOO') => {})(event.type);
            // @ts-expect-error
            ((_arg: 'BAR') => {})(event.type);

            return 'fakeId';
          })
        }
      }
    });
  });
});

describe('context', () => {
  it('defined context in createMachine() should be an object', () => {
    createMachine({
      // @ts-expect-error
      context: 'string'
    });
  });
<<<<<<< HEAD
=======

  it('context should be required if present in types', () => {
    createMachine(
      // @ts-expect-error
      {
        types: {} as {
          context: { count: number };
        }
      }
    );

    createMachine({
      types: {} as {
        context: { count: number };
      },
      context: {
        count: 0
      }
    });

    createMachine({
      types: {} as {
        context: { count: number };
      },
      context: () => ({
        count: 0
      })
    });
  });
});
>>>>>>> afc69004

  it('should infer context type from `config.context` when there is no `schema.context`', () => {
    createMachine(
      {
        context: {
          foo: 'test'
        }
      },
      {
        actions: {
          someAction: ({ context }) => {
            ((_accept: string) => {})(context.foo);
            // @ts-expect-error
            ((_accept: number) => {})(context.foo);
          }
        }
      }
    );
  });

  it('should not use actions as possible inference sites', () => {
    createMachine(
      {
        types: {
          context: {} as {
            count: number;
          }
        },
        context: {
          count: 0
        },
        entry: () => {}
      },
      {
        actions: {
          someAction: ({ context }) => {
            ((_accept: number) => {})(context.count);
            // @ts-expect-error
            ((_accept: string) => {})(context.count);
          }
        }
      }
    );
  });

  it('should work with generic context', () => {
    function createMachineWithExtras<TContext extends MachineContext>(
      context: TContext
    ): StateMachine<TContext, any, any> {
      return createMachine({ context });
    }

    createMachineWithExtras({ counter: 42 });
  });

  it('should not widen literal types defined in `schema.context` based on `config.context`', () => {
    createMachine({
      types: {
        context: {} as {
          literalTest: 'foo' | 'bar';
        }
      },
      context: {
        // @ts-expect-error
        literalTest: 'anything'
      }
    });
  });
});

describe('events', () => {
  it('should not use actions as possible inference sites 1', () => {
    const machine = createMachine({
      types: {
        events: {} as {
          type: 'FOO';
        }
      },
      entry: raise<any, any, any>({ type: 'FOO' })
    });

    const service = interpret(machine).start();

    service.send({ type: 'FOO' });
    // @ts-expect-error
    service.send({ type: 'UNKNOWN' });
  });

  it('should not use actions as possible inference sites 2', () => {
    const machine = createMachine({
      types: {
        events: {} as {
          type: 'FOO';
        }
      },
      entry: () => {}
    });

    const service = interpret(machine).start();

    service.send({ type: 'FOO' });
    // @ts-expect-error
    service.send({ type: 'UNKNOWN' });
  });

  it('event type should be inferrable from a simple state machine type', () => {
    const toggleMachine = createMachine({
      types: {} as {
        context: {
          count: number;
        };
        events: {
          type: 'TOGGLE';
        };
      },
      context: {
        count: 0
      }
    });

    function acceptMachine<
      TContext extends {},
      TEvent extends { type: string }
    >(_machine: StateMachine<TContext, any, TEvent>) {}

    acceptMachine(toggleMachine);
  });

  it('should infer inline function parameters when narrowing transition actions based on the event type', () => {
    createMachine({
      types: {
        context: {} as {
          count: number;
        },
        events: {} as
          | { type: 'EVENT_WITH_FLAG'; flag: boolean }
          | {
              type: 'EVENT_WITHOUT_FLAG';
            }
      },
      context: {
        count: 0
      },
      on: {
        EVENT_WITH_FLAG: {
          actions: ({ event }) => {
            ((_accept: 'EVENT_WITH_FLAG') => {})(event.type);
            ((_accept: boolean) => {})(event.flag);
            // @ts-expect-error
            ((_accept: 'is not any') => {})(event);
          }
        }
      }
    });
  });

  it('should infer inline function parameters when for a wildcard transition', () => {
    createMachine({
      types: {
        context: {} as {
          count: number;
        },
        events: {} as
          | { type: 'EVENT_WITH_FLAG'; flag: boolean }
          | {
              type: 'EVENT_WITHOUT_FLAG';
            }
      },
      context: {
        count: 0
      },
      on: {
        '*': {
          actions: ({ event }) => {
            ((_accept: 'EVENT_WITH_FLAG' | 'EVENT_WITHOUT_FLAG') => {})(
              event.type
            );
            // @ts-expect-error
            ((_accept: 'is not any') => {})(event);
          }
        }
      }
    });
  });

  it('action objects used within implementations parameter should get access to the provided event type', () => {
    createMachine(
      {
        types: {
          context: {} as { numbers: number[] },
          events: {} as { type: 'ADD'; number: number }
        },
        context: {
          numbers: []
        }
      },
      {
        actions: {
          addNumber: assign({
            numbers: ({ context, event }) => {
              ((_accept: number) => {})(event.number);
              // @ts-expect-error
              ((_accept: string) => {})(event.number);
              return context.numbers.concat(event.number);
            }
          })
        }
      }
    );
  });

  it('should provide the default TEvent to transition actions when there is no specific TEvent configured', () => {
    createMachine({
      types: {
        context: {} as {
          count: number;
        }
      },
      context: {
        count: 0
      },
      on: {
        FOO: {
          actions: ({ event }) => {
            ((_accept: string) => {})(event.type);
          }
        }
      }
    });
  });
});

describe('interpreter', () => {
  it('should be convertable to Rx observable', () => {
    const s = interpret(
      createMachine({
        types: {
          context: {} as { count: number }
        },
        context: {
          count: 0
        }
      })
    );
    const state$ = from(s);

    state$.subscribe((state) => {
      ((_val: number) => {})(state.context.count);
      // @ts-expect-error
      ((_val: string) => {})(state.context.count);
    });
  });
});

describe('spawn', () => {
  it('spawned actor ref should be compatible with the result of ActorRefFrom', () => {
    const createChild = () => createMachine({});

    function createParent(_deps: {
      spawnChild: (spawn: Spawner) => ActorRefFrom<typeof createChild>;
    }) {}

    createParent({
      spawnChild: (spawn: Spawner) => spawn(createChild())
    });
  });
});

describe('actor types', () => {
  it('should reject actor outside of the defined ones at usage site', () => {
    const child = fromPromise(() => Promise.resolve('foo'));

    createMachine({
      types: {} as {
        actors: {
          src: 'child';
          logic: typeof child;
        };
      },
      // @ts-expect-error
      invoke: {
        src: 'other'
      }
    });
  });

  it('should accept a defined actor at usage site', () => {
    const child = fromPromise(() => Promise.resolve('foo'));

    createMachine({
      types: {} as {
        actors: {
          src: 'child';
          logic: typeof child;
        };
      },
      invoke: {
        src: 'child'
      }
    });
  });

  it('should reject actor outside of the defined ones in provided implementations', () => {
    const child = fromPromise(() => Promise.resolve('foo'));

    createMachine(
      {
        types: {} as {
          actors: {
            src: 'child';
            logic: typeof child;
          };
        }
      },
      {
        actors: {
          // @ts-expect-error
          other: child
        }
      }
    );
  });

  it('should accept a defined actor in provided implementations', () => {
    const child = fromPromise(() => Promise.resolve('foo'));

    createMachine(
      {
        types: {} as {
          actors: {
            src: 'child';
            logic: typeof child;
          };
        }
      },
      {
        actors: {
          child
        }
      }
    );
  });

  it(`should reject the provided actor when the output doesn't match`, () => {
    const child = fromPromise(() => Promise.resolve('foo'));

    createMachine(
      {
        types: {} as {
          actors: {
            src: 'child';
            logic: typeof child;
          };
        }
      },
      {
        actors: {
          // @ts-expect-error
          child: fromPromise(() => Promise.resolve(42))
        }
      }
    );
  });

  it(`should reject the provided actor when its output is a super type of the expected one`, () => {
    const child = fromPromise(() => Promise.resolve('foo'));

    createMachine(
      {
        types: {} as {
          actors: {
            src: 'child';
            logic: typeof child;
          };
        }
      },
      {
        actors: {
          // @ts-expect-error
          child: fromPromise(() =>
            Promise.resolve(Math.random() > 0.5 ? 'foo' : 42)
          )
        }
      }
    );
  });

  it(`should accept the provided actor when its output is a sub type of the expected one`, () => {
    const child = fromPromise(() =>
      Promise.resolve(Math.random() > 0.5 ? 'foo' : 42)
    );

    createMachine(
      {
        types: {} as {
          actors: {
            src: 'child';
            logic: typeof child;
          };
        }
      },
      {
        actors: {
          // TODO: ideally this shouldn't error
          // @ts-expect-error
          child: fromPromise(() => Promise.resolve('foo'))
        }
      }
    );
  });

  it(`should reject static wrong input in the provided implementations`, () => {
    const child = fromPromise(({}: { input: number }) =>
      Promise.resolve('foo')
    );

    createMachine(
      {
        types: {} as {
          actors: {
            src: 'child';
            logic: typeof child;
          };
        }
      },
      {
        actors: {
          child: {
            src: child,
            // @ts-expect-error
            input: 'hello'
          }
        }
      }
    );
  });

  it(`should allow static correct input in the provided implementations`, () => {
    const child = fromPromise(({}: { input: number }) =>
      Promise.resolve('foo')
    );

    createMachine(
      {
        types: {} as {
          actors: {
            src: 'child';
            logic: typeof child;
          };
        }
      },
      {
        actors: {
          child: {
            src: child,
            input: 42
          }
        }
      }
    );
  });

  it(`should allow static input that is a subtype of the expected one`, () => {
    const child = fromPromise(({}: { input: number | string }) =>
      Promise.resolve('foo')
    );

    createMachine(
      {
        types: {} as {
          actors: {
            src: 'child';
            logic: typeof child;
          };
        }
      },
      {
        actors: {
          child: {
            src: child,
            input: 42
          }
        }
      }
    );
  });

  it(`should reject static input that is a supertype of the expected one`, () => {
    const child = fromPromise(({}: { input: number }) =>
      Promise.resolve('foo')
    );

    createMachine(
      {
        types: {} as {
          actors: {
            src: 'child';
            logic: typeof child;
          };
        }
      },
      {
        actors: {
          child: {
            src: child,
            // @ts-expect-error
            input: Math.random() > 0.5 ? 'string' : 42
          }
        }
      }
    );
  });

  it(`should reject dynamic wrong input in the provided implementations`, () => {
    const child = fromPromise(({}: { input: number }) =>
      Promise.resolve('foo')
    );

    createMachine(
      {
        types: {} as {
          actors: {
            src: 'child';
            logic: typeof child;
          };
        }
      },
      {
        actors: {
          child: {
            src: child,
            // @ts-expect-error
            input: () => 'hello'
          }
        }
      }
    );
  });

  it(`should allow dynamic correct input in the provided implementations`, () => {
    const child = fromPromise(({}: { input: number }) =>
      Promise.resolve('foo')
    );

    createMachine(
      {
        types: {} as {
          actors: {
            src: 'child';
            logic: typeof child;
          };
        }
      },
      {
        actors: {
          child: {
            src: child,
            input: () => 42
          }
        }
      }
    );
  });

  it(`should reject dynamic input that is a supertype of the expected one`, () => {
    const child = fromPromise(({}: { input: number }) =>
      Promise.resolve('foo')
    );

    createMachine(
      {
        types: {} as {
          actors: {
            src: 'child';
            logic: typeof child;
          };
        }
      },
      {
        actors: {
          child: {
            src: child,
            // @ts-expect-error
            input: () => (Math.random() > 0.5 ? 42 : 'hello')
          }
        }
      }
    );
  });

  it(`should allow dynamic input that is a subtype of the expected one`, () => {
    const child = fromPromise(({}: { input: number | string }) =>
      Promise.resolve('foo')
    );

    createMachine(
      {
        types: {} as {
          actors: {
            src: 'child';
            logic: typeof child;
          };
        }
      },
      {
        actors: {
          child: {
            src: child,
            input: () => 'hello'
          }
        }
      }
    );
  });

  it('should allow an actor with the expected snapshot type', () => {
    const child = createMachine({
      types: {} as {
        context: {
          foo: string;
        };
      },
      context: {
        foo: 'bar'
      }
    });

    createMachine(
      {
        types: {} as {
          actors: {
            src: 'child';
            logic: typeof child;
          };
        }
      },
      {
        actors: {
          child
        }
      }
    );
  });

  it('should reject an actor with an incorrect snapshot type', () => {
    const child = createMachine({
      types: {} as {
        context: {
          foo: string;
        };
      },
      context: {
        foo: 'bar'
      }
    });

    createMachine(
      {
        types: {} as {
          actors: {
            src: 'child';
            logic: typeof child;
          };
        }
      },
      {
        actors: {
          // @ts-expect-error
          child: createMachine({
            types: {} as {
              context: {
                foo: number;
              };
            },
            context: {
              foo: 100
            }
          })
        }
      }
    );
  });

  it('should allow an actor with a snapshot type that is a subtype of the expected one', () => {
    const child = createMachine({
      types: {} as {
        context: {
          foo: string | number;
        };
      },
      context: {
        foo: 'bar'
      }
    });

    createMachine(
      {
        types: {} as {
          actors: {
            src: 'child';
            logic: typeof child;
          };
        }
      },
      {
        actors: {
          // TODO: ideally this should be allowed
          // @ts-expect-error
          child: createMachine({
            types: {} as {
              context: {
                foo: string;
              };
            },
            context: {
              foo: 'bar'
            }
          })
        }
      }
    );
  });

  it('should reject an actor with a snapshot type that is a supertype of the expected one', () => {
    const child = createMachine({
      types: {} as {
        context: {
          foo: string;
        };
      },
      context: {
        foo: 'bar'
      }
    });

    createMachine(
      {
        types: {} as {
          actors: {
            src: 'child';
            logic: typeof child;
          };
        }
      },
      {
        actors: {
          // @ts-expect-error
          child: createMachine({
            types: {} as {
              context: {
                foo: string | number;
              };
            },
            context: {
              foo: 'bar'
            }
          })
        }
      }
    );
  });

  it('should allow an actor with the expected event types', () => {
    const child = createMachine({
      types: {} as {
        events: {
          type: 'EV_1';
        };
      }
    });

    createMachine(
      {
        types: {} as {
          actors: {
            src: 'child';
            logic: typeof child;
          };
        }
      },
      {
        actors: {
          child
        }
      }
    );
  });

  it('should reject an actor with wrong event types', () => {
    const child = createMachine({
      types: {} as {
        events: {
          type: 'EV_1';
        };
      }
    });

    createMachine(
      {
        types: {} as {
          actors: {
            src: 'child';
            logic: typeof child;
          };
        }
      },
      {
        actors: {
          // @ts-expect-error
          child: createMachine({
            types: {} as {
              events: {
                type: 'OTHER';
              };
            }
          })
        }
      }
    );
  });

  it('should reject an actor with an event type that is a subtype of the expected one', () => {
    const child = createMachine({
      types: {} as {
        events:
          | {
              type: 'EV_1';
            }
          | {
              type: 'EV_2';
            };
      }
    });

    createMachine(
      {
        types: {} as {
          actors: {
            src: 'child';
            logic: typeof child;
          };
        }
      },
      {
        actors: {
          // the provided actor has to be able to handle all the event types that it might receive from the parent here
          // @ts-expect-error
          child: createMachine({
            types: {} as {
              events: {
                type: 'EV_1';
              };
            }
          })
        }
      }
    );
  });

  it('should allow an actor with a snapshot type that is a supertype of the expected one', () => {
    const child = createMachine({
      types: {} as {
        events: {
          type: 'EV_1';
        };
      }
    });

    createMachine(
      {
        types: {} as {
          actors: {
            src: 'child';
            logic: typeof child;
          };
        }
      },
      {
        actors: {
          // TODO: ideally this should be allowed since the provided actor is capable of handling all the event types that it might receive from the parent here
          // @ts-expect-error
          child: createMachine({
            types: {} as {
              events:
                | {
                    type: 'EV_1';
                  }
                | {
                    type: 'EV_2';
                  };
            }
          })
        }
      }
    );
  });

  it('should return the correct child type on the available snapshot when the ID for the actor was configured', () => {
    const child = createMachine({
      types: {} as {
        context: {
          foo: string;
        };
      }
    });

    const machine = createMachine({
      types: {} as {
        actors: {
          src: 'child';
          id: 'child';
          logic: typeof child;
        };
      }
    });

    const snapshot = interpret(machine).getSnapshot();

    ((_accept: string | undefined) => {})(
      snapshot.children.child.getSnapshot()?.context.foo
    );

    ((_accept: string) => {})(
      // @ts-expect-error
      snapshot.children.child.getSnapshot()?.context.foo
    );

    ((_accept: number | undefined) => {})(
      // @ts-expect-error
      snapshot.children.child.getSnapshot()?.context.foo
    );
  });
});

describe('invoke onDone targets', () => {
  it('should work with a service that uses strings for both targets', () => {
    const machine = createMachine({
      invoke: {
        src: fromPromise(() => new Promise((resolve) => resolve(1))),
        onDone: ['.a', '.b']
      },
      initial: 'a',
      states: {
        a: {},
        b: {}
      }
    });
    noop(machine);
    expect(true).toBeTruthy();
  });

  it('should work with a service that uses TransitionConfigs for both targets', () => {
    const machine = createMachine({
      invoke: {
        src: fromPromise(() => new Promise((resolve) => resolve(1))),
        onDone: [{ target: '.a' }, { target: '.b' }]
      },
      initial: 'a',
      states: {
        a: {},
        b: {}
      }
    });
    noop(machine);
    expect(true).toBeTruthy();
  });

  it('should work with a service that uses a string for one target and a TransitionConfig for another', () => {
    const machine = createMachine({
      invoke: {
        src: fromPromise(() => new Promise((resolve) => resolve(1))),
        onDone: [{ target: '.a' }, '.b']
      },
      initial: 'a',
      states: {
        a: {},
        b: {}
      }
    });
    noop(machine);
    expect(true).toBeTruthy();
  });
});

describe('actions', () => {
  it('context should get inferred for builtin actions used as an entry action', () => {
    createMachine({
      types: {
        context: {} as { count: number }
      },
      context: {
        count: 0
      },
      entry: assign(({ context }) => {
        ((_accept: number) => {})(context.count);
        // @ts-expect-error
        ((_accept: "ain't any") => {})(context.count);
        return {};
      })
    });
  });

  it('context should get inferred for builtin actions used as a transition action', () => {
    createMachine({
      types: {
        context: {} as { count: number },
        events: {} as { type: 'FOO' } | { type: 'BAR' }
      },
      context: {
        count: 0
      },
      on: {
        FOO: {
          actions: assign(({ context }) => {
            ((_accept: number) => {})(context.count);
            // @ts-expect-error
            ((_accept: "ain't any") => {})(context.count);
            return {};
          })
        }
      }
    });
  });

  it('context should get inferred for a builtin action within an array of entry actions', () => {
    createMachine({
      types: {
        context: {} as { count: number }
      },
      context: {
        count: 0
      },
      entry: [
        'foo',
        assign(({ context }) => {
          ((_accept: number) => {})(context.count);
          // @ts-expect-error
          ((_accept: "ain't any") => {})(context.count);
          return {};
        })
      ]
    });
  });

  it('context should get inferred for a builtin action within an array of transition actions', () => {
    createMachine({
      types: {
        context: {} as { count: number }
      },
      context: {
        count: 0
      },
      on: {
        FOO: {
          actions: [
            'foo',
            assign(({ context }) => {
              ((_accept: number) => {})(context.count);
              // @ts-expect-error
              ((_accept: "ain't any") => {})(context.count);
              return {};
            })
          ]
        }
      }
    });
  });

  it('context should get inferred for a stop action used as an entry action', () => {
    const childMachine = createMachine({
      initial: 'idle',
      states: {
        idle: {}
      }
    });

    createMachine({
      types: {
        context: {} as {
          count: number;
          childRef: ActorRefFrom<typeof childMachine>;
        }
      },
      context: ({ spawn }) => ({
        count: 0,
        childRef: spawn(childMachine)
      }),
      entry: stop(({ context }) => {
        ((_accept: number) => {})(context.count);
        // @ts-expect-error
        ((_accept: "ain't any") => {})(context.count);
        return context.childRef;
      })
    });
  });

  it('context should get inferred for a stop action used as a transition action', () => {
    const childMachine = createMachine({
      initial: 'idle',
      states: {
        idle: {}
      }
    });

    createMachine({
      types: {
        context: {} as {
          count: number;
          childRef: ActorRefFrom<typeof childMachine>;
        }
      },
      context: ({ spawn }) => ({
        count: 0,
        childRef: spawn(childMachine)
      }),
      on: {
        FOO: {
          actions: stop(({ context }) => {
            ((_accept: number) => {})(context.count);
            // @ts-expect-error
            ((_accept: "ain't any") => {})(context.count);
            return context.childRef;
          })
        }
      }
    });
  });

  it('should report an error when the stop action returns an invalid actor ref', () => {
    createMachine({
      types: {
        context: {} as {
          count: number;
        }
      },
      context: {
        count: 0
      },
      entry: stop(
        // @ts-expect-error
        ({ context }) => {
          return context.count;
        }
      )
    });
  });

  it('context should get inferred for a stop actions within an array of entry actions', () => {
    const childMachine = createMachine({});

    createMachine({
      types: {
        context: {} as {
          count: number;
          childRef: ActorRefFrom<typeof childMachine>;
          promiseRef: ActorRefFrom<Promise<string>>;
        }
      },
      context: ({ spawn }) => ({
        count: 0,
        childRef: spawn(childMachine),
        promiseRef: spawn(fromPromise(() => Promise.resolve('foo')))
      }),
      entry: [
        stop(({ context }) => {
          ((_accept: number) => {})(context.count);
          // @ts-expect-error
          ((_accept: "ain't any") => {})(context.count);
          return context.childRef;
        }),
        stop(({ context }) => {
          ((_accept: number) => {})(context.count);
          // @ts-expect-error
          ((_accept: "ain't any") => {})(context.count);
          return context.promiseRef;
        })
      ]
    });
  });

  it('should accept assign with partial static object', () => {
    createMachine({
      types: {
        events: {} as {
          type: 'TOGGLE';
        },
        context: {} as {
          count: number;
          mode: 'foo' | 'bar' | null;
        }
      },
      context: {
        count: 0,
        mode: null
      },
      entry: assign({ mode: 'foo' })
    });
  });

  it("should provide context to single prop updater in assign when it's mixed with a static value for another prop", () => {
    createMachine({
      types: {
        context: {} as {
          count: number;
          skip: boolean;
        },
        events: {} as {
          type: 'TOGGLE';
        }
      },
      context: {
        count: 0,
        skip: true
      },
      entry: assign({
        count: ({ context }) => context.count + 1,
        skip: true
      })
    });
  });
});<|MERGE_RESOLUTION|>--- conflicted
+++ resolved
@@ -17,162 +17,6 @@
   return;
 }
 
-<<<<<<< HEAD
-=======
-describe('StateSchema', () => {
-  type LightEvent =
-    | { type: 'TIMER' }
-    | { type: 'POWER_OUTAGE' }
-    | { type: 'PED_COUNTDOWN'; duration: number };
-
-  interface LightContext {
-    elapsed: number;
-  }
-
-  const lightMachine = createMachine<LightContext, LightEvent>({
-    initial: 'green',
-    meta: { interval: 1000 },
-    context: { elapsed: 0 },
-    states: {
-      green: {
-        id: 'green',
-        meta: { name: 'greenLight' },
-        on: {
-          TIMER: 'yellow',
-          POWER_OUTAGE: 'red'
-        }
-      },
-      yellow: {
-        on: {
-          TIMER: 'red',
-          POWER_OUTAGE: 'red'
-        }
-      },
-      red: {
-        on: {
-          TIMER: 'green',
-          POWER_OUTAGE: 'red'
-        },
-        initial: 'walk',
-        states: {
-          walk: {
-            on: {
-              PED_COUNTDOWN: 'wait'
-            }
-          },
-          wait: {
-            on: {
-              PED_COUNTDOWN: {
-                target: 'stop',
-                guard: ({ context, event }) => {
-                  return event.duration === 0 && context.elapsed > 0;
-                }
-              }
-            }
-          },
-          stop: {
-            always: { target: '#green' }
-          }
-        }
-      }
-    }
-  });
-
-  noop(lightMachine);
-
-  it('should work with a StateSchema defined', () => {
-    expect(true).toBeTruthy();
-  });
-});
-
-describe('Parallel StateSchema', () => {
-  type ParallelEvent =
-    | { type: 'TIMER' }
-    | { type: 'POWER_OUTAGE' }
-    | { type: 'E' }
-    | { type: 'PED_COUNTDOWN'; duration: number };
-
-  interface ParallelContext {
-    elapsed: number;
-  }
-
-  const parallelMachine = createMachine({
-    type: 'parallel',
-    types: {} as {
-      context: ParallelContext;
-      events: ParallelEvent;
-    },
-    context: { elapsed: 0 },
-    states: {
-      foo: {},
-      bar: {},
-      baz: {
-        initial: 'one',
-        states: {
-          one: { on: { E: 'two' } },
-          two: {}
-        }
-      }
-    }
-  });
-
-  noop(parallelMachine);
-
-  it('should work with a parallel StateSchema defined', () => {
-    expect(true).toBeTruthy();
-  });
-});
-
-describe('Nested parallel stateSchema', () => {
-  interface ParallelEvent {
-    type: 'UPDATE.CONTEXT';
-  }
-
-  interface ParallelContext {
-    lastDate: Date;
-  }
-
-  const nestedParallelMachine = createMachine<ParallelContext, ParallelEvent>({
-    types: {} as {
-      context: ParallelContext;
-      events: ParallelEvent;
-    },
-    context: {
-      lastDate: new Date()
-    },
-    initial: 'foo',
-    states: {
-      foo: {},
-      bar: {},
-      baz: {
-        type: 'parallel',
-        initial: 'blockUpdates',
-        states: {
-          blockUpdates: { type: 'final' },
-          activeParallelNode: {
-            on: {
-              'UPDATE.CONTEXT': {
-                actions: [
-                  assign({
-                    lastDate: new Date()
-                  })
-                ]
-              }
-            }
-          }
-        }
-      }
-    }
-  });
-
-  noop(nestedParallelMachine);
-
-  it('should work with a parallel StateSchema defined', () => {
-    expect(true).toBeTruthy();
-  });
-});
-
->>>>>>> afc69004
 describe('Raise events', () => {
   it('should accept a valid event type', () => {
     createMachine({
@@ -313,8 +157,6 @@
       context: 'string'
     });
   });
-<<<<<<< HEAD
-=======
 
   it('context should be required if present in types', () => {
     createMachine(
@@ -345,74 +187,72 @@
     });
   });
 });
->>>>>>> afc69004
-
-  it('should infer context type from `config.context` when there is no `schema.context`', () => {
-    createMachine(
-      {
-        context: {
-          foo: 'test'
-        }
-      },
-      {
-        actions: {
-          someAction: ({ context }) => {
-            ((_accept: string) => {})(context.foo);
-            // @ts-expect-error
-            ((_accept: number) => {})(context.foo);
-          }
-        }
-      }
-    );
-  });
-
-  it('should not use actions as possible inference sites', () => {
-    createMachine(
-      {
-        types: {
-          context: {} as {
-            count: number;
-          }
-        },
-        context: {
-          count: 0
-        },
-        entry: () => {}
-      },
-      {
-        actions: {
-          someAction: ({ context }) => {
-            ((_accept: number) => {})(context.count);
-            // @ts-expect-error
-            ((_accept: string) => {})(context.count);
-          }
-        }
-      }
-    );
-  });
-
-  it('should work with generic context', () => {
-    function createMachineWithExtras<TContext extends MachineContext>(
-      context: TContext
-    ): StateMachine<TContext, any, any> {
-      return createMachine({ context });
+
+it('should infer context type from `config.context` when there is no `schema.context`', () => {
+  createMachine(
+    {
+      context: {
+        foo: 'test'
+      }
+    },
+    {
+      actions: {
+        someAction: ({ context }) => {
+          ((_accept: string) => {})(context.foo);
+          // @ts-expect-error
+          ((_accept: number) => {})(context.foo);
+        }
+      }
     }
-
-    createMachineWithExtras({ counter: 42 });
-  });
-
-  it('should not widen literal types defined in `schema.context` based on `config.context`', () => {
-    createMachine({
+  );
+});
+
+it('should not use actions as possible inference sites', () => {
+  createMachine(
+    {
       types: {
         context: {} as {
-          literalTest: 'foo' | 'bar';
-        }
-      },
-      context: {
-        // @ts-expect-error
-        literalTest: 'anything'
-      }
-    });
+          count: number;
+        }
+      },
+      context: {
+        count: 0
+      },
+      entry: () => {}
+    },
+    {
+      actions: {
+        someAction: ({ context }) => {
+          ((_accept: number) => {})(context.count);
+          // @ts-expect-error
+          ((_accept: string) => {})(context.count);
+        }
+      }
+    }
+  );
+});
+
+it('should work with generic context', () => {
+  function createMachineWithExtras<TContext extends MachineContext>(
+    context: TContext
+  ): StateMachine<TContext, any, any> {
+    return createMachine({ context });
+  }
+
+  createMachineWithExtras({ counter: 42 });
+});
+
+it('should not widen literal types defined in `schema.context` based on `config.context`', () => {
+  createMachine({
+    types: {
+      context: {} as {
+        literalTest: 'foo' | 'bar';
+      }
+    },
+    context: {
+      // @ts-expect-error
+      literalTest: 'anything'
+    }
   });
 });
 
@@ -1249,6 +1089,9 @@
         context: {
           foo: string;
         };
+      },
+      context: {
+        foo: ''
       }
     });
 
@@ -1259,6 +1102,10 @@
           id: 'child';
           logic: typeof child;
         };
+      },
+      invoke: {
+        id: 'child',
+        src: child
       }
     });
 
