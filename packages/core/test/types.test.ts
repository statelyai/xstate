--- conflicted
+++ resolved
@@ -465,56 +465,6 @@
 });
 
 describe('events', () => {
-<<<<<<< HEAD
-  it('action objects used within implementations parameter should get access to the provided event type', () => {
-    createMachine(
-      {
-        schema: {
-          context: {} as { numbers: number[] },
-          events: {} as { type: 'ADD'; number: number }
-        }
-      },
-      {
-        actions: {
-          addNumber: assign({
-            numbers: (context, event) => {
-              ((_accept: number) => {})(event.number);
-              // @ts-expect-error
-              ((_accept: string) => {})(event.number);
-              return context.numbers.concat(event.number);
-            }
-          })
-        }
-      }
-    );
-  });
-
-  it('action objects used within implementations parameter should get access to the provided event type when using model', () => {
-    createModel(
-      {
-        numbers: [] as number[]
-      },
-      {
-        events: {
-          ADD: (number: number) => ({ number })
-        }
-      }
-    ).createMachine(
-      {},
-      {
-        actions: {
-          addNumber: assign({
-            numbers: (context, event) => {
-              ((_accept: number) => {})(event.number);
-              // @ts-expect-error
-              ((_accept: string) => {})(event.number);
-              return context.numbers.concat(event.number);
-            }
-          })
-        }
-      }
-    );
-=======
   it('should not use actions as possible inference sites 1', () => {
     const machine = createMachine({
       schema: {
@@ -615,7 +565,56 @@
         }
       }
     });
->>>>>>> 326bae9d
+  });
+
+  it('action objects used within implementations parameter should get access to the provided event type', () => {
+    createMachine(
+      {
+        schema: {
+          context: {} as { numbers: number[] },
+          events: {} as { type: 'ADD'; number: number }
+        }
+      },
+      {
+        actions: {
+          addNumber: assign({
+            numbers: (context, event) => {
+              ((_accept: number) => {})(event.number);
+              // @ts-expect-error
+              ((_accept: string) => {})(event.number);
+              return context.numbers.concat(event.number);
+            }
+          })
+        }
+      }
+    );
+  });
+
+  it('action objects used within implementations parameter should get access to the provided event type when using model', () => {
+    createModel(
+      {
+        numbers: [] as number[]
+      },
+      {
+        events: {
+          ADD: (number: number) => ({ number })
+        }
+      }
+    ).createMachine(
+      {},
+      {
+        actions: {
+          addNumber: assign({
+            numbers: (context, event) => {
+              ((_accept: number) => {})(event.number);
+              // @ts-expect-error
+              ((_accept: string) => {})(event.number);
+              return context.numbers.concat(event.number);
+            }
+          })
+        }
+      }
+    );
   });
 });
 
