import { from } from 'rxjs';
import { raise } from '../src/actions/raise';
import { stop } from '../src/actions/stop';
import { fromPromise } from '../src/actors';
import {
  ActorRefFrom,
  assign,
  createMachine,
  interpret,
  MachineContext,
  Spawner,
  StateMachine
} from '../src/index';

function noop(_x: unknown) {
  return;
}

describe('StateSchema', () => {
  type LightEvent =
    | { type: 'TIMER' }
    | { type: 'POWER_OUTAGE' }
    | { type: 'PED_COUNTDOWN'; duration: number };

  interface LightContext {
    elapsed: number;
  }

  const lightMachine = createMachine<LightContext, LightEvent>({
    initial: 'green',
    meta: { interval: 1000 },
    context: { elapsed: 0 },
    states: {
      green: {
        id: 'green',
        meta: { name: 'greenLight' },
        on: {
          TIMER: 'yellow',
          POWER_OUTAGE: 'red'
        }
      },
      yellow: {
        on: {
          TIMER: 'red',
          POWER_OUTAGE: 'red'
        }
      },
      red: {
        on: {
          TIMER: 'green',
          POWER_OUTAGE: 'red'
        },
        initial: 'walk',
        states: {
          walk: {
            on: {
              PED_COUNTDOWN: 'wait'
            }
          },
          wait: {
            on: {
              PED_COUNTDOWN: {
                target: 'stop',
                guard: ({ context, event }) => {
                  return event.duration === 0 && context.elapsed > 0;
                }
              }
            }
          },
          stop: {
            always: { target: '#green' }
          }
        }
      }
    }
  });

  noop(lightMachine);

  it('should work with a StateSchema defined', () => {
    expect(true).toBeTruthy();
  });
});

describe('Parallel StateSchema', () => {
  type ParallelEvent =
    | { type: 'TIMER' }
    | { type: 'POWER_OUTAGE' }
    | { type: 'E' }
    | { type: 'PED_COUNTDOWN'; duration: number };

  interface ParallelContext {
    elapsed: number;
  }

  const parallelMachine = createMachine<ParallelContext, ParallelEvent>({
    type: 'parallel',
    states: {
      foo: {},
      bar: {},
      baz: {
        initial: 'one',
        states: {
          one: { on: { E: 'two' } },
          two: {}
        }
      }
    }
  });

  noop(parallelMachine);

  it('should work with a parallel StateSchema defined', () => {
    expect(true).toBeTruthy();
  });
});

describe('Nested parallel stateSchema', () => {
  interface ParallelEvent {
    type: 'UPDATE.CONTEXT';
  }

  interface ParallelContext {
    lastDate: Date;
  }

  const nestedParallelMachine = createMachine<ParallelContext, ParallelEvent>({
    initial: 'foo',
    states: {
      foo: {},
      bar: {},
      baz: {
        type: 'parallel',
        initial: 'blockUpdates',
        states: {
          blockUpdates: { type: 'final' },
          activeParallelNode: {
            on: {
              'UPDATE.CONTEXT': {
                actions: [
                  assign({
                    lastDate: new Date()
                  })
                ]
              }
            }
          }
        }
      }
    }
  });

  noop(nestedParallelMachine);

  it('should work with a parallel StateSchema defined', () => {
    expect(true).toBeTruthy();
  });
});

describe('Raise events', () => {
  it('should accept a valid event type', () => {
    interface Context {}

    type Events = { type: 'FOO' } | { type: 'BAR' };

    createMachine<Context, Events>({
      entry: raise({
        type: 'FOO'
      })
    });
  });

  it('should reject an invalid event type', () => {
    interface Context {}

    type Events = { type: 'FOO' } | { type: 'BAR' };

    createMachine<Context, Events>({
      entry: raise({
        // @ts-expect-error
        type: 'UNKNOWN'
      })
    });
  });

  it('should provide a narrowed down expression event type when used as a transition action', () => {
    interface Context {}

    type Events = { type: 'FOO' } | { type: 'BAR' };

    createMachine<Context, Events>({
      types: {
        context: {} as { counter: number },
        events: {} as { type: 'FOO' } | { type: 'BAR' }
      },
      on: {
        FOO: {
          actions: raise(({ event }) => {
            ((_arg: 'FOO') => {})(event.type);
            // @ts-expect-error
            ((_arg: 'BAR') => {})(event.type);

            return {
              type: 'BAR'
            };
          })
        }
      }
    });
  });

  it('should accept a valid event type returned from an expression', () => {
    interface Context {}

    type Events = { type: 'FOO' } | { type: 'BAR' };

    createMachine<Context, Events>({
      types: {
        context: {} as { counter: number },
        events: {} as { type: 'FOO' } | { type: 'BAR' }
      },
      entry: raise(() => ({
        type: 'BAR'
      }))
    });
  });

  it('should reject an invalid event type returned from an expression', () => {
    interface Context {}

    type Events = { type: 'FOO' } | { type: 'BAR' };

    createMachine<Context, Events>({
      types: {
        context: {} as { counter: number },
        events: {} as { type: 'FOO' } | { type: 'BAR' }
      },
      // @ts-expect-error
      entry: raise(() => ({
        type: 'UNKNOWN'
      }))
    });
  });
});

describe('types', () => {
  it('defined context in createMachine() should be an object', () => {
    createMachine({
      // @ts-expect-error
      context: 'string'
    });
  });
});

describe('context', () => {
  it('should infer context type from `config.context` when there is no `schema.context`', () => {
    createMachine({
      context: {
        foo: 'test'
      }
    }).provide({
      actions: {
        someAction: ({ context }) => {
          ((_accept: string) => {})(context.foo);
          // @ts-expect-error
          ((_accept: number) => {})(context.foo);
        }
      }
    });
  });

  it('should not use actions as possible inference sites', () => {
<<<<<<< HEAD
    createMachine({
      schema: {
        context: {} as {
          count: number;
        }
=======
    createMachine(
      {
        types: {
          context: {} as {
            count: number;
          }
        },
        entry: () => {}
>>>>>>> 423c5ab7
      },
      entry: () => {}
    }).provide({
      actions: {
        someAction: ({ context }) => {
          ((_accept: number) => {})(context.count);
          // @ts-expect-error
          ((_accept: string) => {})(context.count);
        }
      }
    });
  });

  it('should work with generic context', () => {
    function createMachineWithExtras<TContext extends MachineContext>(
      context: TContext
    ): StateMachine<TContext, any, any> {
      return createMachine({ context });
    }

    createMachineWithExtras({ counter: 42 });
  });

  it('should not widen literal types defined in `schema.context` based on `config.context`', () => {
    createMachine({
      types: {
        context: {} as {
          literalTest: 'foo' | 'bar';
        }
      },
      context: {
        // @ts-expect-error
        literalTest: 'anything'
      }
    });
  });
});

describe('events', () => {
  it('should not use actions as possible inference sites 1', () => {
    const machine = createMachine({
      types: {
        events: {} as {
          type: 'FOO';
        }
      },
      entry: raise<any, any, any>({ type: 'FOO' })
    });

    const service = interpret(machine).start();

    service.send({ type: 'FOO' });
    // @ts-expect-error
    service.send({ type: 'UNKNOWN' });
  });

  it('should not use actions as possible inference sites 2', () => {
    const machine = createMachine({
      types: {
        events: {} as {
          type: 'FOO';
        }
      },
      entry: () => {}
    });

    const service = interpret(machine).start();

    service.send({ type: 'FOO' });
    // @ts-expect-error
    service.send({ type: 'UNKNOWN' });
  });

  it('event type should be inferrable from a simple state machine type', () => {
    const toggleMachine = createMachine<
      {
        count: number;
      },
      {
        type: 'TOGGLE';
      }
    >({});

    function acceptMachine<
      TContext extends {},
      TEvent extends { type: string }
    >(_machine: StateMachine<TContext, any, TEvent>) {}

    acceptMachine(toggleMachine);
  });

  it('should infer inline function parameters when narrowing transition actions based on the event type', () => {
    createMachine({
      types: {
        context: {} as {
          count: number;
        },
        events: {} as
          | { type: 'EVENT_WITH_FLAG'; flag: boolean }
          | {
              type: 'EVENT_WITHOUT_FLAG';
            }
      },
      on: {
        EVENT_WITH_FLAG: {
          actions: ({ event }) => {
            ((_accept: 'EVENT_WITH_FLAG') => {})(event.type);
            ((_accept: boolean) => {})(event.flag);
            // @ts-expect-error
            ((_accept: 'is not any') => {})(event);
          }
        }
      }
    });
  });

  it('should infer inline function parameters when for a wildcard transition', () => {
    createMachine({
      types: {
        context: {} as {
          count: number;
        },
        events: {} as
          | { type: 'EVENT_WITH_FLAG'; flag: boolean }
          | {
              type: 'EVENT_WITHOUT_FLAG';
            }
      },
      on: {
        '*': {
          actions: ({ event }) => {
            ((_accept: 'EVENT_WITH_FLAG' | 'EVENT_WITHOUT_FLAG') => {})(
              event.type
            );
            // @ts-expect-error
            ((_accept: 'is not any') => {})(event);
          }
        }
      }
    });
  });

  it('action objects used within implementations parameter should get access to the provided event type', () => {
<<<<<<< HEAD
    createMachine({
      schema: {
        context: {} as { numbers: number[] },
        events: {} as { type: 'ADD'; number: number }
=======
    createMachine(
      {
        types: {
          context: {} as { numbers: number[] },
          events: {} as { type: 'ADD'; number: number }
        }
      },
      {
        actions: {
          addNumber: assign({
            numbers: ({ context, event }) => {
              ((_accept: number) => {})(event.number);
              // @ts-expect-error
              ((_accept: string) => {})(event.number);
              return context.numbers.concat(event.number);
            }
          })
        }
>>>>>>> 423c5ab7
      }
    }).provide({
      actions: {
        addNumber: assign({
          numbers: ({ context, event }) => {
            ((_accept: number) => {})(event.number);
            // @ts-expect-error
            ((_accept: string) => {})(event.number);
            return context.numbers.concat(event.number);
          }
        })
      }
    });
  });

  it('should provide the default TEvent to transition actions when there is no specific TEvent configured', () => {
    createMachine({
      types: {
        context: {} as {
          count: number;
        }
      },
      on: {
        FOO: {
          actions: ({ event }) => {
            ((_accept: string) => {})(event.type);
          }
        }
      }
    });
  });
});

describe('interpreter', () => {
  it('should be convertable to Rx observable', () => {
    const s = interpret(
      createMachine({
        types: {
          context: {} as { count: number }
        }
      })
    );
    const state$ = from(s);

    state$.subscribe((state) => {
      ((_val: number) => {})(state.context.count);
      // @ts-expect-error
      ((_val: string) => {})(state.context.count);
    });
  });
});

describe('spawn', () => {
  it('spawned actor ref should be compatible with the result of ActorRefFrom', () => {
    const createChild = () => createMachine({});

    function createParent(_deps: {
      spawnChild: (spawn: Spawner) => ActorRefFrom<typeof createChild>;
    }) {}

    createParent({
      spawnChild: (spawn: Spawner) => spawn(createChild())
    });
  });
});

describe('service-targets', () => {
  it('should work with a service that uses strings for both targets', () => {
    const machine = createMachine({
      invoke: {
        src: fromPromise(() => new Promise((resolve) => resolve(1))),
        onDone: ['.a', '.b']
      },
      initial: 'a',
      states: {
        a: {},
        b: {}
      }
    });
    noop(machine);
    expect(true).toBeTruthy();
  });

  it('should work with a service that uses TransitionConfigs for both targets', () => {
    const machine = createMachine({
      invoke: {
        src: fromPromise(() => new Promise((resolve) => resolve(1))),
        onDone: [{ target: '.a' }, { target: '.b' }]
      },
      initial: 'a',
      states: {
        a: {},
        b: {}
      }
    });
    noop(machine);
    expect(true).toBeTruthy();
  });

  it('should work with a service that uses a string for one target and a TransitionConfig for another', () => {
    const machine = createMachine({
      invoke: {
        src: fromPromise(() => new Promise((resolve) => resolve(1))),
        onDone: [{ target: '.a' }, '.b']
      },
      initial: 'a',
      states: {
        a: {},
        b: {}
      }
    });
    noop(machine);
    expect(true).toBeTruthy();
  });
});

describe('actions', () => {
  it('context should get inferred for builtin actions used as an entry action', () => {
    createMachine({
      types: {
        context: {} as { count: number }
      },
      context: {
        count: 0
      },
      entry: assign(({ context }) => {
        ((_accept: number) => {})(context.count);
        // @ts-expect-error
        ((_accept: "ain't any") => {})(context.count);
        return {};
      })
    });
  });

  it('context should get inferred for builtin actions used as a transition action', () => {
    createMachine({
      types: {
        context: {} as { count: number },
        events: {} as { type: 'FOO' } | { type: 'BAR' }
      },
      context: {
        count: 0
      },
      on: {
        FOO: {
          actions: assign(({ context }) => {
            ((_accept: number) => {})(context.count);
            // @ts-expect-error
            ((_accept: "ain't any") => {})(context.count);
            return {};
          })
        }
      }
    });
  });

  it('context should get inferred for a builtin action within an array of entry actions', () => {
    createMachine({
      types: {
        context: {} as { count: number }
      },
      entry: [
        'foo',
        assign(({ context }) => {
          ((_accept: number) => {})(context.count);
          // @ts-expect-error
          ((_accept: "ain't any") => {})(context.count);
          return {};
        })
      ]
    });
  });

  it('context should get inferred for a builtin action within an array of transition actions', () => {
    createMachine({
      types: {
        context: {} as { count: number }
      },
      on: {
        FOO: {
          actions: [
            'foo',
            assign(({ context }) => {
              ((_accept: number) => {})(context.count);
              // @ts-expect-error
              ((_accept: "ain't any") => {})(context.count);
              return {};
            })
          ]
        }
      }
    });
  });

  it('context should get inferred for a stop action used as an entry action', () => {
    const childMachine = createMachine({
      initial: 'idle',
      states: {
        idle: {}
      }
    });

    createMachine({
      types: {
        context: {} as {
          count: number;
          childRef: ActorRefFrom<typeof childMachine>;
        }
      },
      entry: stop(({ context }) => {
        ((_accept: number) => {})(context.count);
        // @ts-expect-error
        ((_accept: "ain't any") => {})(context.count);
        return context.childRef;
      })
    });
  });

  it('context should get inferred for a stop action used as a transition action', () => {
    const childMachine = createMachine({
      initial: 'idle',
      states: {
        idle: {}
      }
    });

    createMachine({
      types: {
        context: {} as {
          count: number;
          childRef: ActorRefFrom<typeof childMachine>;
        }
      },
      on: {
        FOO: {
          actions: stop(({ context }) => {
            ((_accept: number) => {})(context.count);
            // @ts-expect-error
            ((_accept: "ain't any") => {})(context.count);
            return context.childRef;
          })
        }
      }
    });
  });

  it('should report an error when the stop action returns an invalid actor ref', () => {
    createMachine({
      types: {
        context: {} as {
          count: number;
        }
      },
      entry: stop(
        // @ts-expect-error
        ({ context }) => {
          return context.count;
        }
      )
    });
  });

  it('context should get inferred for a stop actions within an array of entry actions', () => {
    const childMachine = createMachine({});

    createMachine({
      types: {
        context: {} as {
          count: number;
          childRef: ActorRefFrom<typeof childMachine>;
          promiseRef: ActorRefFrom<Promise<string>>;
        }
      },
      entry: [
        stop(({ context }) => {
          ((_accept: number) => {})(context.count);
          // @ts-expect-error
          ((_accept: "ain't any") => {})(context.count);
          return context.childRef;
        }),
        stop(({ context }) => {
          ((_accept: number) => {})(context.count);
          // @ts-expect-error
          ((_accept: "ain't any") => {})(context.count);
          return context.promiseRef;
        })
      ]
    });
  });

  it('should accept assign with partial static object', () => {
    createMachine({
      types: {
        events: {} as {
          type: 'TOGGLE';
        },
        context: {} as {
          count: number;
          mode: 'foo' | 'bar' | null;
        }
      },
      context: {
        count: 0,
        mode: null
      },
      entry: assign({ mode: 'foo' })
    });
  });

  it("should provide context to single prop updater in assign when it's mixed with a static value for another prop", () => {
    createMachine({
      types: {
        context: {} as {
          count: number;
          skip: boolean;
        },
        events: {} as {
          type: 'TOGGLE';
        }
      },
      context: {
        count: 0,
        skip: true
      },
      entry: assign({
        count: ({ context }) => context.count + 1,
        skip: true
      })
    });
  });
});<|MERGE_RESOLUTION|>--- conflicted
+++ resolved
@@ -270,22 +270,11 @@
   });
 
   it('should not use actions as possible inference sites', () => {
-<<<<<<< HEAD
-    createMachine({
-      schema: {
-        context: {} as {
-          count: number;
-        }
-=======
-    createMachine(
-      {
-        types: {
-          context: {} as {
-            count: number;
-          }
-        },
-        entry: () => {}
->>>>>>> 423c5ab7
+    createMachine({
+      types: {
+        context: {} as {
+          count: number;
+        }
       },
       entry: () => {}
     }).provide({
@@ -429,31 +418,10 @@
   });
 
   it('action objects used within implementations parameter should get access to the provided event type', () => {
-<<<<<<< HEAD
-    createMachine({
-      schema: {
+    createMachine({
+      types: {
         context: {} as { numbers: number[] },
         events: {} as { type: 'ADD'; number: number }
-=======
-    createMachine(
-      {
-        types: {
-          context: {} as { numbers: number[] },
-          events: {} as { type: 'ADD'; number: number }
-        }
-      },
-      {
-        actions: {
-          addNumber: assign({
-            numbers: ({ context, event }) => {
-              ((_accept: number) => {})(event.number);
-              // @ts-expect-error
-              ((_accept: string) => {})(event.number);
-              return context.numbers.concat(event.number);
-            }
-          })
-        }
->>>>>>> 423c5ab7
       }
     }).provide({
       actions: {
