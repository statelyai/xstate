import { from } from 'rxjs';
import { log } from '../src/actions/log';
import { raise } from '../src/actions/raise';
import { stop } from '../src/actions/stop';
import { fromPromise } from '../src/actors';
import {
  ActorRefFrom,
  assign,
  createMachine,
  createActor,
  MachineContext,
  Spawner,
  StateMachine,
  pure,
  choose,
  not,
  stateIn
} from '../src/index';

function noop(_x: unknown) {
  return;
}

describe('Raise events', () => {
  it('should accept a valid event type', () => {
    createMachine({
      types: {} as {
        events: { type: 'FOO' } | { type: 'BAR' };
      },
      entry: raise({
        type: 'FOO'
      })
    });
  });

  it('should reject an invalid event type', () => {
    createMachine({
      types: {} as {
        events: { type: 'FOO' } | { type: 'BAR' };
      },
      entry: raise({
        // @ts-expect-error
        type: 'UNKNOWN'
      })
    });
  });

  it('should reject a string event type', () => {
    const event: { type: string } = { type: 'something' };

    createMachine({
      types: {
        events: {} as { type: 'FOO' } | { type: 'BAR' }
      },
      // @ts-expect-error
      entry: raise(event)
    });
  });

  it('should provide a narrowed down expression event type when used as a transition action', () => {
    createMachine({
      types: {
        events: {} as { type: 'FOO' } | { type: 'BAR' }
      },
      on: {
        FOO: {
          actions: raise(({ event }) => {
            ((_arg: 'FOO') => {})(event.type);
            // @ts-expect-error
            ((_arg: 'BAR') => {})(event.type);

            return {
              type: 'BAR' as const
            };
          })
        }
      }
    });
  });

  it('should accept a valid event type returned from an expression', () => {
    createMachine({
      types: {
        events: {} as { type: 'FOO' } | { type: 'BAR' }
      },
      entry: raise(() => ({
        type: 'BAR' as const
      }))
    });
  });

  it('should reject an invalid event type returned from an expression', () => {
    createMachine({
      types: {
        events: {} as { type: 'FOO' } | { type: 'BAR' }
      },
      // @ts-expect-error
      entry: raise(() => ({
        type: 'UNKNOWN'
      }))
    });
  });

  it('should reject a string event type returned from an expression', () => {
    const event: { type: string } = { type: 'something' };

    createMachine({
      types: {
        events: {} as { type: 'FOO' } | { type: 'BAR' }
      },
      // @ts-expect-error
      entry: raise(() => event)
    });
  });
});

describe('log', () => {
  it('should narrow down the event type in the expression', () => {
    createMachine({
      types: {
        events: {} as { type: 'FOO' } | { type: 'BAR' }
      },
      on: {
        FOO: {
          actions: log(({ event }) => {
            ((_arg: 'FOO') => {})(event.type);
            // @ts-expect-error
            ((_arg: 'BAR') => {})(event.type);
          })
        }
      }
    });
  });
});

describe('stop', () => {
  it('should narrow down the event type in the expression', () => {
    createMachine({
      types: {
        events: {} as { type: 'FOO' } | { type: 'BAR' }
      },
      on: {
        FOO: {
          actions: stop(({ event }) => {
            ((_arg: 'FOO') => {})(event.type);
            // @ts-expect-error
            ((_arg: 'BAR') => {})(event.type);

            return 'fakeId';
          })
        }
      }
    });
  });
});

describe('context', () => {
  it('defined context in createMachine() should be an object', () => {
    createMachine({
      // @ts-expect-error
      context: 'string'
    });
  });

  it('context should be required if present in types', () => {
    createMachine(
      // @ts-expect-error
      {
        types: {} as {
          context: { count: number };
        }
      }
    );

    createMachine({
      types: {} as {
        context: { count: number };
      },
      context: {
        count: 0
      }
    });

    createMachine({
      types: {} as {
        context: { count: number };
      },
      context: () => ({
        count: 0
      })
    });
  });
});

describe('output', () => {
  it('output type should be represented in state', () => {
    const machine = createMachine({
      types: {} as {
        output: number;
      }
    });

    const state = machine.getInitialState(null as any);

    ((_accept: number | undefined) => {})(state.output);
    // @ts-expect-error
    ((_accept: number) => {})(state.output);
    // @ts-expect-error
    ((_accept: string) => {})(state.output);
  });

  it('should accept valid static output', () => {
    createMachine({
      types: {} as {
        output: number;
      },
      initial: 'done',
      states: {
        done: {
          type: 'final',
          output: 42
        }
      }
    });
  });

  it('should reject invalid static output', () => {
    const machine = createMachine({
      types: {} as {
        output: number;
      },
      initial: 'done',
      states: {
        done: {
          type: 'final',
          // @ts-expect-error
          output: 'a string'
        }
      }
    });
  });

  it('should accept valid dynamic output', () => {
    createMachine({
      types: {} as {
        output: number;
      },
      initial: 'done',
      states: {
        done: {
          type: 'final',
          output: () => 42
        }
      }
    });
  });

  it('should reject invalid dynamic output', () => {
    const machine = createMachine({
      types: {} as {
        output: number;
      },
      initial: 'done',
      states: {
        done: {
          type: 'final',
          // @ts-expect-error
          output: () => 'a string'
        }
      }
    });
  });

  it('should provide the context type to the dynamic top-level output', () => {
    createMachine({
      types: {} as {
        context: { password: string };
        output: {
          secret: string;
        };
      },
      context: { password: 'okoń' },
      initial: 'done',
      states: {
        done: {
          type: 'final',
          output: ({ context }) => {
            ((_accept: string) => {})(context.password);
            // @ts-expect-error
            ((_accept: number) => {})(context.password);
            return {
              secret: 'the secret'
            };
          }
        }
      }
    });
  });

  it('should provide the context type to the dynamic nested output', () => {
    createMachine({
      types: {} as {
        context: { password: string };
        output: {
          secret: string;
        };
      },
      context: { password: 'okoń' },
      initial: 'secret',
      states: {
        secret: {
          initial: 'reveal',
          states: {
            reveal: {
              type: 'final',
              output: ({ context }) => {
                ((_accept: string) => {})(context.password);
                // @ts-expect-error
                ((_accept: number) => {})(context.password);
                return {
                  secret: 'the secret'
                };
              }
            }
          }
        },
        success: {
          type: 'final'
        }
      }
    });
  });
});

it('should infer context type from `config.context` when there is no `schema.context`', () => {
  createMachine(
    {
      context: {
        foo: 'test'
      }
    },
    {
      actions: {
        someAction: ({ context }) => {
          ((_accept: string) => {})(context.foo);
          // @ts-expect-error
          ((_accept: number) => {})(context.foo);
        }
      }
    }
  );
});

it('should not use actions as possible inference sites', () => {
  createMachine(
    {
      types: {
        context: {} as {
          count: number;
        }
      },
      context: {
        count: 0
      },
      entry: () => {}
    },
    {
      actions: {
        someAction: ({ context }) => {
          ((_accept: number) => {})(context.count);
          // @ts-expect-error
          ((_accept: string) => {})(context.count);
        }
      }
    }
  );
});

it('should work with generic context', () => {
  function createMachineWithExtras<TContext extends MachineContext>(
    context: TContext
  ): StateMachine<TContext, any, any, any, any, any, any, any> {
    return createMachine({ context });
  }

  createMachineWithExtras({ counter: 42 });
});

it('should not widen literal types defined in `schema.context` based on `config.context`', () => {
  createMachine({
    types: {
      context: {} as {
        literalTest: 'foo' | 'bar';
      }
    },
    context: {
      // @ts-expect-error
      literalTest: 'anything'
    }
  });
});

describe('events', () => {
  it('should not use actions as possible inference sites 1', () => {
    const machine = createMachine({
      types: {
        events: {} as {
          type: 'FOO';
        }
      },
      entry: raise<any, any, any>({ type: 'FOO' })
    });

    const service = createActor(machine).start();

    service.send({ type: 'FOO' });
    // @ts-expect-error
    service.send({ type: 'UNKNOWN' });
  });

  it('should not use actions as possible inference sites 2', () => {
    const machine = createMachine({
      types: {
        events: {} as {
          type: 'FOO';
        }
      },
      entry: () => {}
    });

    const service = createActor(machine).start();

    service.send({ type: 'FOO' });
    // @ts-expect-error
    service.send({ type: 'UNKNOWN' });
  });

  it('event type should be inferrable from a simple state machine type', () => {
    const toggleMachine = createMachine({
      types: {} as {
        context: {
          count: number;
        };
        events: {
          type: 'TOGGLE';
        };
      },
      context: {
        count: 0
      }
    });

    function acceptMachine<
      TContext extends {},
      TEvent extends { type: string }
    >(_machine: StateMachine<TContext, TEvent, any, any, any, any, any, any>) {}

    acceptMachine(toggleMachine);
  });

  it('should infer inline function parameters when narrowing transition actions based on the event type', () => {
    createMachine({
      types: {
        context: {} as {
          count: number;
        },
        events: {} as
          | { type: 'EVENT_WITH_FLAG'; flag: boolean }
          | {
              type: 'EVENT_WITHOUT_FLAG';
            }
      },
      context: {
        count: 0
      },
      on: {
        EVENT_WITH_FLAG: {
          actions: ({ event }) => {
            ((_accept: 'EVENT_WITH_FLAG') => {})(event.type);
            ((_accept: boolean) => {})(event.flag);
            // @ts-expect-error
            ((_accept: 'is not any') => {})(event);
          }
        }
      }
    });
  });

  it('should infer inline function parameters when for a wildcard transition', () => {
    createMachine({
      types: {
        context: {} as {
          count: number;
        },
        events: {} as
          | { type: 'EVENT_WITH_FLAG'; flag: boolean }
          | {
              type: 'EVENT_WITHOUT_FLAG';
            }
      },
      context: {
        count: 0
      },
      on: {
        '*': {
          actions: ({ event }) => {
            ((_accept: 'EVENT_WITH_FLAG' | 'EVENT_WITHOUT_FLAG') => {})(
              event.type
            );
            // @ts-expect-error
            ((_accept: 'is not any') => {})(event);
          }
        }
      }
    });
  });

  it('action objects used within implementations parameter should get access to the provided event type', () => {
    createMachine(
      {
        types: {
          context: {} as { numbers: number[] },
          events: {} as { type: 'ADD'; number: number }
        },
        context: {
          numbers: []
        }
      },
      {
        actions: {
          addNumber: assign({
            numbers: ({ context, event }) => {
              ((_accept: number) => {})(event.number);
              // @ts-expect-error
              ((_accept: string) => {})(event.number);
              return context.numbers.concat(event.number);
            }
          })
        }
      }
    );
  });

  it('should provide the default TEvent to transition actions when there is no specific TEvent configured', () => {
    createMachine({
      types: {
        context: {} as {
          count: number;
        }
      },
      context: {
        count: 0
      },
      on: {
        FOO: {
          actions: ({ event }) => {
            ((_accept: string) => {})(event.type);
          }
        }
      }
    });
  });
});

describe('interpreter', () => {
  it('should be convertable to Rx observable', () => {
    const s = createActor(
      createMachine({
        types: {
          context: {} as { count: number }
        },
        context: {
          count: 0
        }
      })
    );
    const state$ = from(s);

    state$.subscribe((state) => {
      ((_val: number) => {})(state.context.count);
      // @ts-expect-error
      ((_val: string) => {})(state.context.count);
    });
  });
});

describe('spawn', () => {
  it('spawned actor ref should be compatible with the result of ActorRefFrom', () => {
    const createChild = () => createMachine({});

    function createParent(_deps: {
      spawnChild: (spawn: Spawner) => ActorRefFrom<typeof createChild>;
    }) {}

    createParent({
      spawnChild: (spawn: Spawner) => spawn(createChild())
    });
  });
});

describe('actor types', () => {
  it('should reject actor outside of the defined ones at usage site', () => {
    const child = fromPromise(() => Promise.resolve('foo'));

    createMachine({
      types: {} as {
        actors: {
          src: 'child';
          logic: typeof child;
        };
      },
      // @ts-expect-error
      invoke: {
        src: 'other'
      }
    });
  });

  it('should accept a defined actor at usage site', () => {
    const child = fromPromise(() => Promise.resolve('foo'));

    createMachine({
      types: {} as {
        actors: {
          src: 'child';
          logic: typeof child;
        };
      },
      invoke: {
        src: 'child'
      }
    });
  });

  it('should reject actor outside of the defined ones in provided implementations', () => {
    const child = fromPromise(() => Promise.resolve('foo'));

    createMachine(
      {
        types: {} as {
          actors: {
            src: 'child';
            logic: typeof child;
          };
        }
      },
      {
        actors: {
          // @ts-expect-error
          other: child
        }
      }
    );
  });

  it('should accept a defined actor in provided implementations', () => {
    const child = fromPromise(() => Promise.resolve('foo'));

    createMachine(
      {
        types: {} as {
          actors: {
            src: 'child';
            logic: typeof child;
          };
        }
      },
      {
        actors: {
          child
        }
      }
    );
  });

  it(`should reject the provided actor when the output doesn't match`, () => {
    const child = fromPromise(() => Promise.resolve('foo'));

    createMachine(
      {
        types: {} as {
          actors: {
            src: 'child';
            logic: typeof child;
          };
        }
      },
      {
        actors: {
          // @ts-expect-error
          child: fromPromise(() => Promise.resolve(42))
        }
      }
    );
  });

  it(`should reject the provided actor when its output is a super type of the expected one`, () => {
    const child = fromPromise(() => Promise.resolve('foo'));

    createMachine(
      {
        types: {} as {
          actors: {
            src: 'child';
            logic: typeof child;
          };
        }
      },
      {
        actors: {
          // @ts-expect-error
          child: fromPromise(() =>
            Promise.resolve(Math.random() > 0.5 ? 'foo' : 42)
          )
        }
      }
    );
  });

  it(`should accept the provided actor when its output is a sub type of the expected one`, () => {
    const child = fromPromise(() =>
      Promise.resolve(Math.random() > 0.5 ? 'foo' : 42)
    );

    createMachine(
      {
        types: {} as {
          actors: {
            src: 'child';
            logic: typeof child;
          };
        }
      },
      {
        actors: {
          // TODO: ideally this shouldn't error
          // @ts-expect-error
          child: fromPromise(() => Promise.resolve('foo'))
        }
      }
    );
  });

  it(`should reject static wrong input in the provided implementations`, () => {
    const child = fromPromise(({}: { input: number }) =>
      Promise.resolve('foo')
    );

    createMachine(
      {
        types: {} as {
          actors: {
            src: 'child';
            logic: typeof child;
          };
        }
      },
      {
        actors: {
          child: {
            src: child,
            // @ts-expect-error
            input: 'hello'
          }
        }
      }
    );
  });

  it(`should allow static correct input in the provided implementations`, () => {
    const child = fromPromise(({}: { input: number }) =>
      Promise.resolve('foo')
    );

    createMachine(
      {
        types: {} as {
          actors: {
            src: 'child';
            logic: typeof child;
          };
        }
      },
      {
        actors: {
          child: {
            src: child,
            input: 42
          }
        }
      }
    );
  });

  it(`should allow static input that is a subtype of the expected one`, () => {
    const child = fromPromise(({}: { input: number | string }) =>
      Promise.resolve('foo')
    );

    createMachine(
      {
        types: {} as {
          actors: {
            src: 'child';
            logic: typeof child;
          };
        }
      },
      {
        actors: {
          child: {
            src: child,
            input: 42
          }
        }
      }
    );
  });

  it(`should reject static input that is a supertype of the expected one`, () => {
    const child = fromPromise(({}: { input: number }) =>
      Promise.resolve('foo')
    );

    createMachine(
      {
        types: {} as {
          actors: {
            src: 'child';
            logic: typeof child;
          };
        }
      },
      {
        actors: {
          child: {
            src: child,
            // @ts-expect-error
            input: Math.random() > 0.5 ? 'string' : 42
          }
        }
      }
    );
  });

  it(`should reject dynamic wrong input in the provided implementations`, () => {
    const child = fromPromise(({}: { input: number }) =>
      Promise.resolve('foo')
    );

    createMachine(
      {
        types: {} as {
          actors: {
            src: 'child';
            logic: typeof child;
          };
        }
      },
      {
        actors: {
          child: {
            src: child,
            // @ts-expect-error
            input: () => 'hello'
          }
        }
      }
    );
  });

  it(`should allow dynamic correct input in the provided implementations`, () => {
    const child = fromPromise(({}: { input: number }) =>
      Promise.resolve('foo')
    );

    createMachine(
      {
        types: {} as {
          actors: {
            src: 'child';
            logic: typeof child;
          };
        }
      },
      {
        actors: {
          child: {
            src: child,
            input: () => 42
          }
        }
      }
    );
  });

  it(`should reject dynamic input that is a supertype of the expected one`, () => {
    const child = fromPromise(({}: { input: number }) =>
      Promise.resolve('foo')
    );

    createMachine(
      {
        types: {} as {
          actors: {
            src: 'child';
            logic: typeof child;
          };
        }
      },
      {
        actors: {
          child: {
            src: child,
            // @ts-expect-error
            input: () => (Math.random() > 0.5 ? 42 : 'hello')
          }
        }
      }
    );
  });

  it(`should allow dynamic input that is a subtype of the expected one`, () => {
    const child = fromPromise(({}: { input: number | string }) =>
      Promise.resolve('foo')
    );

    createMachine(
      {
        types: {} as {
          actors: {
            src: 'child';
            logic: typeof child;
          };
        }
      },
      {
        actors: {
          child: {
            src: child,
            input: () => 'hello'
          }
        }
      }
    );
  });

  it('should allow an actor with the expected snapshot type', () => {
    const child = createMachine({
      types: {} as {
        context: {
          foo: string;
        };
      },
      context: {
        foo: 'bar'
      }
    });

    createMachine(
      {
        types: {} as {
          actors: {
            src: 'child';
            logic: typeof child;
          };
        }
      },
      {
        actors: {
          child
        }
      }
    );
  });

  it('should reject an actor with an incorrect snapshot type', () => {
    const child = createMachine({
      types: {} as {
        context: {
          foo: string;
        };
      },
      context: {
        foo: 'bar'
      }
    });

    createMachine(
      {
        types: {} as {
          actors: {
            src: 'child';
            logic: typeof child;
          };
        }
      },
      {
        actors: {
          // @ts-expect-error
          child: createMachine({
            types: {} as {
              context: {
                foo: number;
              };
            },
            context: {
              foo: 100
            }
          })
        }
      }
    );
  });

  it('should allow an actor with a snapshot type that is a subtype of the expected one', () => {
    const child = createMachine({
      types: {} as {
        context: {
          foo: string | number;
        };
      },
      context: {
        foo: 'bar'
      }
    });

    createMachine(
      {
        types: {} as {
          actors: {
            src: 'child';
            logic: typeof child;
          };
        }
      },
      {
        actors: {
          // TODO: ideally this should be allowed
          // @ts-expect-error
          child: createMachine({
            types: {} as {
              context: {
                foo: string;
              };
            },
            context: {
              foo: 'bar'
            }
          })
        }
      }
    );
  });

  it('should reject an actor with a snapshot type that is a supertype of the expected one', () => {
    const child = createMachine({
      types: {} as {
        context: {
          foo: string;
        };
      },
      context: {
        foo: 'bar'
      }
    });

    createMachine(
      {
        types: {} as {
          actors: {
            src: 'child';
            logic: typeof child;
          };
        }
      },
      {
        actors: {
          // @ts-expect-error
          child: createMachine({
            types: {} as {
              context: {
                foo: string | number;
              };
            },
            context: {
              foo: 'bar'
            }
          })
        }
      }
    );
  });

  it('should allow an actor with the expected event types', () => {
    const child = createMachine({
      types: {} as {
        events: {
          type: 'EV_1';
        };
      }
    });

    createMachine(
      {
        types: {} as {
          actors: {
            src: 'child';
            logic: typeof child;
          };
        }
      },
      {
        actors: {
          child
        }
      }
    );
  });

  it('should reject an actor with wrong event types', () => {
    const child = createMachine({
      types: {} as {
        events: {
          type: 'EV_1';
        };
      }
    });

    createMachine(
      {
        types: {} as {
          actors: {
            src: 'child';
            logic: typeof child;
          };
        }
      },
      {
        actors: {
          // @ts-expect-error
          child: createMachine({
            types: {} as {
              events: {
                type: 'OTHER';
              };
            }
          })
        }
      }
    );
  });

  it('should reject an actor with an event type that is a subtype of the expected one', () => {
    const child = createMachine({
      types: {} as {
        events:
          | {
              type: 'EV_1';
            }
          | {
              type: 'EV_2';
            };
      }
    });

    createMachine(
      {
        types: {} as {
          actors: {
            src: 'child';
            logic: typeof child;
          };
        }
      },
      {
        actors: {
          // the provided actor has to be able to handle all the event types that it might receive from the parent here
          // @ts-expect-error
          child: createMachine({
            types: {} as {
              events: {
                type: 'EV_1';
              };
            }
          })
        }
      }
    );
  });

  it('should allow an actor with a snapshot type that is a supertype of the expected one', () => {
    const child = createMachine({
      types: {} as {
        events: {
          type: 'EV_1';
        };
      }
    });

    createMachine(
      {
        types: {} as {
          actors: {
            src: 'child';
            logic: typeof child;
          };
        }
      },
      {
        actors: {
          // TODO: ideally this should be allowed since the provided actor is capable of handling all the event types that it might receive from the parent here
          // @ts-expect-error
          child: createMachine({
            types: {} as {
              events:
                | {
                    type: 'EV_1';
                  }
                | {
                    type: 'EV_2';
                  };
            }
          })
        }
      }
    );
  });

  it('should return the correct child type on the available snapshot when the ID for the actor was configured', () => {
    const child = createMachine({
      types: {} as {
        context: {
          foo: string;
        };
      },
      context: {
        foo: ''
      }
    });

    const machine = createMachine(
      {
        types: {} as {
          actors: {
            src: 'child';
            id: 'someChild';
            logic: typeof child;
          };
        },
        invoke: {
          id: 'someChild',
          src: 'child'
        }
      },
      {
        actors: { child }
      }
    );

    const snapshot = createActor(machine).getSnapshot();
    const childSnapshot = snapshot.children.someChild!.getSnapshot();

    ((_accept: string | undefined) => {})(childSnapshot.context.foo);

    ((_accept: string) => {})(childSnapshot.context.foo);

    ((_accept: '') => {})(
      // @ts-expect-error
      childSnapshot.context.foo
    );

    ((_accept: number | undefined) => {})(
      // @ts-expect-error
      childSnapshot.context.foo
    );
  });

  it('should allow valid configured actor id', () => {
    const child = createMachine({});

    createMachine({
      types: {} as {
        actors: {
          src: 'child';
          id: 'ok1' | 'ok2';
          logic: typeof child;
        };
      },
      invoke: {
        id: 'ok1',
        src: 'child'
      }
    });
  });

  it('should disallow invalid actor id', () => {
    const child = createMachine({});

    createMachine({
      types: {} as {
        actors: {
          src: 'child';
          id: 'ok1' | 'ok2';
          logic: typeof child;
        };
      },
      // @ts-expect-error
      invoke: {
        id: 'child',
        src: 'child'
      }
    });
  });

  it('should require id to be specified when it was configured', () => {
    const child = createMachine({});

    createMachine({
      types: {} as {
        actors: {
          src: 'child';
          id: 'ok1' | 'ok2';
          logic: typeof child;
        };
      },
      // @ts-expect-error
      invoke: {
        src: 'child'
      }
    });
  });

  it(`shouldn't require id to be specified when it was not configured`, () => {
    const child = createMachine({});

    createMachine({
      types: {} as {
        actors: {
          src: 'child';
          logic: typeof child;
        };
      },
      invoke: {
        src: 'child'
      }
    });
  });

  it(`should allow id to be specified when it was not configured`, () => {
    const child = createMachine({});

    createMachine({
      types: {} as {
        actors: {
          src: 'child';
          logic: typeof child;
        };
      },
      invoke: {
        id: 'someId',
        src: 'child'
      }
    });
  });

  it(`should not allow anonymous inline actors outside of the configured ones`, () => {
    const child1 = createMachine({
      context: {
        counter: 0
      }
    });

    const child2 = createMachine({
      context: {
        answer: ''
      }
    });

    createMachine({
      types: {} as {
        actors: {
          src: 'child';
          logic: typeof child1;
        };
      },
      // @ts-expect-error
      invoke: {
        src: child2
      }
    });
  });

  it('specific children with id should be optional on the snapshot', () => {
    const child = createMachine({
      context: {
        counter: 0
      }
    });

    const machine = createMachine({
      types: {} as {
        actors: {
          src: 'child';
          id: 'myChild';
          logic: typeof child;
        };
      }
    });

    const childActor = createActor(machine).getSnapshot().children.myChild;

    ((_accept: ActorRefFrom<typeof child> | undefined) => {})(childActor);
    // @ts-expect-error
    ((_accept: ActorRefFrom<typeof child>) => {})(childActor);
  });

  it('specific children without id should be optional on the snapshot', () => {
    const child = createMachine({
      context: {
        counter: 0
      }
    });

    const machine = createMachine({
      types: {} as {
        actors: {
          src: 'child';
          logic: typeof child;
        };
      }
    });

    const childActor = createActor(machine).getSnapshot().children.someChild;

    ((_accept: ActorRefFrom<typeof child> | undefined) => {})(childActor);
    // @ts-expect-error
    ((_accept: ActorRefFrom<typeof child>) => {})(childActor);
  });

  it('when all provided actors have specified ids index signature should not be allowed', () => {
    const child1 = createMachine({
      context: {
        counter: 0
      }
    });

    const child2 = createMachine({
      context: {
        answer: ''
      }
    });

    const machine = createMachine({
      types: {} as {
        actors:
          | {
              src: 'child';
              id: 'counter';
              logic: typeof child1;
            }
          | {
              src: 'child';
              id: 'quiz';
              logic: typeof child2;
            };
      }
    });

    createActor(machine).getSnapshot().children.counter;
    createActor(machine).getSnapshot().children.quiz;
    // @ts-expect-error
    createActor(machine).getSnapshot().children.someChild;
  });

  it('when some provided actors have specified ids index signature should be allowed', () => {
    const child1 = createMachine({
      context: {
        counter: 0
      }
    });

    const child2 = createMachine({
      context: {
        answer: ''
      }
    });

    const machine = createMachine({
      types: {} as {
        actors:
          | {
              src: 'child';
              id: 'counter';
              logic: typeof child1;
            }
          | {
              src: 'child';
              logic: typeof child2;
            };
      }
    });

    const counterActor = createActor(machine).getSnapshot().children.counter;
    ((_accept: ActorRefFrom<typeof child1> | undefined) => {})(counterActor);

    const someActor = createActor(machine).getSnapshot().children.someChild;
    // @ts-expect-error
    ((_accept: ActorRefFrom<typeof child2> | undefined) => {})(someActor);
    ((
      _accept:
        | ActorRefFrom<typeof child1>
        | ActorRefFrom<typeof child2>
        | undefined
    ) => {})(someActor);
  });
});

describe('invoke onDone targets', () => {
  it('should work with a service that uses strings for both targets', () => {
    const machine = createMachine({
      invoke: {
        src: fromPromise(() => new Promise((resolve) => resolve(1))),
        onDone: ['.a', '.b']
      },
      initial: 'a',
      states: {
        a: {},
        b: {}
      }
    });
    noop(machine);
    expect(true).toBeTruthy();
  });

  it('should work with a service that uses TransitionConfigs for both targets', () => {
    const machine = createMachine({
      invoke: {
        src: fromPromise(() => new Promise((resolve) => resolve(1))),
        onDone: [{ target: '.a' }, { target: '.b' }]
      },
      initial: 'a',
      states: {
        a: {},
        b: {}
      }
    });
    noop(machine);
    expect(true).toBeTruthy();
  });

  it('should work with a service that uses a string for one target and a TransitionConfig for another', () => {
    const machine = createMachine({
      invoke: {
        src: fromPromise(() => new Promise((resolve) => resolve(1))),
        onDone: [{ target: '.a' }, '.b']
      },
      initial: 'a',
      states: {
        a: {},
        b: {}
      }
    });
    noop(machine);
    expect(true).toBeTruthy();
  });
});

describe('actions', () => {
  it('context should get inferred for builtin actions used as an entry action', () => {
    createMachine({
      types: {
        context: {} as { count: number }
      },
      context: {
        count: 0
      },
      entry: assign(({ context }) => {
        ((_accept: number) => {})(context.count);
        // @ts-expect-error
        ((_accept: "ain't any") => {})(context.count);
        return {};
      })
    });
  });

  it('context should get inferred for builtin actions used as a transition action', () => {
    createMachine({
      types: {
        context: {} as { count: number },
        events: {} as { type: 'FOO' } | { type: 'BAR' }
      },
      context: {
        count: 0
      },
      on: {
        FOO: {
          actions: assign(({ context }) => {
            ((_accept: number) => {})(context.count);
            // @ts-expect-error
            ((_accept: "ain't any") => {})(context.count);
            return {};
          })
        }
      }
    });
  });

  it('context should get inferred for a builtin action within an array of entry actions', () => {
    createMachine({
      types: {
        context: {} as { count: number }
      },
      context: {
        count: 0
      },
      entry: [
        'foo',
        assign(({ context }) => {
          ((_accept: number) => {})(context.count);
          // @ts-expect-error
          ((_accept: "ain't any") => {})(context.count);
          return {};
        })
      ]
    });
  });

  it('context should get inferred for a builtin action within an array of transition actions', () => {
    createMachine({
      types: {
        context: {} as { count: number }
      },
      context: {
        count: 0
      },
      on: {
        FOO: {
          actions: [
            'foo',
            assign(({ context }) => {
              ((_accept: number) => {})(context.count);
              // @ts-expect-error
              ((_accept: "ain't any") => {})(context.count);
              return {};
            })
          ]
        }
      }
    });
  });

  it('context should get inferred for a stop action used as an entry action', () => {
    const childMachine = createMachine({
      initial: 'idle',
      states: {
        idle: {}
      }
    });

    createMachine({
      types: {
        context: {} as {
          count: number;
          childRef: ActorRefFrom<typeof childMachine>;
        }
      },
      context: ({ spawn }) => ({
        count: 0,
        childRef: spawn(childMachine)
      }),
      entry: stop(({ context }) => {
        ((_accept: number) => {})(context.count);
        // @ts-expect-error
        ((_accept: "ain't any") => {})(context.count);
        return context.childRef;
      })
    });
  });

  it('context should get inferred for a stop action used as a transition action', () => {
    const childMachine = createMachine({
      initial: 'idle',
      states: {
        idle: {}
      }
    });

    createMachine({
      types: {
        context: {} as {
          count: number;
          childRef: ActorRefFrom<typeof childMachine>;
        }
      },
      context: ({ spawn }) => ({
        count: 0,
        childRef: spawn(childMachine)
      }),
      on: {
        FOO: {
          actions: stop(({ context }) => {
            ((_accept: number) => {})(context.count);
            // @ts-expect-error
            ((_accept: "ain't any") => {})(context.count);
            return context.childRef;
          })
        }
      }
    });
  });

  it('should report an error when the stop action returns an invalid actor ref', () => {
    createMachine({
      types: {
        context: {} as {
          count: number;
        }
      },
      context: {
        count: 0
      },
      entry: stop(
        // @ts-expect-error
        ({ context }) => {
          return context.count;
        }
      )
    });
  });

  it('context should get inferred for a stop actions within an array of entry actions', () => {
    const childMachine = createMachine({});

    createMachine({
      types: {
        context: {} as {
          count: number;
          childRef: ActorRefFrom<typeof childMachine>;
          promiseRef: ActorRefFrom<Promise<string>>;
        }
      },
      context: ({ spawn }) => ({
        count: 0,
        childRef: spawn(childMachine),
        promiseRef: spawn(fromPromise(() => Promise.resolve('foo')))
      }),
      entry: [
        stop(({ context }) => {
          ((_accept: number) => {})(context.count);
          // @ts-expect-error
          ((_accept: "ain't any") => {})(context.count);
          return context.childRef;
        }),
        stop(({ context }) => {
          ((_accept: number) => {})(context.count);
          // @ts-expect-error
          ((_accept: "ain't any") => {})(context.count);
          return context.promiseRef;
        })
      ]
    });
  });

  it('should accept assign with partial static object', () => {
    createMachine({
      types: {
        events: {} as {
          type: 'TOGGLE';
        },
        context: {} as {
          count: number;
          mode: 'foo' | 'bar' | null;
        }
      },
      context: {
        count: 0,
        mode: null
      },
      entry: assign({ mode: 'foo' })
    });
  });

  it("should provide context to single prop updater in assign when it's mixed with a static value for another prop", () => {
    createMachine({
      types: {
        context: {} as {
          count: number;
          skip: boolean;
        },
        events: {} as {
          type: 'TOGGLE';
        }
      },
      context: {
        count: 0,
        skip: true
      },
      entry: assign({
        count: ({ context }) => context.count + 1,
        skip: true
      })
    });
  });

  it('should allow a defined parametrized action with params', () => {
    createMachine({
      types: {} as {
        actions: { type: 'greet'; params: { name: string } } | { type: 'poke' };
      },
      entry: {
        type: 'greet',
        params: {
          name: 'David'
        }
      }
    });
  });

  it('should disallow a non-defined parametrized action', () => {
    createMachine({
      types: {} as {
        actions: { type: 'greet'; params: { name: string } } | { type: 'poke' };
      },
      // @ts-expect-error
      entry: {
        type: 'other',
        params: {
          foo: 'bar'
        }
      }
    });
  });

  it('should disallow a defined parametrized action with invalid params', () => {
    createMachine({
      types: {} as {
        actions: { type: 'greet'; params: { name: string } } | { type: 'poke' };
      },
      entry: {
        type: 'greet',
        params: {
          // @ts-expect-error
          kick: 'start'
        }
      }
    });
  });

  it('should disallow a defined parametrized action when it lacks required params', () => {
    createMachine({
      types: {} as {
        actions: { type: 'greet'; params: { name: string } } | { type: 'poke' };
      },
      // @ts-expect-error
      entry: {
        type: 'greet',
        params: {}
      }
    });
  });

  it("should disallow a defined parametrized action with required params when it's referenced using a string", () => {
    createMachine({
      types: {} as {
        actions: { type: 'greet'; params: { name: string } } | { type: 'poke' };
      },
      // @ts-expect-error
      entry: 'greet'
    });
  });

  it("should allow a defined action when it has no params when it's referenced using a string", () => {
    createMachine({
      types: {} as {
        actions: { type: 'greet'; params: { name: string } } | { type: 'poke' };
      },
      entry: 'poke'
    });
  });

  it("should allow a defined action when it has no params when it's referenced using an object", () => {
    createMachine({
      types: {} as {
        actions: { type: 'greet'; params: { name: string } } | { type: 'poke' };
      },
      entry: {
        type: 'poke'
      }
    });
  });

  it("should allow a defined action without params when it only has optional params when it's referenced using a string", () => {
    createMachine({
      types: {} as {
        actions:
          | { type: 'greet'; params: { name: string } }
          | { type: 'poke'; params?: { target: string } };
      },
      entry: {
        type: 'poke'
      }
    });
  });

  it("should allow a defined action without params when it only has optional params when it's referenced using an object", () => {
    createMachine({
      types: {} as {
        actions:
          | { type: 'greet'; params: { name: string } }
          | { type: 'poke'; params?: { target: string } };
      },
      entry: {
        type: 'poke'
      }
    });
  });

  it('should type action param as undefined in inline custom action', () => {
    createMachine({
      types: {} as {
        actions: { type: 'greet'; params: { name: string } } | { type: 'poke' };
      },
      entry: ({ action }) => {
        ((_accept: undefined) => {})(action);
        // @ts-expect-error
        ((_accept: 'not any') => {})(action);
      }
    });
  });

  it('should type action param as undefined in inline builtin action', () => {
    createMachine({
      types: {} as {
        actions: { type: 'greet'; params: { name: string } } | { type: 'poke' };
      },
      entry: assign(({ action }) => {
        ((_accept: undefined) => {})(action);
        // @ts-expect-error
        ((_accept: 'not any') => {})(action);
        return {};
      })
    });
  });

  it('should type action param as the specific defined action type in the provided custom action', () => {
    createMachine(
      {
        types: {} as {
          actions:
            | { type: 'greet'; params: { name: string } }
            | { type: 'poke' };
        }
      },
      {
        actions: {
          greet: ({ action }) => {
            ((_accept: string) => {})(action.params.name);
            // @ts-expect-error
            ((_accept: 'not any') => {})(action.params.name);
          }
        }
      }
    );
  });

  it('should type action param as the specific defined action type in the provided builtin action', () => {
    createMachine(
      {
        types: {} as {
          actions:
            | { type: 'greet'; params: { name: string } }
            | { type: 'poke' };
        }
      },
      {
        actions: {
          greet: assign(({ action }) => {
            ((_accept: string) => {})(action.params.name);
            // @ts-expect-error
            ((_accept: 'not any') => {})(action.params.name);
            return {};
          })
        }
      }
    );
  });

  it('should not allow a provided action outside of the defined ones', () => {
    createMachine(
      {
        types: {} as {
          actions:
            | { type: 'greet'; params: { name: string } }
            | { type: 'poke' };
        }
      },
      {
        actions: {
          // @ts-expect-error
          other: () => {}
        }
      }
    );
  });
});

describe('choose', () => {
  it('should be able to use a defined parametrized action with required params', () => {
    createMachine({
      types: {} as {
        actions: { type: 'greet'; params: { name: string } } | { type: 'poke' };
      },
      entry: choose([
        {
          guard: () => true,
          actions: [
            {
              type: 'greet',
              params: {
                name: 'Anders'
              }
            }
          ]
        }
      ])
    });
  });

  it('should not allow to use a defined parametrized action without all of its required params', () => {
    createMachine({
      types: {} as {
        actions: { type: 'greet'; params: { name: string } } | { type: 'poke' };
      },
      entry: choose([
        {
          guard: () => true,
          actions: [
            {
              type: 'greet',
              // @ts-expect-error
              params: {}
            }
          ]
        }
      ])
    });
  });

  it('should not be possible to use a parametrized action outside of the defined ones', () => {
    createMachine({
      types: {} as {
        actions: { type: 'greet'; params: { name: string } } | { type: 'poke' };
      },
      entry: choose([
        {
          guard: () => true,
          // @ts-expect-error
          actions: {
            type: 'other' as const
          }
        }
      ])
    });
  });

  it('should be possible to use a parametrized action with no required params using a string', () => {
    createMachine({
      types: {} as {
        actions: { type: 'greet'; params: { name: string } } | { type: 'poke' };
      },
      entry: choose([
        {
          guard: () => true,
          actions: 'poke'
        }
      ])
    });
  });

  it('should be possible to use a parametrized action with no required params using an object', () => {
    createMachine({
      types: {} as {
        actions: { type: 'greet'; params: { name: string } } | { type: 'poke' };
      },
      entry: choose([
        {
          guard: () => true,
          actions: {
            type: 'poke'
          }
        }
      ])
    });
  });

  it('should be possible to use multiple different defined parametrized actions', () => {
    createMachine({
      types: {} as {
        actions: { type: 'greet'; params: { name: string } } | { type: 'poke' };
      },
      entry: choose([
        {
          guard: () => true,
          actions: [
            {
              type: 'greet',
              params: {
                name: 'Anders'
              }
            },
            {
              type: 'poke'
            }
          ]
        }
      ])
    });
  });

  it('should be possible to use a readonly array of branches', () => {
    createMachine({
      types: {} as {
        actions: { type: 'greet'; params: { name: string } } | { type: 'poke' };
      },
      entry: choose([
        {
          guard: () => true,
          actions: {
            type: 'poke'
          }
        }
      ] as const)
    });
  });

  it('should be able to use an inline custom action in a branch', () => {
    createMachine(
      {
        types: {
          actions: {} as { type: 'foo' } | { type: 'bar' }
        }
      },
      {
        actions: {
          foo: choose([
            {
              actions: () => {}
            }
          ])
        }
      }
    );
  });

  it('should allow a defined parametrized guard to be used as its guard', () => {
    createMachine(
      {
        types: {
          guards: {} as
            | {
                type: 'isGreaterThan';
                params: {
                  count: number;
                };
              }
            | { type: 'plainGuard' }
        }
      },
      {
        actions: {
          foo: choose([
            {
              actions: () => {},
              guard: 'plainGuard'
            }
          ])
        }
      }
    );
  });

  it('should not allow a guard outside of the defined ones', () => {
    createMachine(
      {
        types: {
          guards: {} as
            | {
                type: 'isGreaterThan';
                params: {
                  count: number;
                };
              }
            | { type: 'plainGuard' }
        }
      },
      {
        actions: {
          foo: choose([
            {
              actions: () => {},
              // @ts-expect-error
              guard: 'other' as const
            }
          ])
        }
      }
    );
  });

  it('should type guard param as undefined in inline custom guard when choose is used in the config', () => {
    createMachine({
      types: {
        guards: {} as
          | {
              type: 'isGreaterThan';
              params: {
                count: number;
              };
            }
          | { type: 'plainGuard' }
      },
      entry: choose([
        {
          actions: 'someAction',
          guard: ({ guard }) => {
            ((_accept: undefined) => {})(guard);
            // @ts-expect-error
            ((_accept: 'not any') => {})(guard);
            return true;
          }
        }
      ])
    });
  });

  it('should type guard param as undefined in inline custom guard when choose is used in the implementations', () => {
    createMachine(
      {
        types: {
          guards: {} as
            | {
                type: 'isGreaterThan';
                params: {
                  count: number;
                };
              }
            | { type: 'plainGuard' }
        }
      },
      {
        actions: {
          someGuard: choose([
            {
              actions: 'someAction',
              guard: ({ guard }) => {
                ((_accept: undefined) => {})(guard);
                // @ts-expect-error
                ((_accept: 'not any') => {})(guard);
                return true;
              }
            }
          ])
        }
      }
    );
  });
});

describe('pure', () => {
  it('should be able to return a defined parametrized action', () => {
    createMachine({
      types: {} as {
        actions: { type: 'greet'; params: { name: string } } | { type: 'poke' };
      },
      entry: pure(() => {
        return [
          {
            type: 'greet' as const, // contextual type isn't helping here and string widens so we need `as const`
            params: {
              name: 'Anders'
            }
          }
        ];
      })
    });
  });

  it('should not be able to return a parametrized action outside of the defined ones', () => {
    createMachine({
      types: {} as {
        actions: { type: 'greet'; params: { name: string } } | { type: 'poke' };
      },
      // @ts-expect-error
      entry: pure(() => {
        return {
          type: 'other'
        };
      })
    });
  });

  it('should be able to return multiple different defined parametrized actions', () => {
    createMachine({
      types: {} as {
        actions: { type: 'greet'; params: { name: string } } | { type: 'poke' };
      },
      entry: pure(() => {
        return [
          {
            type: 'greet' as const,
            params: {
              name: 'Anders'
            }
          },
          {
            type: 'poke' as const
          }
        ];
      })
    });
  });

  it('should be able to return a readonly array of actions', () => {
    createMachine({
      types: {} as {
        actions: { type: 'greet'; params: { name: string } } | { type: 'poke' };
      },
      entry: pure(() => {
        return [
          {
            type: 'poke'
          }
        ] as const;
      })
    });
  });

  it('should be able to return an inline custom action', () => {
    createMachine({
      types: {} as {
        actions: { type: 'greet'; params: { name: string } } | { type: 'poke' };
      },
      entry: pure(() => {
        return [() => {}];
      })
    });
  });

<<<<<<< HEAD
  it('should be able to directly return a defined action without required params', () => {
    createMachine({
      types: {} as {
        actions: { type: 'greet'; params: { name: string } } | { type: 'poke' };
      },
      entry: pure(() => {
        return 'poke' as const;
      })
    });
  });

  it('should be able to return a defined action without required params in an array using a string', () => {
    createMachine({
      types: {} as {
        actions: { type: 'greet'; params: { name: string } } | { type: 'poke' };
      },
      entry: pure(() => {
        return ['poke' as const];
      })
=======
  it('should be able to return `raise` in a transition with one of the other accepted event types', () => {
    createMachine({
      types: {} as {
        events:
          | {
              type: 'SOMETHING';
            }
          | {
              type: 'SOMETHING_ELSE';
            };
      },
      on: {
        SOMETHING: {
          actions: pure(({ context }) => {
            return raise({ type: 'SOMETHING_ELSE' });
          })
        }
      }
    });
  });

  it('should not be able to return `raise` in a transition with an event type that is not defined', () => {
    createMachine({
      types: {} as {
        events:
          | {
              type: 'SOMETHING';
            }
          | {
              type: 'SOMETHING_ELSE';
            };
      },
      on: {
        SOMETHING: {
          actions: [
            pure(({ context }) => {
              return raise({
                // @ts-expect-error
                type: 'OTHER'
              });
            })
          ]
        }
      }
>>>>>>> 6abc2a6a
    });
  });
});

describe('input', () => {
  it('should provide the input type to the context factory', () => {
    createMachine({
      types: {
        input: {} as {
          count: number;
        }
      },
      context: ({ input }) => {
        ((_accept: number) => {})(input.count);
        // @ts-expect-error
        ((_accept: string) => {})(input.count);
        return {};
      }
    });
  });

  it('should accept valid input type when interpreting an actor', () => {
    const machine = createMachine({
      types: {
        input: {} as {
          count: number;
        }
      }
    });

    createActor(machine, { input: { count: 100 } });
  });

  it('should reject invalid input type when interpreting an actor', () => {
    const machine = createMachine({
      types: {
        input: {} as {
          count: number;
        }
      }
    });

    createActor(machine, {
      input: {
        // @ts-expect-error
        count: ''
      }
    });
  });
});

describe('guards', () => {
  it('`not` guard should be accepted when it references another guard using a string', () => {
    createMachine(
      {
        id: 'b',
        types: {} as {
          events: { type: 'EVENT' };
        },
        on: {
          EVENT: {
            target: '#b',
            guard: not('falsy')
          }
        }
      },
      {
        guards: {
          falsy: () => false
        }
      }
    );
  });

  it('should allow a defined parametrized guard with params', () => {
    createMachine({
      types: {} as {
        guards:
          | {
              type: 'isGreaterThan';
              params: {
                count: number;
              };
            }
          | { type: 'plainGuard' };
      },
      on: {
        EV: {
          guard: {
            type: 'isGreaterThan',
            params: {
              count: 10
            }
          }
        }
      }
    });
  });

  it('should disallow a non-defined parametrized guard', () => {
    createMachine({
      types: {} as {
        guards:
          | {
              type: 'isGreaterThan';
              params: {
                count: number;
              };
            }
          | { type: 'plainGuard' };
      },
      on: {
        // @ts-expect-error
        EV: {
          guard: {
            type: 'other',
            params: {
              foo: 'bar'
            }
          }
        }
      }
    });
  });

  it('should disallow a defined parametrized guard with invalid params', () => {
    createMachine({
      types: {} as {
        guards:
          | {
              type: 'isGreaterThan';
              params: {
                count: number;
              };
            }
          | { type: 'plainGuard' };
      },
      on: {
        // @ts-expect-error
        EV: {
          guard: {
            type: 'isGreaterThan',
            params: {
              count: 'bar'
            }
          }
        }
      }
    });
  });

  it('should disallow a defined parametrized guard when it lacks required params', () => {
    createMachine({
      types: {} as {
        guards:
          | {
              type: 'isGreaterThan';
              params: {
                count: number;
              };
            }
          | { type: 'plainGuard' };
      },
      on: {
        // @ts-expect-error
        EV: {
          guard: {
            type: 'isGreaterThan',
            params: {}
          }
        }
      }
    });
  });

  it("should disallow a defined parametrized guard with required params when it's referenced using a string", () => {
    createMachine({
      types: {} as {
        guards:
          | {
              type: 'isGreaterThan';
              params: {
                count: number;
              };
            }
          | { type: 'plainGuard' };
      },
      on: {
        // @ts-expect-error
        EV: {
          guard: 'isGreaterThan'
        }
      }
    });
  });

  it("should allow a defined guard when it has no params when it's referenced using a string", () => {
    createMachine({
      types: {} as {
        guards:
          | {
              type: 'isGreaterThan';
              params: {
                count: number;
              };
            }
          | { type: 'plainGuard' };
      },
      on: {
        EV: {
          guard: 'plainGuard'
        }
      }
    });
  });

  it("should allow a defined guard when it has no params when it's referenced using an object", () => {
    createMachine({
      types: {} as {
        guards:
          | {
              type: 'isGreaterThan';
              params: {
                count: number;
              };
            }
          | { type: 'plainGuard' };
      },
      on: {
        EV: {
          guard: {
            type: 'plainGuard'
          }
        }
      }
    });
  });

  it("should allow a defined guard without params when it only has optional params when it's referenced using a string", () => {
    createMachine({
      types: {} as {
        guards:
          | {
              type: 'isGreaterThan';
              params: {
                count: number;
              };
            }
          | { type: 'plainGuard'; params?: { foo: string } };
      },
      on: {
        EV: {
          guard: 'plainGuard'
        }
      }
    });
  });

  it("should allow a defined guard without params when it only has optional params when it's referenced using an object", () => {
    createMachine({
      types: {} as {
        guards:
          | {
              type: 'isGreaterThan';
              params: {
                count: number;
              };
            }
          | { type: 'plainGuard'; params?: { foo: string } };
      },
      on: {
        EV: {
          guard: {
            type: 'plainGuard'
          }
        }
      }
    });
  });

  it('should type guard param as undefined in inline custom guard', () => {
    createMachine({
      types: {} as {
        guards:
          | {
              type: 'isGreaterThan';
              params: {
                count: number;
              };
            }
          | { type: 'plainGuard' };
      },
      on: {
        EV: {
          guard: ({ guard }) => {
            ((_accept: undefined) => {})(guard);
            // @ts-expect-error
            ((_accept: 'not any') => {})(guard);
            return true;
          }
        }
      }
    });
  });

  it('should type guard param as undefined in inline composite guard', () => {
    createMachine({
      types: {} as {
        guards:
          | {
              type: 'isGreaterThan';
              params: {
                count: number;
              };
            }
          | { type: 'plainGuard' };
      },
      on: {
        EV: {
          guard: not(({ guard }) => {
            ((_accept: undefined) => {})(guard);
            // @ts-expect-error
            ((_accept: 'not any') => {})(guard);
            return true;
          })
        }
      }
    });
  });

  it('should type guard param as the specific defined guard type in the provided custom guard', () => {
    createMachine(
      {
        types: {} as {
          guards:
            | {
                type: 'isGreaterThan';
                params: {
                  count: number;
                };
              }
            | { type: 'plainGuard' };
        }
      },
      {
        guards: {
          isGreaterThan: ({ guard }) => {
            ((_accept: number) => {})(guard.params.count);
            // @ts-expect-error
            ((_accept: 'not any') => {})(guard);
            return true;
          }
        }
      }
    );
  });

  it('should type guard param as the specific defined guard type in the provided composite guard', () => {
    createMachine(
      {
        types: {} as {
          guards:
            | {
                type: 'isGreaterThan';
                params: {
                  count: number;
                };
              }
            | { type: 'plainGuard' };
        }
      },
      {
        guards: {
          isGreaterThan: not(({ guard }) => {
            ((_accept: number) => {})(guard.params.count);
            // @ts-expect-error
            ((_accept: 'not any') => {})(guard);
            return true;
          })
        }
      }
    );
  });

  it('should not allow a provided guard outside of the defined ones', () => {
    createMachine(
      {
        types: {} as {
          guards:
            | {
                type: 'isGreaterThan';
                params: {
                  count: number;
                };
              }
            | { type: 'plainGuard' };
        }
      },
      {
        guards: {
          // @ts-expect-error
          other: () => true
        }
      }
    );
  });

  it('`not` should be allowed in the config argument when inline function gets passed to it', () => {
    createMachine({
      types: {} as {
        guards:
          | {
              type: 'isGreaterThan';
              params: {
                count: number;
              };
            }
          | { type: 'plainGuard' };
      },
      on: {
        EV: {
          guard: not(() => {
            return true;
          })
        }
      }
    });
  });

  it('`not` should be allowed in the implementations argument when inline function gets passed to it', () => {
    createMachine(
      {
        types: {} as {
          guards:
            | {
                type: 'isGreaterThan';
                params: {
                  count: number;
                };
              }
            | { type: 'plainGuard' };
        }
      },
      {
        guards: {
          isGreaterThan: not(() => {
            return true;
          })
        }
      }
    );
  });

  it('`stateIn` should be allowed in the config argument', () => {
    createMachine({
      types: {} as {
        guards:
          | {
              type: 'isGreaterThan';
              params: {
                count: number;
              };
            }
          | { type: 'plainGuard' };
      },
      on: {
        EV: {
          guard: stateIn('foo')
        }
      }
    });
  });

  it('`stateIn` should be allowed in the implementations argument', () => {
    createMachine(
      {
        types: {} as {
          guards:
            | {
                type: 'isGreaterThan';
                params: {
                  count: number;
                };
              }
            | { type: 'plainGuard' };
        }
      },
      {
        guards: {
          plainGuard: stateIn('foo')
        }
      }
    );
  });
});<|MERGE_RESOLUTION|>--- conflicted
+++ resolved
@@ -2347,7 +2347,6 @@
     });
   });
 
-<<<<<<< HEAD
   it('should be able to directly return a defined action without required params', () => {
     createMachine({
       types: {} as {
@@ -2367,7 +2366,9 @@
       entry: pure(() => {
         return ['poke' as const];
       })
-=======
+    });
+  });
+
   it('should be able to return `raise` in a transition with one of the other accepted event types', () => {
     createMachine({
       types: {} as {
@@ -2412,7 +2413,6 @@
           ]
         }
       }
->>>>>>> 6abc2a6a
     });
   });
 });
