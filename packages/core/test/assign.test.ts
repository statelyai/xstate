--- conflicted
+++ resolved
@@ -92,18 +92,11 @@
 
 describe('assign', () => {
   it('applies the assignment to the external state (property assignment)', () => {
-<<<<<<< HEAD
+    const counterMachine = createCounterMachine();
+
     const oneState = counterMachine.transition(counterMachine.initialState, {
       type: 'DEC'
     });
-=======
-    const counterMachine = createCounterMachine();
-
-    const oneState = counterMachine.transition(
-      counterMachine.initialState,
-      'DEC'
-    );
->>>>>>> 249d03c8
 
     expect(oneState.value).toEqual('counting');
     expect(oneState.context).toEqual({ count: -1, foo: 'bar' });
@@ -115,18 +108,11 @@
   });
 
   it('applies the assignment to the external state', () => {
-<<<<<<< HEAD
+    const counterMachine = createCounterMachine();
+
     const oneState = counterMachine.transition(counterMachine.initialState, {
       type: 'INC'
     });
-=======
-    const counterMachine = createCounterMachine();
-
-    const oneState = counterMachine.transition(
-      counterMachine.initialState,
-      'INC'
-    );
->>>>>>> 249d03c8
 
     expect(oneState.value).toEqual('counting');
     expect(oneState.context).toEqual({ count: 1, foo: 'bar' });
@@ -138,148 +124,76 @@
   });
 
   it('applies the assignment to multiple properties (property assignment)', () => {
-<<<<<<< HEAD
+    const counterMachine = createCounterMachine();
     const nextState = counterMachine.transition(counterMachine.initialState, {
       type: 'WIN_PROP'
     });
-=======
-    const counterMachine = createCounterMachine();
-    const nextState = counterMachine.transition(
-      counterMachine.initialState,
-      'WIN_PROP'
-    );
->>>>>>> 249d03c8
 
     expect(nextState.context).toEqual({ count: 100, foo: 'win' });
   });
 
   it('applies the assignment to multiple properties (static)', () => {
-<<<<<<< HEAD
+    const counterMachine = createCounterMachine();
     const nextState = counterMachine.transition(counterMachine.initialState, {
       type: 'WIN_STATIC'
     });
-=======
-    const counterMachine = createCounterMachine();
-    const nextState = counterMachine.transition(
-      counterMachine.initialState,
-      'WIN_STATIC'
-    );
->>>>>>> 249d03c8
 
     expect(nextState.context).toEqual({ count: 100, foo: 'win' });
   });
 
   it('applies the assignment to multiple properties (static + prop assignment)', () => {
-<<<<<<< HEAD
+    const counterMachine = createCounterMachine();
     const nextState = counterMachine.transition(counterMachine.initialState, {
       type: 'WIN_MIX'
     });
-=======
-    const counterMachine = createCounterMachine();
-    const nextState = counterMachine.transition(
-      counterMachine.initialState,
-      'WIN_MIX'
-    );
->>>>>>> 249d03c8
 
     expect(nextState.context).toEqual({ count: 100, foo: 'win' });
   });
 
   it('applies the assignment to multiple properties', () => {
-<<<<<<< HEAD
+    const counterMachine = createCounterMachine();
     const nextState = counterMachine.transition(counterMachine.initialState, {
       type: 'WIN'
     });
-=======
-    const counterMachine = createCounterMachine();
-    const nextState = counterMachine.transition(
-      counterMachine.initialState,
-      'WIN'
-    );
->>>>>>> 249d03c8
 
     expect(nextState.context).toEqual({ count: 100, foo: 'win' });
   });
 
   it('applies the assignment to the explicit external state (property assignment)', () => {
-<<<<<<< HEAD
-    const oneState = counterMachine.transition(
-      counterMachine.createState(
-        counterMachine.initialState.clone({
-          context: { count: 50, foo: 'bar' }
-        })
-      ),
-      { type: 'DEC' }
-    );
-=======
     const machine = createCounterMachine({ count: 50, foo: 'bar' });
-    const oneState = machine.transition(undefined, 'DEC');
->>>>>>> 249d03c8
+    const oneState = machine.transition(undefined, { type: 'DEC' });
 
     expect(oneState.value).toEqual('counting');
     expect(oneState.context).toEqual({ count: 49, foo: 'bar' });
 
-<<<<<<< HEAD
-    const twoState = counterMachine.transition(oneState, { type: 'DEC' });
-=======
-    const twoState = machine.transition(oneState, 'DEC');
->>>>>>> 249d03c8
+    const twoState = machine.transition(oneState, { type: 'DEC' });
 
     expect(twoState.value).toEqual('counting');
     expect(twoState.context).toEqual({ count: 48, foo: 'bar' });
 
     const machine2 = createCounterMachine({ count: 100, foo: 'bar' });
 
-<<<<<<< HEAD
-      { type: 'DEC' }
-    );
-=======
-    const threeState = machine2.transition(undefined, 'DEC');
->>>>>>> 249d03c8
+    const threeState = machine2.transition(undefined, { type: 'DEC' });
 
     expect(threeState.value).toEqual('counting');
     expect(threeState.context).toEqual({ count: 99, foo: 'bar' });
   });
 
   it('applies the assignment to the explicit external state', () => {
-<<<<<<< HEAD
-    const oneState = counterMachine.transition(
-      counterMachine.createState(
-        counterMachine.initialState.clone({
-          context: { count: 50, foo: 'bar' }
-        })
-      ),
-      { type: 'INC' }
-    );
-=======
     const machine = createCounterMachine({ count: 50, foo: 'bar' });
-    const oneState = machine.transition(undefined, 'INC');
->>>>>>> 249d03c8
+    const oneState = machine.transition(undefined, { type: 'INC' });
 
     expect(oneState.value).toEqual('counting');
     expect(oneState.context).toEqual({ count: 51, foo: 'bar' });
 
-<<<<<<< HEAD
-    const twoState = counterMachine.transition(oneState, { type: 'INC' });
-=======
-    const twoState = machine.transition(oneState, 'INC');
->>>>>>> 249d03c8
+    const twoState = machine.transition(oneState, { type: 'INC' });
 
     expect(twoState.value).toEqual('counting');
     expect(twoState.context).toEqual({ count: 52, foo: 'bar' });
 
-<<<<<<< HEAD
-    const threeState = counterMachine.transition(
-      counterMachine.createState(
-        twoState.clone({ context: { count: 102, foo: 'bar' } })
-      ),
-      { type: 'INC' }
-    );
-=======
     const machine2 = createCounterMachine({ count: 102, foo: 'bar' });
 
-    const threeState = machine2.transition(undefined, 'INC');
->>>>>>> 249d03c8
+    const threeState = machine2.transition(undefined, { type: 'INC' });
 
     expect(threeState.value).toEqual('counting');
     expect(threeState.context).toEqual({ count: 103, foo: 'bar' });
