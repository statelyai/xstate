import { interpret, assign, send, sendParent, createMachine } from '../src';
import { ActorRef } from '../src/types';

interface CounterContext {
  count: number;
  foo: string;
  maybe?: string;
}

const counterMachine = createMachine<CounterContext>({
  initial: 'counting',
  context: { count: 0, foo: 'bar' },
  states: {
    counting: {
      on: {
        INC: [
          {
            target: 'counting',
            actions: assign((ctx) => ({
              count: ctx.count + 1
            }))
          }
        ],
        DEC: [
          {
            target: 'counting',
            actions: [
              assign({
                count: (ctx) => ctx.count - 1
              })
            ]
          }
        ],
        WIN_PROP: [
          {
            target: 'counting',
            actions: [
              assign({
                count: () => 100,
                foo: () => 'win'
              })
            ]
          }
        ],
        WIN_STATIC: [
          {
            target: 'counting',
            actions: [
              assign({
                count: 100,
                foo: 'win'
              })
            ]
          }
        ],
        WIN_MIX: [
          {
            target: 'counting',
            actions: [
              assign({
                count: () => 100,
                foo: 'win'
              })
            ]
          }
        ],
        WIN: [
          {
            target: 'counting',
            actions: [
              assign(() => ({
                count: 100,
                foo: 'win'
              }))
            ]
          }
        ],
        SET_MAYBE: [
          {
            actions: [
              assign({
                maybe: 'defined'
              })
            ]
          }
        ]
      }
    }
  }
});

describe('assign', () => {
  it('applies the assignment to the external state (property assignment)', () => {
    const oneState = counterMachine.transition(counterMachine.initialState, {
      type: 'DEC'
    });

    expect(oneState.value).toEqual('counting');
    expect(oneState.context).toEqual({ count: -1, foo: 'bar' });

    const twoState = counterMachine.transition(oneState, { type: 'DEC' });

    expect(twoState.value).toEqual('counting');
    expect(twoState.context).toEqual({ count: -2, foo: 'bar' });
  });

  it('applies the assignment to the external state', () => {
    const oneState = counterMachine.transition(counterMachine.initialState, {
      type: 'INC'
    });

    expect(oneState.value).toEqual('counting');
    expect(oneState.context).toEqual({ count: 1, foo: 'bar' });

    const twoState = counterMachine.transition(oneState, { type: 'INC' });

    expect(twoState.value).toEqual('counting');
    expect(twoState.context).toEqual({ count: 2, foo: 'bar' });
  });

  it('applies the assignment to multiple properties (property assignment)', () => {
    const nextState = counterMachine.transition(counterMachine.initialState, {
      type: 'WIN_PROP'
    });

    expect(nextState.context).toEqual({ count: 100, foo: 'win' });
  });

  it('applies the assignment to multiple properties (static)', () => {
    const nextState = counterMachine.transition(counterMachine.initialState, {
      type: 'WIN_STATIC'
    });

    expect(nextState.context).toEqual({ count: 100, foo: 'win' });
  });

  it('applies the assignment to multiple properties (static + prop assignment)', () => {
    const nextState = counterMachine.transition(counterMachine.initialState, {
      type: 'WIN_MIX'
    });

    expect(nextState.context).toEqual({ count: 100, foo: 'win' });
  });

  it('applies the assignment to multiple properties', () => {
    const nextState = counterMachine.transition(counterMachine.initialState, {
      type: 'WIN'
    });

    expect(nextState.context).toEqual({ count: 100, foo: 'win' });
  });

  it('applies the assignment to the explicit external state (property assignment)', () => {
    const oneState = counterMachine.transition(
<<<<<<< HEAD
      State.from(counterMachine.initialState, { count: 50, foo: 'bar' }),
      { type: 'DEC' }
=======
      counterMachine.createState(
        counterMachine.initialState.clone({
          context: { count: 50, foo: 'bar' }
        })
      ),
      'DEC'
>>>>>>> 345253cb
    );

    expect(oneState.value).toEqual('counting');
    expect(oneState.context).toEqual({ count: 49, foo: 'bar' });

    const twoState = counterMachine.transition(oneState, { type: 'DEC' });

    expect(twoState.value).toEqual('counting');
    expect(twoState.context).toEqual({ count: 48, foo: 'bar' });

    const threeState = counterMachine.transition(
<<<<<<< HEAD
      State.from(twoState, { count: 100, foo: 'bar' }),
      { type: 'DEC' }
=======
      counterMachine.createState(
        twoState.clone({ context: { count: 100, foo: 'bar' } })
      ),

      'DEC'
>>>>>>> 345253cb
    );

    expect(threeState.value).toEqual('counting');
    expect(threeState.context).toEqual({ count: 99, foo: 'bar' });
  });

  it('applies the assignment to the explicit external state', () => {
    const oneState = counterMachine.transition(
<<<<<<< HEAD
      State.from(counterMachine.initialState, { count: 50, foo: 'bar' }),
      { type: 'INC' }
=======
      counterMachine.createState(
        counterMachine.initialState.clone({
          context: { count: 50, foo: 'bar' }
        })
      ),
      'INC'
>>>>>>> 345253cb
    );

    expect(oneState.value).toEqual('counting');
    expect(oneState.context).toEqual({ count: 51, foo: 'bar' });

    const twoState = counterMachine.transition(oneState, { type: 'INC' });

    expect(twoState.value).toEqual('counting');
    expect(twoState.context).toEqual({ count: 52, foo: 'bar' });

    const threeState = counterMachine.transition(
<<<<<<< HEAD
      State.from(twoState, { count: 102, foo: 'bar' }),
      { type: 'INC' }
=======
      counterMachine.createState(
        twoState.clone({ context: { count: 102, foo: 'bar' } })
      ),
      'INC'
>>>>>>> 345253cb
    );

    expect(threeState.value).toEqual('counting');
    expect(threeState.context).toEqual({ count: 103, foo: 'bar' });
  });

  it('should maintain state after unhandled event', () => {
    const { initialState } = counterMachine;

    const nextState = counterMachine.transition(initialState, {
      type: 'FAKE_EVENT'
    });

    expect(nextState.context).toBeDefined();
    expect(nextState.context).toEqual({ count: 0, foo: 'bar' });
  });

  it('sets undefined properties', () => {
    const { initialState } = counterMachine;

    const nextState = counterMachine.transition(initialState, {
      type: 'SET_MAYBE'
    });

    expect(nextState.context.maybe).toBeDefined();
    expect(nextState.context).toEqual({
      count: 0,
      foo: 'bar',
      maybe: 'defined'
    });
  });

  it('can assign from event', () => {
    const machine = createMachine<
      { count: number },
      { type: 'INC'; value: number }
    >({
      initial: 'active',
      context: {
        count: 0
      },
      states: {
        active: {
          on: {
            INC: {
              actions: assign({
                count: (_, event) => event.value
              })
            }
          }
        }
      }
    });

    const nextState = machine.transition(undefined, { type: 'INC', value: 30 });

    expect(nextState.context.count).toEqual(30);
  });
});

describe('assign meta', () => {
  const machine = createMachine<{ count: number }>({
    id: 'assign',
    initial: 'start',
    context: { count: 0 },
    states: {
      start: {
        entry: assign({
          count: (_, __, { state }) => {
            return state === undefined ? 1 : -1;
          }
        }),
        meta: { test: 3 },
        on: {
          NEXT: {
            target: 'two',
            actions: assign({
              count: (_, __, { state }) => {
                return state ? state.meta['assign.start'].test : -1;
              }
            })
          },
          NEXT_FN: {
            target: 'two',
            actions: assign((_, __, { state }) => ({
              count: state ? state.meta['assign.start'].test : -1
            }))
          },
          NEXT_ASSIGNER: {
            target: 'two',
            actions: assign((_, __, { action }) => ({
              count: action.params?.assignment ? 5 : -1
            }))
          }
        }
      },
      two: {}
    }
  });

  it('should provide the state in regular transitions (prop assigner)', () => {
    const { initialState } = machine;

    const nextState = machine.transition(initialState, { type: 'NEXT' });

    expect(nextState.context).toEqual({ count: 3 });
  });

  it('should provide the state in regular transitions (assigner)', () => {
    const { initialState } = machine;

    const nextState = machine.transition(initialState, { type: 'NEXT_FN' });

    expect(nextState.context).toEqual({ count: 3 });
  });

  it('should provide the assign action', () => {
    const { initialState } = machine;

    const nextState = machine.transition(initialState, {
      type: 'NEXT_ASSIGNER'
    });

    expect(nextState.context).toEqual({ count: 5 });
  });

  it('should provide the pre-initial state when executing initial state actions', () => {
    let receivedCount = Infinity;

    const machine = createMachine<{ count: number }>({
      id: 'assign',
      initial: 'start',
      context: { count: 101 },
      states: {
        start: {
          entry: assign({
            count: (_, __, { state }) => {
              receivedCount = state.context.count;
              return 0;
            }
          })
        }
      }
    });

    interpret(machine).start();

    expect(receivedCount).toBe(101);
  });

  it('should provide meta._event to assigner', () => {
    interface Ctx {
      eventLog: Array<{ event: string; origin?: ActorRef<any> }>;
    }

    const assignEventLog = assign<Ctx>((ctx, event, meta) => ({
      eventLog: ctx.eventLog.concat({
        event: event.type,
        origin: meta._event.origin
      })
    }));

    const childMachine = createMachine({
      initial: 'bar',
      states: {
        bar: {}
      },
      on: {
        PING: {
          actions: [sendParent({ type: 'PONG' })]
        }
      }
    });

    const parentMachine = createMachine<Ctx>({
      initial: 'foo',
      context: {
        eventLog: []
      },
      states: {
        foo: {
          invoke: {
            id: 'child',
            src: childMachine
          }
        }
      },
      on: {
        PING_CHILD: {
          actions: [send({ type: 'PING' }, { to: 'child' }), assignEventLog]
        },
        '*': {
          actions: [assignEventLog]
        }
      }
    });

    let state: any;

    const service = interpret(parentMachine)
      .onTransition((s) => {
        state = s;
      })
      .start();

    service.send({ type: 'PING_CHILD' });
    service.send({ type: 'PING_CHILD' });

    expect(state.context).toMatchInlineSnapshot(`
      Object {
        "eventLog": Array [
          Object {
            "event": "PING_CHILD",
            "origin": undefined,
          },
          Object {
            "event": "PONG",
            "origin": Object {
              "id": "child",
            },
          },
          Object {
            "event": "PING_CHILD",
            "origin": undefined,
          },
          Object {
            "event": "PONG",
            "origin": Object {
              "id": "child",
            },
          },
        ],
      }
    `);
  });

  it(
    'a parameterized action that resolves to assign() should be provided the original' +
      'action in the action meta',
    (done) => {
      const machine = createMachine(
        {
          on: {
            EVENT: {
              actions: {
                type: 'inc',
                params: { value: 5 }
              }
            }
          }
        },
        {
          actions: {
            inc: assign((_, __, { action }) => {
              expect(action).toEqual({ type: 'inc', params: { value: 5 } });
              done();
              return _;
            })
          }
        }
      );

      const service = interpret(machine).start();

      service.send({ type: 'EVENT' });
    }
  );
});<|MERGE_RESOLUTION|>--- conflicted
+++ resolved
@@ -152,17 +152,12 @@
 
   it('applies the assignment to the explicit external state (property assignment)', () => {
     const oneState = counterMachine.transition(
-<<<<<<< HEAD
-      State.from(counterMachine.initialState, { count: 50, foo: 'bar' }),
-      { type: 'DEC' }
-=======
       counterMachine.createState(
         counterMachine.initialState.clone({
           context: { count: 50, foo: 'bar' }
         })
       ),
-      'DEC'
->>>>>>> 345253cb
+      { type: 'DEC' }
     );
 
     expect(oneState.value).toEqual('counting');
@@ -174,16 +169,11 @@
     expect(twoState.context).toEqual({ count: 48, foo: 'bar' });
 
     const threeState = counterMachine.transition(
-<<<<<<< HEAD
-      State.from(twoState, { count: 100, foo: 'bar' }),
-      { type: 'DEC' }
-=======
       counterMachine.createState(
         twoState.clone({ context: { count: 100, foo: 'bar' } })
       ),
 
-      'DEC'
->>>>>>> 345253cb
+      { type: 'DEC' }
     );
 
     expect(threeState.value).toEqual('counting');
@@ -192,17 +182,12 @@
 
   it('applies the assignment to the explicit external state', () => {
     const oneState = counterMachine.transition(
-<<<<<<< HEAD
-      State.from(counterMachine.initialState, { count: 50, foo: 'bar' }),
-      { type: 'INC' }
-=======
       counterMachine.createState(
         counterMachine.initialState.clone({
           context: { count: 50, foo: 'bar' }
         })
       ),
-      'INC'
->>>>>>> 345253cb
+      { type: 'INC' }
     );
 
     expect(oneState.value).toEqual('counting');
@@ -214,15 +199,10 @@
     expect(twoState.context).toEqual({ count: 52, foo: 'bar' });
 
     const threeState = counterMachine.transition(
-<<<<<<< HEAD
-      State.from(twoState, { count: 102, foo: 'bar' }),
-      { type: 'INC' }
-=======
       counterMachine.createState(
         twoState.clone({ context: { count: 102, foo: 'bar' } })
       ),
-      'INC'
->>>>>>> 345253cb
+      { type: 'INC' }
     );
 
     expect(threeState.value).toEqual('counting');
