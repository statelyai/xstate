--- conflicted
+++ resolved
@@ -1,8 +1,5 @@
 # xstate
 
-<<<<<<< HEAD
-## 5.0.0-beta.18
-=======
 ## 4.38.1
 
 ### Patch Changes
@@ -16,18 +13,7 @@
   ])
   ```
 
-## 4.38.0
-
-### Minor Changes
-
-- [#4098](https://github.com/statelyai/xstate/pull/4098) [`ae7691811`](https://github.com/statelyai/xstate/commit/ae7691811d0ac92294532ce1e5ede3898ecffbc7) Thanks [@davidkpiano](https://github.com/davidkpiano)! - The `log`, `pure`, `choose`, and `stop` actions were added to the main export:
-
-  ```ts
-  import { log, pure, choose, stop } from 'xstate';
-  ```
-
-## 4.37.2
->>>>>>> b2754e52
+## 5.0.0-beta.18
 
 ### Patch Changes
 
@@ -116,6 +102,16 @@
       }
     }
   );
+  ```
+
+## 4.38.0
+
+### Minor Changes
+
+- [#4098](https://github.com/statelyai/xstate/pull/4098) [`ae7691811`](https://github.com/statelyai/xstate/commit/ae7691811d0ac92294532ce1e5ede3898ecffbc7) Thanks [@davidkpiano](https://github.com/davidkpiano)! - The `log`, `pure`, `choose`, and `stop` actions were added to the main export:
+
+  ```ts
+  import { log, pure, choose, stop } from 'xstate';
   ```
 
 ## 5.0.0-beta.14
