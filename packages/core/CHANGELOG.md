--- conflicted
+++ resolved
@@ -1,6 +1,11 @@
 # xstate
 
-<<<<<<< HEAD
+## 4.37.2
+
+### Patch Changes
+
+- [#3972](https://github.com/statelyai/xstate/pull/3972) [`2b9583a63`](https://github.com/statelyai/xstate/commit/2b9583a63c9089103365bad9419bd4a1edd43556) Thanks [@Andarist](https://github.com/Andarist)! - The "Some implementations missing" type-level error will now mention what implementations are missing.
+
 ## 5.0.0-beta.8
 
 ### Major Changes
@@ -345,13 +350,6 @@
 - [#3756](https://github.com/statelyai/xstate/pull/3756) [`67d576190`](https://github.com/statelyai/xstate/commit/67d57619015803a6a7cf9f3b6dd98c10c064faff) Thanks [@Andarist](https://github.com/Andarist)! - All transitions became internal by default. The style of the `target` pattern (`.child`, `sibling`, `#id`) has now no effect on the transition type.
 
   Internal transitions don't reenter their source state when the target lies within it. You can still create external transitions (ones that reenter the source state under the mentioned circumstances) by explicitly setting `external: true` on the given transition.
-=======
-## 4.37.2
-
-### Patch Changes
-
-- [#3972](https://github.com/statelyai/xstate/pull/3972) [`2b9583a63`](https://github.com/statelyai/xstate/commit/2b9583a63c9089103365bad9419bd4a1edd43556) Thanks [@Andarist](https://github.com/Andarist)! - The "Some implementations missing" type-level error will now mention what implementations are missing.
->>>>>>> 5dd9e258
 
 ## 4.37.1
 
