--- conflicted
+++ resolved
@@ -1636,16 +1636,14 @@
   sync?: boolean;
 
   /**
-<<<<<<< HEAD
    * The receptionist key to register this actor under
    */
   key?: string;
-=======
+  /**
    * The input data to pass to the actor.
    */
   input?: any;
 
->>>>>>> 66bc88a6
   // state?:
   //   | PersistedStateFrom<TActorBehavior>
   //   | InternalStateFrom<TActorBehavior>;
@@ -1910,12 +1908,8 @@
     ctx: ActorContext<TEvent, TSnapshot, TSystem>
   ) => TInternalState;
   getInitialState: (
-<<<<<<< HEAD
-    actorCtx: ActorContext<TEvent, TSnapshot, any> // TODO: add system typing
-=======
-    actorCtx: ActorContext<TEvent, TSnapshot>,
+    actorCtx: ActorContext<TEvent, TSnapshot, any>,
     input: any
->>>>>>> 66bc88a6
   ) => TInternalState;
   restoreState?: (
     persistedState: TPersisted,
