--- conflicted
+++ resolved
@@ -1,13 +1,10 @@
 import { StateNode } from './StateNode';
 import { State } from './State';
-<<<<<<< HEAD
 import { Clock, Interpreter } from './interpreter';
 import { StateMachine } from './StateMachine';
 import { LifecycleSignal } from './behaviors';
-=======
-import { Interpreter, Clock } from './interpreter';
+import { MachineNode } from '.';
 import { Model } from './model.types';
->>>>>>> 62ca19d4
 
 export type EventType = string;
 export type ActionType = string;
@@ -1380,17 +1377,11 @@
   ? ActorRef<TEvent, State<TContext, TEvent, TTypestate>>
   : T extends Promise<infer U>
   ? ActorRef<never, U>
-<<<<<<< HEAD
-  : T extends Behavior<infer TEvent1, infer TEmitted1>
-  ? ActorRef<TEvent1, TEmitted1>
-  : ActorRef<any, any>; // TODO: expand
-
-export type DevToolsAdapter = (service: AnyInterpreter) => void;
-=======
   : T extends Behavior<infer TEvent1, infer TEmitted>
   ? ActorRef<TEvent1, TEmitted>
   : never;
->>>>>>> 62ca19d4
+
+export type DevToolsAdapter = (service: AnyInterpreter) => void;
 
 export type Lazy<T> = () => T;
 
@@ -1420,34 +1411,25 @@
   ) => TEmitted;
   initialState: TEmitted;
   start?: (actorCtx: ActorContext<TEvent, TEmitted>) => TEmitted;
-<<<<<<< HEAD
   subscribe?: (observer: Observer<TEmitted>) => Subscription | undefined;
 }
-=======
-}
-
-export type EventFrom<T> = T extends StateMachine<any, any, infer TEvent, any>
+
+export type EventFrom<T> = T extends MachineNode<any, infer TEvent, any>
   ? TEvent
   : T extends Model<any, infer TEvent, any>
   ? TEvent
-  : T extends State<any, infer TEvent, any, any>
+  : T extends State<any, infer TEvent, any>
   ? TEvent
-  : T extends Interpreter<any, any, infer TEvent, any>
+  : T extends Interpreter<any, infer TEvent, any>
   ? TEvent
   : never;
 
-export type ContextFrom<T> = T extends StateMachine<
-  infer TContext,
-  any,
-  any,
-  any
->
+export type ContextFrom<T> = T extends StateMachine<infer TContext, any, any>
   ? TContext
   : T extends Model<infer TContext, any, any>
   ? TContext
-  : T extends State<infer TContext, any, any, any>
+  : T extends State<infer TContext, any, any>
   ? TContext
-  : T extends Interpreter<infer TContext, any, any, any>
+  : T extends Interpreter<infer TContext, any, any>
   ? TContext
-  : never;
->>>>>>> 62ca19d4
+  : never;