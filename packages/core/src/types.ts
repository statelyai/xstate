import type { StateNode } from './StateNode.ts';
import type { State } from './State.ts';
import type { ActorStatus, Clock, Interpreter } from './interpreter.ts';
import type { StateMachine } from './StateMachine.ts';
import {
  TypegenDisabled,
  ResolveTypegenMeta,
  TypegenConstraint,
  MarkAllImplementationsAsProvided,
  AreAllImplementationsAssumedToBeProvided
} from './typegenTypes.ts';
import { PromiseActorEvents } from './actors/promise.ts';

export type AnyFunction = (...args: any[]) => any;

type ReturnTypeOrValue<T> = T extends AnyFunction ? ReturnType<T> : T;

// https://github.com/microsoft/TypeScript/issues/23182#issuecomment-379091887
export type IsNever<T> = [T] extends [never] ? true : false;

export type Compute<A extends any> = { [K in keyof A]: A[K] } & unknown;
export type Prop<T, K> = K extends keyof T ? T[K] : never;
export type Values<T> = T[keyof T];
export type Merge<M, N> = Omit<M, keyof N> & N;
// TODO: replace in v5 with:
// export type IndexByType<T extends { type: string }> = { [E in T as E['type']]: E; };
export type IndexByType<T extends { type: string }> = {
  [K in T['type']]: T extends any ? (K extends T['type'] ? T : never) : never;
};

export type Equals<A1 extends any, A2 extends any> = (<A>() => A extends A2
  ? true
  : false) extends <A>() => A extends A1 ? true : false
  ? true
  : false;
export type IsAny<T> = Equals<T, any>;
export type Cast<A, B> = A extends B ? A : B;
export type NoInfer<T> = [T][T extends any ? 0 : any];
export type LowInfer<T> = T & {};

export type EventType = string;
export type ActionType = string;
export type MetaObject = Record<string, any>;

export type Lazy<T> = () => T;
export type MaybeLazy<T> = T | Lazy<T>;

/**
 * The full definition of an event, with a string `type`.
 */
export interface EventObject {
  /**
   * The type of event that is sent.
   */
  type: string;
}

export interface AnyEventObject extends EventObject {
  [key: string]: any;
}

export interface ParameterizedObject {
  type: string;
  params?: Record<string, any>;
}

export interface BaseActionObject extends ParameterizedObject {
  execute?: (actorCtx: AnyActorContext) => void;
}

export interface BuiltInActionObject extends ParameterizedObject {
  type: `xstate.${string}`;
  params: Record<string, any>;
}

export interface UnifiedArg<
  TContext extends MachineContext,
  TEvent extends EventObject
> {
  context: TContext;
  event: TEvent;
  self: ActorRef<TEvent>;
  system: ActorSystem<any>;
}

export interface BaseDynamicActionObject<
  TContext extends MachineContext,
  TExpressionEvent extends EventObject,
  TEvent extends EventObject,
  TResolvedAction extends BaseActionObject,
  TDynamicParams extends Record<string, any>
> {
  type: `xstate.${string}`;
  params: TDynamicParams;
  resolve: (
    event: TExpressionEvent,
    extra: {
      state: State<TContext, TEvent, TODO, TODO>;
      /**
       * The original action object
       */
      action: ParameterizedObject;
      actorContext: AnyActorContext;
    }
  ) => [AnyState, TResolvedAction];

  /** @deprecated an internal signature that doesn't exist at runtime. Its existence helps TS to choose a better code path in the inference algorithm  */
  (args: ActionArgs<TContext, TExpressionEvent, ParameterizedObject>): void;
}

export type MachineContext = Record<string, any>;

export interface ActionArgs<
  TContext extends MachineContext,
  TEvent extends EventObject,
  TAction extends ParameterizedObject = ParameterizedObject
> extends UnifiedArg<TContext, TEvent> {
  action: TAction;
}

export type InputFrom<T extends AnyActorLogic> = T extends ActorLogic<
  infer _TEvent,
  infer _TSnapshot,
  infer _TInternalState,
  infer _TPersisted,
  infer _TSystem,
  infer TInput
>
  ? TInput
  : any; // TODO: never?

export type OutputFrom<T extends AnyActorLogic> = T extends ActorLogic<
  infer _TEvent,
  infer _TSnapshot,
  infer _TInternalState,
  infer _TPersisted,
  infer _TSystem,
  infer _TInput,
  infer TOutput
>
  ? TOutput
  : any; // TODO: never?

// TODO: do not accept machines without all implementations
// we should also accept a raw machine as actor logic here
// or just make machine actor logic
export type Spawner = <T extends AnyActorLogic | string>( // TODO: read string from machine logic keys
  logic: T,
  options?: Partial<{
    id: string;
    systemId?: string;
    input: T extends AnyActorLogic ? InputFrom<T> : any;
  }>
) => ActorRefFrom<T>;

export interface AssignArgs<
  TContext extends MachineContext,
  TExpressionEvent extends EventObject
> extends ActionArgs<TContext, TExpressionEvent> {
  action: BaseActionObject;
  event: TExpressionEvent;
  spawn: Spawner;
}

export type ActionFunction<
  TContext extends MachineContext,
  TExpressionEvent extends EventObject,
  TAction extends ParameterizedObject = ParameterizedObject
> = (args: ActionArgs<TContext, TExpressionEvent, TAction>) => void;

export interface ChooseCondition<
  TContext extends MachineContext,
  TExpressionEvent extends EventObject,
  TEvent extends EventObject = TExpressionEvent
> {
  guard?: GuardConfig<TContext, TExpressionEvent>;
  actions: Actions<TContext, TExpressionEvent, TEvent>;
}

export type Action<
  TContext extends MachineContext,
  TExpressionEvent extends EventObject,
  TEvent extends EventObject = TExpressionEvent
> =
  | ActionType
  | ParameterizedObject
  | ActionFunction<TContext, TExpressionEvent, ParameterizedObject>
  | BaseDynamicActionObject<TContext, TExpressionEvent, TEvent, any, any>; // TODO: fix last param

/**
 * Extracts action objects that have no extra properties.
 */
type SimpleActionsFrom<T extends ParameterizedObject> =
  ParameterizedObject extends T
    ? T // If actions are unspecified, all action types are allowed (unsafe)
    : ExtractWithSimpleSupport<T>;

export type BaseAction<
  TContext extends MachineContext,
  TExpressionEvent extends EventObject,
  TAction extends ParameterizedObject,
  TEvent extends EventObject
> =
  | BaseDynamicActionObject<
      TContext,
      TExpressionEvent,
      TEvent,
      any, // TODO: at the very least this should include TAction, but probably at a covariant position or something, we really need to rethink how action objects are typed
      any
    >
  | TAction
  | SimpleActionsFrom<TAction>['type']
  | ActionFunction<TContext, TExpressionEvent, TAction>;

export type BaseActions<
  TContext extends MachineContext,
  TExpressionEvent extends EventObject,
  TEvent extends EventObject,
  TAction extends ParameterizedObject
> = SingleOrArray<BaseAction<TContext, TExpressionEvent, TAction, TEvent>>;

export type Actions<
  TContext extends MachineContext,
  TExpressionEvent extends EventObject,
  TEvent extends EventObject = TExpressionEvent
> = SingleOrArray<Action<TContext, TEvent>>;

export type StateKey = string | AnyState;

export interface StateValueMap {
  [key: string]: StateValue;
}

/**
 * The string or object representing the state value relative to the parent state node.
 *
 * - For a child atomic state node, this is a string, e.g., `"pending"`.
 * - For complex state nodes, this is an object, e.g., `{ success: "someChildState" }`.
 */
export type StateValue = string | StateValueMap;

export type GuardPredicate<
  TContext extends MachineContext,
  TEvent extends EventObject
> = (
  args: {
    context: TContext;
    event: TEvent;
  } & GuardArgs<TContext, TEvent>
) => boolean;

export interface DefaultGuardObject<
  TContext extends MachineContext,
  TEvent extends EventObject
> extends ParameterizedObject {
  /**
   * Nested guards
   */
  children?: Array<GuardObject<TContext, TEvent>>;
  predicate?: GuardPredicate<TContext, TEvent>;
}

export type GuardEvaluator<
  TContext extends MachineContext,
  TEvent extends EventObject
> = (
  guard: GuardDefinition<TContext, TEvent>,
  context: TContext,
  event: TEvent,
  state: State<TContext, TEvent, TODO, TODO>
) => boolean;

export interface GuardArgs<
  TContext extends MachineContext,
  TEvent extends EventObject
> {
  state: State<TContext, TEvent, TODO, TODO>;
  guard: GuardDefinition<TContext, TEvent>;
  evaluate: GuardEvaluator<TContext, TEvent>;
}

export type GuardConfig<
  TContext extends MachineContext,
  TEvent extends EventObject
> = string | GuardPredicate<TContext, TEvent> | GuardObject<TContext, TEvent>;

export type GuardObject<
  TContext extends MachineContext,
  TEvent extends EventObject
> = BooleanGuardObject<TContext, TEvent> | DefaultGuardObject<TContext, TEvent>;

export interface GuardDefinition<
  TContext extends MachineContext,
  TEvent extends EventObject
> {
  type: string;
  children?: Array<GuardDefinition<TContext, TEvent>>;
  predicate?: GuardPredicate<TContext, TEvent>;
  params: { [key: string]: any };
}

export interface BooleanGuardObject<
  TContext extends MachineContext,
  TEvent extends EventObject
> extends ParameterizedObject {
  type: 'xstate.boolean';
  children: Array<GuardConfig<TContext, TEvent>>;
  params: {
    op: 'and' | 'or' | 'not';
  };
  predicate: undefined;
}

export interface BooleanGuardDefinition<
  TContext extends MachineContext,
  TEvent extends EventObject
> extends GuardDefinition<TContext, TEvent> {
  type: 'xstate.boolean';
  params: {
    op: 'and' | 'or' | 'not';
  };
}

export type TransitionTarget = SingleOrArray<string>;

export interface TransitionConfig<
  TContext extends MachineContext,
  TExpressionEvent extends EventObject,
  TEvent extends EventObject = TExpressionEvent,
  TAction extends ParameterizedObject = ParameterizedObject
> {
  guard?: GuardConfig<TContext, TExpressionEvent>;
  actions?: BaseActions<TContext, TExpressionEvent, TEvent, TAction>;
  reenter?: boolean;
  target?: TransitionTarget | undefined;
  meta?: Record<string, any>;
  description?: string;
}

export interface TargetTransitionConfig<
  TContext extends MachineContext,
  TEvent extends EventObject
> extends TransitionConfig<TContext, TEvent> {
  target: TransitionTarget; // TODO: just make this non-optional
}

export type ConditionalTransitionConfig<
  TContext extends MachineContext,
  TEvent extends EventObject = EventObject
> = Array<TransitionConfig<TContext, TEvent>>;

export interface InitialTransitionConfig<
  TContext extends MachineContext,
  TEvent extends EventObject
> extends TransitionConfig<TContext, TEvent> {
  guard?: never;
  target: TransitionTarget;
}

export type Transition<
  TContext extends MachineContext,
  TEvent extends EventObject = EventObject
> =
  | string
  | TransitionConfig<TContext, TEvent>
  | ConditionalTransitionConfig<TContext, TEvent>;

type ExtractWithSimpleSupport<T extends { type: string }> = T extends any
  ? { type: T['type'] } extends T
    ? T
    : never
  : never;

export type Receiver<TEvent extends EventObject> = (
  listener: {
    bivarianceHack(event: TEvent): void;
  }['bivarianceHack']
) => void;

export type InvokeCallback<
  TEvent extends EventObject = AnyEventObject,
  TSentEvent extends EventObject = AnyEventObject,
  TInput = unknown
> = (
  sendBack: (event: TSentEvent) => void,
  onReceive: Receiver<TEvent>,
  { input, system }: { input: TInput; system: AnyActorSystem }
) => (() => void) | Promise<any> | void;

export interface InvokeMeta {
  src: string;
  meta: MetaObject | undefined;
}

export interface InvokeDefinition<
  TContext extends MachineContext,
  TEvent extends EventObject
> {
  id: string;

  systemId: string | undefined;
  /**
   * The source of the actor logic to be invoked
   */
  src: string;

  input?: Mapper<TContext, TEvent, any> | any;
  /**
   * The transition to take upon the invoked child machine reaching its final top-level state.
   */
  onDone?:
    | string
    | SingleOrArray<TransitionConfig<TContext, DoneInvokeEvent<any>>>;
  /**
   * The transition to take upon the invoked child machine sending an error event.
   */
  onError?: string | SingleOrArray<TransitionConfig<TContext, ErrorEvent<any>>>;

  onSnapshot?:
    | string
    | SingleOrArray<TransitionConfig<TContext, SnapshotEvent<any>>>;

  toJSON: () => Omit<
    InvokeDefinition<TContext, TEvent>,
    'onDone' | 'onError' | 'toJSON'
  >;
  meta: MetaObject | undefined;
}

export interface Delay {
  id: string;
  /**
   * The time to delay the event, in milliseconds.
   */
  delay: number;
}

export type DelayedTransitions<
  TContext extends MachineContext,
  TEvent extends EventObject
> =
  | Record<
      string | number,
      string | SingleOrArray<TransitionConfig<TContext, TEvent>>
    >
  | Array<
      TransitionConfig<TContext, TEvent> & {
        delay:
          | number
          | string
          | ((args: UnifiedArg<TContext, TEvent>) => number);
      }
    >;

export type StateTypes =
  | 'atomic'
  | 'compound'
  | 'parallel'
  | 'final'
  | 'history'
  | string; // TODO: remove once TS fixes this type-widening issue

export type SingleOrArray<T> = T[] | T;

export type StateNodesConfig<
  TContext extends MachineContext,
  TEvent extends EventObject
> = {
  [K in string]: StateNode<TContext, TEvent>;
};

export type StatesConfig<
  TContext extends MachineContext,
  TEvent extends EventObject,
  TAction extends ParameterizedObject,
  TActors extends ActorImpl
> = {
  [K in string]: StateNodeConfig<TContext, TEvent, TAction, TActors>;
};

export type StatesDefinition<
  TContext extends MachineContext,
  TEvent extends EventObject
> = {
  [K in string]: StateNodeDefinition<TContext, TEvent>;
};

export type TransitionConfigTarget = string | undefined;

export type TransitionConfigOrTarget<
  TContext extends MachineContext,
  TExpressionEvent extends EventObject,
  TEvent extends EventObject = TExpressionEvent
> = SingleOrArray<
  TransitionConfigTarget | TransitionConfig<TContext, TExpressionEvent, TEvent>
>;

export type TransitionsConfig<
  TContext extends MachineContext,
  TEvent extends EventObject
> = {
  [K in TEvent['type'] | '' | '*']?: K extends '' | '*'
    ? TransitionConfigOrTarget<TContext, TEvent>
    : TransitionConfigOrTarget<TContext, ExtractEvent<TEvent, K>, TEvent>;
};

<<<<<<< HEAD
type TransitionsConfigArray<
  TContext extends MachineContext,
  TEvent extends EventObject
> = Array<
  // distribute the union
  | (TEvent extends EventObject
      ? TransitionConfig<TContext, TEvent> & { event: TEvent['type'] }
      : never)
  | (TransitionConfig<TContext, TEvent> & { event: '*' })
>;

export type TransitionsConfig<
  TContext extends MachineContext,
  TEvent extends EventObject
> =
  | TransitionsConfigMap<TContext, TEvent>
  | TransitionsConfigArray<TContext, TEvent>;

export type InvokeConfig<
=======
export interface InvokeConfig<
>>>>>>> d860f8ea
  TContext extends MachineContext,
  TEvent extends EventObject,
  TActors extends ActorImpl
> = TActors extends { src: infer TSrc }
  ? {
      /**
       * The unique identifier for the invoked machine. If not specified, this
       * will be the machine's own `id`, or the URL (from `src`).
       */
      id?: TActors['id'];

      systemId?: string;
      /**
       * The source of the machine to be invoked, or the machine itself.
       */
      src: TSrc | ActorLogic<any, any>; // TODO: fix types

      input?:
        | Mapper<
            TContext,
            TEvent,
            InputFrom<WithDefault<TActors['logic'], AnyActorLogic>>
          >
        | InputFrom<WithDefault<TActors['logic'], AnyActorLogic>>;
      /**
       * The transition to take upon the invoked child machine reaching its final top-level state.
       */
      onDone?:
        | string
        | SingleOrArray<
            TransitionConfigOrTarget<
              TContext,
              DoneInvokeEvent<
                OutputFrom<WithDefault<TActors['logic'], AnyActorLogic>>
              >,
              TEvent
            >
          >;
      /**
       * The transition to take upon the invoked child machine sending an error event.
       */
      onError?:
        | string
        | SingleOrArray<
            TransitionConfigOrTarget<TContext, ErrorEvent<any>, TEvent>
          >;

      onSnapshot?:
        | string
        | SingleOrArray<
            TransitionConfigOrTarget<TContext, SnapshotEvent<any>, TEvent>
          >;
      /**
       * Meta data related to this invocation
       */
      meta?: MetaObject;
    }
  : {
      /**
       * The unique identifier for the invoked machine. If not specified, this
       * will be the machine's own `id`, or the URL (from `src`).
       */
      id?: string;

      systemId?: string;
      /**
       * The source of the machine to be invoked, or the machine itself.
       */
      src: AnyActorLogic; // TODO: fix types

      input?: Mapper<TContext, TEvent, any> | any;
      /**
       * The transition to take upon the invoked child machine reaching its final top-level state.
       */
      onDone?:
        | string
        | SingleOrArray<
            TransitionConfigOrTarget<TContext, DoneInvokeEvent<any>, TEvent>
          >;
      /**
       * The transition to take upon the invoked child machine sending an error event.
       */
      onError?:
        | string
        | SingleOrArray<
            TransitionConfigOrTarget<TContext, ErrorEvent<any>, TEvent>
          >;

      onSnapshot?:
        | string
        | SingleOrArray<
            TransitionConfigOrTarget<TContext, SnapshotEvent<any>, TEvent>
          >;
      /**
       * Meta data related to this invocation
       */
      meta?: MetaObject;
    };

export interface StateNodeConfig<
  TContext extends MachineContext,
  TEvent extends EventObject,
  TAction extends ParameterizedObject,
  TActors extends ActorImpl
> {
  /**
   * The initial state transition.
   */
  initial?:
    | InitialTransitionConfig<TContext, TEvent>
    | SingleOrArray<string>
    | undefined;
  /**
   * The type of this state node:
   *
   *  - `'atomic'` - no child state nodes
   *  - `'compound'` - nested child state nodes (XOR)
   *  - `'parallel'` - orthogonal nested child state nodes (AND)
   *  - `'history'` - history state node
   *  - `'final'` - final state node
   */
  type?: 'atomic' | 'compound' | 'parallel' | 'final' | 'history';
  /**
   * Indicates whether the state node is a history state node, and what
   * type of history:
   * shallow, deep, true (shallow), false (none), undefined (none)
   */
  history?: 'shallow' | 'deep' | boolean | undefined;
  /**
   * The mapping of state node keys to their state node configurations (recursive).
   */
  states?: StatesConfig<TContext, TEvent, TAction, TActors> | undefined;
  /**
   * The services to invoke upon entering this state node. These services will be stopped upon exiting this state node.
   */
  invoke?: SingleOrArray<
    TActors['src'] | InvokeConfig<TContext, TEvent, TActors>
  >;
  /**
   * The mapping of event types to their potential transition(s).
   */
  on?: TransitionsConfig<TContext, TEvent>;
  /**
   * The action(s) to be executed upon entering the state node.
   */
  entry?: BaseActions<TContext, TEvent, TEvent, TAction>;
  /**
   * The action(s) to be executed upon exiting the state node.
   */
  exit?: BaseActions<TContext, TEvent, TEvent, TAction>;
  /**
   * The potential transition(s) to be taken upon reaching a final child state node.
   *
   * This is equivalent to defining a `[done(id)]` transition on this state node's `on` property.
   */
  onDone?:
    | string
    | SingleOrArray<TransitionConfig<TContext, DoneEventObject>>
    | undefined;
  /**
   * The mapping (or array) of delays (in milliseconds) to their potential transition(s).
   * The delayed transitions are taken after the specified delay in an interpreter.
   */
  after?: DelayedTransitions<TContext, TEvent>;

  /**
   * An eventless transition that is always taken when this state node is active.
   */
  always?: TransitionConfigOrTarget<TContext, TEvent>;
  /**
   * @private
   */
  parent?: StateNode<TContext, TEvent>;
  /**
   * The meta data associated with this state node, which will be returned in State instances.
   */
  meta?: any;
  /**
   * The output data sent with the "done.state._id_" event if this is a final state node.
   *
   * The output data will be evaluated with the current `context` and placed on the `.data` property
   * of the event.
   */
  output?:
    | Mapper<TContext, TEvent, any>
    | PropertyMapper<TContext, TEvent, any>;
  /**
   * The unique ID of the state node, which can be referenced as a transition target via the
   * `#id` syntax.
   */
  id?: string | undefined;
  /**
   * The order this state node appears. Corresponds to the implicit document order.
   */
  order?: number;

  /**
   * The tags for this state node, which are accumulated into the `state.tags` property.
   */
  tags?: SingleOrArray<string>;
  /**
   * A text description of the state node
   */
  description?: string;

  /**
   * A default target for a history state
   */
  target?: string;
}

export interface StateNodeDefinition<
  TContext extends MachineContext,
  TEvent extends EventObject
> {
  id: string;
  version?: string | undefined;
  key: string;
  type: 'atomic' | 'compound' | 'parallel' | 'final' | 'history';
  initial: InitialTransitionDefinition<TContext, TEvent> | undefined;
  history: boolean | 'shallow' | 'deep' | undefined;
  states: StatesDefinition<TContext, TEvent>;
  on: TransitionDefinitionMap<TContext, TEvent>;
  transitions: Array<TransitionDefinition<TContext, TEvent>>;
  entry: BaseActionObject[];
  exit: BaseActionObject[];
  meta: any;
  order: number;
  output?: FinalStateNodeConfig<TContext, TEvent>['output'];
  invoke: Array<InvokeDefinition<TContext, TEvent>>;
  description?: string;
  tags: string[];
}

export interface StateMachineDefinition<
  TContext extends MachineContext,
  TEvent extends EventObject
> extends StateNodeDefinition<TContext, TEvent> {}

export type AnyStateNode = StateNode<any, any>;

export type AnyStateNodeDefinition = StateNodeDefinition<any, any>;

export type AnyState = State<any, any, any, any, any>;

export type AnyStateMachine = StateMachine<any, any, any, any, any>;

export type AnyStateConfig = StateConfig<any, AnyEventObject>;

export interface AtomicStateNodeConfig<
  TContext extends MachineContext,
  TEvent extends EventObject
> extends StateNodeConfig<TContext, TEvent, TODO, TODO> {
  initial?: undefined;
  parallel?: false | undefined;
  states?: undefined;
  onDone?: undefined;
}

export interface HistoryStateNodeConfig<
  TContext extends MachineContext,
  TEvent extends EventObject
> extends AtomicStateNodeConfig<TContext, TEvent> {
  history: 'shallow' | 'deep' | true;
  target: string | undefined;
}

export interface FinalStateNodeConfig<
  TContext extends MachineContext,
  TEvent extends EventObject
> extends AtomicStateNodeConfig<TContext, TEvent> {
  type: 'final';
  /**
   * The data to be sent with the "done.state.<id>" event. The data can be
   * static or dynamic (based on assigners).
   */
  output?:
    | Mapper<TContext, TEvent, any>
    | PropertyMapper<TContext, TEvent, any>;
}

export type SimpleOrStateNodeConfig<
  TContext extends MachineContext,
  TEvent extends EventObject
> =
  | AtomicStateNodeConfig<TContext, TEvent>
  | StateNodeConfig<TContext, TEvent, TODO, TODO>;

export type ActionFunctionMap<
  TContext extends MachineContext,
  TEvent extends EventObject,
  TAction extends ParameterizedObject = ParameterizedObject
> = {
  [K in TAction['type']]?:
    | BaseDynamicActionObject<TContext, TEvent, TEvent, TAction, any>
    | ActionFunction<
        TContext,
        TEvent,
        TAction extends { type: K } ? TAction : never
      >;
};

export type DelayFunctionMap<
  TContext extends MachineContext,
  TEvent extends EventObject
> = Record<string, DelayConfig<TContext, TEvent>>;

export type DelayConfig<
  TContext extends MachineContext,
  TEvent extends EventObject
> = number | DelayExpr<TContext, TEvent>;

// TODO: possibly refactor this somehow, use even a simpler type, and maybe even make `machine.options` private or something
export interface MachineImplementationsSimplified<
  TContext extends MachineContext,
  TEvent extends EventObject,
  TAction extends ParameterizedObject = ParameterizedObject
> {
  guards: Record<string, GuardPredicate<TContext, TEvent>>;
  actions: ActionFunctionMap<TContext, TEvent, TAction>;
  actors: Record<
    string,
    | AnyActorLogic
    | { src: AnyActorLogic; input: Mapper<TContext, TEvent, any> | any }
  >;
  delays: DelayFunctionMap<TContext, TEvent>;
}

type MachineImplementationsActions<
  TContext extends MachineContext,
  TResolvedTypesMeta,
  TEventsCausingActions = Prop<
    Prop<TResolvedTypesMeta, 'resolved'>,
    'eventsCausingActions'
  >,
  TIndexedEvents = Prop<Prop<TResolvedTypesMeta, 'resolved'>, 'indexedEvents'>
> = {
  [K in keyof TEventsCausingActions]?:
    | BaseDynamicActionObject<
        TContext,
        Cast<Prop<TIndexedEvents, TEventsCausingActions[K]>, EventObject>,
        Cast<Prop<TIndexedEvents, keyof TIndexedEvents>, EventObject>,
        any, // TODO: this should receive something like `Cast<Prop<TIndexedActions, K>, ParameterizedObject>`, but at the moment builtin actions expect Resolved*Action here and this should be simplified somehow
        any
      >
    | ActionFunction<
        TContext,
        Cast<Prop<TIndexedEvents, TEventsCausingActions[K]>, EventObject>,
        ParameterizedObject // TODO: when bringing back parametrized actions this should accept something like `Cast<Prop<TIndexedActions, K>, ParameterizedObject>`. At the moment we need to keep this type argument consistent with what is provided to the fake callable signature within `BaseDynamicActionObject`
      >;
};

type MachineImplementationsDelays<
  TContext extends MachineContext,
  TResolvedTypesMeta,
  TEventsCausingDelays = Prop<
    Prop<TResolvedTypesMeta, 'resolved'>,
    'eventsCausingDelays'
  >,
  TIndexedEvents = Prop<Prop<TResolvedTypesMeta, 'resolved'>, 'indexedEvents'>
> = {
  [K in keyof TEventsCausingDelays]?: DelayConfig<
    TContext,
    Cast<Prop<TIndexedEvents, TEventsCausingDelays[K]>, EventObject>
  >;
};

type MachineImplementationsGuards<
  TContext extends MachineContext,
  TResolvedTypesMeta,
  TEventsCausingGuards = Prop<
    Prop<TResolvedTypesMeta, 'resolved'>,
    'eventsCausingGuards'
  >,
  TIndexedEvents = Prop<Prop<TResolvedTypesMeta, 'resolved'>, 'indexedEvents'>
> = {
  [K in keyof TEventsCausingGuards]?:
    | GuardPredicate<
        TContext,
        Cast<Prop<TIndexedEvents, TEventsCausingGuards[K]>, EventObject>
      >
    | GuardConfig<
        TContext,
        Cast<Prop<TIndexedEvents, TEventsCausingGuards[K]>, EventObject>
      >;
};

type MakeKeysRequired<T extends string> = { [K in T]: unknown };

type MaybeMakeMissingImplementationsRequired<
  TImplementationType,
  TMissingImplementationsForType,
  TRequireMissingImplementations
> = TRequireMissingImplementations extends true
  ? IsNever<TMissingImplementationsForType> extends true
    ? {}
    : {
        [K in Cast<TImplementationType, string>]: MakeKeysRequired<
          Cast<TMissingImplementationsForType, string>
        >;
      }
  : {};

type GenerateActionsImplementationsPart<
  TContext extends MachineContext,
  TResolvedTypesMeta,
  TRequireMissingImplementations,
  TMissingImplementations
> = Compute<
  MaybeMakeMissingImplementationsRequired<
    'actions',
    Prop<TMissingImplementations, 'actions'>,
    TRequireMissingImplementations
  > & {
    actions?: MachineImplementationsActions<TContext, TResolvedTypesMeta>;
  }
>;

// type GenerateActorsImplementationsPart<
//   TContext extends MachineContext,
//   TResolvedTypesMeta,
//   TRequireMissingImplementations,
//   TMissingImplementations
// > = Compute<
//   MaybeMakeMissingImplementationsRequired<
//     'actors',
//     Prop<TMissingImplementations, 'actors'>,
//     TRequireMissingImplementations
//   > & {
//     actors?: MachineImplementationsActors<TContext, TResolvedTypesMeta>;
//   }
// >;

type GenerateDelaysImplementationsPart<
  TContext extends MachineContext,
  TResolvedTypesMeta,
  TRequireMissingImplementations,
  TMissingImplementations
> = Compute<
  MaybeMakeMissingImplementationsRequired<
    'delays',
    Prop<TMissingImplementations, 'delays'>,
    TRequireMissingImplementations
  > & {
    delays?: MachineImplementationsDelays<TContext, TResolvedTypesMeta>;
  }
>;

type GenerateGuardsImplementationsPart<
  TContext extends MachineContext,
  TResolvedTypesMeta,
  TRequireMissingImplementations,
  TMissingImplementations
> = Compute<
  MaybeMakeMissingImplementationsRequired<
    'guards',
    Prop<TMissingImplementations, 'guards'>,
    TRequireMissingImplementations
  > & {
    guards?: MachineImplementationsGuards<TContext, TResolvedTypesMeta>;
  }
>;

export type InternalMachineImplementations<
  TContext extends MachineContext,
  TEvents extends EventObject,
  _TActions extends ParameterizedObject,
  TActors extends ActorImpl,
  TResolvedTypesMeta,
  TRequireMissingImplementations extends boolean = false,
  TMissingImplementations = Prop<
    Prop<TResolvedTypesMeta, 'resolved'>,
    'missingImplementations'
  >
> = GenerateActionsImplementationsPart<
  TContext,
  TResolvedTypesMeta,
  TRequireMissingImplementations,
  TMissingImplementations
> &
  // GenerateActorsImplementationsPart<
  //   TContext,
  //   TResolvedTypesMeta,
  //   TRequireMissingImplementations,
  //   TMissingImplementations
  // > &
  GenerateDelaysImplementationsPart<
    TContext,
    TResolvedTypesMeta,
    TRequireMissingImplementations,
    TMissingImplementations
  > &
  GenerateGuardsImplementationsPart<
    TContext,
    TResolvedTypesMeta,
    TRequireMissingImplementations,
    TMissingImplementations
  > & {
    actors?: {
      [K in TActors['src']]?:
        | (TActors & { src: K })['logic']
        | {
            src: (TActors & { src: K })['logic'];
            input: Mapper<TContext, TEvents, any> | any;
          };
    };
  };

export type MachineImplementations<
  TContext extends MachineContext,
  TEvent extends EventObject,
  TAction extends ParameterizedObject = ParameterizedObject,
  TActors extends ActorImpl = ActorImpl,
  TTypesMeta extends TypegenConstraint = TypegenDisabled
> = InternalMachineImplementations<
  TContext,
  TEvent,
  TAction,
  TActors,
  ResolveTypegenMeta<TTypesMeta, TEvent, TAction, TActors>
>;

type InitialContext<TContext extends MachineContext> =
  | TContext
  | ContextFactory<TContext>;

export type ContextFactory<TContext extends MachineContext> = ({
  spawn,
  input
}: {
  spawn: Spawner;
  input: any; // TODO: fix
}) => TContext;

export interface MachineConfig<
  TContext extends MachineContext,
  TEvent extends EventObject,
  TAction extends ParameterizedObject = ParameterizedObject,
  TActors extends ActorImpl = ActorImpl,
  TTypesMeta = TypegenDisabled
> extends StateNodeConfig<
    NoInfer<TContext>,
    NoInfer<TEvent>,
    NoInfer<TAction>,
    NoInfer<TActors>
  > {
  /**
   * The initial context (extended state)
   */
  context?: InitialContext<LowInfer<TContext>>;
  /**
   * The machine's own version.
   */
  version?: string;
  types?: MachineTypes<TContext, TEvent, TActors, TTypesMeta>;
}

export interface ActorImpl {
  src: string;
  id?: string;
  logic?: AnyActorLogic;
}

export interface MachineTypes<
  TContext extends MachineContext,
  TEvent extends EventObject,
  TActors extends ActorImpl,
  TTypesMeta = TypegenDisabled
> {
  context?: TContext;
  actions?: { type: string; [key: string]: any };
  actors?: TActors;
  events?: TEvent;
  guards?: { type: string; [key: string]: any };
  typegen?: TTypesMeta;
}

export interface HistoryStateNode<TContext extends MachineContext>
  extends StateNode<TContext> {
  history: 'shallow' | 'deep';
  target: string | undefined;
}

export type HistoryValue<
  TContext extends MachineContext,
  TEvent extends EventObject
> = Record<string, Array<StateNode<TContext, TEvent>>>;

export type AnyHistoryValue = HistoryValue<any, any>;

export type StateFrom<
  T extends AnyStateMachine | ((...args: any[]) => AnyStateMachine)
> = T extends AnyStateMachine
  ? ReturnType<T['transition']>
  : T extends (...args: any[]) => AnyStateMachine
  ? ReturnType<ReturnType<T>['transition']>
  : never;

export type Transitions<
  TContext extends MachineContext,
  TEvent extends EventObject
> = Array<TransitionDefinition<TContext, TEvent>>;

export enum ActionTypes {
  Stop = 'xstate.stop',
  Raise = 'xstate.raise',
  SendTo = 'xstate.sendTo',
  Cancel = 'xstate.cancel',
  Assign = 'xstate.assign',
  After = 'xstate.after',
  DoneState = 'done.state',
  DoneInvoke = 'done.invoke',
  Log = 'xstate.log',
  Init = 'xstate.init',
  Invoke = 'xstate.invoke',
  ErrorExecution = 'error.execution',
  ErrorCommunication = 'error.communication',
  ErrorPlatform = 'error.platform',
  ErrorCustom = 'xstate.error',
  Pure = 'xstate.pure',
  Choose = 'xstate.choose'
}

export interface RaiseActionObject<
  TContext extends MachineContext,
  TExpressionEvent extends EventObject,
  TEvent extends EventObject = TExpressionEvent
> extends BaseActionObject {
  type: ActionTypes.Raise;
  params: {
    event: TEvent;
    delay: RaiseActionOptions<TContext, TExpressionEvent>['delay'];
    id: string | number;
  };
}

export interface DoneInvokeEvent<TData> extends EventObject {
  type: `done.invoke.${string}`;
  output: TData;
}

export interface ErrorEvent<TErrorData> {
  type: `error.${string}`;
  data: TErrorData;
}

export interface SnapshotEvent<TData> {
  type: `xstate.snapshot.${string}`;
  data: TData;
}

export interface ErrorExecutionEvent extends EventObject {
  src: string;
  type: ActionTypes.ErrorExecution;
  data: any;
}

export interface ErrorPlatformEvent extends EventObject {
  data: any;
}

export interface DoneEventObject extends EventObject {
  output?: any;
  toString(): string;
}

export type DoneEvent = DoneEventObject & string;

export interface InvokeAction {
  type: ActionTypes.Invoke;
  src: string | ActorRef<any>;
  id: string;
  exec?: undefined;
  meta: MetaObject | undefined;
}

export interface DynamicInvokeActionObject<
  TContext extends MachineContext,
  TEvent extends EventObject
> {
  type: ActionTypes.Invoke;
  params: InvokeDefinition<TContext, TEvent>;
}

export interface InvokeActionObject extends BaseActionObject {
  type: ActionTypes.Invoke;
  params: {
    src: string | ActorRef<any>;
    id: string;
    exec?: undefined;
    ref?: ActorRef<any>;
    meta: MetaObject | undefined;
  };
}

export interface DynamicStopActionObject<
  TContext extends MachineContext,
  TExpressionEvent extends EventObject
> {
  type: ActionTypes.Stop;
  params: {
    actor:
      | string
      | ActorRef<any>
      | ((
          args: UnifiedArg<TContext, TExpressionEvent>
        ) => ActorRef<any> | string);
  };
}

export interface StopActionObject {
  type: ActionTypes.Stop;
  params: {
    actor: ActorRef<any>;
  };
}

export type DelayExpr<
  TContext extends MachineContext,
  TEvent extends EventObject
> = (args: UnifiedArg<TContext, TEvent>) => number;

export type LogExpr<
  TContext extends MachineContext,
  TEvent extends EventObject
> = (args: UnifiedArg<TContext, TEvent>) => unknown;

export interface DynamicLogAction<
  TContext extends MachineContext,
  TExpressionEvent extends EventObject,
  TEvent extends EventObject
> extends BaseDynamicActionObject<
    TContext,
    TExpressionEvent,
    TEvent,
    LogActionObject,
    {
      label: string | undefined;
      expr: string | LogExpr<TContext, TExpressionEvent>;
    }
  > {
  type: ActionTypes.Log;
}

export interface LogActionObject extends BuiltInActionObject {
  type: ActionTypes.Log;
  params: {
    label: string | undefined;
    value: any;
  };
}

export interface SendToActionObject<
  TSentEvent extends EventObject = AnyEventObject
> extends BaseActionObject {
  type: 'xstate.sendTo';
  params: {
    to: ActorRef<TSentEvent>;
    event: TSentEvent;
    delay?: number;
    id: string | number;
  };
}

export type SendExpr<
  TContext extends MachineContext,
  TExpressionEvent extends EventObject,
  TSentEvent extends EventObject = AnyEventObject
> = (args: UnifiedArg<TContext, TExpressionEvent>) => TSentEvent;

export enum SpecialTargets {
  Parent = '#_parent',
  Internal = '#_internal'
}

export interface SendToActionOptions<
  TContext extends MachineContext,
  TEvent extends EventObject
> extends RaiseActionOptions<TContext, TEvent> {}

export interface RaiseActionOptions<
  TContext extends MachineContext,
  TEvent extends EventObject
> {
  id?: string | number;
  delay?: number | string | DelayExpr<TContext, TEvent>;
}

export interface RaiseActionParams<
  TContext extends MachineContext,
  TExpressionEvent extends EventObject,
  TEvent extends EventObject
> extends RaiseActionOptions<TContext, TExpressionEvent> {
  event: TEvent | SendExpr<TContext, TExpressionEvent, TEvent>;
}

export interface SendToActionParams<
  TContext extends MachineContext,
  TEvent extends EventObject,
  TSentEvent extends EventObject = EventObject
> extends SendToActionOptions<TContext, TEvent> {
  event: TSentEvent | SendExpr<TContext, TEvent, TSentEvent>;
}

export interface DynamicCancelActionObject<
  TContext extends MachineContext,
  TExpressionEvent extends EventObject
> {
  type: ActionTypes.Cancel;
  params: {
    sendId: string | ((args: UnifiedArg<TContext, TExpressionEvent>) => string);
  };
}

export interface CancelActionObject extends BaseActionObject {
  type: ActionTypes.Cancel;
  params: {
    sendId: string;
  };
}

export type Assigner<
  TContext extends MachineContext,
  TExpressionEvent extends EventObject
> = (args: AssignArgs<TContext, TExpressionEvent>) => Partial<TContext>;

export type PartialAssigner<
  TContext extends MachineContext,
  TExpressionEvent extends EventObject,
  TKey extends keyof TContext
> = (args: AssignArgs<TContext, TExpressionEvent>) => TContext[TKey];

export type PropertyAssigner<
  TContext extends MachineContext,
  TExpressionEvent extends EventObject
> = {
  [K in keyof TContext]?:
    | PartialAssigner<TContext, TExpressionEvent, K>
    | TContext[K];
};

export type Mapper<
  TContext extends MachineContext,
  TEvent extends EventObject,
  TParams extends {}
> = (args: {
  context: TContext;
  event: TEvent;
  // self: ActorRef<TEvent>;
}) => TParams;

export type PropertyMapper<
  TContext extends MachineContext,
  TEvent extends EventObject,
  TParams extends {}
> = {
  [K in keyof TParams]?:
    | ((args: { context: TContext; event: TEvent }) => TParams[K])
    | TParams[K];
};

export interface AnyAssignAction extends BaseActionObject {
  type: ActionTypes.Assign;
  assignment: any;
}

export type DynamicAssignAction<
  TContext extends MachineContext,
  TExpressionEvent extends EventObject,
  TEvent extends EventObject = TExpressionEvent
> = BaseDynamicActionObject<
  TContext,
  TExpressionEvent,
  TEvent,
  AssignActionObject<TContext> | RaiseActionObject<TContext, TExpressionEvent>,
  {
    assignment:
      | Assigner<TContext, TExpressionEvent>
      | PropertyAssigner<TContext, TExpressionEvent>;
  }
>;

export interface AssignActionObject<TContext extends MachineContext>
  extends BaseActionObject {
  type: ActionTypes.Assign;
  params: {
    context: TContext;
    actions: BaseActionObject[];
  };
}

export interface DynamicPureActionObject<
  TContext extends MachineContext,
  TEvent extends EventObject
> {
  type: ActionTypes.Pure;
  params: {
    get: (args: {
      context: TContext;
      event: TEvent;
    }) =>
      | SingleOrArray<BaseActionObject | BaseActionObject['type']>
      | undefined;
  };
}

export interface PureActionObject extends BaseActionObject {
  type: ActionTypes.Pure;
  params: {
    actions: BaseActionObject[];
  };
}

export interface ChooseAction<
  TContext extends MachineContext,
  TEvent extends EventObject
> extends BaseActionObject {
  type: ActionTypes.Choose;
  params: {
    guards: Array<ChooseCondition<TContext, TEvent>>;
  };
}

export interface ResolvedChooseAction extends BaseActionObject {
  type: ActionTypes.Choose;
  params: {
    actions: BaseActionObject[];
  };
}

export interface TransitionDefinition<
  TContext extends MachineContext,
  TEvent extends EventObject
> extends Omit<TransitionConfig<TContext, TEvent>, 'target'> {
  target: Array<StateNode<TContext, TEvent>> | undefined;
  source: StateNode<TContext, TEvent>;
  actions: BaseActionObject[];
  reenter: boolean;
  guard?: GuardDefinition<TContext, TEvent>;
  eventType: TEvent['type'] | '*';
  toJSON: () => {
    target: string[] | undefined;
    source: string;
    actions: BaseActionObject[];
    guard?: GuardDefinition<TContext, TEvent>;
    eventType: TEvent['type'] | '*';
    meta?: Record<string, any>;
  };
}

export type AnyTransitionDefinition = TransitionDefinition<any, any>;

export interface InitialTransitionDefinition<
  TContext extends MachineContext,
  TEvent extends EventObject
> extends TransitionDefinition<TContext, TEvent> {
  target: Array<StateNode<TContext, TEvent>>;
  guard?: never;
}

export type TransitionDefinitionMap<
  TContext extends MachineContext,
  TEvent extends EventObject
> = {
  [K in TEvent['type'] | '*']: Array<
    TransitionDefinition<
      TContext,
      K extends TEvent['type'] ? Extract<TEvent, { type: K }> : EventObject
    >
  >;
};

export interface DelayedTransitionDefinition<
  TContext extends MachineContext,
  TEvent extends EventObject
> extends TransitionDefinition<TContext, TEvent> {
  delay: number | string | DelayExpr<TContext, TEvent>;
}

export interface Edge<
  TContext extends MachineContext,
  TEvent extends EventObject,
  TEventType extends TEvent['type'] = string
> {
  event: TEventType;
  source: StateNode<TContext, TEvent>;
  target: StateNode<TContext, TEvent>;
  cond?: GuardConfig<TContext, TEvent & { type: TEventType }>;
  actions: Array<Action<TContext, TEvent>>;
  meta?: MetaObject;
  transition: TransitionDefinition<TContext, TEvent>;
}
export interface NodesAndEdges<
  TContext extends MachineContext,
  TEvent extends EventObject
> {
  nodes: StateNode[];
  edges: Array<Edge<TContext, TEvent, TEvent['type']>>;
}

export interface Segment<
  TContext extends MachineContext,
  TEvent extends EventObject
> {
  /**
   * From state.
   */
  state: State<TContext, TEvent, TODO, TODO>;
  /**
   * Event from state.
   */
  event: TEvent;
}

export interface StateLike<TContext extends MachineContext> {
  value: StateValue;
  context: TContext;
  event: EventObject;
}

export interface StateConfig<
  TContext extends MachineContext,
  TEvent extends EventObject
> {
  value: StateValue;
  context: TContext;
  historyValue?: HistoryValue<TContext, TEvent>;
  meta?: any;
  configuration?: Array<StateNode<TContext, TEvent>>;
  children: Record<string, ActorRef<any>>;
  done?: boolean;
  output?: any;
  tags?: Set<string>;
  machine?: StateMachine<TContext, TEvent, any, any, any>;
  _internalQueue?: Array<TEvent>;
}

export interface InterpreterOptions<TActorBehavior extends AnyActorLogic> {
  /**
   * Whether state actions should be executed immediately upon transition. Defaults to `true`.
   */
  execute?: boolean;
  clock?: Clock;
  logger?: (...args: any[]) => void;
  parent?: ActorRef<any>;
  /**
   * If `true`, defers processing of sent events until the service
   * is initialized (`.start()`). Otherwise, an error will be thrown
   * for events sent to an uninitialized service.
   *
   * Default: `true`
   */
  deferEvents?: boolean;
  /**
   * The custom `id` for referencing this service.
   */
  id?: string;
  /**
   * If `true`, states and events will be logged to Redux DevTools.
   *
   * Default: `false`
   */
  devTools?: boolean | DevToolsAdapter; // TODO: add enhancer options

  sync?: boolean;

  /**
   * The system ID to register this actor under
   */
  systemId?: string;
  /**
   * The input data to pass to the actor.
   */
  input?: InputFrom<TActorBehavior>;

  // state?:
  //   | PersistedStateFrom<TActorLogic>
  //   | InternalStateFrom<TActorLogic>;
  state?: any;

  /**
   * The source definition.
   */
  src?: string;
}

export type AnyInterpreter = Interpreter<any, any>;

// Based on RxJS types
export type Observer<T> = {
  next?: (value: T) => void;
  error?: (err: any) => void;
  complete?: () => void;
};

export interface Subscription {
  unsubscribe(): void;
}

export interface InteropObservable<T> {
  [Symbol.observable]: () => InteropSubscribable<T>;
}

export interface InteropSubscribable<T> {
  subscribe(observer: Observer<T>): Subscription;
}

export interface Subscribable<T> extends InteropSubscribable<T> {
  subscribe(observer: Observer<T>): Subscription;
  subscribe(
    next: (value: T) => void,
    error?: (error: any) => void,
    complete?: () => void
  ): Subscription;
}

export type ExtractEvent<
  TEvent extends EventObject,
  TEventType extends TEvent['type']
> = TEvent extends any
  ? TEventType extends TEvent['type']
    ? TEvent
    : never
  : never;

export interface BaseActorRef<TEvent extends EventObject> {
  send: (event: TEvent) => void;
}

export interface ActorLike<TCurrent, TEvent extends EventObject>
  extends Subscribable<TCurrent> {
  send: (event: TEvent) => void;
}

export interface ActorRef<TEvent extends EventObject, TSnapshot = any>
  extends Subscribable<TSnapshot>,
    InteropObservable<TSnapshot> {
  /**
   * The unique identifier for this actor relative to its parent.
   */
  id: string;
  sessionId: string;
  send: (event: TEvent) => void;
  // TODO: should this be optional?
  start?: () => void;
  getSnapshot: () => TSnapshot | undefined;
  // TODO: this should return some sort of TPersistedState, not any
  getPersistedState?: () => any;
  stop: () => void;
  toJSON?: () => any;
  // TODO: figure out how to hide this externally as `sendTo(ctx => ctx.actorRef._parent._parent._parent._parent)` shouldn't be allowed
  _parent?: ActorRef<any, any>;
  system?: ActorSystem<any>;
  status: ActorStatus;
  src?: string;
}

export type AnyActorRef = ActorRef<any, any>;

export type ActorRefFrom<T> = ReturnTypeOrValue<T> extends infer R
  ? R extends StateMachine<
      infer TContext,
      infer TEvent,
      any,
      any,
      infer TResolvedTypesMeta
    >
    ? ActorRef<
        TEvent,
        State<
          TContext,
          TEvent,
          TODO,
          TODO,
          AreAllImplementationsAssumedToBeProvided<TResolvedTypesMeta> extends false
            ? MarkAllImplementationsAsProvided<TResolvedTypesMeta>
            : TResolvedTypesMeta
        >
      >
    : R extends Promise<infer U>
    ? ActorRef<PromiseActorEvents<U>, U | undefined>
    : R extends ActorLogic<
        infer TEvent,
        infer TSnapshot,
        infer _,
        infer __,
        infer ___,
        infer ____,
        infer _____
      >
    ? ActorRef<TEvent, TSnapshot>
    : never
  : never;

export type DevToolsAdapter = (service: AnyInterpreter) => void;

export type InterpreterFrom<
  T extends AnyStateMachine | ((...args: any[]) => AnyStateMachine)
> = ReturnTypeOrValue<T> extends StateMachine<
  infer TContext,
  infer TEvent,
  infer TActions,
  infer TActors,
  infer TResolvedTypesMeta
>
  ? Interpreter<
      ActorLogic<
        TEvent,
        State<TContext, TEvent, TActions, TActors, TResolvedTypesMeta>,
        State<TContext, TEvent, TActions, TActors, TResolvedTypesMeta>,
        PersistedMachineState<
          State<TContext, TEvent, TActions, TActors, TResolvedTypesMeta>
        >
      >
    >
  : never;

export type MachineImplementationsFrom<
  T extends AnyStateMachine | ((...args: any[]) => AnyStateMachine),
  TRequireMissingImplementations extends boolean = false
> = ReturnTypeOrValue<T> extends StateMachine<
  infer TContext,
  infer TEvent,
  infer TActions,
  infer TActors,
  infer TResolvedTypesMeta
>
  ? InternalMachineImplementations<
      TContext,
      TEvent,
      TActions,
      TActors,
      TResolvedTypesMeta,
      TRequireMissingImplementations
    >
  : never;

// only meant to be used internally for debugging purposes
export type __ResolvedTypesMetaFrom<T> = T extends StateMachine<
  any,
  any,
  any,
  infer TResolvedTypesMeta
>
  ? TResolvedTypesMeta
  : never;

export type EventOfMachine<TMachine extends AnyStateMachine> =
  TMachine extends StateMachine<any, infer E, any, any, any> ? E : never;

export interface ActorContext<
  TEvent extends EventObject,
  TSnapshot,
  TSystem extends ActorSystem<any> = ActorSystem<any>
> {
  self: ActorRef<TEvent, TSnapshot>;
  id: string;
  sessionId: string;
  logger: (...args: any[]) => void;
  defer: (fn: () => void) => void;
  system: TSystem;
  stopChild: (child: AnyActorRef) => void;
}

export type AnyActorContext = ActorContext<any, any, any>;

export interface ActorLogic<
  TEvent extends EventObject,
  TSnapshot = any,
  TInternalState = TSnapshot,
  /**
   * Serialized internal state used for persistence & restoration
   */
  TPersisted = TInternalState,
  TSystem extends ActorSystem<any> = ActorSystem<any>,
  TInput = any,
  _TOutput = never
> {
  config?: unknown;
  transition: (
    state: TInternalState,
    message: TEvent,
    ctx: ActorContext<TEvent, TSnapshot, TSystem>
  ) => TInternalState;
  getInitialState: (
    actorCtx: ActorContext<TEvent, TSnapshot, TSystem>,
    input: TInput
  ) => TInternalState;
  restoreState?: (
    persistedState: TPersisted,
    actorCtx: ActorContext<TEvent, TSnapshot>
  ) => TInternalState;
  getSnapshot?: (state: TInternalState) => TSnapshot;
  getStatus?: (state: TInternalState) => { status: string; data?: any };
  start?: (
    state: TInternalState,
    actorCtx: ActorContext<TEvent, TSnapshot>
  ) => void;
  /**
   * @returns Persisted state
   */
  getPersistedState?: (state: TInternalState) => TPersisted;
}

export type AnyActorLogic = ActorLogic<
  any, // event
  any, // snapshot
  any, // internal state
  any, // persisted state
  any, // system
  any, // input
  any // output
>;

export type SnapshotFrom<T> = ReturnTypeOrValue<T> extends infer R
  ? R extends ActorRef<infer _, infer TSnapshot>
    ? TSnapshot
    : R extends Interpreter<infer TLogic>
    ? SnapshotFrom<TLogic>
    : R extends StateMachine<
        infer _,
        infer __,
        infer ___,
        infer ____,
        infer _____
      >
    ? StateFrom<R>
    : R extends ActorLogic<
        infer _,
        infer TSnapshot,
        infer __,
        infer ___,
        infer ____
      >
    ? TSnapshot
    : R extends ActorContext<infer _, infer TSnapshot, infer __>
    ? TSnapshot
    : never
  : never;

export type EventFromLogic<TLogic extends ActorLogic<any, any>> =
  TLogic extends ActorLogic<
    infer TEvent,
    infer _,
    infer __,
    infer ___,
    infer ____
  >
    ? TEvent
    : never;

export type PersistedStateFrom<TLogic extends ActorLogic<any, any>> =
  TLogic extends ActorLogic<
    infer _TEvent,
    infer _TSnapshot,
    infer _TInternalState,
    infer TPersisted
  >
    ? TPersisted
    : never;

export type InternalStateFrom<TLogic extends ActorLogic<any, any>> =
  TLogic extends ActorLogic<
    infer _TEvent,
    infer _TSnapshot,
    infer TInternalState,
    infer _TPersisted
  >
    ? TInternalState
    : never;

type ResolveEventType<T> = ReturnTypeOrValue<T> extends infer R
  ? R extends StateMachine<
      infer _,
      infer TEvent,
      infer __,
      infer ___,
      infer ____
    >
    ? TEvent
    : R extends State<
        infer _TContext,
        infer TEvent,
        infer _TActions,
        infer _TActors
      >
    ? TEvent
    : R extends ActorRef<infer TEvent, infer _>
    ? TEvent
    : never
  : never;

export type EventFrom<
  T,
  K extends Prop<TEvent, 'type'> = never,
  TEvent extends EventObject = ResolveEventType<T>
> = IsNever<K> extends true ? TEvent : ExtractEvent<TEvent, K>;

export type ContextFrom<T> = ReturnTypeOrValue<T> extends infer R
  ? R extends StateMachine<
      infer TContext,
      infer _,
      infer __,
      infer ___,
      infer ____
    >
    ? TContext
    : R extends State<
        infer TContext,
        infer _TEvents,
        infer _TActions,
        infer _TActors
      >
    ? TContext
    : R extends Interpreter<infer TActorLogic>
    ? TActorLogic extends StateMachine<infer TContext, infer _>
      ? TContext
      : never
    : never
  : never;

export type InferEvent<E extends EventObject> = {
  [T in E['type']]: { type: T } & Extract<E, { type: T }>;
}[E['type']];

export type TODO = any;

export type StateValueFrom<TMachine extends AnyStateMachine> = Parameters<
  StateFrom<TMachine>['matches']
>[0];

export type TagsFrom<TMachine extends AnyStateMachine> = Parameters<
  StateFrom<TMachine>['hasTag']
>[0];

export interface ActorSystemInfo {
  actors: Record<string, AnyActorRef>;
}

export interface ActorSystem<T extends ActorSystemInfo> {
  _bookId: () => string;
  _register: (sessionId: string, actorRef: AnyActorRef) => string;
  _unregister: (actorRef: AnyActorRef) => void;
  _set: <K extends keyof T['actors']>(key: K, actorRef: T['actors'][K]) => void;
  get: <K extends keyof T['actors']>(key: K) => T['actors'][K] | undefined;
}

export type AnyActorSystem = ActorSystem<any>;

export type PersistedMachineState<TState extends AnyState> = Pick<
  TState,
  'value' | 'output' | 'context' | 'done' | 'historyValue'
> & {
  children: {
    [K in keyof TState['children']]: {
      state: any; // TODO: fix (should be state from actorref)
      src?: string;
    };
  };
};

export type WithDefault<T, TDefault> = T extends undefined ? TDefault : T;<|MERGE_RESOLUTION|>--- conflicted
+++ resolved
@@ -504,7 +504,6 @@
     : TransitionConfigOrTarget<TContext, ExtractEvent<TEvent, K>, TEvent>;
 };
 
-<<<<<<< HEAD
 type TransitionsConfigArray<
   TContext extends MachineContext,
   TEvent extends EventObject
@@ -516,17 +515,7 @@
   | (TransitionConfig<TContext, TEvent> & { event: '*' })
 >;
 
-export type TransitionsConfig<
-  TContext extends MachineContext,
-  TEvent extends EventObject
-> =
-  | TransitionsConfigMap<TContext, TEvent>
-  | TransitionsConfigArray<TContext, TEvent>;
-
 export type InvokeConfig<
-=======
-export interface InvokeConfig<
->>>>>>> d860f8ea
   TContext extends MachineContext,
   TEvent extends EventObject,
   TActors extends ActorImpl
