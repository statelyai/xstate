--- conflicted
+++ resolved
@@ -74,34 +74,6 @@
   system: ActorSystem<any>;
 }
 
-<<<<<<< HEAD
-export interface BaseDynamicActionObject<
-  TContext extends MachineContext,
-  TExpressionEvent extends EventObject,
-  TEvent extends EventObject,
-  TResolvedAction extends BaseActionObject,
-  TDynamicParams extends Record<string, any>
-> {
-  type: `xstate.${string}`;
-  params: TDynamicParams;
-  resolve: (
-    event: TExpressionEvent,
-    extra: {
-      state: State<TContext, TEvent, TODO, TODO>;
-      /**
-       * The original action object
-       */
-      action: ParameterizedObject;
-      actorContext: AnyActorContext;
-    }
-  ) => [AnyState, TResolvedAction];
-
-  /** @deprecated an internal signature that doesn't exist at runtime. Its existence helps TS to choose a better code path in the inference algorithm  */
-  (args: ActionArgs<TContext, TExpressionEvent, ParameterizedObject>): void;
-}
-
-=======
->>>>>>> 2f362327
 export type MachineContext = Record<string, any>;
 
 export interface ActionArgs<
