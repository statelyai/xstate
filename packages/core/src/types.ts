--- conflicted
+++ resolved
@@ -1917,16 +1917,15 @@
 export type EventFromBehavior<TBehavior extends ActorBehavior<any, any>> =
   TBehavior extends ActorBehavior<infer TEvent, infer _> ? TEvent : never;
 
-export type PersistedFrom<
-  TBehavior extends ActorBehavior<any, any>
-> = TBehavior extends ActorBehavior<
-  infer _TEvent,
-  infer _TSnapshot,
-  infer _TInternalState,
-  infer TPersisted
->
-  ? TPersisted
-  : never;
+export type PersistedFrom<TBehavior extends ActorBehavior<any, any>> =
+  TBehavior extends ActorBehavior<
+    infer _TEvent,
+    infer _TSnapshot,
+    infer _TInternalState,
+    infer TPersisted
+  >
+    ? TPersisted
+    : never;
 
 type ResolveEventType<T> = ReturnTypeOrValue<T> extends infer R
   ? R extends StateMachine<
@@ -1982,10 +1981,8 @@
   StateFrom<TMachine>['matches']
 >[0];
 
-<<<<<<< HEAD
-export type StateFromMachine<
-  TMachine extends AnyStateMachine
-> = TMachine['initialState'];
+export type StateFromMachine<TMachine extends AnyStateMachine> =
+  TMachine['initialState'];
 
 export interface PersistedMachineState<TState extends AnyState> {
   [key: string]: any;
@@ -1995,8 +1992,4 @@
   persisted: true;
 }
 
-export type WithRequired<T, K extends keyof T> = T & { [P in K]-?: T[P] };
-=======
-export type StateFromMachine<TMachine extends AnyStateMachine> =
-  TMachine['initialState'];
->>>>>>> 2d25c9af
+export type WithRequired<T, K extends keyof T> = T & { [P in K]-?: T[P] };