import type { StateNode } from './StateNode.ts';
import type { State } from './State.ts';
import type { ActorStatus, Clock, Actor } from './interpreter.ts';
import type { StateMachine } from './StateMachine.ts';
import {
  TypegenDisabled,
  ResolveTypegenMeta,
  TypegenConstraint,
  MarkAllImplementationsAsProvided,
  AreAllImplementationsAssumedToBeProvided
} from './typegenTypes.ts';
import { PromiseActorLogic } from './actors/promise.ts';
import { Guard, GuardPredicate, UnknownGuard } from './guards.ts';

/**
 * `T | unknown` reduces to `unknown` and that can be problematic when it comes to contextual typing.
 * It especially is a problem when the union has a function member, like here:
 *
 * ```ts
 * declare function test(cbOrVal: ((arg: number) => unknown) | unknown): void;
 * test((arg) => {}) // oops, implicit any
 * ```
 *
 * This type can be used to avoid this problem. This union represents the same value space as `unknown`.
 */
export type NonReducibleUnknown = {} | null | undefined;
export type AnyFunction = (...args: any[]) => any;

type ReturnTypeOrValue<T> = T extends AnyFunction ? ReturnType<T> : T;

// https://github.com/microsoft/TypeScript/issues/23182#issuecomment-379091887
export type IsNever<T> = [T] extends [never] ? true : false;

export type Compute<A extends any> = { [K in keyof A]: A[K] } & unknown;
export type Prop<T, K> = K extends keyof T ? T[K] : never;
export type Values<T> = T[keyof T];
export type Merge<M, N> = Omit<M, keyof N> & N;
export type IndexByProp<T extends Record<P, string>, P extends keyof T> = {
  [E in T as E[P]]: E;
};

export type IndexByType<T extends { type: string }> = IndexByProp<T, 'type'>;

export type Equals<A1 extends any, A2 extends any> = (<A>() => A extends A2
  ? true
  : false) extends <A>() => A extends A1 ? true : false
  ? true
  : false;
export type IsAny<T> = Equals<T, any>;
export type Cast<A, B> = A extends B ? A : B;
export type NoInfer<T> = [T][T extends any ? 0 : any];
export type LowInfer<T> = T & {};

export type MetaObject = Record<string, any>;

export type Lazy<T> = () => T;
export type MaybeLazy<T> = T | Lazy<T>;

/**
 * The full definition of an event, with a string `type`.
 */
export interface EventObject {
  /**
   * The type of event that is sent.
   */
  type: string;
}

export interface AnyEventObject extends EventObject {
  [key: string]: any;
}

export interface ParameterizedObject {
  type: string;
  params?: Record<string, unknown>;
}

export interface UnifiedArg<
  TContext extends MachineContext,
  TExpressionEvent extends EventObject
> {
  context: TContext;
  event: TExpressionEvent;
  self: ActorRef<TExpressionEvent>; // TODO: this should refer to `TEvent`
  system: ActorSystem<any>;
}

export type MachineContext = Record<string, any>;

export interface ActionArgs<
  TContext extends MachineContext,
  TEvent extends EventObject,
  TAction extends ParameterizedObject | undefined
> extends UnifiedArg<TContext, TEvent> {
  action: TAction;
}

export type InputFrom<T extends AnyActorLogic> = T extends StateMachine<
  infer _TContext,
  infer _TEvent,
  infer _TActor,
  infer _TAction,
  infer _TGuard,
  infer _TDelay,
  infer TInput,
  infer _TOutput,
  infer _TResolvedTypesMeta
>
  ? TInput
  : T extends ActorLogic<
      infer _TEvent,
      infer _TSnapshot,
      infer _TInternalState,
      infer _TPersisted,
      infer _TSystem,
      infer TInput
    >
  ? TInput
  : never;

export type OutputFrom<T extends AnyActorLogic> = T extends ActorLogic<
  infer _TEvent,
  infer _TSnapshot,
  infer _TInternalState,
  infer _TPersisted,
  infer _TSystem,
  infer _TInput,
  infer TOutput
>
  ? TOutput
  : never;

// TODO: do not accept machines without all implementations
// we should also accept a raw machine as actor logic here
// or just make machine actor logic
export type Spawner = <T extends AnyActorLogic | string>( // TODO: read string from machine logic keys
  logic: T,
  options?: Partial<{
    id: string;
    systemId?: string;
    input: T extends AnyActorLogic ? InputFrom<T> : any;
  }>
) => ActorRefFrom<T>;

export interface AssignArgs<
  TContext extends MachineContext,
  TExpressionEvent extends EventObject,
  TExpressionAction extends ParameterizedObject | undefined
> extends ActionArgs<TContext, TExpressionEvent, TExpressionAction> {
  spawn: Spawner;
}

export type ActionFunction<
  TContext extends MachineContext,
  TExpressionEvent extends EventObject,
  TEvent extends EventObject,
  TExpressionAction extends ParameterizedObject | undefined,
  TAction extends ParameterizedObject,
  TGuard extends ParameterizedObject,
  TDelay extends string
> = {
  (args: ActionArgs<TContext, TExpressionEvent, TExpressionAction>): void;
  _out_TEvent?: TEvent;
  _out_TAction?: TAction;
  _out_TGuard?: TGuard;
  _out_TDelay?: TDelay;
};

export interface ChooseBranch<
  TContext extends MachineContext,
  TExpressionEvent extends EventObject,
  TEvent extends EventObject = TExpressionEvent,
  TAction extends ParameterizedObject = ParameterizedObject,
  TGuard extends ParameterizedObject = ParameterizedObject,
  TDelay extends string = string
> {
  guard?: Guard<TContext, TExpressionEvent, undefined, TGuard>;
  actions: Actions<
    TContext,
    TExpressionEvent,
    TEvent,
    undefined,
    TAction,
    TGuard,
    TDelay
  >;
}

export type NoRequiredParams<T extends ParameterizedObject> = T extends any
  ? { type: T['type'] } extends T
    ? T['type']
    : never
  : never;

export type Action<
  TContext extends MachineContext,
  TExpressionEvent extends EventObject,
  TEvent extends EventObject,
  TExpressionAction extends ParameterizedObject | undefined,
  TAction extends ParameterizedObject,
  TGuard extends ParameterizedObject,
  TDelay extends string
> =
  | NoRequiredParams<TAction>
  | TAction
  | ActionFunction<
      TContext,
      TExpressionEvent,
      TEvent,
      TExpressionAction,
      TAction,
      TGuard,
      TDelay
    >;

export type UnknownAction = Action<
  MachineContext,
  EventObject,
  EventObject,
  ParameterizedObject | undefined,
  ParameterizedObject,
  ParameterizedObject,
  string
>;

export type Actions<
  TContext extends MachineContext,
  TExpressionEvent extends EventObject,
  TEvent extends EventObject,
  TExpressionAction extends ParameterizedObject | undefined,
  TAction extends ParameterizedObject,
  TGuard extends ParameterizedObject,
  TDelay extends string
> = SingleOrArray<
  Action<
    TContext,
    TExpressionEvent,
    TEvent,
    TExpressionAction,
    TAction,
    TGuard,
    TDelay
  >
>;

export type StateKey = string | AnyState;

export interface StateValueMap {
  [key: string]: StateValue;
}

/**
 * The string or object representing the state value relative to the parent state node.
 *
 * - For a child atomic state node, this is a string, e.g., `"pending"`.
 * - For complex state nodes, this is an object, e.g., `{ success: "someChildState" }`.
 */
export type StateValue = string | StateValueMap;

export type TransitionTarget = SingleOrArray<string>;

export interface TransitionConfig<
  TContext extends MachineContext,
  TExpressionEvent extends EventObject,
  TEvent extends EventObject,
  TAction extends ParameterizedObject,
  TGuard extends ParameterizedObject,
  TDelay extends string
> {
  guard?: Guard<TContext, TExpressionEvent, undefined, TGuard>;
  actions?: Actions<
    TContext,
    TExpressionEvent,
    TEvent,
    undefined,
    TAction,
    TGuard,
    TDelay
  >;
  reenter?: boolean;
  target?: TransitionTarget | undefined;
  meta?: Record<string, any>;
  description?: string;
}

export interface InitialTransitionConfig<
  TContext extends MachineContext,
  TEvent extends EventObject,
  TAction extends ParameterizedObject,
  TGuard extends ParameterizedObject,
  TDelay extends string
> extends TransitionConfig<TContext, TEvent, TEvent, TAction, TGuard, TDelay> {
  target: TransitionTarget;
}

export type AnyTransitionConfig = TransitionConfig<
  any,
  any,
  any,
  any,
  any,
  any
>;

export interface InvokeMeta {
  src: string;
  meta: MetaObject | undefined;
}

export interface InvokeDefinition<
  TContext extends MachineContext,
  TEvent extends EventObject,
  TAction extends ParameterizedObject,
  TGuard extends ParameterizedObject,
  TDelay extends string
> {
  id: string;

  systemId: string | undefined;
  /**
   * The source of the actor logic to be invoked
   */
  src: string;

  input?: Mapper<TContext, TEvent, NonReducibleUnknown> | NonReducibleUnknown;
  /**
   * The transition to take upon the invoked child machine reaching its final top-level state.
   */
  onDone?:
    | string
    | SingleOrArray<
        TransitionConfig<
          TContext,
          DoneInvokeEvent<any>,
          DoneInvokeEvent<any>,
          TAction,
          TGuard,
          TDelay
        >
      >;
  /**
   * The transition to take upon the invoked child machine sending an error event.
   */
  onError?:
    | string
    | SingleOrArray<
        TransitionConfig<
          TContext,
          ErrorEvent<any>,
          ErrorEvent<any>,
          TAction,
          TGuard,
          TDelay
        >
      >;

  onSnapshot?:
    | string
    | SingleOrArray<
        TransitionConfig<
          TContext,
          SnapshotEvent<any>,
          SnapshotEvent<any>,
          TAction,
          TGuard,
          TDelay
        >
      >;

  toJSON: () => Omit<
    InvokeDefinition<TContext, TEvent, TAction, TGuard, TDelay>,
    'onDone' | 'onError' | 'toJSON'
  >;
  meta: MetaObject | undefined;
}

type Delay<TDelay extends string> = TDelay | number;

export type DelayedTransitions<
  TContext extends MachineContext,
  TEvent extends EventObject,
  TAction extends ParameterizedObject,
<<<<<<< HEAD
  TGuard extends ParameterizedObject
> = Record<
  string | number,
  | string
  | SingleOrArray<TransitionConfig<TContext, TEvent, TEvent, TAction, TGuard>>
>;
=======
  TGuard extends ParameterizedObject,
  TDelay extends string
> =
  | {
      [K in Delay<TDelay>]?:
        | string
        | SingleOrArray<
            TransitionConfig<TContext, TEvent, TEvent, TAction, TGuard, TDelay>
          >;
    }
  | Array<
      TransitionConfig<TContext, TEvent, TEvent, TAction, TGuard, TDelay> & {
        delay:
          | Delay<TDelay>
          | ((args: UnifiedArg<TContext, TEvent>) => Delay<TDelay>);
      }
    >;
>>>>>>> d34f8b10

export type StateTypes =
  | 'atomic'
  | 'compound'
  | 'parallel'
  | 'final'
  | 'history'
  | string; // TODO: remove once TS fixes this type-widening issue

export type SingleOrArray<T> = readonly T[] | T;

export type StateNodesConfig<
  TContext extends MachineContext,
  TEvent extends EventObject
> = {
  [K in string]: StateNode<TContext, TEvent>;
};

export type StatesConfig<
  TContext extends MachineContext,
  TEvent extends EventObject,
  TActor extends ProvidedActor,
  TAction extends ParameterizedObject,
  TGuard extends ParameterizedObject,
  TDelay extends string,
  TOutput
> = {
  [K in string]: StateNodeConfig<
    TContext,
    TEvent,
    TActor,
    TAction,
    TGuard,
    TDelay,
    TOutput
  >;
};

export type StatesDefinition<
  TContext extends MachineContext,
  TEvent extends EventObject
> = {
  [K in string]: StateNodeDefinition<TContext, TEvent>;
};

export type TransitionConfigTarget = string | undefined;

export type TransitionConfigOrTarget<
  TContext extends MachineContext,
  TExpressionEvent extends EventObject,
  TEvent extends EventObject,
  TAction extends ParameterizedObject,
  TGuard extends ParameterizedObject,
  TDelay extends string
> = SingleOrArray<
  | TransitionConfigTarget
  | TransitionConfig<
      TContext,
      TExpressionEvent,
      TEvent,
      TAction,
      TGuard,
      TDelay
    >
>;

export type TransitionsConfig<
  TContext extends MachineContext,
  TEvent extends EventObject,
  TAction extends ParameterizedObject,
  TGuard extends ParameterizedObject,
  TDelay extends string
> = {
  // TODO: this doesn't support partial descriptors
  [K in TEvent['type'] | '*']?: K extends '*'
    ? TransitionConfigOrTarget<
        TContext,
        TEvent,
        TEvent,
        TAction,
        TGuard,
        TDelay
      >
    : TransitionConfigOrTarget<
        TContext,
        ExtractEvent<TEvent, K>,
        TEvent,
        TAction,
        TGuard,
        TDelay
      >;
};

type IsLiteralString<T extends string> = string extends T ? false : true;

type DistributeActors<
  TContext extends MachineContext,
  TEvent extends EventObject,
  TActor extends ProvidedActor,
  TAction extends ParameterizedObject,
  TGuard extends ParameterizedObject,
  TDelay extends string
> = TActor extends { src: infer TSrc }
  ? Compute<
      {
        systemId?: string;
        /**
         * The source of the machine to be invoked, or the machine itself.
         */
        src: TSrc;

        input?:
          | Mapper<TContext, TEvent, InputFrom<TActor['logic']>>
          | InputFrom<TActor['logic']>;
        /**
         * The transition to take upon the invoked child machine reaching its final top-level state.
         */
        onDone?:
          | string
          | SingleOrArray<
              TransitionConfigOrTarget<
                TContext,
                DoneInvokeEvent<OutputFrom<TActor['logic']>>,
                TEvent,
                TAction,
                TGuard,
                TDelay
              >
            >;
        /**
         * The transition to take upon the invoked child machine sending an error event.
         */
        onError?:
          | string
          | SingleOrArray<
              TransitionConfigOrTarget<
                TContext,
                ErrorEvent<any>,
                TEvent,
                TAction,
                TGuard,
                TDelay
              >
            >;

        onSnapshot?:
          | string
          | SingleOrArray<
              TransitionConfigOrTarget<
                TContext,
                SnapshotEvent<any>,
                TEvent,
                TAction,
                TGuard,
                TDelay
              >
            >;
        /**
         * Meta data related to this invocation
         */
        meta?: MetaObject;
      } & (TActor['id'] extends string
        ? {
            /**
             * The unique identifier for the invoked machine. If not specified, this
             * will be the machine's own `id`, or the URL (from `src`).
             */
            id: TActor['id'];
          }
        : {
            /**
             * The unique identifier for the invoked machine. If not specified, this
             * will be the machine's own `id`, or the URL (from `src`).
             */
            id?: string;
          })
    >
  : never;

export type InvokeConfig<
  TContext extends MachineContext,
  TEvent extends EventObject,
  TActor extends ProvidedActor,
  TAction extends ParameterizedObject,
  TGuard extends ParameterizedObject,
  TDelay extends string
> = IsLiteralString<TActor['src']> extends true
  ? DistributeActors<TContext, TEvent, TActor, TAction, TGuard, TDelay>
  : {
      /**
       * The unique identifier for the invoked machine. If not specified, this
       * will be the machine's own `id`, or the URL (from `src`).
       */
      id?: string;

      systemId?: string;
      /**
       * The source of the machine to be invoked, or the machine itself.
       */
      src: AnyActorLogic | string; // TODO: fix types

      input?:
        | Mapper<TContext, TEvent, NonReducibleUnknown>
        | NonReducibleUnknown;
      /**
       * The transition to take upon the invoked child machine reaching its final top-level state.
       */
      onDone?:
        | string
        | SingleOrArray<
            TransitionConfigOrTarget<
              TContext,
              DoneInvokeEvent<any>,
              TEvent,
              TAction,
              TGuard,
              TDelay
            >
          >;
      /**
       * The transition to take upon the invoked child machine sending an error event.
       */
      onError?:
        | string
        | SingleOrArray<
            TransitionConfigOrTarget<
              TContext,
              ErrorEvent<any>,
              TEvent,
              TAction,
              TGuard,
              TDelay
            >
          >;

      onSnapshot?:
        | string
        | SingleOrArray<
            TransitionConfigOrTarget<
              TContext,
              SnapshotEvent<any>,
              TEvent,
              TAction,
              TGuard,
              TDelay
            >
          >;
      /**
       * Meta data related to this invocation
       */
      meta?: MetaObject;
    };

export type AnyInvokeConfig = InvokeConfig<any, any, any, any, any, any>;

export interface StateNodeConfig<
  TContext extends MachineContext,
  TEvent extends EventObject,
  TActor extends ProvidedActor,
  TAction extends ParameterizedObject,
  TGuard extends ParameterizedObject,
  TDelay extends string,
  TOutput
> {
  /**
   * The initial state transition.
   */
  initial?:
    | InitialTransitionConfig<TContext, TEvent, TAction, TGuard, TDelay>
    | SingleOrArray<string>
    | undefined;
  /**
   * The type of this state node:
   *
   *  - `'atomic'` - no child state nodes
   *  - `'compound'` - nested child state nodes (XOR)
   *  - `'parallel'` - orthogonal nested child state nodes (AND)
   *  - `'history'` - history state node
   *  - `'final'` - final state node
   */
  type?: 'atomic' | 'compound' | 'parallel' | 'final' | 'history';
  /**
   * Indicates whether the state node is a history state node, and what
   * type of history:
   * shallow, deep, true (shallow), false (none), undefined (none)
   */
  history?: 'shallow' | 'deep' | boolean | undefined;
  /**
   * The mapping of state node keys to their state node configurations (recursive).
   */
  states?:
    | StatesConfig<
        TContext,
        TEvent,
        TActor,
        TAction,
        TGuard,
        TDelay,
        NonReducibleUnknown
      >
    | undefined;
  /**
   * The services to invoke upon entering this state node. These services will be stopped upon exiting this state node.
   */
  invoke?: SingleOrArray<
    | TActor['src']
    | InvokeConfig<TContext, TEvent, TActor, TAction, TGuard, TDelay>
  >;
  /**
   * The mapping of event types to their potential transition(s).
   */
  on?: TransitionsConfig<TContext, TEvent, TAction, TGuard, TDelay>;
  /**
   * The action(s) to be executed upon entering the state node.
   */
  entry?: Actions<TContext, TEvent, TEvent, undefined, TAction, TGuard, TDelay>;
  /**
   * The action(s) to be executed upon exiting the state node.
   */
  exit?: Actions<TContext, TEvent, TEvent, undefined, TAction, TGuard, TDelay>;
  /**
   * The potential transition(s) to be taken upon reaching a final child state node.
   *
   * This is equivalent to defining a `[done(id)]` transition on this state node's `on` property.
   */
  onDone?:
    | string
    | SingleOrArray<
        TransitionConfig<
          TContext,
          DoneEventObject,
          DoneEventObject,
          TAction,
          TGuard,
          TDelay
        >
      >
    | undefined;
  /**
   * The mapping (or array) of delays (in milliseconds) to their potential transition(s).
   * The delayed transitions are taken after the specified delay in an interpreter.
   */
  after?: DelayedTransitions<TContext, TEvent, TAction, TGuard, TDelay>;

  /**
   * An eventless transition that is always taken when this state node is active.
   */
  always?: TransitionConfigOrTarget<
    TContext,
    TEvent,
    TEvent,
    TAction,
    TGuard,
    TDelay
  >;
  /**
   * @private
   */
  parent?: StateNode<TContext, TEvent>;
  /**
   * The meta data associated with this state node, which will be returned in State instances.
   */
  meta?: any;
  /**
   * The output data sent with the "done.state._id_" event if this is a final state node.
   *
   * The output data will be evaluated with the current `context` and placed on the `.data` property
   * of the event.
   */
  output?: Mapper<TContext, TEvent, TOutput> | TOutput;
  /**
   * The unique ID of the state node, which can be referenced as a transition target via the
   * `#id` syntax.
   */
  id?: string | undefined;
  /**
   * The order this state node appears. Corresponds to the implicit document order.
   */
  order?: number;

  /**
   * The tags for this state node, which are accumulated into the `state.tags` property.
   */
  tags?: SingleOrArray<string>;
  /**
   * A text description of the state node
   */
  description?: string;

  /**
   * A default target for a history state
   */
  target?: string;
}

export type AnyStateNodeConfig = StateNodeConfig<
  any,
  any,
  any,
  any,
  any,
  any,
  any
>;

export interface StateNodeDefinition<
  TContext extends MachineContext,
  TEvent extends EventObject
> {
  id: string;
  version?: string | undefined;
  key: string;
  type: 'atomic' | 'compound' | 'parallel' | 'final' | 'history';
  initial: InitialTransitionDefinition<TContext, TEvent> | undefined;
  history: boolean | 'shallow' | 'deep' | undefined;
  states: StatesDefinition<TContext, TEvent>;
  on: TransitionDefinitionMap<TContext, TEvent>;
  transitions: Array<TransitionDefinition<TContext, TEvent>>;
  // TODO: establish what a definition really is
  entry: UnknownAction[];
  exit: UnknownAction[];
  meta: any;
  order: number;
  output?: FinalStateNodeConfig<TContext, TEvent>['output'];
  invoke: Array<InvokeDefinition<TContext, TEvent, TODO, TODO, TODO>>;
  description?: string;
  tags: string[];
}

export interface StateMachineDefinition<
  TContext extends MachineContext,
  TEvent extends EventObject
> extends StateNodeDefinition<TContext, TEvent> {}

export type AnyStateNode = StateNode<any, any>;

export type AnyStateNodeDefinition = StateNodeDefinition<any, any>;

export type AnyState = State<any, any, any, any, any>;

export type AnyStateMachine = StateMachine<
  any,
  any,
  any,
  any,
  any,
  any,
  any,
  any,
  any
>;

export type AnyStateConfig = StateConfig<any, AnyEventObject>;

export interface AtomicStateNodeConfig<
  TContext extends MachineContext,
  TEvent extends EventObject
> extends StateNodeConfig<TContext, TEvent, TODO, TODO, TODO, TODO, TODO> {
  initial?: undefined;
  parallel?: false | undefined;
  states?: undefined;
  onDone?: undefined;
}

export interface HistoryStateNodeConfig<
  TContext extends MachineContext,
  TEvent extends EventObject
> extends AtomicStateNodeConfig<TContext, TEvent> {
  history: 'shallow' | 'deep' | true;
  target: string | undefined;
}

export interface FinalStateNodeConfig<
  TContext extends MachineContext,
  TEvent extends EventObject
> extends AtomicStateNodeConfig<TContext, TEvent> {
  type: 'final';
  /**
   * The data to be sent with the "done.state.<id>" event. The data can be
   * static or dynamic (based on assigners).
   */
  output?: Mapper<TContext, TEvent, any>;
}

export type SimpleOrStateNodeConfig<
  TContext extends MachineContext,
  TEvent extends EventObject
> =
  | AtomicStateNodeConfig<TContext, TEvent>
  | StateNodeConfig<TContext, TEvent, TODO, TODO, TODO, TODO, TODO>;

export type ActionFunctionMap<
  TContext extends MachineContext,
  TEvent extends EventObject,
  TAction extends ParameterizedObject = ParameterizedObject,
  TGuard extends ParameterizedObject = ParameterizedObject,
  TDelay extends string = string
> = {
  [K in TAction['type']]?: ActionFunction<
    TContext,
    TEvent,
    TEvent,
    TAction extends { type: K } ? TAction : never,
    TAction,
    TGuard,
    TDelay
  >;
};

type GuardMap<
  TContext extends MachineContext,
  TEvent extends EventObject,
  TGuard extends ParameterizedObject
> = {
  [K in TGuard['type']]?: GuardPredicate<
    TContext,
    TEvent,
    TGuard extends { type: K } ? TGuard : never,
    TGuard
  >;
};

export type DelayFunctionMap<
  TContext extends MachineContext,
  TEvent extends EventObject,
  TAction extends ParameterizedObject
> = Record<string, DelayConfig<TContext, TEvent, TAction>>;

export type DelayConfig<
  TContext extends MachineContext,
  TExpressionEvent extends EventObject,
  TExpressionAction extends ParameterizedObject | undefined
> = number | DelayExpr<TContext, TExpressionEvent, TExpressionAction>;

// TODO: possibly refactor this somehow, use even a simpler type, and maybe even make `machine.options` private or something
export interface MachineImplementationsSimplified<
  TContext extends MachineContext,
  TEvent extends EventObject,
  TAction extends ParameterizedObject = ParameterizedObject,
  TGuard extends ParameterizedObject = ParameterizedObject
> {
  guards: GuardMap<TContext, TEvent, TGuard>;
  actions: ActionFunctionMap<TContext, TEvent, TAction>;
  actors: Record<
    string,
    | AnyActorLogic
    | { src: AnyActorLogic; input: Mapper<TContext, TEvent, any> | any }
  >;
  delays: DelayFunctionMap<TContext, TEvent, TAction>;
}

type MaybeNarrowedEvent<TIndexedEvents, TCausingLookup, K> = Cast<
  Prop<
    TIndexedEvents,
    K extends keyof TCausingLookup
      ? TCausingLookup[K]
      : TIndexedEvents[keyof TIndexedEvents]
  >,
  EventObject
>;

type MachineImplementationsActions<
  TContext extends MachineContext,
  TResolvedTypesMeta,
  TEventsCausingActions = Prop<
    Prop<TResolvedTypesMeta, 'resolved'>,
    'eventsCausingActions'
  >,
  TIndexedEvents = Prop<Prop<TResolvedTypesMeta, 'resolved'>, 'indexedEvents'>,
  TIndexedActions = Prop<
    Prop<TResolvedTypesMeta, 'resolved'>,
    'indexedActions'
  >,
  TIndexedGuards = Prop<Prop<TResolvedTypesMeta, 'resolved'>, 'indexedGuards'>,
  TIndexedDelays = Prop<Prop<TResolvedTypesMeta, 'resolved'>, 'indexedDelays'>
> = {
  [K in keyof TIndexedActions]?: ActionFunction<
    TContext,
    MaybeNarrowedEvent<TIndexedEvents, TEventsCausingActions, K>,
    Cast<Prop<TIndexedEvents, keyof TIndexedEvents>, EventObject>,
    Cast<TIndexedActions[K], ParameterizedObject>,
    Cast<Prop<TIndexedActions, keyof TIndexedActions>, ParameterizedObject>,
    Cast<Prop<TIndexedGuards, keyof TIndexedGuards>, ParameterizedObject>,
    Cast<
      Prop<TIndexedDelays, keyof TIndexedDelays>,
      ParameterizedObject
    >['type']
  >;
};

type MachineImplementationsActors<
  TContext extends MachineContext,
  TResolvedTypesMeta,
  TEventsCausingActors = Prop<
    Prop<TResolvedTypesMeta, 'resolved'>,
    'eventsCausingActors'
  >,
  TIndexedActors = Prop<Prop<TResolvedTypesMeta, 'resolved'>, 'indexedActors'>,
  TIndexedEvents = Prop<Prop<TResolvedTypesMeta, 'resolved'>, 'indexedEvents'>,
  _TInvokeSrcNameMap = Prop<
    Prop<TResolvedTypesMeta, 'resolved'>,
    'invokeSrcNameMap'
  >
> = {
  // TODO: this should require `{ src, input }` for required inputs
  [K in keyof TIndexedActors]?:
    | Cast<Prop<TIndexedActors[K], 'logic'>, AnyActorLogic>
    | {
        src: Cast<Prop<TIndexedActors[K], 'logic'>, AnyActorLogic>;
        input:
          | Mapper<
              TContext,
              MaybeNarrowedEvent<TIndexedEvents, TEventsCausingActors, K>,
              InputFrom<Cast<Prop<TIndexedActors[K], 'logic'>, AnyActorLogic>>
            >
          | InputFrom<Cast<Prop<TIndexedActors[K], 'logic'>, AnyActorLogic>>;
      };
};

type MachineImplementationsDelays<
  TContext extends MachineContext,
  TResolvedTypesMeta,
  TEventsCausingDelays = Prop<
    Prop<TResolvedTypesMeta, 'resolved'>,
    'eventsCausingDelays'
  >,
  TIndexedEvents = Prop<Prop<TResolvedTypesMeta, 'resolved'>, 'indexedEvents'>,
  TIndexedActions = Prop<
    Prop<TResolvedTypesMeta, 'resolved'>,
    'indexedActions'
  >,
  TIndexedDelays = Prop<Prop<TResolvedTypesMeta, 'resolved'>, 'indexedDelays'>
> = {
  [K in keyof TIndexedDelays]?: DelayConfig<
    TContext,
    MaybeNarrowedEvent<TIndexedEvents, TEventsCausingDelays, K>,
    // delays in referenced send actions might use specific `TAction`
    // delays executed by auto-generated send actions related to after transitions won't have that
    // since they are effectively implicit inline actions
    | Cast<Prop<TIndexedActions, keyof TIndexedActions>, ParameterizedObject>
    | undefined
  >;
};

type MachineImplementationsGuards<
  TContext extends MachineContext,
  TResolvedTypesMeta,
  TEventsCausingGuards = Prop<
    Prop<TResolvedTypesMeta, 'resolved'>,
    'eventsCausingGuards'
  >,
  TIndexedEvents = Prop<Prop<TResolvedTypesMeta, 'resolved'>, 'indexedEvents'>,
  TIndexedGuards = Prop<Prop<TResolvedTypesMeta, 'resolved'>, 'indexedGuards'>
> = {
  [K in keyof TIndexedGuards]?: Guard<
    TContext,
    MaybeNarrowedEvent<TIndexedEvents, TEventsCausingGuards, K>,
    Cast<TIndexedGuards[K], ParameterizedObject>,
    Cast<Prop<TIndexedGuards, keyof TIndexedGuards>, ParameterizedObject>
  >;
};

type MakeKeysRequired<T extends string> = { [K in T]: unknown };

type MaybeMakeMissingImplementationsRequired<
  TImplementationType,
  TMissingImplementationsForType,
  TRequireMissingImplementations
> = TRequireMissingImplementations extends true
  ? IsNever<TMissingImplementationsForType> extends true
    ? {}
    : {
        [K in Cast<TImplementationType, string>]: MakeKeysRequired<
          Cast<TMissingImplementationsForType, string>
        >;
      }
  : {};

type GenerateActionsImplementationsPart<
  TContext extends MachineContext,
  TResolvedTypesMeta,
  TRequireMissingImplementations,
  TMissingImplementations
> = Compute<
  MaybeMakeMissingImplementationsRequired<
    'actions',
    Prop<TMissingImplementations, 'actions'>,
    TRequireMissingImplementations
  > & {
    actions?: MachineImplementationsActions<TContext, TResolvedTypesMeta>;
  }
>;

type GenerateActorsImplementationsPart<
  TContext extends MachineContext,
  TResolvedTypesMeta,
  TRequireMissingImplementations,
  TMissingImplementations
> = Compute<
  MaybeMakeMissingImplementationsRequired<
    'actors',
    Prop<TMissingImplementations, 'actors'>,
    TRequireMissingImplementations
  > & {
    actors?: MachineImplementationsActors<TContext, TResolvedTypesMeta>;
  }
>;

type GenerateDelaysImplementationsPart<
  TContext extends MachineContext,
  TResolvedTypesMeta,
  TRequireMissingImplementations,
  TMissingImplementations
> = Compute<
  MaybeMakeMissingImplementationsRequired<
    'delays',
    Prop<TMissingImplementations, 'delays'>,
    TRequireMissingImplementations
  > & {
    delays?: MachineImplementationsDelays<TContext, TResolvedTypesMeta>;
  }
>;

type GenerateGuardsImplementationsPart<
  TContext extends MachineContext,
  TResolvedTypesMeta,
  TRequireMissingImplementations,
  TMissingImplementations
> = Compute<
  MaybeMakeMissingImplementationsRequired<
    'guards',
    Prop<TMissingImplementations, 'guards'>,
    TRequireMissingImplementations
  > & {
    guards?: MachineImplementationsGuards<TContext, TResolvedTypesMeta>;
  }
>;

export type InternalMachineImplementations<
  TContext extends MachineContext,
  TEvent extends EventObject,
  TActor extends ProvidedActor,
  TAction extends ParameterizedObject,
  TDelay extends string,
  TResolvedTypesMeta,
  TRequireMissingImplementations extends boolean = false,
  TMissingImplementations = Prop<
    Prop<TResolvedTypesMeta, 'resolved'>,
    'missingImplementations'
  >
> =
  // TODO: remove per-Generate* Computes
  Compute<
    GenerateActionsImplementationsPart<
      TContext,
      TResolvedTypesMeta,
      TRequireMissingImplementations,
      TMissingImplementations
    > &
      GenerateActorsImplementationsPart<
        TContext,
        TResolvedTypesMeta,
        TRequireMissingImplementations,
        TMissingImplementations
      > &
      GenerateDelaysImplementationsPart<
        TContext,
        TResolvedTypesMeta,
        TRequireMissingImplementations,
        TMissingImplementations
      > &
      GenerateGuardsImplementationsPart<
        TContext,
        TResolvedTypesMeta,
        TRequireMissingImplementations,
        TMissingImplementations
      >
  >;

export type MachineImplementations<
  TContext extends MachineContext,
  TEvent extends EventObject,
  TActor extends ProvidedActor = ProvidedActor,
  TAction extends ParameterizedObject = ParameterizedObject,
  TGuard extends ParameterizedObject = ParameterizedObject,
  TDelay extends string = string,
  TTypesMeta extends TypegenConstraint = TypegenDisabled
> = InternalMachineImplementations<
  TContext,
  TEvent,
  TActor,
  TAction,
  TDelay,
  ResolveTypegenMeta<TTypesMeta, TEvent, TActor, TAction, TGuard, TDelay>
>;

type InitialContext<TContext extends MachineContext, TInput> =
  | TContext
  | ContextFactory<TContext, TInput>;

export type ContextFactory<TContext extends MachineContext, TInput> = ({
  spawn,
  input
}: {
  spawn: Spawner;
  input: TInput;
}) => TContext;

type RootStateNodeConfig<
  TContext extends MachineContext,
  TEvent extends EventObject,
  TActor extends ProvidedActor,
  TAction extends ParameterizedObject,
  TGuard extends ParameterizedObject,
  TDelay extends string,
  TOutput
> = Omit<
  StateNodeConfig<TContext, TEvent, TActor, TAction, TGuard, TDelay, TOutput>,
  'states'
> & {
  states?:
    | StatesConfig<TContext, TEvent, TActor, TAction, TGuard, TDelay, TOutput>
    | undefined;
};

export type MachineConfig<
  TContext extends MachineContext,
  TEvent extends EventObject,
  TActor extends ProvidedActor = ProvidedActor,
  TAction extends ParameterizedObject = ParameterizedObject,
  TGuard extends ParameterizedObject = ParameterizedObject,
  TDelay extends string = string,
  TInput = any,
  TOutput = unknown,
  TTypesMeta = TypegenDisabled
> = (RootStateNodeConfig<
  NoInfer<TContext>,
  NoInfer<TEvent>,
  NoInfer<TActor>,
  NoInfer<TAction>,
  NoInfer<TGuard>,
  NoInfer<TDelay>,
  NoInfer<TOutput>
> & {
  /**
   * The initial context (extended state)
   */
  /**
   * The machine's own version.
   */
  version?: string;
  types?: MachineTypes<
    TContext,
    TEvent,
    TActor,
    TAction,
    TGuard,
    TDelay,
    TInput,
    TOutput,
    TTypesMeta
  >;
}) &
  (Equals<TContext, MachineContext> extends true
    ? { context?: InitialContext<LowInfer<TContext>, TInput> }
    : { context: InitialContext<LowInfer<TContext>, TInput> });

export interface ProvidedActor {
  src: string;
  logic: AnyActorLogic;
  id?: string;
}

export interface MachineTypes<
  TContext extends MachineContext,
  TEvent extends EventObject,
  TActor extends ProvidedActor,
  TAction extends ParameterizedObject,
  TGuard extends ParameterizedObject,
  TDelay extends string,
  TInput,
  TOutput,
  TTypesMeta = TypegenDisabled
> {
  context?: TContext;
  events?: TEvent;
  actors?: TActor;
  actions?: TAction;
  guards?: TGuard;
  delays?: TDelay;
  input?: TInput;
  output?: TOutput;
  typegen?: TTypesMeta;
}

export interface HistoryStateNode<TContext extends MachineContext>
  extends StateNode<TContext> {
  history: 'shallow' | 'deep';
  target: string | undefined;
}

export type HistoryValue<
  TContext extends MachineContext,
  TEvent extends EventObject
> = Record<string, Array<StateNode<TContext, TEvent>>>;

export type AnyHistoryValue = HistoryValue<any, any>;

export type StateFrom<
  T extends AnyStateMachine | ((...args: any[]) => AnyStateMachine)
> = T extends AnyStateMachine
  ? ReturnType<T['transition']>
  : T extends (...args: any[]) => AnyStateMachine
  ? ReturnType<ReturnType<T>['transition']>
  : never;

export type Transitions<
  TContext extends MachineContext,
  TEvent extends EventObject
> = Array<TransitionDefinition<TContext, TEvent>>;

export enum ConstantPrefix {
  After = 'xstate.after',
  DoneState = 'done.state',
  DoneInvoke = 'done.invoke',
  ErrorExecution = 'error.execution',
  ErrorCommunication = 'error.communication',
  ErrorPlatform = 'error.platform',
  ErrorCustom = 'xstate.error'
}

export interface DoneInvokeEvent<TOutput> {
  type: `done.invoke.${string}`;
  output: TOutput;
}

export interface ErrorEvent<TErrorData> {
  type: `error.${string}`;
  data: TErrorData;
}

export interface SnapshotEvent<TData> {
  type: `xstate.snapshot.${string}`;
  data: TData;
}

export interface ErrorExecutionEvent extends EventObject {
  src: string;
  type: ConstantPrefix.ErrorExecution;
  data: any;
}

export interface ErrorPlatformEvent extends EventObject {
  data: any;
}

export interface DoneEventObject extends EventObject {
  output?: any;
  toString(): string;
}

export type DoneEvent = DoneEventObject & string;

export type DelayExpr<
  TContext extends MachineContext,
  TExpressionEvent extends EventObject,
  TExpressionAction extends ParameterizedObject | undefined
> = (args: ActionArgs<TContext, TExpressionEvent, TExpressionAction>) => number;

export type LogExpr<
  TContext extends MachineContext,
  TExpressionEvent extends EventObject,
  TExpressionAction extends ParameterizedObject | undefined
> = (
  args: ActionArgs<TContext, TExpressionEvent, TExpressionAction>
) => unknown;

export type SendExpr<
  TContext extends MachineContext,
  TExpressionEvent extends EventObject,
  TExpressionAction extends ParameterizedObject | undefined,
  TSentEvent extends EventObject
> = (
  args: ActionArgs<TContext, TExpressionEvent, TExpressionAction>
) => TSentEvent;

export enum SpecialTargets {
  Parent = '#_parent',
  Internal = '#_internal'
}

export interface SendToActionOptions<
  TContext extends MachineContext,
  TExpressionEvent extends EventObject,
  TExpressionAction extends ParameterizedObject | undefined,
  TDelay extends string
> extends RaiseActionOptions<
    TContext,
    TExpressionEvent,
    TExpressionAction,
    TDelay
  > {}

export interface RaiseActionOptions<
  TContext extends MachineContext,
  TExpressionEvent extends EventObject,
  TExpressionAction extends ParameterizedObject | undefined,
  TDelay extends string
> {
  id?: string;
  delay?:
    | Delay<TDelay>
    | DelayExpr<TContext, TExpressionEvent, TExpressionAction>;
}

export interface RaiseActionParams<
  TContext extends MachineContext,
  TExpressionEvent extends EventObject,
  TExpressionAction extends ParameterizedObject | undefined,
  TEvent extends EventObject,
  TDelay extends string
> extends RaiseActionOptions<
    TContext,
    TExpressionEvent,
    TExpressionAction,
    TDelay
  > {
  event:
    | TEvent
    | SendExpr<TContext, TExpressionEvent, TExpressionAction, TEvent>;
}

export interface SendToActionParams<
  TContext extends MachineContext,
  TExpressionEvent extends EventObject,
  TExpressionAction extends ParameterizedObject | undefined,
  TSentEvent extends EventObject,
  TDelay extends string
> extends SendToActionOptions<
    TContext,
    TExpressionEvent,
    TExpressionAction,
    TDelay
  > {
  event:
    | TSentEvent
    | SendExpr<TContext, TExpressionEvent, TExpressionAction, TSentEvent>;
}

export type Assigner<
  TContext extends MachineContext,
  TExpressionEvent extends EventObject,
  TExpressionAction extends ParameterizedObject | undefined
> = (
  args: AssignArgs<TContext, TExpressionEvent, TExpressionAction>
) => Partial<TContext>;

export type PartialAssigner<
  TContext extends MachineContext,
  TExpressionEvent extends EventObject,
  TExpressionAction extends ParameterizedObject | undefined,
  TKey extends keyof TContext
> = (
  args: AssignArgs<TContext, TExpressionEvent, TExpressionAction>
) => TContext[TKey];

export type PropertyAssigner<
  TContext extends MachineContext,
  TExpressionEvent extends EventObject,
  TExpressionAction extends ParameterizedObject | undefined
> = {
  [K in keyof TContext]?:
    | PartialAssigner<TContext, TExpressionEvent, TExpressionAction, K>
    | TContext[K];
};

export type Mapper<
  TContext extends MachineContext,
  TEvent extends EventObject,
  TResult
> = (args: {
  context: TContext;
  event: TEvent;
  self: ActorRef<TEvent>;
}) => TResult;

export type PropertyMapper<
  TContext extends MachineContext,
  TEvent extends EventObject,
  TParams extends {}
> = {
  [K in keyof TParams]?: Mapper<TContext, TEvent, TParams[K]> | TParams[K];
};

export interface TransitionDefinition<
  TContext extends MachineContext,
  TEvent extends EventObject
> extends Omit<
    TransitionConfig<TContext, TEvent, TEvent, TODO, TODO, TODO>,
    | 'target'
    // `guard` is correctly rejected by `extends` here and `actions` should be too
    // however, `any` passed to `TransitionConfig` as `TAction` collapses its `.actions` to `any` and it's accidentally allowed here
    // it doesn't exactly have to be incorrect, we are overriding this here anyway but it looks like a lucky accident rather than smth done on purpose
    | 'guard'
  > {
  target: ReadonlyArray<StateNode<TContext, TEvent>> | undefined;
  source: StateNode<TContext, TEvent>;
  actions: readonly UnknownAction[];
  reenter: boolean;
  guard?: UnknownGuard;
  eventType: TEvent['type'] | '*';
  toJSON: () => {
    target: string[] | undefined;
    source: string;
    actions: readonly UnknownAction[];
    guard?: UnknownGuard;
    eventType: TEvent['type'] | '*';
    meta?: Record<string, any>;
  };
}

export type AnyTransitionDefinition = TransitionDefinition<any, any>;

export interface InitialTransitionDefinition<
  TContext extends MachineContext,
  TEvent extends EventObject
> extends TransitionDefinition<TContext, TEvent> {
  target: ReadonlyArray<StateNode<TContext, TEvent>>;
  guard?: never;
}

export type TransitionDefinitionMap<
  TContext extends MachineContext,
  TEvent extends EventObject
> = {
  [K in TEvent['type'] | '*']: Array<
    TransitionDefinition<
      TContext,
      K extends TEvent['type'] ? Extract<TEvent, { type: K }> : EventObject
    >
  >;
};

export interface DelayedTransitionDefinition<
  TContext extends MachineContext,
  TEvent extends EventObject
> extends TransitionDefinition<TContext, TEvent> {
  delay: number | string | DelayExpr<TContext, TEvent, undefined>;
}

export interface StateLike<TContext extends MachineContext> {
  value: StateValue;
  context: TContext;
  event: EventObject;
}

export interface StateConfig<
  TContext extends MachineContext,
  TEvent extends EventObject
> {
  value: StateValue;
  context: TContext;
  historyValue?: HistoryValue<TContext, TEvent>;
  meta?: any;
  configuration?: Array<StateNode<TContext, TEvent>>;
  children: Record<string, ActorRef<any>>;
  done?: boolean;
  output?: any;
  error?: unknown;
  tags?: Set<string>;
  machine?: StateMachine<TContext, TEvent, any, any, any, any, any, any, any>;
  _internalQueue?: Array<TEvent>;
}

export interface ActorOptions<TLogic extends AnyActorLogic> {
  /**
   * Whether state actions should be executed immediately upon transition. Defaults to `true`.
   */
  execute?: boolean;
  clock?: Clock;
  logger?: (...args: any[]) => void;
  parent?: ActorRef<any>;
  /**
   * If `true`, defers processing of sent events until the service
   * is initialized (`.start()`). Otherwise, an error will be thrown
   * for events sent to an uninitialized service.
   *
   * Default: `true`
   */
  deferEvents?: boolean;
  /**
   * The custom `id` for referencing this service.
   */
  id?: string;
  /**
   * If `true`, states and events will be logged to Redux DevTools.
   *
   * Default: `false`
   */
  devTools?: boolean | DevToolsAdapter; // TODO: add enhancer options

  sync?: boolean;

  /**
   * The system ID to register this actor under
   */
  systemId?: string;
  /**
   * The input data to pass to the actor.
   */
  input?: InputFrom<TLogic>;

  // state?:
  //   | PersistedStateFrom<TActorLogic>
  //   | InternalStateFrom<TActorLogic>;
  state?: any;

  /**
   * The source definition.
   */
  src?: string;
}

export type AnyActor = Actor<any, any>;

/**
 * @deprecated Use `AnyActor` instead.
 */
export type AnyInterpreter = AnyActor;

// Based on RxJS types
export type Observer<T> = {
  next?: (value: T) => void;
  error?: (err: any) => void;
  complete?: () => void;
};

export interface Subscription {
  unsubscribe(): void;
}

export interface InteropObservable<T> {
  [Symbol.observable]: () => InteropSubscribable<T>;
}

export interface InteropSubscribable<T> {
  subscribe(observer: Observer<T>): Subscription;
}

export interface Subscribable<T> extends InteropSubscribable<T> {
  subscribe(observer: Observer<T>): Subscription;
  subscribe(
    next: (value: T) => void,
    error?: (error: any) => void,
    complete?: () => void
  ): Subscription;
}

export type ExtractEvent<
  TEvent extends EventObject,
  TEventType extends TEvent['type']
> = TEvent extends any
  ? TEventType extends TEvent['type']
    ? TEvent
    : never
  : never;

export interface BaseActorRef<TEvent extends EventObject> {
  send: (event: TEvent) => void;
}

export interface ActorLike<TCurrent, TEvent extends EventObject>
  extends Subscribable<TCurrent> {
  send: (event: TEvent) => void;
}

export interface ActorRef<TEvent extends EventObject, TSnapshot = any>
  extends Subscribable<TSnapshot>,
    InteropObservable<TSnapshot> {
  /**
   * The unique identifier for this actor relative to its parent.
   */
  id: string;
  sessionId: string;
  send: (event: TEvent) => void;
  // TODO: should this be optional?
  start?: () => void;
  getSnapshot: () => TSnapshot;
  // TODO: this should return some sort of TPersistedState, not any
  getPersistedState?: () => any;
  stop: () => void;
  toJSON?: () => any;
  // TODO: figure out how to hide this externally as `sendTo(ctx => ctx.actorRef._parent._parent._parent._parent)` shouldn't be allowed
  _parent?: ActorRef<any, any>;
  system?: ActorSystem<any>;
  status: ActorStatus;
  src?: string;
}

export type AnyActorRef = ActorRef<any, any>;

export type ActorLogicFrom<T> = ReturnTypeOrValue<T> extends infer R
  ? R extends StateMachine<any, any, any, any, any, any, any, any>
    ? R
    : R extends Promise<infer U>
    ? PromiseActorLogic<U>
    : never
  : never;

export type ActorRefFrom<T> = ReturnTypeOrValue<T> extends infer R
  ? R extends StateMachine<
      infer TContext,
      infer TEvent,
      infer TActor,
      infer _TAction,
      infer _TGuard,
      infer _TDelay,
      infer _TInput,
      infer TOutput,
      infer TResolvedTypesMeta
    >
    ? ActorRef<
        TEvent,
        State<
          TContext,
          TEvent,
          TActor,
          TOutput,
          AreAllImplementationsAssumedToBeProvided<TResolvedTypesMeta> extends false
            ? MarkAllImplementationsAsProvided<TResolvedTypesMeta>
            : TResolvedTypesMeta
        >
      >
    : R extends Promise<infer U>
    ? ActorRefFrom<PromiseActorLogic<U>>
    : R extends ActorLogic<
        infer TEvent,
        infer TSnapshot,
        infer _,
        infer __,
        infer ___,
        infer ____,
        infer _____
      >
    ? ActorRef<TEvent, TSnapshot>
    : never
  : never;

export type DevToolsAdapter = (service: AnyActor) => void;

/**
 * @deprecated Use `Actor<T>` instead.
 */
export type InterpreterFrom<
  T extends AnyStateMachine | ((...args: any[]) => AnyStateMachine)
> = ReturnTypeOrValue<T> extends StateMachine<
  infer TContext,
  infer TEvent,
  infer TActor,
  infer _TAction,
  infer _TGuard,
  infer _TDelay,
  infer TInput,
  infer TOutput,
  infer TResolvedTypesMeta
>
  ? Actor<
      ActorLogic<
        TEvent,
        State<TContext, TEvent, TActor, TOutput, TResolvedTypesMeta>,
        State<TContext, TEvent, TActor, TOutput, TResolvedTypesMeta>,
        PersistedMachineState<
          State<TContext, TEvent, TActor, TOutput, TResolvedTypesMeta>
        >,
        ActorSystem<any>,
        TInput
      >
    >
  : never;

export type MachineImplementationsFrom<
  T extends AnyStateMachine | ((...args: any[]) => AnyStateMachine),
  TRequireMissingImplementations extends boolean = false
> = ReturnTypeOrValue<T> extends StateMachine<
  infer TContext,
  infer TEvent,
  infer TActor,
  infer TAction,
  infer _TGuard,
  infer TDelay,
  infer _TInput,
  infer _TOutput,
  infer TResolvedTypesMeta
>
  ? InternalMachineImplementations<
      TContext,
      TEvent,
      TActor,
      TAction,
      TDelay,
      TResolvedTypesMeta,
      TRequireMissingImplementations
    >
  : never;

// only meant to be used internally for debugging purposes
export type __ResolvedTypesMetaFrom<T> = T extends StateMachine<
  any,
  any,
  any,
  any,
  any,
  any,
  any,
  infer TResolvedTypesMeta
>
  ? TResolvedTypesMeta
  : never;

export interface ActorContext<
  TEvent extends EventObject,
  TSnapshot,
  TSystem extends ActorSystem<any> = ActorSystem<any>
> {
  self: ActorRef<TEvent, TSnapshot>;
  id: string;
  sessionId: string;
  logger: (...args: any[]) => void;
  defer: (fn: () => void) => void;
  system: TSystem;
  stopChild: (child: AnyActorRef) => void;
}

export type AnyActorContext = ActorContext<any, any, any>;

export interface ActorLogic<
  TEvent extends EventObject,
  TSnapshot = any,
  TInternalState = TSnapshot,
  /**
   * Serialized internal state used for persistence & restoration
   */
  TPersisted = TInternalState,
  TSystem extends ActorSystem<any> = ActorSystem<any>,
  TInput = any,
  TOutput = unknown
> {
  config?: unknown;
  transition: (
    state: TInternalState,
    message: TEvent,
    ctx: ActorContext<TEvent, TSnapshot, TSystem>
  ) => TInternalState;
  getInitialState: (
    actorCtx: ActorContext<TEvent, TSnapshot, TSystem>,
    input: TInput
  ) => TInternalState;
  restoreState?: (
    persistedState: TPersisted,
    actorCtx: ActorContext<TEvent, TSnapshot>
  ) => TInternalState;
  getSnapshot?: (state: TInternalState) => TSnapshot;
  getStatus?: (state: TInternalState) => { status: string; data?: any };
  start?: (
    state: TInternalState,
    actorCtx: ActorContext<TEvent, TSnapshot>
  ) => void;
  /**
   * @returns Persisted state
   */
  getPersistedState?: (state: TInternalState) => TPersisted;
  _out_TOutput?: TOutput; // temp hack to use this type param so we can error properly, ideally this should appear somewhere in the type, perhaps in the `getStatus`?
}

export type AnyActorLogic = ActorLogic<
  any, // event
  any, // snapshot
  any, // internal state
  any, // persisted state
  any, // system
  any, // input
  any // output
>;

export type SnapshotFrom<T> = ReturnTypeOrValue<T> extends infer R
  ? R extends ActorRef<infer _, infer TSnapshot>
    ? TSnapshot
    : R extends Actor<infer TLogic>
    ? SnapshotFrom<TLogic>
    : R extends StateMachine<
        infer _TContext,
        infer _TEvent,
        infer _TActor,
        infer _TAction,
        infer _TGuard,
        infer _TDelay,
        infer _TInput,
        infer _TOutput,
        infer _TResolvedTypesMeta
      >
    ? StateFrom<R>
    : R extends ActorLogic<
        infer _,
        infer TSnapshot,
        infer __,
        infer ___,
        infer ____
      >
    ? TSnapshot
    : R extends ActorContext<infer _, infer TSnapshot, infer __>
    ? TSnapshot
    : never
  : never;

export type EventFromLogic<TLogic extends ActorLogic<any, any>> =
  TLogic extends ActorLogic<
    infer TEvent,
    infer _,
    infer __,
    infer ___,
    infer ____
  >
    ? TEvent
    : never;

export type PersistedStateFrom<TLogic extends ActorLogic<any, any>> =
  TLogic extends ActorLogic<
    infer _TEvent,
    infer _TSnapshot,
    infer _TInternalState,
    infer TPersisted
  >
    ? TPersisted
    : never;

export type InternalStateFrom<TLogic extends ActorLogic<any, any>> =
  TLogic extends ActorLogic<
    infer _TEvent,
    infer _TSnapshot,
    infer TInternalState,
    infer _TPersisted
  >
    ? TInternalState
    : never;

type ResolveEventType<T> = ReturnTypeOrValue<T> extends infer R
  ? R extends StateMachine<
      infer _TContext,
      infer TEvent,
      infer _TActor,
      infer _TAction,
      infer _TGuard,
      infer _TDelay,
      infer _TInput,
      infer _TOutput,
      infer _TResolvedTypesMeta
    >
    ? TEvent
    : R extends State<
        infer _TContext,
        infer TEvent,
        infer _TActor,
        infer _TOutput,
        infer _TResolvedTypesMeta
      >
    ? TEvent
    : R extends ActorRef<infer TEvent, infer _>
    ? TEvent
    : never
  : never;

export type EventFrom<
  T,
  K extends Prop<TEvent, 'type'> = never,
  TEvent extends EventObject = ResolveEventType<T>
> = IsNever<K> extends true ? TEvent : ExtractEvent<TEvent, K>;

export type ContextFrom<T> = ReturnTypeOrValue<T> extends infer R
  ? R extends StateMachine<
      infer TContext,
      infer _TEvent,
      infer _TActor,
      infer _TAction,
      infer _TGuard,
      infer _TDelay,
      infer _TInput,
      infer _TOutput,
      infer _TTypesMeta
    >
    ? TContext
    : R extends State<
        infer TContext,
        infer _TEvent,
        infer _TActor,
        infer _TOutput,
        infer _TResolvedTypesMeta
      >
    ? TContext
    : R extends Actor<infer TActorLogic>
    ? TActorLogic extends StateMachine<
        infer TContext,
        infer _TEvent,
        infer _TActor,
        infer _TAction,
        infer _TGuard,
        infer _TDelay,
        infer _TInput,
        infer _TOutput,
        infer _TTypesMeta
      >
      ? TContext
      : never
    : never
  : never;

export type InferEvent<E extends EventObject> = {
  [T in E['type']]: { type: T } & Extract<E, { type: T }>;
}[E['type']];

export type TODO = any;

export type StateValueFrom<TMachine extends AnyStateMachine> = Parameters<
  StateFrom<TMachine>['matches']
>[0];

export type TagsFrom<TMachine extends AnyStateMachine> = Parameters<
  StateFrom<TMachine>['hasTag']
>[0];

export interface ActorSystemInfo {
  actors: Record<string, AnyActorRef>;
}

export interface ActorSystem<T extends ActorSystemInfo> {
  _bookId: () => string;
  _register: (sessionId: string, actorRef: AnyActorRef) => string;
  _unregister: (actorRef: AnyActorRef) => void;
  _set: <K extends keyof T['actors']>(key: K, actorRef: T['actors'][K]) => void;
  get: <K extends keyof T['actors']>(key: K) => T['actors'][K] | undefined;
}

export type AnyActorSystem = ActorSystem<any>;

export type PersistedMachineState<TState extends AnyState> = Pick<
  TState,
  'value' | 'output' | 'error' | 'context' | 'done' | 'historyValue'
> & {
  children: {
    [K in keyof TState['children']]: {
      state: any; // TODO: fix (should be state from actorref)
      src?: string;
    };
  };
};<|MERGE_RESOLUTION|>--- conflicted
+++ resolved
@@ -380,32 +380,15 @@
   TContext extends MachineContext,
   TEvent extends EventObject,
   TAction extends ParameterizedObject,
-<<<<<<< HEAD
-  TGuard extends ParameterizedObject
-> = Record<
-  string | number,
-  | string
-  | SingleOrArray<TransitionConfig<TContext, TEvent, TEvent, TAction, TGuard>>
->;
-=======
   TGuard extends ParameterizedObject,
   TDelay extends string
-> =
-  | {
-      [K in Delay<TDelay>]?:
-        | string
-        | SingleOrArray<
-            TransitionConfig<TContext, TEvent, TEvent, TAction, TGuard, TDelay>
-          >;
-    }
-  | Array<
-      TransitionConfig<TContext, TEvent, TEvent, TAction, TGuard, TDelay> & {
-        delay:
-          | Delay<TDelay>
-          | ((args: UnifiedArg<TContext, TEvent>) => Delay<TDelay>);
-      }
-    >;
->>>>>>> d34f8b10
+> = {
+  [K in Delay<TDelay>]?:
+    | string
+    | SingleOrArray<
+        TransitionConfig<TContext, TEvent, TEvent, TAction, TGuard, TDelay>
+      >;
+};
 
 export type StateTypes =
   | 'atomic'
