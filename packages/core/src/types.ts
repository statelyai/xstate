import { StateNode } from './StateNode';
import { State } from './State';
import { Interpreter, Clock } from './interpreter';
import { IsNever, Model, Prop } from './model.types';

type AnyFunction = (...args: any[]) => any;
type ReturnTypeOrValue<T> = T extends AnyFunction ? ReturnType<T> : T;

export type EventType = string;
export type ActionType = string;
export type MetaObject = Record<string, any>;

/**
 * The full definition of an event, with a string `type`.
 */
export interface EventObject {
  /**
   * The type of event that is sent.
   */
  type: string;
}

export interface AnyEventObject extends EventObject {
  [key: string]: any;
}

export interface BaseActionObject {
  /**
   * The type of action that is executed.
   */
  type: string;
  [other: string]: any;
}

/**
 * The full definition of an action, with a string `type` and an
 * `exec` implementation function.
 */
export interface ActionObject<
  TContext,
  TEvent extends EventObject,
  TExtra extends ExtraGenerics = {}
> extends BaseActionObject {
  /**
   * The implementation for executing the action.
   */
  exec?: ActionFunction<TContext, TEvent, TExtra>;
}

export type DefaultContext = Record<string, any> | undefined;

export type EventData = Record<string, any> & { type?: never };

/**
 * The specified string event types or the specified event objects.
 */
export type Event<TEvent extends EventObject> = TEvent['type'] | TEvent;

export interface ActionMeta<
  TContext,
  TEvent extends EventObject,
  TExtra extends ExtraGenerics,
  TAction extends ActionObject<TContext, TEvent, TExtra> = ActionObject<
    TContext,
    TEvent,
    TExtra
  >
> extends StateMeta<TContext, TEvent, TExtra> {
  action: TAction;
  _event: SCXML.Event<TEvent>;
}

export interface AssignMeta<
  TContext,
  TEvent extends EventObject,
  TExtra extends ExtraGenerics = {}
> {
  state?: State<TContext, TEvent>;
  action: AssignAction<TContext, TEvent, TExtra>;
  _event: SCXML.Event<TEvent>;
}

export type ActionFunction<
  TContext,
  TEvent extends EventObject,
  TExtra extends ExtraGenerics = {},
  TAction extends ActionObject<TContext, TEvent, TExtra> = ActionObject<
    TContext,
    TEvent,
    TExtra
  >
> = (
  context: TContext,
  event: TEvent,
  meta: ActionMeta<TContext, TEvent, TExtra, TAction>
) => void;

export interface ChooseCondition<
  TContext,
  TEvent extends EventObject,
  TExtra extends ExtraGenerics = {}
> {
  cond?: Condition<TContext, TEvent, TExtra>;
  actions: Actions<TContext, TEvent, TExtra>;
}

export type Action<
  TContext,
  TEvent extends EventObject,
  TExtra extends ExtraGenerics = {}
> =
  | ActionType
  | ActionObject<TContext, TEvent, TExtra>
  | ActionFunction<TContext, TEvent, TExtra>;

/**
 * Extracts action objects that have no extra properties.
 */
type SimpleActionsOf<T extends BaseActionObject> = ActionObject<
  any,
  any,
  any
> extends T
  ? T // If actions are unspecified, all action types are allowed (unsafe)
  : ExtractWithSimpleSupport<T>;

/**
 * Events that do not require payload
 */
export type SimpleEventsOf<
  TEvent extends EventObject
> = ExtractWithSimpleSupport<TEvent>;

export type BaseAction<
  TContext,
  TEvent extends EventObject,
  TAction extends BaseActionObject,
  TExtra extends ExtraGenerics = {}
> =
  | SimpleActionsOf<TAction>['type']
  | TAction
  | RaiseAction<any>
  | SendAction<TContext, TEvent, any, TExtra>
  | AssignAction<TContext, TEvent, TExtra>
  | LogAction<TContext, TEvent, TExtra>
  | CancelAction
  | StopAction<TContext, TEvent, TExtra>
  | ChooseAction<TContext, TEvent, TExtra>
  | ActionFunction<TContext, TEvent, TExtra>;

export type BaseActions<
  TContext,
  TEvent extends EventObject,
  TAction extends BaseActionObject,
  TExtra extends ExtraGenerics = {}
> = SingleOrArray<BaseAction<TContext, TEvent, TAction, TExtra>>;

export type Actions<
  TContext,
  TEvent extends EventObject,
  TExtra extends ExtraGenerics = {}
> = SingleOrArray<Action<TContext, TEvent, TExtra>>;

export type StateKey = string | State<any>;

export interface StateValueMap {
  [key: string]: StateValue;
}

/**
 * The string or object representing the state value relative to the parent state node.
 *
 * - For a child atomic state node, this is a string, e.g., `"pending"`.
 * - For complex state nodes, this is an object, e.g., `{ success: "someChildState" }`.
 */
export type StateValue = string | StateValueMap;

type KeysWithStates<
  TStates extends Record<string, StateSchema> | undefined
> = TStates extends object
  ? {
      [K in keyof TStates]-?: TStates[K] extends { states: object } ? K : never;
    }[keyof TStates]
  : never;

export type ExtractStateValue<
  TSchema extends Required<Pick<StateSchema<any>, 'states'>>
> =
  | keyof TSchema['states']
  | (KeysWithStates<TSchema['states']> extends never
      ? never
      : {
          [K in KeysWithStates<TSchema['states']>]?: ExtractStateValue<
            TSchema['states'][K]
          >;
        });

export interface HistoryValue {
  states: Record<string, HistoryValue | undefined>;
  current: StateValue | undefined;
}

export type ConditionPredicate<
  TContext,
  TEvent extends EventObject,
  TExtra extends ExtraGenerics = {}
> = (
  context: TContext,
  event: TEvent,
  meta: GuardMeta<TContext, TEvent, TExtra>
) => boolean;

export type DefaultGuardType = 'xstate.guard';

export interface GuardPredicate<
  TContext,
  TEvent extends EventObject,
  TExtra extends ExtraGenerics = {}
> {
  type: DefaultGuardType;
  name: string | undefined;
  predicate: ConditionPredicate<TContext, TEvent, TExtra>;
}

export type Guard<
  TContext,
  TEvent extends EventObject,
  TExtra extends ExtraGenerics = {}
> =
  | GuardPredicate<TContext, TEvent, TExtra>
  | (Record<string, any> & {
      type: string;
    });

export interface GuardMeta<
  TContext,
  TEvent extends EventObject,
  TExtra extends ExtraGenerics = {}
> extends StateMeta<TContext, TEvent, TExtra> {
  cond: Guard<TContext, TEvent, TExtra>;
}

export type Condition<
  TContext,
  TEvent extends EventObject,
  TExtra extends ExtraGenerics = {}
> =
  | string
  | ConditionPredicate<TContext, TEvent, TExtra>
  | Guard<TContext, TEvent, TExtra>;

export type TransitionTarget<
  TContext,
  TEvent extends EventObject
> = SingleOrArray<string | StateNode<TContext, any, TEvent>>;

export type TransitionTargets<TContext> = Array<
  string | StateNode<TContext, any>
>;

export interface TransitionConfig<
  TContext,
  TEvent extends EventObject,
  TExtra extends ExtraGenerics = {}
> {
  cond?: Condition<TContext, TEvent, TExtra>;
  actions?: Actions<TContext, TEvent, TExtra>;
  in?: StateValue;
  internal?: boolean;
  target?: TransitionTarget<TContext, TEvent>;
  meta?: Record<string, any>;
  description?: string;
}

export interface TargetTransitionConfig<
  TContext,
  TEvent extends EventObject,
  TExtra extends ExtraGenerics = {}
> extends TransitionConfig<TContext, TEvent, TExtra> {
  target: TransitionTarget<TContext, TEvent>; // TODO: just make this non-optional
}

export type ConditionalTransitionConfig<
  TContext,
  TEvent extends EventObject = EventObject,
  TExtra extends ExtraGenerics = {}
> = Array<TransitionConfig<TContext, TEvent, TExtra>>;

export type Transition<
  TContext,
  TEvent extends EventObject = EventObject,
  TExtra extends ExtraGenerics = {}
> =
  | string
  | TransitionConfig<TContext, TEvent, TExtra>
  | ConditionalTransitionConfig<TContext, TEvent, TExtra>;

export type DisposeActivityFunction = () => void;

export type ActivityConfig<
  TContext,
  TEvent extends EventObject,
  TExtra extends ExtraGenerics = {}
> = (
  ctx: TContext,
  activity: ActivityDefinition<TContext, TEvent, TExtra>
) => DisposeActivityFunction | void;

export type Activity<
  TContext,
  TEvent extends EventObject,
  TExtra extends ExtraGenerics = {}
> = string | ActivityDefinition<TContext, TEvent, TExtra>;

export interface ActivityDefinition<
  TContext,
  TEvent extends EventObject,
  TExtra extends ExtraGenerics = {}
> extends ActionObject<TContext, TEvent, TExtra> {
  id: string;
  type: string;
}

export type Sender<TEvent extends EventObject> = (event: Event<TEvent>) => void;

type ExcludeType<A> = { [K in Exclude<keyof A, 'type'>]: A[K] };

type ExtractExtraParameters<A, T> = A extends { type: T }
  ? ExcludeType<A>
  : never;

type ExtractWithSimpleSupport<T extends { type: string }> = T extends any
  ? { type: T['type'] } extends T
    ? T
    : never
  : never;

type NeverIfEmpty<T> = {} extends T ? never : T;

export interface PayloadSender<TEvent extends EventObject> {
  /**
   * Send an event object or just the event type, if the event has no other payload
   */
  (event: TEvent | ExtractWithSimpleSupport<TEvent>['type']): void;
  /**
   * Send an event type and its payload
   */
  <K extends TEvent['type']>(
    eventType: K,
    payload: NeverIfEmpty<ExtractExtraParameters<TEvent, K>>
  ): void;
}

export type Receiver<TEvent extends EventObject> = (
  listener: (event: TEvent) => void
) => void;

export type InvokeCallback<
  TEvent extends EventObject = AnyEventObject,
  TSentEvent extends EventObject = AnyEventObject
> = (
  callback: Sender<TSentEvent>,
  onReceive: Receiver<TEvent>
) => (() => void) | Promise<any> | void;

export interface InvokeMeta {
  data: any;
  src: InvokeSourceDefinition;
  meta?: MetaObject;
}

/**
 * Returns either a Promises or a callback handler (for streams of events) given the
 * machine's current `context` and `event` that invoked the service.
 *
 * For Promises, the only events emitted to the parent will be:
 * - `done.invoke.<id>` with the `data` containing the resolved payload when the promise resolves, or:
 * - `error.platform.<id>` with the `data` containing the caught error, and `src` containing the service `id`.
 *
 * For callback handlers, the `callback` will be provided, which will send events to the parent service.
 *
 * @param context The current machine `context`
 * @param event The event that invoked the service
 */
export type InvokeCreator<
  TContext,
  TEvent extends EventObject,
  TFinalContext = any
> = (
  context: TContext,
  event: TEvent,
  meta: InvokeMeta
) =>
  | PromiseLike<TFinalContext>
  | StateMachine<TFinalContext, any, any>
  | Subscribable<EventObject>
  | InvokeCallback<any, TEvent>
  | Behavior<any>;

export interface InvokeDefinition<
  TContext,
  TEvent extends EventObject,
  TExtra extends ExtraGenerics = {}
> extends ActivityDefinition<TContext, TEvent, TExtra> {
  /**
   * The source of the machine to be invoked, or the machine itself.
   */
  src: string | InvokeSourceDefinition; // TODO: deprecate string (breaking change for V4)
  /**
   * If `true`, events sent to the parent service will be forwarded to the invoked service.
   *
   * Default: `false`
   */
  autoForward?: boolean;
  /**
   * @deprecated
   *
   *  Use `autoForward` property instead of `forward`. Support for `forward` will get removed in the future.
   */
  forward?: boolean;
  /**
   * Data from the parent machine's context to set as the (partial or full) context
   * for the invoked child machine.
   *
   * Data should be mapped to match the child machine's context shape.
   */
  data?: Mapper<TContext, TEvent, any> | PropertyMapper<TContext, TEvent, any>;
  meta?: MetaObject;
}

export interface Delay {
  id: string;
  /**
   * The time to delay the event, in milliseconds.
   */
  delay: number;
}

export type DelayedTransitions<
  TContext,
  TEvent extends EventObject,
  TExtra extends ExtraGenerics = {}
> =
  | Record<
      string | number,
      string | SingleOrArray<TransitionConfig<TContext, TEvent, TExtra>>
    >
  | Array<
      TransitionConfig<TContext, TEvent, TExtra> & {
        delay: number | string | Expr<TContext, TEvent, number>;
      }
    >;

export type StateTypes =
  | 'atomic'
  | 'compound'
  | 'parallel'
  | 'final'
  | 'history'
  | string; // TODO: remove once TS fixes this type-widening issue

export type SingleOrArray<T> = T[] | T;

export type StateNodesConfig<
  TContext,
  TStateSchema extends StateSchema,
  TEvent extends EventObject
> = {
  [K in keyof TStateSchema['states']]: StateNode<
    TContext,
    TStateSchema['states'][K],
    TEvent
  >;
};

export type StatesConfig<
  TContext,
  TStateSchema extends StateSchema,
  TEvent extends EventObject,
  TExtra extends ExtraGenerics = {},
  TAction extends BaseActionObject = BaseActionObject
> = {
  [K in keyof TStateSchema['states']]: StateNodeConfig<
    TContext,
    TStateSchema['states'][K],
    TEvent,
    TExtra,
    TAction
  >;
};

export type StatesDefinition<
  TContext,
  TStateSchema extends StateSchema,
  TEvent extends EventObject,
  TExtra extends ExtraGenerics = {}
> = {
  [K in keyof TStateSchema['states']]: StateNodeDefinition<
    TContext,
    TStateSchema['states'][K],
    TEvent,
    TExtra
  >;
};

export type TransitionConfigTarget<TContext, TEvent extends EventObject> =
  | string
  | undefined
  | StateNode<TContext, any, TEvent>;

export type TransitionConfigOrTarget<
  TContext,
  TEvent extends EventObject,
  TExtra extends ExtraGenerics = {}
> = SingleOrArray<
  | TransitionConfigTarget<TContext, TEvent>
  | TransitionConfig<TContext, TEvent, TExtra>
>;

export type TransitionsConfigMap<
  TContext,
  TEvent extends EventObject,
  TExtra extends ExtraGenerics = {}
> = {
  [K in TEvent['type']]?: TransitionConfigOrTarget<
    TContext,
    TEvent extends { type: K } ? TEvent : never,
    TExtra
  >;
} & {
  ''?: TransitionConfigOrTarget<TContext, TEvent, TExtra>;
} & {
  '*'?: TransitionConfigOrTarget<TContext, TEvent, TExtra>;
};

type TransitionsConfigArray<
  TContext,
  TEvent extends EventObject,
  TExtra extends ExtraGenerics = {}
> = Array<
  // distribute the union
  | (TEvent extends EventObject
      ? TransitionConfig<TContext, TEvent, TExtra> & { event: TEvent['type'] }
      : never)
  | (TransitionConfig<TContext, TEvent, TExtra> & { event: '' })
  | (TransitionConfig<TContext, TEvent, TExtra> & { event: '*' })
>;

export type TransitionsConfig<
  TContext,
  TEvent extends EventObject,
  TExtra extends ExtraGenerics = {}
> =
  | TransitionsConfigMap<TContext, TEvent, TExtra>
  | TransitionsConfigArray<TContext, TEvent, TExtra>;

export interface InvokeSourceDefinition {
  [key: string]: any;
  type: string;
}

export interface InvokeConfig<
  TContext,
  TEvent extends EventObject,
  TExtra extends ExtraGenerics = {}
> {
  /**
   * The unique identifier for the invoked machine. If not specified, this
   * will be the machine's own `id`, or the URL (from `src`).
   */
  id?: string;
  /**
   * The source of the machine to be invoked, or the machine itself.
   */
  src:
    | string
    | InvokeSourceDefinition
    | StateMachine<any, any, any>
    | InvokeCreator<TContext, TEvent, any>;
  /**
   * If `true`, events sent to the parent service will be forwarded to the invoked service.
   *
   * Default: `false`
   */
  autoForward?: boolean;
  /**
   * @deprecated
   *
   *  Use `autoForward` property instead of `forward`. Support for `forward` will get removed in the future.
   */
  forward?: boolean;
  /**
   * Data from the parent machine's context to set as the (partial or full) context
   * for the invoked child machine.
   *
   * Data should be mapped to match the child machine's context shape.
   */
  data?: Mapper<TContext, TEvent, any> | PropertyMapper<TContext, TEvent, any>;
  /**
   * The transition to take upon the invoked child machine reaching its final top-level state.
   */
  onDone?:
    | string
    | SingleOrArray<TransitionConfig<TContext, DoneInvokeEvent<any>, TExtra>>;
  /**
   * The transition to take upon the invoked child machine sending an error event.
   */
  onError?:
    | string
    | SingleOrArray<TransitionConfig<TContext, DoneInvokeEvent<any>, TExtra>>;
  /**
   * Meta data related to this invocation
   */
  meta?: MetaObject;
}

export interface StateNodeConfig<
  TContext,
  TStateSchema extends StateSchema,
  TEvent extends EventObject,
  TExtra extends ExtraGenerics = {},
  TAction extends BaseActionObject = BaseActionObject
> {
  /**
   * The relative key of the state node, which represents its location in the overall state value.
   * This is automatically determined by the configuration shape via the key where it was defined.
   */
  key?: string;
  /**
   * The initial state node key.
   */
  initial?: keyof TStateSchema['states'] | undefined;
  /**
   * @deprecated
   */
  parallel?: boolean | undefined;
  /**
   * The type of this state node:
   *
   *  - `'atomic'` - no child state nodes
   *  - `'compound'` - nested child state nodes (XOR)
   *  - `'parallel'` - orthogonal nested child state nodes (AND)
   *  - `'history'` - history state node
   *  - `'final'` - final state node
   */
  type?: 'atomic' | 'compound' | 'parallel' | 'final' | 'history';
  /**
   * Indicates whether the state node is a history state node, and what
   * type of history:
   * shallow, deep, true (shallow), false (none), undefined (none)
   */
  history?: 'shallow' | 'deep' | boolean | undefined;
  /**
   * The mapping of state node keys to their state node configurations (recursive).
   */
  states?:
    | StatesConfig<TContext, TStateSchema, TEvent, TExtra, TAction>
    | undefined;
  /**
   * The services to invoke upon entering this state node. These services will be stopped upon exiting this state node.
   */
  invoke?: SingleOrArray<
    InvokeConfig<TContext, TEvent, TExtra> | StateMachine<any, any, any>
  >;
  /**
   * The mapping of event types to their potential transition(s).
   */
  on?: TransitionsConfig<TContext, TEvent, TExtra>;
  /**
   * The action(s) to be executed upon entering the state node.
   *
   * @deprecated Use `entry` instead.
   */
  onEntry?: Actions<TContext, TEvent, TExtra>; // TODO: deprecate
  /**
   * The action(s) to be executed upon entering the state node.
   */
  entry?: BaseActions<TContext, TEvent, TAction, TExtra>;
  /**
   * The action(s) to be executed upon exiting the state node.
   *
   * @deprecated Use `exit` instead.
   */
  onExit?: Actions<TContext, TEvent, TExtra>; // TODO: deprecate
  /**
   * The action(s) to be executed upon exiting the state node.
   */
  exit?: BaseActions<TContext, TEvent, TAction, TExtra>;
  /**
   * The potential transition(s) to be taken upon reaching a final child state node.
   *
   * This is equivalent to defining a `[done(id)]` transition on this state node's `on` property.
   */
  onDone?:
    | string
    | SingleOrArray<TransitionConfig<TContext, DoneEventObject, TExtra>>;
  /**
   * The mapping (or array) of delays (in milliseconds) to their potential transition(s).
   * The delayed transitions are taken after the specified delay in an interpreter.
   */
  after?: DelayedTransitions<TContext, TEvent, TExtra>;

  /**
   * An eventless transition that is always taken when this state node is active.
   * Equivalent to a transition specified as an empty `''`' string in the `on` property.
   */
  always?: TransitionConfigOrTarget<TContext, TEvent, TExtra>;
  /**
   * The activities to be started upon entering the state node,
   * and stopped upon exiting the state node.
   *
   * @deprecated Use `invoke` instead.
   */
  activities?: SingleOrArray<Activity<TContext, TEvent, TExtra>>;
  /**
   * @private
   */
  parent?: StateNode<TContext, any, TEvent>;
  strict?: boolean | undefined;
  /**
   * The meta data associated with this state node, which will be returned in State instances.
   */
  meta?: TStateSchema extends { meta: infer D } ? D : any;
  /**
   * The data sent with the "done.state._id_" event if this is a final state node.
   *
   * The data will be evaluated with the current `context` and placed on the `.data` property
   * of the event.
   */
  data?: Mapper<TContext, TEvent, any> | PropertyMapper<TContext, TEvent, any>;
  /**
   * The unique ID of the state node, which can be referenced as a transition target via the
   * `#id` syntax.
   */
  id?: string | undefined;
  /**
   * The string delimiter for serializing the path to a string. The default is "."
   */
  delimiter?: string;
  /**
   * The order this state node appears. Corresponds to the implicit SCXML document order.
   */
  order?: number;

  /**
   * The tags for this state node, which are accumulated into the `state.tags` property.
   */
  tags?: SingleOrArray<string>;
  /**
   * Whether actions should be called in order.
   * When `false` (default), `assign(...)` actions are prioritized before other actions.
   *
   * @default false
   */
  preserveActionOrder?: boolean;
  /**
   * A text description of the state node
   */
  description?: string;
}

export interface StateNodeDefinition<
  TContext,
  TStateSchema extends StateSchema,
  TEvent extends EventObject,
  TExtra extends ExtraGenerics = {}
> {
  id: string;
  version: string | undefined;
  key: string;
  context: TContext;
  type: 'atomic' | 'compound' | 'parallel' | 'final' | 'history';
  initial: StateNodeConfig<TContext, TStateSchema, TEvent, TExtra>['initial'];
  history: boolean | 'shallow' | 'deep' | undefined;
  states: StatesDefinition<TContext, TStateSchema, TEvent, TExtra>;
  on: TransitionDefinitionMap<TContext, TEvent, TExtra>;
  transitions: Array<TransitionDefinition<TContext, TEvent, TExtra>>;
  entry: Array<ActionObject<TContext, TEvent, TExtra>>;
  exit: Array<ActionObject<TContext, TEvent, TExtra>>;
  /**
   * @deprecated
   */
<<<<<<< HEAD
  activities?: Array<ActivityDefinition<TContext, TEvent, TExtra>>;
=======
  activities: Array<ActivityDefinition<TContext, TEvent>>;
>>>>>>> 33248ac8
  meta: any;
  order: number;
  data?: FinalStateNodeConfig<TContext, TEvent, TExtra>['data'];
  invoke: Array<InvokeDefinition<TContext, TEvent, TExtra>>;
  description?: string;
  tags: string[];
}

export type AnyStateNodeDefinition = StateNodeDefinition<any, any, any, {}>;
export interface AtomicStateNodeConfig<
  TContext,
  TEvent extends EventObject,
  TExtra extends ExtraGenerics = {}
> extends StateNodeConfig<TContext, StateSchema, TEvent, TExtra> {
  initial?: undefined;
  parallel?: false | undefined;
  states?: undefined;
  onDone?: undefined;
}

export interface HistoryStateNodeConfig<
  TContext,
  TEvent extends EventObject,
  TExtra extends ExtraGenerics = {}
> extends AtomicStateNodeConfig<TContext, TEvent, TExtra> {
  history: 'shallow' | 'deep' | true;
  target: StateValue | undefined;
}

export interface FinalStateNodeConfig<
  TContext,
  TEvent extends EventObject,
  TExtra extends ExtraGenerics = {}
> extends AtomicStateNodeConfig<TContext, TEvent, TExtra> {
  type: 'final';
  /**
   * The data to be sent with the "done.state.<id>" event. The data can be
   * static or dynamic (based on assigners).
   */
  data?: Mapper<TContext, TEvent, any> | PropertyMapper<TContext, TEvent, any>;
}

export type SimpleOrStateNodeConfig<
  TContext,
  TStateSchema extends StateSchema,
  TEvent extends EventObject,
  TExtra extends ExtraGenerics = {}
> =
  | AtomicStateNodeConfig<TContext, TEvent, TExtra>
  | StateNodeConfig<TContext, TStateSchema, TEvent, TExtra>;

export type ActionFunctionMap<
  TContext,
  TEvent extends EventObject,
  TExtra extends ExtraGenerics = {},
  TAction extends ActionObject<TContext, TEvent, TExtra> = ActionObject<
    TContext,
    TEvent,
    TExtra
  >
> = {
  [K in TAction['type']]?:
    | ActionObject<TContext, TEvent, TExtra>
    | ActionFunction<
        TContext,
        TEvent,
        TExtra,
        TAction extends { type: K } ? TAction : never
      >;
};

export type DelayFunctionMap<TContext, TEvent extends EventObject> = Record<
  string,
  DelayConfig<TContext, TEvent>
>;

export type ServiceConfig<
  TContext,
  TEvent extends EventObject = AnyEventObject
> = string | StateMachine<any, any, any> | InvokeCreator<TContext, TEvent>;

export type DelayConfig<TContext, TEvent extends EventObject> =
  | number
  | DelayExpr<TContext, TEvent>;

export interface MachineOptions<
  TContext,
  TEvent extends EventObject,
  TExtra extends ExtraGenerics = {},
  TAction extends ActionObject<TContext, TEvent, TExtra> = ActionObject<
    TContext,
    TEvent,
    TExtra
  >
> {
  input: TExtra['input'];
  guards: Record<string, ConditionPredicate<TContext, TEvent, TExtra>>;
  actions: ActionFunctionMap<TContext, TEvent, TExtra, TAction>;
  /**
   * @deprecated Use `services` instead.
   */
  activities: Record<string, ActivityConfig<TContext, TEvent, TExtra>>;
  services: Record<string, ServiceConfig<TContext, TEvent>>;
  delays: DelayFunctionMap<TContext, TEvent>;
  /**
   * @private
   */
  _parent?: StateNode<TContext, any, TEvent, any, TExtra>;
  /**
   * @private
   */
  _key?: string;
}
export interface MachineConfig<
  TContext,
  TStateSchema extends StateSchema,
  TEvent extends EventObject,
  TExtra extends ExtraGenerics = {},
  TAction extends BaseActionObject = ActionObject<TContext, TEvent, TExtra>
> extends StateNodeConfig<TContext, TStateSchema, TEvent, TExtra, TAction> {
  /**
   * The initial context (extended state)
   */
  context?: TContext | (() => TContext);
  /**
   * The machine's own version.
   */
  version?: string;
  schema?: MachineSchema<TContext, TEvent>;
}

export interface MachineSchema<TContext, TEvent extends EventObject> {
  context?: TContext;
  events?: TEvent;
  actions?: { type: string; [key: string]: any };
  guards?: { type: string; [key: string]: any };
  services?: { type: string; [key: string]: any };
}

export interface StandardMachineConfig<
  TContext,
  TStateSchema extends StateSchema,
  TEvent extends EventObject,
  TExtra extends ExtraGenerics = {}
> extends StateNodeConfig<TContext, TStateSchema, TEvent, TExtra> {}

export interface ParallelMachineConfig<
  TContext,
  TStateSchema extends StateSchema,
  TEvent extends EventObject,
  TExtra extends ExtraGenerics = {}
> extends StateNodeConfig<TContext, TStateSchema, TEvent, TExtra> {
  initial?: undefined;
  type?: 'parallel';
}

export interface EntryExitEffectMap<
  TContext,
  TEvent extends EventObject,
  TExtra extends ExtraGenerics = {}
> {
  entry: Array<ActionObject<TContext, TEvent, TExtra>>;
  exit: Array<ActionObject<TContext, TEvent, TExtra>>;
}

export interface HistoryStateNode<TContext> extends StateNode<TContext> {
  history: 'shallow' | 'deep';
  target: StateValue | undefined;
}

export interface StateMachine<
  TContext,
  TStateSchema extends StateSchema,
  TEvent extends EventObject,
  TTypestate extends Typestate<TContext> = { value: any; context: TContext },
  TExtra extends ExtraGenerics = {},
  _TAction extends ActionObject<TContext, TEvent, TExtra> = ActionObject<
    TContext,
    TEvent,
    TExtra
  >
> extends StateNode<TContext, TStateSchema, TEvent, TTypestate, TExtra> {
  id: string;
  states: StateNode<
    TContext,
    TStateSchema,
    TEvent,
    TTypestate,
    TExtra
  >['states'];

  withConfig(
    options: Partial<MachineOptions<TContext, TEvent, TExtra>>,
    context?: TContext | (() => TContext)
  ): StateMachine<TContext, TStateSchema, TEvent, TTypestate, TExtra>;

  withContext(
    context: TContext | (() => TContext)
  ): StateMachine<TContext, TStateSchema, TEvent, TTypestate, TExtra>;
}

export type StateFrom<
  T extends
    | StateMachine<any, any, any, any>
    | ((...args: any[]) => StateMachine<any, any, any, any>)
> = T extends StateMachine<any, any, any>
  ? ReturnType<T['transition']>
  : T extends (...args: any[]) => StateMachine<any, any, any>
  ? ReturnType<ReturnType<T>['transition']>
  : never;

export interface ActionMap<
  TContext,
  TEvent extends EventObject,
  TExtra extends ExtraGenerics = {}
> {
  onEntry: Array<Action<TContext, TEvent, TExtra>>;
  actions: Array<Action<TContext, TEvent, TExtra>>;
  onExit: Array<Action<TContext, TEvent, TExtra>>;
}

export interface EntryExitStates<TContext> {
  entry: Set<StateNode<TContext>>;
  exit: Set<StateNode<TContext>>;
}

export interface EntryExitStateArrays<TContext> {
  entry: Array<StateNode<TContext>>;
  exit: Array<StateNode<TContext>>;
}

export interface ActivityMap {
  [activityKey: string]: ActivityDefinition<any, any, any> | false;
}

// tslint:disable-next-line:class-name
export interface StateTransition<
  TContext,
  TEvent extends EventObject,
  TExtra extends ExtraGenerics = {}
> {
  transitions: Array<TransitionDefinition<TContext, TEvent, TExtra>>;
  configuration: Array<StateNode<TContext, any, TEvent, any>>;
  entrySet: Array<StateNode<TContext, any, TEvent, any>>;
  exitSet: Array<StateNode<TContext, any, TEvent, any>>;
  /**
   * The source state that preceded the transition.
   */
  source: State<TContext, any, any, any> | undefined;
  actions: Array<ActionObject<TContext, TEvent, TExtra>>;
}

export interface TransitionData<
  TContext,
  TEvent extends EventObject,
  TExtra extends ExtraGenerics = {}
> {
  value: StateValue | undefined;
  actions: ActionMap<TContext, TEvent, TExtra>;
  activities?: ActivityMap;
}

export enum ActionTypes {
  Start = 'xstate.start',
  Stop = 'xstate.stop',
  Raise = 'xstate.raise',
  Send = 'xstate.send',
  Cancel = 'xstate.cancel',
  NullEvent = '',
  Assign = 'xstate.assign',
  After = 'xstate.after',
  DoneState = 'done.state',
  DoneInvoke = 'done.invoke',
  Log = 'xstate.log',
  Init = 'xstate.init',
  Invoke = 'xstate.invoke',
  ErrorExecution = 'error.execution',
  ErrorCommunication = 'error.communication',
  ErrorPlatform = 'error.platform',
  ErrorCustom = 'xstate.error',
  Update = 'xstate.update',
  Pure = 'xstate.pure',
  Choose = 'xstate.choose',
  Input = 'xstate.input'
}

export interface RaiseAction<TEvent extends EventObject> {
  type: ActionTypes.Raise;
  event: TEvent['type'];
}

export interface RaiseActionObject<TEvent extends EventObject> {
  type: ActionTypes.Raise;
  _event: SCXML.Event<TEvent>;
}

export interface DoneInvokeEvent<TData> extends EventObject {
  data: TData;
}

export interface ErrorExecutionEvent extends EventObject {
  src: string;
  type: ActionTypes.ErrorExecution;
  data: any;
}

export interface ErrorPlatformEvent extends EventObject {
  data: any;
}

export interface DoneEventObject extends EventObject {
  data?: any;
  toString(): string;
}

export interface UpdateObject extends EventObject {
  id: string | number;
  state: State<any, any>;
}

export type DoneEvent = DoneEventObject & string;

export interface NullEvent {
  type: ActionTypes.NullEvent;
}

export interface ActivityActionObject<
  TContext,
  TEvent extends EventObject,
  TExtra extends ExtraGenerics = {}
> extends ActionObject<TContext, TEvent, TExtra> {
  type: ActionTypes.Start | ActionTypes.Stop;
  activity: ActivityDefinition<TContext, TEvent, TExtra> | undefined;
  exec: ActionFunction<TContext, TEvent, TExtra> | undefined;
}

export interface InvokeActionObject<
  TContext,
  TEvent extends EventObject,
  TExtra extends ExtraGenerics = {}
> extends ActivityActionObject<TContext, TEvent, TExtra> {
  activity: InvokeDefinition<TContext, TEvent, TExtra>;
}

export type DelayExpr<TContext, TEvent extends EventObject> = ExprWithMeta<
  TContext,
  TEvent,
  number
>;

export type LogExpr<TContext, TEvent extends EventObject> = ExprWithMeta<
  TContext,
  TEvent,
  any
>;

export interface LogAction<
  TContext,
  TEvent extends EventObject,
  TExtra extends ExtraGenerics = {}
> extends ActionObject<TContext, TEvent, TExtra> {
  label: string | undefined;
  expr: string | LogExpr<TContext, TEvent>;
}

export interface LogActionObject<
  TContext,
  TEvent extends EventObject,
  TExtra extends ExtraGenerics = {}
> extends LogAction<TContext, TEvent, TExtra> {
  value: any;
}

export interface SendAction<
  TContext,
  TEvent extends EventObject,
  TSentEvent extends EventObject,
  TExtra extends ExtraGenerics = {}
> extends ActionObject<TContext, TEvent, TExtra> {
  to:
    | string
    | number
    | ActorRef<any>
    | ExprWithMeta<TContext, TEvent, string | number | ActorRef<any>>
    | undefined;
  event: TSentEvent | SendExpr<TContext, TEvent, TSentEvent>;
  delay?: number | string | DelayExpr<TContext, TEvent>;
  id: string | number;
}

export interface SendActionObject<
  TContext,
  TEvent extends EventObject,
  TSentEvent extends EventObject = AnyEventObject,
  TExtra extends ExtraGenerics = {}
> extends SendAction<TContext, TEvent, TSentEvent, TExtra> {
  to: string | number | ActorRef<any> | undefined;
  _event: SCXML.Event<TSentEvent>;
  event: TSentEvent;
  delay?: number;
  id: string | number;
}

export interface StopAction<
  TContext,
  TEvent extends EventObject,
  TExtra extends ExtraGenerics = {}
> extends ActionObject<TContext, TEvent, TExtra> {
  type: ActionTypes.Stop;
  activity:
    | string
    | { id: string }
    | Expr<TContext, TEvent, string | { id: string }>;
}

export interface StopActionObject {
  type: ActionTypes.Stop;
  activity: { id: string };
}

export type Expr<TContext, TEvent extends EventObject, T> = (
  context: TContext,
  event: TEvent
) => T;

export type ExprWithMeta<TContext, TEvent extends EventObject, T> = (
  context: TContext,
  event: TEvent,
  meta: SCXMLEventMeta<TEvent>
) => T;

export type SendExpr<
  TContext,
  TEvent extends EventObject,
  TSentEvent extends EventObject = AnyEventObject
> = ExprWithMeta<TContext, TEvent, TSentEvent>;

export enum SpecialTargets {
  Parent = '#_parent',
  Internal = '#_internal'
}

export interface SendActionOptions<TContext, TEvent extends EventObject> {
  id?: string | number;
  delay?: number | string | DelayExpr<TContext, TEvent>;
  to?: string | ExprWithMeta<TContext, TEvent, string | number | ActorRef<any>>;
}

export interface CancelAction extends ActionObject<any, any, any> {
  sendId: string | number;
}

export type Assigner<
  TContext,
  TEvent extends EventObject,
  TExtra extends ExtraGenerics = {}
> = (
  context: TContext,
  event: TEvent,
  meta: AssignMeta<TContext, TEvent, TExtra>
) => Partial<TContext>;

export type PartialAssigner<
  TContext,
  TEvent extends EventObject,
  TKey extends keyof TContext,
  TExtra extends ExtraGenerics = {}
> = (
  context: TContext,
  event: TEvent,
  meta: AssignMeta<TContext, TEvent, TExtra>
) => TContext[TKey];

export type PropertyAssigner<
  TContext,
  TEvent extends EventObject,
  TExtra extends ExtraGenerics = {}
> = {
  [K in keyof TContext]?:
    | PartialAssigner<TContext, TEvent, K, TExtra>
    | TContext[K];
};

export type Mapper<TContext, TEvent extends EventObject, TParams extends {}> = (
  context: TContext,
  event: TEvent
) => TParams;

export type PropertyMapper<
  TContext,
  TEvent extends EventObject,
  TParams extends {}
> = {
  [K in keyof TParams]?:
    | ((context: TContext, event: TEvent) => TParams[K])
    | TParams[K];
};

export interface AnyAssignAction<
  TContext,
  TEvent extends EventObject,
  TExtra extends ExtraGenerics = {}
> extends ActionObject<TContext, TEvent, TExtra> {
  type: ActionTypes.Assign;
  assignment: any;
}

export interface AssignAction<
  TContext,
  TEvent extends EventObject,
  TExtra extends ExtraGenerics = {}
> extends ActionObject<TContext, TEvent, TExtra> {
  type: ActionTypes.Assign;
  assignment:
    | Assigner<TContext, TEvent, TExtra>
    | PropertyAssigner<TContext, TEvent, TExtra>;
}

export interface InputAction<
  TContext,
  TEvent extends EventObject,
  TExtra extends ExtraGenerics = {}
> extends ActionObject<TContext, TEvent, TExtra> {
  type: ActionTypes.Input;
  input: TExtra['input'];
}

export interface PureAction<
  TContext,
  TEvent extends EventObject,
  TExtra extends ExtraGenerics = {}
> extends ActionObject<TContext, TEvent, TExtra> {
  type: ActionTypes.Pure;
  get: (
    context: TContext,
    event: TEvent
  ) => SingleOrArray<ActionObject<TContext, TEvent, TExtra>> | undefined;
}

export interface ChooseAction<
  TContext,
  TEvent extends EventObject,
  TExtra extends ExtraGenerics = {}
> extends ActionObject<TContext, TEvent, TExtra> {
  type: ActionTypes.Choose;
  conds: Array<ChooseCondition<TContext, TEvent, TExtra>>;
}

export interface TransitionDefinition<
  TContext,
  TEvent extends EventObject,
  TExtra extends ExtraGenerics = {}
> extends TransitionConfig<TContext, TEvent, TExtra> {
  target: Array<StateNode<TContext, any, TEvent>> | undefined;
  source: StateNode<TContext, any, TEvent>;
  actions: Array<ActionObject<TContext, TEvent, TExtra>>;
  cond?: Guard<TContext, TEvent, TExtra>;
  eventType: TEvent['type'] | NullEvent['type'] | '*';
  toJSON: () => {
    target: string[] | undefined;
    source: string;
    actions: Array<ActionObject<TContext, TEvent, TExtra>>;
    cond?: Guard<TContext, TEvent, TExtra>;
    eventType: TEvent['type'] | NullEvent['type'] | '*';
    meta?: Record<string, any>;
  };
}

export type TransitionDefinitionMap<
  TContext,
  TEvent extends EventObject,
  TExtra extends ExtraGenerics = {}
> = {
  [K in TEvent['type'] | NullEvent['type'] | '*']: Array<
    TransitionDefinition<
      TContext,
      K extends TEvent['type'] ? Extract<TEvent, { type: K }> : EventObject,
      TExtra
    >
  >;
};

export interface DelayedTransitionDefinition<
  TContext,
  TEvent extends EventObject,
  TExtra extends ExtraGenerics = {}
> extends TransitionDefinition<TContext, TEvent, TExtra> {
  delay: number | string | DelayExpr<TContext, TEvent>;
}

export interface Edge<
  TContext,
  TEvent extends EventObject,
  TExtra extends ExtraGenerics,
  TEventType extends TEvent['type'] = string
> {
  event: TEventType;
  source: StateNode<TContext, any, TEvent>;
  target: StateNode<TContext, any, TEvent>;
  cond?: Condition<TContext, TEvent & { type: TEventType }, TExtra>;
  actions: Array<Action<TContext, TEvent, TExtra>>;
  meta?: MetaObject;
  transition: TransitionDefinition<TContext, TEvent, TExtra>;
}
export interface NodesAndEdges<
  TContext,
  TEvent extends EventObject,
  TExtra extends ExtraGenerics = {}
> {
  nodes: StateNode[];
  edges: Array<Edge<TContext, TEvent, TExtra, TEvent['type']>>;
}

export interface Segment<TContext, TEvent extends EventObject> {
  /**
   * From state.
   */
  state: State<TContext, TEvent>;
  /**
   * Event from state.
   */
  event: TEvent;
}

export interface PathItem<TContext, TEvent extends EventObject> {
  state: State<TContext, TEvent>;
  path: Array<Segment<TContext, TEvent>>;
  weight?: number;
}

export interface PathMap<TContext, TEvent extends EventObject> {
  [key: string]: PathItem<TContext, TEvent>;
}

export interface PathsItem<TContext, TEvent extends EventObject> {
  state: State<TContext, TEvent>;
  paths: Array<Array<Segment<TContext, TEvent>>>;
}

export interface PathsMap<TContext, TEvent extends EventObject> {
  [key: string]: PathsItem<TContext, TEvent>;
}

export interface TransitionMap {
  state: StateValue | undefined;
}

export interface AdjacencyMap {
  [stateId: string]: Record<string, TransitionMap>;
}

export interface ValueAdjacencyMap<TContext, TEvent extends EventObject> {
  [stateId: string]: Record<string, State<TContext, TEvent>>;
}

export interface SCXMLEventMeta<TEvent extends EventObject> {
  _event: SCXML.Event<TEvent>;
}

export interface StateMeta<
  TContext,
  TEvent extends EventObject,
  TExtra extends ExtraGenerics = {}
> {
  state: State<TContext, TEvent, any, any, TExtra>;
  _event: SCXML.Event<TEvent>;
}

export interface Typestate<TContext> {
  value: StateValue;
  context: TContext;
}

export interface StateLike<TContext> {
  value: StateValue;
  context: TContext;
  event: EventObject;
  _event: SCXML.Event<EventObject>;
}

export interface StateConfig<
  TContext,
  TEvent extends EventObject,
  TExtra extends ExtraGenerics = {}
> {
  value: StateValue;
  context: TContext;
  _event: SCXML.Event<TEvent>;
  _sessionid: string | null;
  historyValue?: HistoryValue | undefined;
  history?: State<TContext, TEvent>;
  actions?: Array<ActionObject<TContext, TEvent, TExtra>>;
  /**
   * @deprecated
   */
  activities?: ActivityMap;
  meta?: any;
  events?: TEvent[];
  configuration: Array<StateNode<TContext, any, TEvent>>;
  transitions: Array<TransitionDefinition<TContext, TEvent, TExtra>>;
  children: Record<string, ActorRef<any>>;
  done?: boolean;
  tags?: Set<string>;
  machine?: StateMachine<TContext, any, TEvent, any>;
  input: NonNullable<TExtra['input']>;
}

export interface StateSchema<TC = any> {
  meta?: any;
  context?: Partial<TC>;
  states?: {
    [key: string]: StateSchema<TC>;
  };
}

export interface InterpreterOptions {
  /**
   * Whether state actions should be executed immediately upon transition. Defaults to `true`.
   */
  execute: boolean;
  clock: Clock;
  logger: (...args: any[]) => void;
  parent?: AnyInterpreter;
  /**
   * If `true`, defers processing of sent events until the service
   * is initialized (`.start()`). Otherwise, an error will be thrown
   * for events sent to an uninitialized service.
   *
   * Default: `true`
   */
  deferEvents: boolean;
  /**
   * The custom `id` for referencing this service.
   */
  id?: string;
  /**
   * If `true`, states and events will be logged to Redux DevTools.
   *
   * Default: `false`
   */
  devTools: boolean | object; // TODO: add enhancer options
  [option: string]: any;
}

export namespace SCXML {
  // tslint:disable-next-line:no-shadowed-variable
  export interface Event<TEvent extends EventObject> {
    /**
     * This is a character string giving the name of the event.
     * The SCXML Processor must set the name field to the name of this event.
     * It is what is matched against the 'event' attribute of <transition>.
     * Note that transitions can do additional tests by using the value of this field
     * inside boolean expressions in the 'cond' attribute.
     */
    name: string;
    /**
     * This field describes the event type.
     * The SCXML Processor must set it to: "platform" (for events raised by the platform itself, such as error events),
     * "internal" (for events raised by <raise> and <send> with target '_internal')
     * or "external" (for all other events).
     */
    type: 'platform' | 'internal' | 'external';
    /**
     * If the sending entity has specified a value for this, the Processor must set this field to that value
     * (see C Event I/O Processors for details).
     * Otherwise, in the case of error events triggered by a failed attempt to send an event,
     * the Processor must set this field to the send id of the triggering <send> element.
     * Otherwise it must leave it blank.
     */
    sendid?: string;
    /**
     * This is a URI, equivalent to the 'target' attribute on the <send> element.
     * For external events, the SCXML Processor should set this field to a value which,
     * when used as the value of 'target', will allow the receiver of the event to <send>
     * a response back to the originating entity via the Event I/O Processor specified in 'origintype'.
     * For internal and platform events, the Processor must leave this field blank.
     */
    origin?: string;
    /**
     * This is equivalent to the 'type' field on the <send> element.
     * For external events, the SCXML Processor should set this field to a value which,
     * when used as the value of 'type', will allow the receiver of the event to <send>
     * a response back to the originating entity at the URI specified by 'origin'.
     * For internal and platform events, the Processor must leave this field blank.
     */
    origintype?: string;
    /**
     * If this event is generated from an invoked child process, the SCXML Processor
     * must set this field to the invoke id of the invocation that triggered the child process.
     * Otherwise it must leave it blank.
     */
    invokeid?: string;
    /**
     * This field contains whatever data the sending entity chose to include in this event.
     * The receiving SCXML Processor should reformat this data to match its data model,
     * but must not otherwise modify it.
     *
     * If the conversion is not possible, the Processor must leave the field blank
     * and must place an error 'error.execution' in the internal event queue.
     */
    data: TEvent;
    /**
     * @private
     */
    $$type: 'scxml';
  }
}

// Taken from RxJS
export interface Observer<T> {
  next: (value: T) => void;
  error: (err: any) => void;
  complete: () => void;
}

export interface Subscription {
  unsubscribe(): void;
}

export interface Subscribable<T> {
  subscribe(
    next: (value: T) => void,
    error?: (error: any) => void,
    complete?: () => void
  ): Subscription;
  subscribe(observer: Observer<T>): Subscription;
}

export type Spawnable =
  | StateMachine<any, any, any>
  | PromiseLike<any>
  | InvokeCallback
  | Subscribable<any>
  | Behavior<any>;

export type ExtractEvent<
  TEvent extends EventObject,
  TEventType extends TEvent['type']
> = TEvent extends { type: TEventType } ? TEvent : never;

export interface BaseActorRef<TEvent extends EventObject> {
  send: (event: TEvent) => void;
}

export interface ActorRef<TEvent extends EventObject, TEmitted = any>
  extends Subscribable<TEmitted> {
  send: Sender<TEvent>; // TODO: this should just be TEvent
  id: string;
  getSnapshot: () => TEmitted | undefined;
  stop?: () => void;
  toJSON?: () => any;
}

/**
 * @deprecated Use `ActorRef` instead.
 */
export type SpawnedActorRef<
  TEvent extends EventObject,
  TEmitted = any
> = ActorRef<TEvent, TEmitted>;

export type ActorRefWithDeprecatedState<
  TContext,
  TEvent extends EventObject,
  TTypestate extends Typestate<TContext>
> = ActorRef<TEvent, State<TContext, TEvent, any, TTypestate>> & {
  /**
   * @deprecated Use `.getSnapshot()` instead.
   */
  state: State<TContext, TEvent, any, TTypestate>;
};

export type ActorRefFrom<T> = T extends StateMachine<
  infer TContext,
  any,
  infer TEvent,
  infer TTypestate
>
  ? ActorRefWithDeprecatedState<TContext, TEvent, TTypestate>
  : T extends (
      ...args: any[]
    ) => StateMachine<infer TContext, any, infer TEvent, infer TTypestate>
  ? ActorRefWithDeprecatedState<TContext, TEvent, TTypestate>
  : T extends Promise<infer U>
  ? ActorRef<never, U>
  : T extends Behavior<infer TEvent1, infer TEmitted>
  ? ActorRef<TEvent1, TEmitted>
  : T extends (...args: any[]) => Behavior<infer TEvent1, infer TEmitted>
  ? ActorRef<TEvent1, TEmitted>
  : never;

export type AnyInterpreter = Interpreter<any, any, any, any, any>;

export type InterpreterFrom<
  T extends
    | StateMachine<any, any, any, any>
    | ((...args: any[]) => StateMachine<any, any, any, any>)
> = T extends StateMachine<
  infer TContext,
  infer TStateSchema,
  infer TEvent,
  infer TTypestate
>
  ? Interpreter<TContext, TStateSchema, TEvent, TTypestate>
  : T extends (
      ...args: any[]
    ) => StateMachine<
      infer TContext,
      infer TStateSchema,
      infer TEvent,
      infer TTypestate
    >
  ? Interpreter<TContext, TStateSchema, TEvent, TTypestate>
  : never;

export interface ActorContext<TEvent extends EventObject, TEmitted> {
  parent?: ActorRef<any, any>;
  self: ActorRef<TEvent, TEmitted>;
  id: string;
  observers: Set<Observer<TEmitted>>;
}

export interface Behavior<TEvent extends EventObject, TEmitted = any> {
  transition: (
    state: TEmitted,
    event: TEvent,
    actorCtx: ActorContext<TEvent, TEmitted>
  ) => TEmitted;
  initialState: TEmitted;
  start?: (actorCtx: ActorContext<TEvent, TEmitted>) => TEmitted;
}

export type EmittedFrom<T> = ReturnTypeOrValue<T> extends infer R
  ? R extends ActorRef<infer _, infer TEmitted>
    ? TEmitted
    : R extends Behavior<infer _, infer TEmitted>
    ? TEmitted
    : R extends ActorContext<infer _, infer TEmitted>
    ? TEmitted
    : never
  : never;

type ResolveEventType<T> = ReturnTypeOrValue<T> extends infer R
  ? R extends StateMachine<infer _, infer __, infer TEvent, infer ____>
    ? TEvent
    : R extends Model<infer _, infer TEvent, infer ___, infer ____, infer _____>
    ? TEvent
    : R extends State<infer _, infer TEvent, infer ___, infer ____>
    ? TEvent
    : R extends Interpreter<infer _, infer __, infer TEvent, infer ____>
    ? TEvent
    : never
  : never;

export type EventFrom<
  T,
  K extends Prop<TEvent, 'type'> = never,
  TEvent = ResolveEventType<T>
> = IsNever<K> extends true ? TEvent : Extract<TEvent, { type: K }>;

export type ContextFrom<T> = ReturnTypeOrValue<T> extends infer R
  ? R extends StateMachine<infer TContext, infer _, infer __, infer ___>
    ? TContext
    : R extends Model<infer TContext, infer _, infer __, infer ___, infer ____>
    ? TContext
    : R extends State<infer TContext, infer _, infer __, infer ___>
    ? TContext
    : R extends Interpreter<infer TContext, infer _, infer __, infer ___>
    ? TContext
    : never
  : never;

export interface ExtraGenerics {
  input?: {};
}<|MERGE_RESOLUTION|>--- conflicted
+++ resolved
@@ -780,11 +780,7 @@
   /**
    * @deprecated
    */
-<<<<<<< HEAD
-  activities?: Array<ActivityDefinition<TContext, TEvent, TExtra>>;
-=======
   activities: Array<ActivityDefinition<TContext, TEvent>>;
->>>>>>> 33248ac8
   meta: any;
   order: number;
   data?: FinalStateNodeConfig<TContext, TEvent, TExtra>['data'];
