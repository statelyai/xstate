--- conflicted
+++ resolved
@@ -9,12 +9,8 @@
   MarkAllImplementationsAsProvided,
   AreAllImplementationsAssumedToBeProvided
 } from './typegenTypes.ts';
-<<<<<<< HEAD
-import { PromiseActorEvents, PromiseActorLogic } from './actors/promise.ts';
-=======
-import { PromiseEvent } from './actors/promise.ts';
+import { PromiseActorLogic } from './actors/promise.ts';
 import { CallbackActorRef } from './actors/callback.ts';
->>>>>>> 4df57440
 
 export type AnyFunction = (...args: any[]) => any;
 
@@ -324,15 +320,11 @@
 > = (
   sendBack: (event: TSentEvent) => void,
   onReceive: Receiver<TEvent>,
-<<<<<<< HEAD
-  { input, system }: { input: TInput; system: AnyActorSystem }
-=======
   {
     input,
     system,
     self
-  }: { input: any; system: AnyActorSystem; self: CallbackActorRef<TEvent> }
->>>>>>> 4df57440
+  }: { input: TInput; system: AnyActorSystem; self: CallbackActorRef<TEvent> }
 ) => (() => void) | Promise<any> | void;
 
 export interface InvokeMeta {
