--- conflicted
+++ resolved
@@ -1151,11 +1151,6 @@
   params: {
     src: string | ActorRef<any>;
     id: string;
-<<<<<<< HEAD
-    key: string | undefined;
-    autoForward?: boolean;
-=======
->>>>>>> b394cf18
     exec?: undefined;
     ref?: ActorRef<any>;
     meta: MetaObject | undefined;
