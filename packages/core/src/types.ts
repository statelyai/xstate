--- conflicted
+++ resolved
@@ -1000,16 +1000,12 @@
   TAction extends ParameterizedObject = ParameterizedObject,
   TActor extends ProvidedActor = ProvidedActor,
   TTypesMeta = TypegenDisabled
-<<<<<<< HEAD
-> extends StateNodeConfig<
-    NoInfer<TContext>,
-    NoInfer<TEvent>,
-    NoInfer<TAction>,
-    NoInfer<TActor>
-  > {
-=======
-> = (StateNodeConfig<NoInfer<TContext>, NoInfer<TEvent>, TAction> & {
->>>>>>> afc69004
+> = (StateNodeConfig<
+  NoInfer<TContext>,
+  NoInfer<TEvent>,
+  NoInfer<TAction>,
+  NoInfer<TActor>
+> & {
   /**
    * The initial context (extended state)
    */
@@ -1017,22 +1013,17 @@
    * The machine's own version.
    */
   version?: string;
-<<<<<<< HEAD
   types?: MachineTypes<TContext, TEvent, TActor, TTypesMeta>;
-}
+}) &
+  (Equals<TContext, MachineContext> extends true
+    ? { context?: InitialContext<LowInfer<TContext>> }
+    : { context: InitialContext<LowInfer<TContext>> });
 
 export interface ProvidedActor {
   src: string;
   logic: AnyActorLogic;
   id?: string;
 }
-=======
-  types?: MachineTypes<TContext, TEvent, TActorMap, TTypesMeta>;
-}) &
-  (Equals<TContext, MachineContext> extends true
-    ? { context?: InitialContext<LowInfer<TContext>> }
-    : { context: InitialContext<LowInfer<TContext>> });
->>>>>>> afc69004
 
 export interface MachineTypes<
   TContext extends MachineContext,
