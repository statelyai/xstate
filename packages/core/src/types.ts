--- conflicted
+++ resolved
@@ -107,16 +107,10 @@
 export interface ActionArgs<
   TContext extends MachineContext,
   TExpressionEvent extends EventObject,
-<<<<<<< HEAD
-  TExpressionAction extends ParameterizedObject | undefined
-> extends UnifiedArg<TContext, TExpressionEvent> {
-  params: GetParameterizedParams<TExpressionAction>;
-=======
   TExpressionAction extends ParameterizedObject | undefined,
   TEvent extends EventObject
 > extends UnifiedArg<TContext, TExpressionEvent, TEvent> {
-  action: TExpressionAction;
->>>>>>> bd22b14a
+  params: GetParameterizedParams<TExpressionAction>;
 }
 
 export type InputFrom<T extends AnyActorLogic> = T extends StateMachine<
