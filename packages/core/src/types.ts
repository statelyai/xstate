--- conflicted
+++ resolved
@@ -427,15 +427,6 @@
   TAction extends ParameterizedObject,
   TGuard extends ParameterizedObject,
   TDelay extends string
-<<<<<<< HEAD
-> = {
-  [K in Delay<TDelay>]?:
-    | string
-    | SingleOrArray<
-        TransitionConfig<TContext, TEvent, TEvent, TAction, TGuard, TDelay>
-      >;
-};
-=======
 > =
   | {
       [K in Delay<TDelay>]?:
@@ -451,23 +442,7 @@
               TDelay
             >
           >;
-    }
-  | Array<
-      TransitionConfig<
-        TContext,
-        TEvent,
-        TEvent,
-        TActor,
-        TAction,
-        TGuard,
-        TDelay
-      > & {
-        delay:
-          | Delay<TDelay>
-          | ((args: UnifiedArg<TContext, TEvent, TEvent>) => Delay<TDelay>);
-      }
-    >;
->>>>>>> 0ca1b860
+    };
 
 export type StateTypes =
   | 'atomic'
