--- conflicted
+++ resolved
@@ -8,16 +8,7 @@
 import { Spawner } from './spawn.ts';
 import { AnyActorSystem, Clock } from './system.js';
 import { InspectionEvent } from './inspection.ts';
-<<<<<<< HEAD
-import {
-  ResolveTypegenMeta,
-  TypegenConstraint,
-  TypegenDisabled
-} from './typegenTypes.ts';
-import { raise } from './actions/raise.ts';
-import { sendTo } from './actions/send.ts';
-=======
->>>>>>> 8aa4c2b9
+import type { raise, sendTo } from './actions.ts';
 
 export type Identity<T> = { [K in keyof T]: T[K] };
 
