import type { StateNode } from './StateNode';
import type { State } from './State';
import type { Clock, Interpreter } from './interpreter';
import type { StateMachine } from './StateMachine';
import type { LifecycleSignal } from './actors';
import {
  TypegenDisabled,
  ResolveTypegenMeta,
  TypegenConstraint,
  MarkAllImplementationsAsProvided,
  AreAllImplementationsAssumedToBeProvided
} from './typegenTypes';

export type AnyFunction = (...args: any[]) => any;

type ReturnTypeOrValue<T> = T extends AnyFunction ? ReturnType<T> : T;

// https://github.com/microsoft/TypeScript/issues/23182#issuecomment-379091887
export type IsNever<T> = [T] extends [never] ? true : false;

export type Compute<A extends any> = { [K in keyof A]: A[K] } & unknown;
export type Prop<T, K> = K extends keyof T ? T[K] : never;
export type Values<T> = T[keyof T];
export type Merge<M, N> = Omit<M, keyof N> & N;
// TODO: replace in v5 with:
// export type IndexByType<T extends { type: string }> = { [E in T as E['type']]: E; };
export type IndexByType<T extends { type: string }> = {
  [K in T['type']]: T extends any ? (K extends T['type'] ? T : never) : never;
};

export type Equals<A1 extends any, A2 extends any> = (<A>() => A extends A2
  ? true
  : false) extends <A>() => A extends A1 ? true : false
  ? true
  : false;
export type IsAny<T> = Equals<T, any>;
export type Cast<A, B> = A extends B ? A : B;
export type NoInfer<T> = [T][T extends any ? 0 : any];
export type LowInfer<T> = T & {};

export type EventType = string;
export type ActionType = string;
export type MetaObject = Record<string, any>;

export type Lazy<T> = () => T;
export type MaybeLazy<T> = T | Lazy<T>;

/**
 * The full definition of an event, with a string `type`.
 */
export interface EventObject {
  /**
   * The type of event that is sent.
   */
  type: string;
}

export interface AnyEventObject extends EventObject {
  [key: string]: any;
}

export interface BaseActionObject {
  type: string;
  params?: Record<string, any>;
}

export interface BuiltInActionObject {
  type: `xstate.${string}`;
  params: Record<string, any>;
}

export interface BaseDynamicActionObject<
  TContext extends MachineContext,
  TEvent extends EventObject,
  TResolvedAction extends BaseActionObject,
  TDynamicParams extends Record<string, any>
> {
  type: `xstate.${string}`;
  params: TDynamicParams;
  resolve: (
    dynamicAction: BaseDynamicActionObject<
      TContext,
      TEvent,
      TResolvedAction,
      TDynamicParams
    >,
    context: TContext,
    _event: SCXML.Event<TEvent>,
    extra: {
      machine: StateMachine<TContext, TEvent>;
      state: State<TContext, TEvent>;
      /**
       * The original action object
       */
      action: BaseActionObject;
    }
  ) => TResolvedAction;
}

export type MachineContext = Record<string, any>;

/**
 * The specified string event types or the specified event objects.
 */
export type Event<TEvent extends EventObject> = TEvent['type'] | TEvent;

export interface ActionMeta<
  TContext extends MachineContext,
  TEvent extends EventObject,
  TAction extends BaseActionObject = BaseActionObject
> extends StateMeta<TContext, TEvent> {
  action: TAction;
  _event: SCXML.Event<TEvent>;
}

// TODO: do not accept machines without all implementations
// we should also accept a raw machine as a behavior here
// or just make machine a behavior
export type Spawner = <T extends Behavior<any, any> | string>( // TODO: read string from machine behavior keys
  behavior: T,
  name?: string
) => T extends Behavior<infer TActorEvent, infer TActorEmitted>
  ? ActorRef<TActorEvent, TActorEmitted>
  : ActorRef<any, any>; // TODO: narrow this to behaviors from machine

export interface AssignMeta<
  TContext extends MachineContext,
  TEvent extends EventObject
> {
  state: State<TContext, TEvent>;
  action: BaseActionObject;
  _event: SCXML.Event<TEvent>;
  spawn: Spawner;
}

export type ActionFunction<
  TContext extends MachineContext,
  TEvent extends EventObject,
  TAction extends BaseActionObject = BaseActionObject
> = {
  bivarianceHack(
    context: TContext,
    event: TEvent,
    meta: ActionMeta<TContext, TEvent, TAction>
  ): void;
}['bivarianceHack'];

export interface ChooseCondition<
  TContext extends MachineContext,
  TEvent extends EventObject
> {
  guard?: GuardConfig<TContext, TEvent>;
  actions: Actions<TContext, TEvent>;
}

export type Action<
  TContext extends MachineContext,
  TEvent extends EventObject
> =
  | ActionType
  | BaseActionObject
  | ActionFunction<TContext, TEvent>
  | BaseDynamicActionObject<TContext, TEvent, any, any>; // TODO: fix last param

/**
 * Extracts action objects that have no extra properties.
 */
type SimpleActionsFrom<T extends BaseActionObject> = BaseActionObject extends T
  ? T // If actions are unspecified, all action types are allowed (unsafe)
  : ExtractWithSimpleSupport<T>;

export type BaseAction<
  TContext extends MachineContext,
  TEvent extends EventObject,
  TAction extends BaseActionObject
> =
  | BaseDynamicActionObject<
      TContext,
      TEvent,
      any, // TODO: at the very least this should include TAction, but probably at a covariant position or something, we really need to rethink how action objects are typed
      any
    >
  | TAction
  | SimpleActionsFrom<TAction>['type']
  | ActionFunction<TContext, TEvent>;

export type BaseActions<
  TContext extends MachineContext,
  TEvent extends EventObject,
  TAction extends BaseActionObject
> = SingleOrArray<BaseAction<TContext, TEvent, TAction>>;

export type Actions<
  TContext extends MachineContext,
  TEvent extends EventObject
> = SingleOrArray<Action<TContext, TEvent>>;

export type StateKey = string | AnyState;

export interface StateValueMap {
  [key: string]: StateValue;
}

/**
 * The string or object representing the state value relative to the parent state node.
 *
 * - For a child atomic state node, this is a string, e.g., `"pending"`.
 * - For complex state nodes, this is an object, e.g., `{ success: "someChildState" }`.
 */
export type StateValue = string | StateValueMap;

export type GuardPredicate<
  TContext extends MachineContext,
  TEvent extends EventObject
> = (
  context: TContext,
  event: TEvent,
  meta: GuardMeta<TContext, TEvent>
) => boolean;

export interface DefaultGuardObject<
  TContext extends MachineContext,
  TEvent extends EventObject
> {
  type: string;
  params?: { [key: string]: any };
  /**
   * Nested guards
   */
  children?: Array<GuardObject<TContext, TEvent>>;
  predicate?: GuardPredicate<TContext, TEvent>;
}

export type GuardEvaluator<
  TContext extends MachineContext,
  TEvent extends EventObject
> = (
  guard: GuardDefinition<TContext, TEvent>,
  context: TContext,
  _event: SCXML.Event<TEvent>,
  state: State<TContext, TEvent>,
  machine: StateMachine<TContext, TEvent>
) => boolean;

export interface GuardMeta<
  TContext extends MachineContext,
  TEvent extends EventObject
> extends StateMeta<TContext, TEvent> {
  guard: GuardDefinition<TContext, TEvent>;
  evaluate: GuardEvaluator<TContext, TEvent>;
}

export type GuardConfig<
  TContext extends MachineContext,
  TEvent extends EventObject
> = string | GuardPredicate<TContext, TEvent> | GuardObject<TContext, TEvent>;

export type GuardObject<
  TContext extends MachineContext,
  TEvent extends EventObject
> = BooleanGuardObject<TContext, TEvent> | DefaultGuardObject<TContext, TEvent>;

export interface GuardDefinition<
  TContext extends MachineContext,
  TEvent extends EventObject
> {
  type: string;
  children?: Array<GuardDefinition<TContext, TEvent>>;
  predicate?: GuardPredicate<TContext, TEvent>;
  params: { [key: string]: any };
}

export interface BooleanGuardObject<
  TContext extends MachineContext,
  TEvent extends EventObject
> {
  type: 'xstate.boolean';
  children: Array<GuardConfig<TContext, TEvent>>;
  params: {
    op: 'and' | 'or' | 'not';
  };
  predicate: undefined;
}

export interface BooleanGuardDefinition<
  TContext extends MachineContext,
  TEvent extends EventObject
> extends GuardDefinition<TContext, TEvent> {
  type: 'xstate.boolean';
  params: {
    op: 'and' | 'or' | 'not';
  };
}

export type TransitionTarget<
  TContext extends MachineContext,
  TEvent extends EventObject
> = SingleOrArray<string | StateNode<TContext, TEvent>>;

export type TransitionTargets<TContext extends MachineContext> = Array<
  string | StateNode<TContext, any>
>;

export interface TransitionConfig<
  TContext extends MachineContext,
  TEvent extends EventObject,
  TAction extends BaseActionObject = BaseActionObject
> {
  guard?: GuardConfig<TContext, TEvent>;
  actions?: BaseActions<TContext, TEvent, TAction>;
  internal?: boolean;
  target?: TransitionTarget<TContext, TEvent> | undefined;
  meta?: Record<string, any>;
  description?: string;
}

export interface TargetTransitionConfig<
  TContext extends MachineContext,
  TEvent extends EventObject
> extends TransitionConfig<TContext, TEvent> {
  target: TransitionTarget<TContext, TEvent>; // TODO: just make this non-optional
}

export type ConditionalTransitionConfig<
  TContext extends MachineContext,
  TEvent extends EventObject = EventObject
> = Array<TransitionConfig<TContext, TEvent>>;

export interface InitialTransitionConfig<
  TContext extends MachineContext,
  TEvent extends EventObject
> extends TransitionConfig<TContext, TEvent> {
  guard?: never;
  target: TransitionTarget<TContext, TEvent>;
}

export type Transition<
  TContext extends MachineContext,
  TEvent extends EventObject = EventObject
> =
  | string
  | TransitionConfig<TContext, TEvent>
  | ConditionalTransitionConfig<TContext, TEvent>;

type ExcludeType<A> = { [K in Exclude<keyof A, 'type'>]: A[K] };

type ExtractExtraParameters<A, T> = A extends { type: T }
  ? ExcludeType<A>
  : never;

type ExtractWithSimpleSupport<T extends { type: string }> = T extends any
  ? { type: T['type'] } extends T
    ? T
    : never
  : never;

type NeverIfEmpty<T> = {} extends T ? never : T;

export interface PayloadSender<TEvent extends EventObject> {
  /**
   * Send an event object or just the event type, if the event has no other payload
   */
  (
    event:
      | SCXML.Event<TEvent>
      | TEvent
      | ExtractWithSimpleSupport<TEvent>['type']
  ): void;
  /**
   * Send an event type and its payload
   */
  <K extends TEvent['type']>(
    eventType: K,
    payload: NeverIfEmpty<ExtractExtraParameters<TEvent, K>>
  ): void;
}

export type Receiver<TEvent extends EventObject> = (
  listener: {
    bivarianceHack(event: TEvent): void;
  }['bivarianceHack']
) => void;

export type InvokeCallback<
  TEvent extends EventObject = AnyEventObject,
  TSentEvent extends EventObject = AnyEventObject
> = (
  callback: Sender<TSentEvent>,
  onReceive: Receiver<TEvent>
) => (() => void) | Promise<any> | void;

export type BehaviorCreator<
  TContext extends MachineContext,
  TEvent extends EventObject,
  TSnapshot = any
> = (
  context: TContext,
  event: TEvent,
  meta: {
    id: string;
    data?: any;
    src: InvokeSourceDefinition;
    _event: SCXML.Event<TEvent>;
    meta: MetaObject | undefined;
  }
) => Behavior<any, TSnapshot>;

export interface InvokeMeta {
  data: any;
  src: InvokeSourceDefinition;
  meta: MetaObject | undefined;
}

export interface InvokeDefinition<
  TContext extends MachineContext,
  TEvent extends EventObject
> {
  id: string;
  /**
   * The source of the actor's behavior to be invoked
   */
  src: InvokeSourceDefinition;
  /**
   * If `true`, events sent to the parent service will be forwarded to the invoked service.
   *
   * Default: `false`
   */
  autoForward?: boolean;
  /**
   * Data from the parent machine's context to set as the (partial or full) context
   * for the invoked child machine.
   *
   * Data should be mapped to match the child machine's context shape.
   */
  data?: Mapper<TContext, TEvent, any> | PropertyMapper<TContext, TEvent, any>;
  /**
   * The transition to take upon the invoked child machine reaching its final top-level state.
   */
  onDone?:
    | string
    | SingleOrArray<TransitionConfig<TContext, DoneInvokeEvent<any>>>;
  /**
   * The transition to take upon the invoked child machine sending an error event.
   */
  onError?: string | SingleOrArray<TransitionConfig<TContext, ErrorEvent<any>>>;

  onSnapshot?:
    | string
    | SingleOrArray<TransitionConfig<TContext, SnapshotEvent<any>>>;

  toJSON: () => Omit<
    InvokeDefinition<TContext, TEvent>,
    'onDone' | 'onError' | 'toJSON'
  >;
  meta: MetaObject | undefined;
}

export interface Delay {
  id: string;
  /**
   * The time to delay the event, in milliseconds.
   */
  delay: number;
}

export type DelayedTransitions<
  TContext extends MachineContext,
  TEvent extends EventObject
> =
  | Record<
      string | number,
      string | SingleOrArray<TransitionConfig<TContext, TEvent>>
    >
  | Array<
      TransitionConfig<TContext, TEvent> & {
        delay: number | string | Expr<TContext, TEvent, number>;
      }
    >;

export type StateTypes =
  | 'atomic'
  | 'compound'
  | 'parallel'
  | 'final'
  | 'history'
  | string; // TODO: remove once TS fixes this type-widening issue

export type SingleOrArray<T> = T[] | T;

export type StateNodesConfig<
  TContext extends MachineContext,
  TEvent extends EventObject
> = {
  [K in string]: StateNode<TContext, TEvent>;
};

export type StatesConfig<
  TContext extends MachineContext,
  TEvent extends EventObject,
  TAction extends BaseActionObject = BaseActionObject
> = {
  [K in string]: StateNodeConfig<TContext, TEvent, TAction>;
};

export type StatesDefinition<
  TContext extends MachineContext,
  TEvent extends EventObject
> = {
  [K in string]: StateNodeDefinition<TContext, TEvent>;
};

export type TransitionConfigTarget<
  TContext extends MachineContext,
  TEvent extends EventObject
> = string | undefined | StateNode<TContext, TEvent>;

export type TransitionConfigOrTarget<
  TContext extends MachineContext,
  TEvent extends EventObject
> = SingleOrArray<
  TransitionConfigTarget<TContext, TEvent> | TransitionConfig<TContext, TEvent>
>;

export type TransitionsConfigMap<
  TContext extends MachineContext,
  TEvent extends EventObject
> = {
  [K in TEvent['type'] | '' | '*']?: K extends '' | '*'
    ? TransitionConfigOrTarget<TContext, TEvent>
    : TransitionConfigOrTarget<TContext, ExtractEvent<TEvent, K>>;
};

type TransitionsConfigArray<
  TContext extends MachineContext,
  TEvent extends EventObject
> = Array<
  // distribute the union
  | (TEvent extends EventObject
      ? TransitionConfig<TContext, TEvent> & { event: TEvent['type'] }
      : never)
  | (TransitionConfig<TContext, TEvent> & { event: '*' })
>;

export type TransitionsConfig<
  TContext extends MachineContext,
  TEvent extends EventObject
> =
  | TransitionsConfigMap<TContext, TEvent>
  | TransitionsConfigArray<TContext, TEvent>;

export interface InvokeSourceDefinition {
  [key: string]: any;
  type: string;
}

export interface InvokeConfig<
  TContext extends MachineContext,
  TEvent extends EventObject
> {
  /**
   * The unique identifier for the invoked machine. If not specified, this
   * will be the machine's own `id`, or the URL (from `src`).
   */
  id?: string;
  /**
   * The source of the machine to be invoked, or the machine itself.
   */
  src:
    | string
    | InvokeSourceDefinition
    | BehaviorCreator<TContext, TEvent>
    | Behavior<any, any>; // TODO: fix types
  /**
   * If `true`, events sent to the parent service will be forwarded to the invoked service.
   *
   * Default: `false`
   */
  autoForward?: boolean;
  /**
   * Data from the parent machine's context to set as the (partial or full) context
   * for the invoked child machine.
   *
   * Data should be mapped to match the child machine's context shape.
   */
  data?: Mapper<TContext, TEvent, any> | PropertyMapper<TContext, TEvent, any>;
  /**
   * The transition to take upon the invoked child machine reaching its final top-level state.
   */
  onDone?:
    | string
    | SingleOrArray<TransitionConfig<TContext, DoneInvokeEvent<any>>>;
  /**
   * The transition to take upon the invoked child machine sending an error event.
   */
  onError?:
    | string
    | SingleOrArray<TransitionConfig<TContext, DoneInvokeEvent<any>>>;

  onSnapshot?:
    | string
    | SingleOrArray<TransitionConfig<TContext, SnapshotEvent<any>>>;
  /**
   * Meta data related to this invocation
   */
  meta?: MetaObject;
}

export interface StateNodeConfig<
  TContext extends MachineContext,
  TEvent extends EventObject,
  TAction extends BaseActionObject = BaseActionObject
> {
  /**
   * The relative key of the state node, which represents its location in the overall state value.
   * This is automatically determined by the configuration shape via the key where it was defined.
   */
  key?: string;
  /**
   * The initial state transition.
   */
  initial?:
    | InitialTransitionConfig<TContext, TEvent>
    | SingleOrArray<string>
    | undefined;
  /**
   * The type of this state node:
   *
   *  - `'atomic'` - no child state nodes
   *  - `'compound'` - nested child state nodes (XOR)
   *  - `'parallel'` - orthogonal nested child state nodes (AND)
   *  - `'history'` - history state node
   *  - `'final'` - final state node
   */
  type?: 'atomic' | 'compound' | 'parallel' | 'final' | 'history';
  /**
   * Indicates whether the state node is a history state node, and what
   * type of history:
   * shallow, deep, true (shallow), false (none), undefined (none)
   */
  history?: 'shallow' | 'deep' | boolean | undefined;
  /**
   * The mapping of state node keys to their state node configurations (recursive).
   */
  states?: StatesConfig<TContext, TEvent, TAction> | undefined;
  /**
   * The services to invoke upon entering this state node. These services will be stopped upon exiting this state node.
   */
  invoke?: SingleOrArray<
    string | BehaviorCreator<TContext, TEvent> | InvokeConfig<TContext, TEvent>
  >;
  /**
   * The mapping of event types to their potential transition(s).
   */
  on?: TransitionsConfig<TContext, TEvent>;
  /**
   * The action(s) to be executed upon entering the state node.
   */
  entry?: BaseActions<TContext, TEvent, TAction>;
  /**
   * The action(s) to be executed upon exiting the state node.
   */
  exit?: BaseActions<TContext, TEvent, TAction>;
  /**
   * The potential transition(s) to be taken upon reaching a final child state node.
   *
   * This is equivalent to defining a `[done(id)]` transition on this state node's `on` property.
   */
  onDone?:
    | string
    | SingleOrArray<TransitionConfig<TContext, DoneEventObject>>
    | undefined;
  /**
   * The mapping (or array) of delays (in milliseconds) to their potential transition(s).
   * The delayed transitions are taken after the specified delay in an interpreter.
   */
  after?: DelayedTransitions<TContext, TEvent>;

  /**
   * An eventless transition that is always taken when this state node is active.
   */
  always?: TransitionConfigOrTarget<TContext, TEvent>;
  /**
   * @private
   */
  parent?: StateNode<TContext, TEvent>;
  strict?: boolean | undefined;
  /**
   * The meta data associated with this state node, which will be returned in State instances.
   */
  meta?: any;
  /**
   * The data sent with the "done.state._id_" event if this is a final state node.
   *
   * The data will be evaluated with the current `context` and placed on the `.data` property
   * of the event.
   */
  data?: Mapper<TContext, TEvent, any> | PropertyMapper<TContext, TEvent, any>;
  /**
   * The unique ID of the state node, which can be referenced as a transition target via the
   * `#id` syntax.
   */
  id?: string | undefined;
  /**
   * The string delimiter for serializing the path to a string. The default is "."
   */
  delimiter?: string;
  /**
   * The order this state node appears. Corresponds to the implicit SCXML document order.
   */
  order?: number;

  /**
   * The tags for this state node, which are accumulated into the `state.tags` property.
   */
  tags?: SingleOrArray<string>;
  /**
   * Whether actions should be called in order.
   * When `false` (default), `assign(...)` actions are prioritized before other actions.
   *
   * @default false
   */
  preserveActionOrder?: boolean;
  /**
   * Whether XState calls actions with the event directly responsible for the related transition.
   *
   * @default false
   */
  predictableActionArguments?: boolean;
  /**
   * A text description of the state node
   */
  description?: string;
}

export interface StateNodeDefinition<
  TContext extends MachineContext,
  TEvent extends EventObject
> {
  id: string;
  version?: string | undefined;
  key: string;
  context: TContext;
  type: 'atomic' | 'compound' | 'parallel' | 'final' | 'history';
  initial: InitialTransitionDefinition<TContext, TEvent> | undefined;
  history: boolean | 'shallow' | 'deep' | undefined;
  states: StatesDefinition<TContext, TEvent>;
  on: TransitionDefinitionMap<TContext, TEvent>;
  transitions: Array<TransitionDefinition<TContext, TEvent>>;
  entry: BaseActionObject[];
  exit: BaseActionObject[];
  meta: any;
  order: number;
  data?: FinalStateNodeConfig<TContext, TEvent>['data'];
  invoke: Array<InvokeDefinition<TContext, TEvent>>;
  description?: string;
  tags: string[];
}

export type AnyStateNode = StateNode<any, any>;

export type AnyStateNodeDefinition = StateNodeDefinition<any, any>;

export type AnyState = State<any, any, any>;

export type AnyStateMachine = StateMachine<any, any, any, any, any>;

export type AnyStateConfig = StateConfig<any, AnyEventObject>;

export interface AtomicStateNodeConfig<
  TContext extends MachineContext,
  TEvent extends EventObject
> extends StateNodeConfig<TContext, TEvent> {
  initial?: undefined;
  parallel?: false | undefined;
  states?: undefined;
  onDone?: undefined;
}

export interface HistoryStateNodeConfig<
  TContext extends MachineContext,
  TEvent extends EventObject
> extends AtomicStateNodeConfig<TContext, TEvent> {
  history: 'shallow' | 'deep' | true;
  target: string | undefined;
}

export interface FinalStateNodeConfig<
  TContext extends MachineContext,
  TEvent extends EventObject
> extends AtomicStateNodeConfig<TContext, TEvent> {
  type: 'final';
  /**
   * The data to be sent with the "done.state.<id>" event. The data can be
   * static or dynamic (based on assigners).
   */
  data?: Mapper<TContext, TEvent, any> | PropertyMapper<TContext, TEvent, any>;
}

export type SimpleOrStateNodeConfig<
  TContext extends MachineContext,
  TEvent extends EventObject
> = AtomicStateNodeConfig<TContext, TEvent> | StateNodeConfig<TContext, TEvent>;

export type ActionFunctionMap<
  TContext extends MachineContext,
  TEvent extends EventObject,
  TAction extends BaseActionObject = BaseActionObject
> = {
  [K in TAction['type']]?:
    | BaseDynamicActionObject<TContext, TEvent, TAction, any>
    | ActionFunction<
        TContext,
        TEvent,
        TAction extends { type: K } ? TAction : never
      >;
};

export type DelayFunctionMap<
  TContext extends MachineContext,
  TEvent extends EventObject
> = Record<string, DelayConfig<TContext, TEvent>>;

export type DelayConfig<
  TContext extends MachineContext,
  TEvent extends EventObject
> = number | DelayExpr<TContext, TEvent>;

// TODO: possibly refactor this somehow, use even a simpler type, and maybe even make `machine.options` private or something
export interface MachineImplementationsSimplified<
  TContext extends MachineContext,
  TEvent extends EventObject,
  TAction extends BaseActionObject = BaseActionObject
> {
  guards: Record<string, GuardPredicate<TContext, TEvent>>;
  actions: ActionFunctionMap<TContext, TEvent, TAction>;
  actors: Record<string, BehaviorCreator<TContext, TEvent>>;
  delays: DelayFunctionMap<TContext, TEvent>;
  context: Partial<TContext> | ContextFactory<Partial<TContext>>;
}

type MachineImplementationsActions<
  TContext extends MachineContext,
  TResolvedTypesMeta,
  TEventsCausingActions = Prop<
    Prop<TResolvedTypesMeta, 'resolved'>,
    'eventsCausingActions'
  >,
  TIndexedEvents = Prop<Prop<TResolvedTypesMeta, 'resolved'>, 'indexedEvents'>,
  TIndexedActions = Prop<Prop<TResolvedTypesMeta, 'resolved'>, 'indexedActions'>
> = {
  [K in keyof TEventsCausingActions]?:
    | BaseDynamicActionObject<
        TContext,
        Cast<Prop<TIndexedEvents, TEventsCausingActions[K]>, EventObject>,
        any, // TODO: this should receive something like `Cast<Prop<TIndexedActions, K>, BaseActionObject>`, but at the moment builtin actions expect Resolved*Action here and this should be simplified somehow
        any
      >
    | ActionFunction<
        TContext,
        Cast<Prop<TIndexedEvents, TEventsCausingActions[K]>, EventObject>,
        Cast<Prop<TIndexedActions, K>, BaseActionObject>
      >;
};

type MachineImplementationsDelays<
  TContext extends MachineContext,
  TResolvedTypesMeta,
  TEventsCausingDelays = Prop<
    Prop<TResolvedTypesMeta, 'resolved'>,
    'eventsCausingDelays'
  >,
  TIndexedEvents = Prop<Prop<TResolvedTypesMeta, 'resolved'>, 'indexedEvents'>
> = {
  [K in keyof TEventsCausingDelays]?: DelayConfig<
    TContext,
    Cast<Prop<TIndexedEvents, TEventsCausingDelays[K]>, EventObject>
  >;
};

type MachineImplementationsGuards<
  TContext extends MachineContext,
  TResolvedTypesMeta,
  TEventsCausingGuards = Prop<
    Prop<TResolvedTypesMeta, 'resolved'>,
    'eventsCausingGuards'
  >,
  TIndexedEvents = Prop<Prop<TResolvedTypesMeta, 'resolved'>, 'indexedEvents'>
> = {
  [K in keyof TEventsCausingGuards]?: GuardPredicate<
    TContext,
    Cast<Prop<TIndexedEvents, TEventsCausingGuards[K]>, EventObject>
  >;
};

type MachineImplementationsActors<
  TContext extends MachineContext,
  TResolvedTypesMeta,
  TEventsCausingActors = Prop<
    Prop<TResolvedTypesMeta, 'resolved'>,
    'eventsCausingActors'
  >,
  TIndexedEvents = Prop<Prop<TResolvedTypesMeta, 'resolved'>, 'indexedEvents'>,
  _TInvokeSrcNameMap = Prop<
    Prop<TResolvedTypesMeta, 'resolved'>,
    'invokeSrcNameMap'
  >
> = {
  [K in keyof TEventsCausingActors]?: BehaviorCreator<
    TContext,
    Cast<Prop<TIndexedEvents, TEventsCausingActors[K]>, EventObject>
    // Prop<Prop<TIndexedEvents, Prop<TInvokeSrcNameMap, K>>, 'data'>,
    // EventObject,
    // Cast<TIndexedEvents[keyof TIndexedEvents], EventObject> // it would make sense to pass `TEvent` around to use it here directly
  >;
};

type MakeKeysRequired<T extends string> = { [K in T]: unknown };

type MaybeMakeMissingImplementationsRequired<
  TImplementationType,
  TMissingImplementationsForType,
  TRequireMissingImplementations
> = TRequireMissingImplementations extends true
  ? IsNever<TMissingImplementationsForType> extends true
    ? {}
    : {
        [K in Cast<TImplementationType, string>]: MakeKeysRequired<
          Cast<TMissingImplementationsForType, string>
        >;
      }
  : {};

type GenerateActionsImplementationsPart<
  TContext extends MachineContext,
  TResolvedTypesMeta,
  TRequireMissingImplementations,
  TMissingImplementations
> = MaybeMakeMissingImplementationsRequired<
  'actions',
  Prop<TMissingImplementations, 'actions'>,
  TRequireMissingImplementations
> & {
  actions?: MachineImplementationsActions<TContext, TResolvedTypesMeta>;
};

type GenerateDelaysImplementationsPart<
  TContext extends MachineContext,
  TResolvedTypesMeta,
  TRequireMissingImplementations,
  TMissingImplementations
> = MaybeMakeMissingImplementationsRequired<
  'delays',
  Prop<TMissingImplementations, 'delays'>,
  TRequireMissingImplementations
> & {
  delays?: MachineImplementationsDelays<TContext, TResolvedTypesMeta>;
};

type GenerateGuardsImplementationsPart<
  TContext extends MachineContext,
  TResolvedTypesMeta,
  TRequireMissingImplementations,
  TMissingImplementations
> = MaybeMakeMissingImplementationsRequired<
  'guards',
  Prop<TMissingImplementations, 'guards'>,
  TRequireMissingImplementations
> & {
  guards?: MachineImplementationsGuards<TContext, TResolvedTypesMeta>;
};

type GenerateActorsImplementationsPart<
  TContext extends MachineContext,
  TResolvedTypesMeta,
  TRequireMissingImplementations,
  TMissingImplementations
> = MaybeMakeMissingImplementationsRequired<
  'actors',
  Prop<TMissingImplementations, 'actors'>,
  TRequireMissingImplementations
> & {
  actors?: MachineImplementationsActors<TContext, TResolvedTypesMeta>;
};

export type InternalMachineImplementations<
  TContext extends MachineContext,
  _TEvent extends EventObject,
  TResolvedTypesMeta,
  TRequireMissingImplementations extends boolean = false,
  TMissingImplementations = Prop<
    Prop<TResolvedTypesMeta, 'resolved'>,
    'missingImplementations'
  >
> = GenerateActionsImplementationsPart<
  TContext,
  TResolvedTypesMeta,
  TRequireMissingImplementations,
  TMissingImplementations
> &
  GenerateDelaysImplementationsPart<
    TContext,
    TResolvedTypesMeta,
    TRequireMissingImplementations,
    TMissingImplementations
  > &
  GenerateGuardsImplementationsPart<
    TContext,
    TResolvedTypesMeta,
    TRequireMissingImplementations,
    TMissingImplementations
  > &
  GenerateActorsImplementationsPart<
    TContext,
    TResolvedTypesMeta,
    TRequireMissingImplementations,
    TMissingImplementations
  >;

export type MachineImplementations<
  TContext extends MachineContext,
  TEvent extends EventObject,
  TAction extends BaseActionObject = BaseActionObject,
  TActorMap extends ActorMap = ActorMap,
  TTypesMeta extends TypegenConstraint = TypegenDisabled
> = InternalMachineImplementations<
  TContext,
  TEvent,
  ResolveTypegenMeta<TTypesMeta, TEvent, TAction, TActorMap>
>;

type InitialContext<TContext extends MachineContext> =
  | TContext
  | ContextFactory<TContext>;

export type ContextFactory<TContext extends MachineContext> = (stuff: {
  spawn: Spawner;
}) => TContext;

export interface MachineConfig<
  TContext extends MachineContext,
  TEvent extends EventObject,
  TAction extends BaseActionObject = BaseActionObject,
  TActorMap extends ActorMap = ActorMap,
  TTypesMeta = TypegenDisabled
> extends StateNodeConfig<NoInfer<TContext>, NoInfer<TEvent>, TAction> {
  /**
   * The initial context (extended state)
   */
  context?: InitialContext<LowInfer<TContext>>;
  /**
   * The machine's own version.
   */
  version?: string;
  /**
   * If `true`, will use SCXML semantics, such as event token matching.
   */
  scxml?: boolean;
  schema?: MachineSchema<TContext, TEvent, TActorMap>;
  tsTypes?: TTypesMeta;
}

export type ActorMap = Record<string, { data: any }>;
export interface MachineSchema<
  TContext extends MachineContext,
  TEvent extends EventObject,
  TActorMap extends ActorMap = ActorMap
> {
  context?: TContext;
  actions?: { type: string; [key: string]: any };
  actors?: TActorMap;
  events?: TEvent;
  guards?: { type: string; [key: string]: any };
}

export interface HistoryStateNode<TContext extends MachineContext>
  extends StateNode<TContext> {
  history: 'shallow' | 'deep';
  target: string | undefined;
}

export type HistoryValue<
  TContext extends MachineContext,
  TEvent extends EventObject
> = Record<string, Array<StateNode<TContext, TEvent>>>;

export type StateFrom<
  T extends AnyStateMachine | ((...args: any[]) => AnyStateMachine)
> = T extends AnyStateMachine
  ? ReturnType<T['transition']>
  : T extends (...args: any[]) => AnyStateMachine
  ? ReturnType<ReturnType<T>['transition']>
  : never;

export type Transitions<
  TContext extends MachineContext,
  TEvent extends EventObject
> = Array<TransitionDefinition<TContext, TEvent>>;

export enum ActionTypes {
  Stop = 'xstate.stop',
  Raise = 'xstate.raise',
  Send = 'xstate.send',
  Cancel = 'xstate.cancel',
  Assign = 'xstate.assign',
  After = 'xstate.after',
  DoneState = 'done.state',
  DoneInvoke = 'done.invoke',
  Log = 'xstate.log',
  Init = 'xstate.init',
  Invoke = 'xstate.invoke',
  ErrorExecution = 'error.execution',
  ErrorCommunication = 'error.communication',
  ErrorPlatform = 'error.platform',
  ErrorCustom = 'xstate.error',
  Update = 'xstate.update',
  Pure = 'xstate.pure',
  Choose = 'xstate.choose'
}

export interface RaiseActionObject<TEvent extends EventObject>
  extends BuiltInActionObject {
  type: ActionTypes.Raise;
  params: {
    _event: SCXML.Event<TEvent>;
  };
}

export interface DoneInvokeEvent<TData> extends EventObject {
  type: `done.invoke.${string}`;
  data: TData;
}

export interface ErrorEvent<TErrorData> {
  type: `error.${string}`;
  data: TErrorData;
}

export interface SnapshotEvent<TData> {
  type: `xstate.snapshot.${string}`;
  data: TData;
}

export interface ErrorExecutionEvent extends EventObject {
  src: string;
  type: ActionTypes.ErrorExecution;
  data: any;
}

export interface ErrorPlatformEvent extends EventObject {
  data: any;
}

export interface SCXMLErrorEvent extends SCXML.Event<any> {
  name:
    | ActionTypes.ErrorExecution
    | ActionTypes.ErrorPlatform
    | ActionTypes.ErrorCommunication;
  data: any;
}

export interface DoneEventObject extends EventObject {
  data?: any;
  toString(): string;
}

export interface UpdateObject extends EventObject {
  id: string | number;
  state: AnyState;
}

export type DoneEvent = DoneEventObject & string;

export interface InvokeAction {
  type: ActionTypes.Invoke;
  src: InvokeSourceDefinition | ActorRef<any>;
  id: string;
  autoForward?: boolean;
  data?: any;
  exec?: undefined;
  meta: MetaObject | undefined;
}

export interface DynamicInvokeActionObject<
  TContext extends MachineContext,
  TEvent extends EventObject
> {
  type: ActionTypes.Invoke;
  params: InvokeDefinition<TContext, TEvent>;
}

export interface InvokeActionObject extends BaseActionObject {
  type: ActionTypes.Invoke;
  params: {
    src: InvokeSourceDefinition | ActorRef<any>;
    id: string;
    autoForward?: boolean;
    data?: any;
    exec?: undefined;
    ref?: ActorRef<any>;
    meta: MetaObject | undefined;
  };
}

export interface DynamicStopActionObject<
  TContext extends MachineContext,
  TEvent extends EventObject
> {
  type: ActionTypes.Stop;
  params: {
    actor: string | Expr<TContext, TEvent, ActorRef<any>>;
  };
}

export interface StopActionObject {
  type: ActionTypes.Stop;
  params: {
    actor: ActorRef<any>;
  };
}

export type DelayExpr<
  TContext extends MachineContext,
  TEvent extends EventObject
> = ExprWithMeta<TContext, TEvent, number>;

export type LogExpr<
  TContext extends MachineContext,
  TEvent extends EventObject
> = ExprWithMeta<TContext, TEvent, any>;

export interface DynamicLogAction<
  TContext extends MachineContext,
  TEvent extends EventObject
> extends BaseDynamicActionObject<
    TContext,
    TEvent,
    LogActionObject,
    {
      label: string | undefined;
      expr: string | LogExpr<TContext, TEvent>;
    }
  > {
  type: ActionTypes.Log;
}

export interface LogActionObject extends BuiltInActionObject {
  type: ActionTypes.Log;
  params: {
    label: string | undefined;
    value: any;
  };
}

export interface SendActionObject<
  TSentEvent extends EventObject = AnyEventObject
> extends BaseActionObject {
  type: 'xstate.send';
  params: {
    to: string | ActorRef<TSentEvent> | undefined;
    _event: SCXML.Event<TSentEvent>;
    event: TSentEvent;
    delay?: number;
    id: string | number;
  };
}

export type Expr<
  TContext extends MachineContext,
  TEvent extends EventObject,
  T
> = (context: TContext, event: TEvent) => T;

export type ExprWithMeta<
  TContext extends MachineContext,
  TEvent extends EventObject,
  T
> = (context: TContext, event: TEvent, meta: SCXMLEventMeta<TEvent>) => T;

export type SendExpr<
  TContext extends MachineContext,
  TEvent extends EventObject,
  TSentEvent extends EventObject = AnyEventObject
> = ExprWithMeta<TContext, TEvent, TSentEvent>;

export enum SpecialTargets {
  Parent = '#_parent',
  Internal = '#_internal'
}

export interface SendActionOptions<
  TContext extends MachineContext,
  TEvent extends EventObject
> {
  id?: string | number;
  delay?: number | string | DelayExpr<TContext, TEvent>;
  to?:
    | string
    | ExprWithMeta<TContext, TEvent, string | ActorRef<any> | undefined>
    | undefined;
}

export interface SendActionParams<
  TContext extends MachineContext,
  TEvent extends EventObject,
  TSentEvent extends EventObject = EventObject
> extends SendActionOptions<TContext, TEvent> {
  event: TSentEvent | SendExpr<TContext, TEvent, TSentEvent>;
}

export interface DynamicCancelActionObject<
  TContext extends MachineContext,
  TEvent extends EventObject
> {
  type: ActionTypes.Cancel;
  params: {
    sendId: string | ExprWithMeta<TContext, TEvent, string>;
  };
}

export interface CancelActionObject extends BaseActionObject {
  type: ActionTypes.Cancel;
  params: {
    sendId: string;
  };
}

export type Assigner<
  TContext extends MachineContext,
  TEvent extends EventObject
> = (
  context: TContext,
  event: TEvent,
  meta: AssignMeta<TContext, TEvent>
) => Partial<TContext>;

export type PartialAssigner<
  TContext extends MachineContext,
  TEvent extends EventObject,
  TKey extends keyof TContext
> = (
  context: TContext,
  event: TEvent,
  meta: AssignMeta<TContext, TEvent>
) => TContext[TKey];

export type PropertyAssigner<
  TContext extends MachineContext,
  TEvent extends EventObject
> = {
  [K in keyof TContext]?: PartialAssigner<TContext, TEvent, K> | TContext[K];
};

export type Mapper<
  TContext extends MachineContext,
  TEvent extends EventObject,
  TParams extends {}
> = (context: TContext, event: TEvent) => TParams;

export type PropertyMapper<
  TContext extends MachineContext,
  TEvent extends EventObject,
  TParams extends {}
> = {
  [K in keyof TParams]?:
    | ((context: TContext, event: TEvent) => TParams[K])
    | TParams[K];
};

export interface AnyAssignAction extends BaseActionObject {
  type: ActionTypes.Assign;
  assignment: any;
}

export type DynamicAssignAction<
  TContext extends MachineContext,
  TEvent extends EventObject
> = BaseDynamicActionObject<
  TContext,
  TEvent,
  AssignActionObject<TContext> | RaiseActionObject<TEvent>,
  {
    assignment: Assigner<TContext, TEvent> | PropertyAssigner<TContext, TEvent>;
  }
>;

export interface AssignActionObject<TContext extends MachineContext>
  extends BaseActionObject {
  type: ActionTypes.Assign;
  params: {
    context: TContext;
    actions: BaseActionObject[];
  };
}

export interface DynamicPureActionObject<
  TContext extends MachineContext,
  TEvent extends EventObject
> {
  type: ActionTypes.Pure;
  params: {
    get: (
      context: TContext,
      event: TEvent
    ) => SingleOrArray<BaseActionObject> | undefined;
  };
}

export interface PureActionObject extends BaseActionObject {
  type: ActionTypes.Pure;
  params: {
    actions: BaseActionObject[];
  };
}

export interface ChooseAction<
  TContext extends MachineContext,
  TEvent extends EventObject
> extends BaseActionObject {
  type: ActionTypes.Choose;
  params: {
    guards: Array<ChooseCondition<TContext, TEvent>>;
  };
}

export interface ResolvedChooseAction extends BaseActionObject {
  type: ActionTypes.Choose;
  params: {
    actions: BaseActionObject[];
  };
}

export interface TransitionDefinition<
  TContext extends MachineContext,
  TEvent extends EventObject
> extends TransitionConfig<TContext, TEvent> {
  target: Array<StateNode<TContext, TEvent>> | undefined;
  source: StateNode<TContext, TEvent>;
  actions: BaseActionObject[];
  guard?: GuardDefinition<TContext, TEvent>;
  eventType: TEvent['type'] | '*';
  toJSON: () => {
    target: string[] | undefined;
    source: string;
    actions: BaseActionObject[];
    guard?: GuardDefinition<TContext, TEvent>;
    eventType: TEvent['type'] | '*';
    meta?: Record<string, any>;
  };
}

export interface InitialTransitionDefinition<
  TContext extends MachineContext,
  TEvent extends EventObject
> extends TransitionDefinition<TContext, TEvent> {
  target: Array<StateNode<TContext, TEvent>>;
  guard?: never;
}

export type TransitionDefinitionMap<
  TContext extends MachineContext,
  TEvent extends EventObject
> = {
  [K in TEvent['type'] | '*']: Array<
    TransitionDefinition<
      TContext,
      K extends TEvent['type'] ? Extract<TEvent, { type: K }> : EventObject
    >
  >;
};

export interface DelayedTransitionDefinition<
  TContext extends MachineContext,
  TEvent extends EventObject
> extends TransitionDefinition<TContext, TEvent> {
  delay: number | string | DelayExpr<TContext, TEvent>;
}

export interface Edge<
  TContext extends MachineContext,
  TEvent extends EventObject,
  TEventType extends TEvent['type'] = string
> {
  event: TEventType;
  source: StateNode<TContext, TEvent>;
  target: StateNode<TContext, TEvent>;
  cond?: GuardConfig<TContext, TEvent & { type: TEventType }>;
  actions: Array<Action<TContext, TEvent>>;
  meta?: MetaObject;
  transition: TransitionDefinition<TContext, TEvent>;
}
export interface NodesAndEdges<
  TContext extends MachineContext,
  TEvent extends EventObject
> {
  nodes: StateNode[];
  edges: Array<Edge<TContext, TEvent, TEvent['type']>>;
}

export interface Segment<
  TContext extends MachineContext,
  TEvent extends EventObject
> {
  /**
   * From state.
   */
  state: State<TContext, TEvent>;
  /**
   * Event from state.
   */
  event: TEvent;
}

export interface PathItem<
  TContext extends MachineContext,
  TEvent extends EventObject
> {
  state: State<TContext, TEvent>;
  path: Array<Segment<TContext, TEvent>>;
  weight?: number;
}

export interface PathMap<
  TContext extends MachineContext,
  TEvent extends EventObject
> {
  [key: string]: PathItem<TContext, TEvent>;
}

export interface PathsItem<
  TContext extends MachineContext,
  TEvent extends EventObject
> {
  state: State<TContext, TEvent>;
  paths: Array<Array<Segment<TContext, TEvent>>>;
}

export interface PathsMap<
  TContext extends MachineContext,
  TEvent extends EventObject
> {
  [key: string]: PathsItem<TContext, TEvent>;
}

export interface TransitionMap {
  state: StateValue | undefined;
}

export interface AdjacencyMap {
  [stateId: string]: Record<string, TransitionMap>;
}

export interface ValueAdjacencyMap<
  TContext extends MachineContext,
  TEvent extends EventObject
> {
  [stateId: string]: Record<string, State<TContext, TEvent>>;
}

export interface SCXMLEventMeta<TEvent extends EventObject> {
  _event: SCXML.Event<TEvent>;
}

export interface StateMeta<
  TContext extends MachineContext,
  TEvent extends EventObject
> {
  state: State<TContext, TEvent, any>;
  _event: SCXML.Event<TEvent>;
}

export interface StateLike<TContext extends MachineContext> {
  value: StateValue;
  context: TContext;
  event: EventObject;
  _event: SCXML.Event<EventObject>;
}

export interface StateConfig<
  TContext extends MachineContext,
  TEvent extends EventObject
> {
  value: StateValue;
  context: TContext;
  _event: SCXML.Event<TEvent>;
  _sessionid: string | null;
  historyValue?: HistoryValue<TContext, TEvent>;

  actions?: BaseActionObject[];
  meta?: any;
<<<<<<< HEAD
  configuration: Array<StateNode<TContext, TEvent>>;
=======
  /**
   * @deprecated
   */
  events?: TEvent[];
  configuration: Array<StateNode<TContext, any, TEvent>>;
>>>>>>> d40a822a
  transitions: Array<TransitionDefinition<TContext, TEvent>>;
  children: Record<string, ActorRef<any>>;
  done?: boolean;
  tags?: Set<string>;
  machine?: StateMachine<TContext, TEvent, any, any, any>;
}

export interface InterpreterOptions {
  /**
   * Whether state actions should be executed immediately upon transition. Defaults to `true`.
   */
  execute?: boolean;
  clock?: Clock;
  logger?: (...args: any[]) => void;
  parent?: ActorRef<any>;
  /**
   * If `true`, defers processing of sent events until the service
   * is initialized (`.start()`). Otherwise, an error will be thrown
   * for events sent to an uninitialized service.
   *
   * Default: `true`
   */
  deferEvents?: boolean;
  /**
   * The custom `id` for referencing this service.
   */
  id?: string;
  /**
   * If `true`, states and events will be logged to Redux DevTools.
   *
   * Default: `false`
   */
  devTools?: boolean | DevToolsAdapter; // TODO: add enhancer options

  /**
   * If `true`, events from the parent will be sent to this interpreter.
   *
   * Default: `false`
   */
  autoForward?: boolean;

  sync?: boolean;
}

export type AnyInterpreter = Interpreter<any, any, any>;

export declare namespace SCXML {
  // tslint:disable-next-line:no-shadowed-variable
  export interface Event<TEvent extends EventObject> {
    /**
     * This is a character string giving the name of the event.
     * The SCXML Processor must set the name field to the name of this event.
     * It is what is matched against the 'event' attribute of <transition>.
     * Note that transitions can do additional tests by using the value of this field
     * inside boolean expressions in the 'cond' attribute.
     */
    name: string;
    /**
     * This field describes the event type.
     * The SCXML Processor must set it to: "platform" (for events raised by the platform itself, such as error events),
     * "internal" (for events raised by <raise> and <send> with target '_internal')
     * or "external" (for all other events).
     */
    type: 'platform' | 'internal' | 'external';
    /**
     * If the sending entity has specified a value for this, the Processor must set this field to that value
     * (see C Event I/O Processors for details).
     * Otherwise, in the case of error events triggered by a failed attempt to send an event,
     * the Processor must set this field to the send id of the triggering <send> element.
     * Otherwise it must leave it blank.
     */
    sendid?: string;
    /**
     * This is a URI, equivalent to the 'target' attribute on the <send> element.
     * For external events, the SCXML Processor should set this field to a value which,
     * when used as the value of 'target', will allow the receiver of the event to <send>
     * a response back to the originating entity via the Event I/O Processor specified in 'origintype'.
     * For internal and platform events, the Processor must leave this field blank.
     */
    origin?: ActorRef<any>;
    /**
     * This is equivalent to the 'type' field on the <send> element.
     * For external events, the SCXML Processor should set this field to a value which,
     * when used as the value of 'type', will allow the receiver of the event to <send>
     * a response back to the originating entity at the URI specified by 'origin'.
     * For internal and platform events, the Processor must leave this field blank.
     */
    origintype?: string;
    /**
     * If this event is generated from an invoked child process, the SCXML Processor
     * must set this field to the invoke id of the invocation that triggered the child process.
     * Otherwise it must leave it blank.
     */
    invokeid?: string;
    /**
     * This field contains whatever data the sending entity chose to include in this event.
     * The receiving SCXML Processor should reformat this data to match its data model,
     * but must not otherwise modify it.
     *
     * If the conversion is not possible, the Processor must leave the field blank
     * and must place an error 'error.execution' in the internal event queue.
     */
    data: TEvent;
    /**
     * @private
     */
    $$type: 'scxml';
  }
}

// Taken from RxJS
export type Observer<T> =
  | {
      next: (value: T) => void;
      error?: (err: any) => void;
      complete?: () => void;
    }
  | {
      next?: (value: T) => void;
      error: (err: any) => void;
      complete?: () => void;
    }
  | {
      next?: (value: T) => void;
      error?: (err: any) => void;
      complete: () => void;
    };

export interface Subscription {
  unsubscribe(): void;
}

export interface InteropObservable<T> {
  [Symbol.observable]: () => InteropSubscribable<T>;
}

export interface InteropSubscribable<T> {
  subscribe(observer: Observer<T>): Subscription;
}

export interface Subscribable<T> extends InteropSubscribable<T> {
  subscribe(observer: Observer<T>): Subscription;
  subscribe(
    next: (value: T) => void,
    error?: (error: any) => void,
    complete?: () => void
  ): Subscription;
}

// TODO: should only take in behaviors
export type Spawnable =
  | AnyStateMachine
  | PromiseLike<any>
  | InvokeCallback
  | InteropObservable<any>
  | Subscribable<any>
  | Behavior<any, any>;

export type ExtractEvent<
  TEvent extends EventObject,
  TEventType extends TEvent['type']
> = TEvent extends any
  ? TEventType extends TEvent['type']
    ? TEvent
    : never
  : never;

export interface BaseActorRef<TEvent extends EventObject> {
  send: (event: TEvent) => void;
}

export interface ActorLike<TCurrent, TEvent extends EventObject>
  extends Subscribable<TCurrent> {
  send: Sender<TEvent>;
}

export type Sender<TEvent extends EventObject> = (event: TEvent) => void;

export interface ActorRef<TEvent extends EventObject, TSnapshot = any>
  extends Subscribable<TSnapshot>,
    InteropObservable<TSnapshot> {
  name: string;
  send: (event: TEvent) => void;
  start?: () => void;
  getSnapshot: () => TSnapshot | undefined;
  stop?: () => void;
  toJSON?: () => any;
  // TODO: figure out how to hide this externally as `sendTo(ctx => ctx.actorRef._parent._parent._parent._parent)` shouldn't be allowed
  _parent?: ActorRef<any, any>;
}

export type AnyActorRef = ActorRef<any, any>;

export type ActorRefFrom<T> = ReturnTypeOrValue<T> extends infer R
  ? R extends StateMachine<
      infer TContext,
      infer TEvent,
      any,
      any,
      infer TResolvedTypesMeta
    >
    ? ActorRef<
        TEvent,
        State<
          TContext,
          TEvent,
          AreAllImplementationsAssumedToBeProvided<TResolvedTypesMeta> extends false
            ? MarkAllImplementationsAsProvided<TResolvedTypesMeta>
            : TResolvedTypesMeta
        >
      >
    : R extends Promise<infer U>
    ? ActorRef<{ type: string }, U | undefined>
    : R extends Behavior<infer TEvent, infer TSnapshot>
    ? ActorRef<TEvent, TSnapshot>
    : never
  : never;

export type DevToolsAdapter = (service: AnyInterpreter) => void;

export type InterpreterFrom<
  T extends AnyStateMachine | ((...args: any[]) => AnyStateMachine)
> = ReturnTypeOrValue<T> extends StateMachine<
  infer TContext,
  infer TEvent,
  any,
  any,
  infer TResolvedTypesMeta
>
  ? Interpreter<
      TContext,
      TEvent,
      AreAllImplementationsAssumedToBeProvided<TResolvedTypesMeta> extends false
        ? MarkAllImplementationsAsProvided<TResolvedTypesMeta>
        : TResolvedTypesMeta
    >
  : never;

export type MachineImplementationsFrom<
  T extends AnyStateMachine | ((...args: any[]) => AnyStateMachine),
  TRequireMissingImplementations extends boolean = false
> = ReturnTypeOrValue<T> extends StateMachine<
  infer TContext,
  infer TEvent,
  any,
  any,
  infer TResolvedTypesMeta
>
  ? InternalMachineImplementations<
      TContext,
      TEvent,
      TResolvedTypesMeta,
      TRequireMissingImplementations
    >
  : never;

// only meant to be used internally for debugging purposes
export type __ResolvedTypesMetaFrom<T> = T extends StateMachine<
  any,
  any,
  any,
  infer TResolvedTypesMeta
>
  ? TResolvedTypesMeta
  : never;

export type EventOfMachine<
  TMachine extends AnyStateMachine
> = TMachine extends StateMachine<any, infer E, any, any, any> ? E : never;

export interface ActorContext<TEvent extends EventObject, TSnapshot> {
  self: ActorRef<TEvent, TSnapshot>;
  name: string;
  _event: SCXML.Event<TEvent> | LifecycleSignal;
}

export interface Behavior<TEvent extends EventObject, TSnapshot = any> {
  transition: (
    state: TSnapshot,
    message: TEvent | LifecycleSignal,
    ctx: ActorContext<TEvent, TSnapshot>
  ) => TSnapshot;
  initialState: TSnapshot;
  start?: (actorCtx: ActorContext<TEvent, TSnapshot>) => TSnapshot;
}

export type SnapshotFrom<T> = ReturnTypeOrValue<T> extends infer R
  ? R extends Interpreter<infer _, infer __, infer ___>
    ? R['initialState']
    : R extends ActorRef<infer _, infer TSnapshot>
    ? TSnapshot
    : R extends Behavior<infer _, infer TSnapshot>
    ? TSnapshot
    : R extends ActorContext<infer _, infer TSnapshot>
    ? TSnapshot
    : never
  : never;

type ResolveEventType<T> = ReturnTypeOrValue<T> extends infer R
  ? R extends StateMachine<
      infer _,
      infer TEvent,
      infer __,
      infer ___,
      infer ____
    >
    ? TEvent
    : R extends State<infer _, infer TEvent, infer __>
    ? TEvent
    : // TODO: the special case for Interpreter shouldn't be needed here as it implements ActorRef
    // however to drop it we'd have to remove ` | SCXML.Event<TEvent>` from its `send`'s accepted parameter
    R extends Interpreter<infer _, infer TEvent, infer __>
    ? TEvent
    : R extends ActorRef<infer TEvent, infer _>
    ? TEvent
    : never
  : never;

export type EventFrom<
  T,
  K extends Prop<TEvent, 'type'> = never,
  TEvent extends EventObject = ResolveEventType<T>
> = IsNever<K> extends true ? TEvent : ExtractEvent<TEvent, K>;

/**
 * Events that do not require payload
 */
export type SimpleEventsOf<
  TEvent extends EventObject
> = ExtractWithSimpleSupport<TEvent>;

export type ContextFrom<T> = ReturnTypeOrValue<T> extends infer R
  ? R extends StateMachine<
      infer TContext,
      infer _,
      infer __,
      infer ___,
      infer ____
    >
    ? TContext
    : R extends State<infer TContext, infer _, infer __>
    ? TContext
    : R extends Interpreter<infer TContext, infer _, infer __>
    ? TContext
    : never
  : never;

export type InferEvent<E extends EventObject> = {
  [T in E['type']]: { type: T } & Extract<E, { type: T }>;
}[E['type']];

<<<<<<< HEAD
export type TODO = any;

export type StateValueFrom<TMachine extends AnyStateMachine> = Parameters<
  StateFrom<TMachine>['matches']
>[0];
=======
export type StateValueFrom<
  TMachine extends AnyStateMachine
> = StateFrom<TMachine>['matches'] extends Matches<
  infer TypegenEnabledArg,
  infer TypegenDisabledArg
>
  ? TMachine['__TResolvedTypesMeta'] extends TypegenEnabled
    ? TypegenEnabledArg
    : TypegenDisabledArg
  : never;

export type PredictableActionArgumentsExec = (
  action: ActionObject<unknown, EventObject>,
  context: unknown,
  _event: SCXML.Event<EventObject>
) => void;
>>>>>>> d40a822a
<|MERGE_RESOLUTION|>--- conflicted
+++ resolved
@@ -713,13 +713,6 @@
    * The tags for this state node, which are accumulated into the `state.tags` property.
    */
   tags?: SingleOrArray<string>;
-  /**
-   * Whether actions should be called in order.
-   * When `false` (default), `assign(...)` actions are prioritized before other actions.
-   *
-   * @default false
-   */
-  preserveActionOrder?: boolean;
   /**
    * Whether XState calls actions with the event directly responsible for the related transition.
    *
@@ -1207,7 +1200,7 @@
 > {
   type: ActionTypes.Stop;
   params: {
-    actor: string | Expr<TContext, TEvent, ActorRef<any>>;
+    actor: string | Expr<TContext, TEvent, ActorRef<any> | string>;
   };
 }
 
@@ -1587,15 +1580,7 @@
 
   actions?: BaseActionObject[];
   meta?: any;
-<<<<<<< HEAD
   configuration: Array<StateNode<TContext, TEvent>>;
-=======
-  /**
-   * @deprecated
-   */
-  events?: TEvent[];
-  configuration: Array<StateNode<TContext, any, TEvent>>;
->>>>>>> d40a822a
   transitions: Array<TransitionDefinition<TContext, TEvent>>;
   children: Record<string, ActorRef<any>>;
   done?: boolean;
@@ -1947,27 +1932,14 @@
   [T in E['type']]: { type: T } & Extract<E, { type: T }>;
 }[E['type']];
 
-<<<<<<< HEAD
 export type TODO = any;
 
 export type StateValueFrom<TMachine extends AnyStateMachine> = Parameters<
   StateFrom<TMachine>['matches']
 >[0];
-=======
-export type StateValueFrom<
-  TMachine extends AnyStateMachine
-> = StateFrom<TMachine>['matches'] extends Matches<
-  infer TypegenEnabledArg,
-  infer TypegenDisabledArg
->
-  ? TMachine['__TResolvedTypesMeta'] extends TypegenEnabled
-    ? TypegenEnabledArg
-    : TypegenDisabledArg
-  : never;
 
 export type PredictableActionArgumentsExec = (
-  action: ActionObject<unknown, EventObject>,
+  action: InvokeActionObject | BaseActionObject,
   context: unknown,
   _event: SCXML.Event<EventObject>
-) => void;
->>>>>>> d40a822a
+) => void;