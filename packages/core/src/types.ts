import { StateNode } from './StateNode';
import { State } from './State';
import { Clock } from './interpreter';
import { Actor } from './Actor';
import { MachineNode } from './MachineNode';

export type EventType = string;
export type ActionType = string;
export type MetaObject = Record<string, any>;

/**
 * The full definition of an event, with a string `type`.
 */
export interface EventObject {
  /**
   * The type of event that is sent.
   */
  type: string;
}

export interface AnyEventObject extends EventObject {
  [key: string]: any;
}

/**
 * The full definition of an action, with a string `type` and an
 * `exec` implementation function.
 */
export interface ActionObject<TContext, TEvent extends EventObject> {
  /**
   * The type of action that is executed.
   */
  type: string;
  /**
   * The implementation for executing the action.
   */
  exec?: ActionFunction<TContext, TEvent>;
  [other: string]: any;
}

export type DefaultContext = Record<string, any> | undefined;

/**
 * The specified string event types or the specified event objects.
 */
export type Event<TEvent extends EventObject> = TEvent['type'] | TEvent;

export interface ActionMeta<TContext, TEvent extends EventObject>
  extends StateMeta<TContext, TEvent> {
  action: ActionObject<TContext, TEvent>;
  _event: SCXML.Event<TEvent>;
}

export interface AssignMeta<TContext, TEvent extends EventObject> {
  state?: State<TContext, TEvent>;
  action: AssignAction<TContext, TEvent>;
  _event: SCXML.Event<TEvent>;
}

export type ActionFunction<TContext, TEvent extends EventObject> = (
  context: TContext,
  event: TEvent,
  meta: ActionMeta<TContext, TEvent>
) => any | void;

export interface ChooseConditon<TContext, TEvent extends EventObject> {
  cond?: Condition<TContext, TEvent>;
  actions: Actions<TContext, TEvent>;
}

export // export type InternalAction<TContext> = SendAction | AssignAction<TContext>;
type Action<TContext, TEvent extends EventObject> =
  | ActionType
  | ActionObject<TContext, TEvent>
  | ActionFunction<TContext, TEvent>
  | AssignAction<Required<TContext>, TEvent>
  | SendAction<TContext, TEvent, AnyEventObject>
  | RaiseAction<AnyEventObject>
  | ChooseAction<TContext, TEvent>;

export type Actions<TContext, TEvent extends EventObject> = SingleOrArray<
  Action<TContext, TEvent>
>;

export type StateKey = string | State<any>;

export interface StateValueMap {
  [key: string]: StateValue;
}

/**
 * The string or object representing the state value relative to the parent state node.
 *
 * - For a child atomic state node, this is a string, e.g., `"pending"`.
 * - For complex state nodes, this is an object, e.g., `{ success: "someChildState" }`.
 */
export type StateValue = string | StateValueMap;

export type ConditionPredicate<TContext, TEvent extends EventObject> = (
  context: TContext,
  event: TEvent,
  meta: GuardMeta<TContext, TEvent>
) => boolean;

export type DefaultGuardType = 'xstate.guard';

export interface GuardPredicate<TContext, TEvent extends EventObject> {
  type: DefaultGuardType;
  name: string | undefined;
  predicate: ConditionPredicate<TContext, TEvent>;
}

export type Guard<TContext, TEvent extends EventObject> =
  | GuardPredicate<TContext, TEvent>
  | (Record<string, any> & {
      type: string;
    });

export interface GuardMeta<TContext, TEvent extends EventObject>
  extends StateMeta<TContext, TEvent> {
  cond: Guard<TContext, TEvent>;
}

export type Condition<TContext, TEvent extends EventObject> =
  | string
  | ConditionPredicate<TContext, TEvent>
  | Guard<TContext, TEvent>;

export type TransitionTarget<
  TContext,
  TEvent extends EventObject
> = SingleOrArray<string | StateNode<TContext, any, TEvent>>;

export type TransitionTargets<TContext> = Array<
  string | StateNode<TContext, any>
>;

export interface TransitionConfig<TContext, TEvent extends EventObject> {
  cond?: Condition<TContext, TEvent>;
  actions?: Actions<TContext, TEvent>;
  in?: StateValue;
  internal?: boolean;
  target?: TransitionTarget<TContext, TEvent>;
  meta?: Record<string, any>;
}

export interface TargetTransitionConfig<TContext, TEvent extends EventObject>
  extends TransitionConfig<TContext, TEvent> {
  target: TransitionTarget<TContext, TEvent>; // TODO: just make this non-optional
}

export type ConditionalTransitionConfig<
  TContext,
  TEvent extends EventObject = EventObject
> = Array<TransitionConfig<TContext, TEvent>>;

export interface InitialTransitionConfig<TContext, TEvent extends EventObject>
  extends TransitionConfig<TContext, TEvent> {
  cond?: never;
  target: TransitionTarget<TContext, TEvent>;
}

export type Transition<TContext, TEvent extends EventObject = EventObject> =
  | string
  | TransitionConfig<TContext, TEvent>
  | ConditionalTransitionConfig<TContext, TEvent>;

export type DisposeActivityFunction = () => void;

export type ActivityConfig<TContext, TEvent extends EventObject> = (
  ctx: TContext,
  activity: ActivityDefinition<TContext, TEvent>
) => DisposeActivityFunction | void;

export type Activity<TContext, TEvent extends EventObject> =
  | string
  | ActivityDefinition<TContext, TEvent>;

export interface ActivityDefinition<TContext, TEvent extends EventObject>
  extends ActionObject<TContext, TEvent> {
  id: string;
  type: string;
}

export type Sender<TEvent extends EventObject> = (event: Event<TEvent>) => void;
export type Receiver<TEvent extends EventObject> = (
  listener: (event: TEvent) => void
) => void;

export type InvokeCallback = (
  callback: Sender<any>,
  onReceive: Receiver<EventObject>
) => any;

/**
 * Returns either a Promises or a callback handler (for streams of events) given the
 * machine's current `context` and `event` that invoked the service.
 *
 * For Promises, the only events emitted to the parent will be:
 * - `done.invoke.<id>` with the `data` containing the resolved payload when the promise resolves, or:
 * - `error.platform.<id>` with the `data` containing the caught error, and `src` containing the service `id`.
 *
 * For callback handlers, the `callback` will be provided, which will send events to the parent service.
 *
 * @param context The current machine `context`
 * @param event The event that invoked the service
 */
export type InvokeCreator<TContext, TEvent extends EventObject> = (
  context: TContext,
  event: TEvent,
  meta: { parent: Actor; id: string; data?: any; _event: SCXML.Event<TEvent> }
) => Actor;

export interface InvokeDefinition<TContext, TEvent extends EventObject>
  extends ActivityDefinition<TContext, TEvent> {
  /**
   * The source of the machine to be invoked, or the machine itself.
   */
  src: string;
  /**
   * If `true`, events sent to the parent service will be forwarded to the invoked service.
   *
   * Default: `false`
   */
  autoForward?: boolean;
  /**
   * Data from the parent machine's context to set as the (partial or full) context
   * for the invoked child machine.
   *
   * Data should be mapped to match the child machine's context shape.
   */
  data?: Mapper<TContext, TEvent> | PropertyMapper<TContext, TEvent>;
}

export interface Delay {
  id: string;
  /**
   * The time to delay the event, in milliseconds.
   */
  delay: number;
}

export type DelayedTransitions<TContext, TEvent extends EventObject> =
  | Record<
      string | number,
      string | SingleOrArray<TransitionConfig<TContext, TEvent>>
    >
  | Array<
      TransitionConfig<TContext, TEvent> & {
        delay: number | string | Expr<TContext, TEvent, number>;
      }
    >;

export type StateTypes =
  | 'atomic'
  | 'compound'
  | 'parallel'
  | 'final'
  | 'history'
  | string; // TODO: remove once TS fixes this type-widening issue

export type SingleOrArray<T> = T[] | T;

export type StateNodesConfig<
  TContext,
  TStateSchema extends StateSchema,
  TEvent extends EventObject
> = {
  [K in keyof TStateSchema['states']]: StateNode<
    TContext,
    TStateSchema['states'][K],
    TEvent
  >;
};

export type StatesConfig<
  TContext,
  TStateSchema extends StateSchema,
  TEvent extends EventObject
> = {
  [K in keyof TStateSchema['states']]: StateNodeConfig<
    TContext,
    TStateSchema['states'][K],
    TEvent
  >;
};

export type StatesDefinition<
  TContext,
  TStateSchema extends StateSchema,
  TEvent extends EventObject
> = {
  [K in keyof TStateSchema['states']]: StateNodeDefinition<
    TContext,
    TStateSchema['states'][K],
    TEvent
  >;
};

export type TransitionConfigTarget<TContext, TEvent extends EventObject> =
  | string
  | undefined
  | StateNode<TContext, any, TEvent>;

export type TransitionConfigOrTarget<
  TContext,
  TEvent extends EventObject
> = SingleOrArray<
  TransitionConfigTarget<TContext, TEvent> | TransitionConfig<TContext, TEvent>
>;

type TransitionsConfigMap<TContext, TEvent extends EventObject> = {
  [K in TEvent['type']]?: TransitionConfigOrTarget<
    TContext,
    TEvent extends { type: K } ? TEvent : never
  >;
} & {
  ''?: TransitionConfigOrTarget<TContext, TEvent>;
} & {
  '*'?: TransitionConfigOrTarget<TContext, TEvent>;
};

type TransitionsConfigArray<TContext, TEvent extends EventObject> = Array<
  | {
      [K in TEvent['type']]: TransitionConfig<
        TContext,
        TEvent extends { type: K } ? TEvent : never
      > & {
        event: K;
      };
    }[TEvent['type']]
  | (TransitionConfig<TContext, TEvent> & { event: '' })
  | (TransitionConfig<TContext, TEvent> & { event: '*' })
>;

export type TransitionsConfig<TContext, TEvent extends EventObject> =
  | TransitionsConfigMap<TContext, TEvent>
  | TransitionsConfigArray<TContext, TEvent>;

export interface InvokeConfig<TContext, TEvent extends EventObject> {
  /**
   * The unique identifier for the invoked machine. If not specified, this
   * will be the machine's own `id`, or the URL (from `src`).
   */
  id?: string;
  /**
   * The source of the machine to be invoked, or the machine itself.
   */
  src: string | InvokeCreator<any, any>;
  /**
   * If `true`, events sent to the parent service will be forwarded to the invoked service.
   *
   * Default: `false`
   */
  autoForward?: boolean;
  /**
   * Data from the parent machine's context to set as the (partial or full) context
   * for the invoked child machine.
   *
   * Data should be mapped to match the child machine's context shape.
   */
  data?: Mapper<TContext, TEvent> | PropertyMapper<TContext, TEvent>;
  /**
   * The transition to take upon the invoked child machine reaching its final top-level state.
   */
  onDone?:
    | string
    | SingleOrArray<TransitionConfig<TContext, DoneInvokeEvent<any>>>;
  /**
   * The transition to take upon the invoked child machine sending an error event.
   */
  onError?:
    | string
    | SingleOrArray<TransitionConfig<TContext, DoneInvokeEvent<any>>>;
}

export interface StateNodeConfig<
  TContext,
  TStateSchema extends StateSchema,
  TEvent extends EventObject
> {
  /**
   * The relative key of the state node, which represents its location in the overall state value.
   * This is automatically determined by the configuration shape via the key where it was defined.
   */
  key?: string;
  /**
   * The initial state transition.
   */
  initial?:
    | InitialTransitionConfig<TContext, TEvent>
    | SingleOrArray<string>
    | undefined;
  /**
   * The type of this state node:
   *
   *  - `'atomic'` - no child state nodes
   *  - `'compound'` - nested child state nodes (XOR)
   *  - `'parallel'` - orthogonal nested child state nodes (AND)
   *  - `'history'` - history state node
   *  - `'final'` - final state node
   */
  type?: 'atomic' | 'compound' | 'parallel' | 'final' | 'history';
  /**
   * The initial context (extended state) of the machine.
   *
   * Can be an object or a function that returns an object.
   */
  context?: TContext | (() => TContext);
  /**
   * Indicates whether the state node is a history state node, and what
   * type of history:
   * shallow, deep, true (shallow), false (none), undefined (none)
   */
  history?: 'shallow' | 'deep' | boolean | undefined;
  /**
   * The mapping of state node keys to their state node configurations (recursive).
   */
  states?: StatesConfig<TContext, TStateSchema, TEvent> | undefined;
  /**
   * The services to invoke upon entering this state node. These services will be stopped upon exiting this state node.
   */
  invoke?: SingleOrArray<
    string | InvokeCreator<TContext, TEvent> | InvokeConfig<TContext, TEvent>
  >;
  /**
   * The mapping of event types to their potential transition(s).
   */
  on?: TransitionsConfig<TContext, TEvent>;
  /**
   * The action(s) to be executed upon entering the state node.
   */
  entry?: Actions<TContext, TEvent>;
  /**
   * The action(s) to be executed upon exiting the state node.
   */
  exit?: Actions<TContext, TEvent>;
  /**
   * The potential transition(s) to be taken upon reaching a final child state node.
   *
   * This is equivalent to defining a `[done(id)]` transition on this state node's `on` property.
   */
  onDone?: string | SingleOrArray<TransitionConfig<TContext, DoneEventObject>>;
  /**
   * The mapping (or array) of delays (in milliseconds) to their potential transition(s).
   * The delayed transitions are taken after the specified delay in an interpreter.
   */
  after?: DelayedTransitions<TContext, TEvent>;
  /**
   * @private
   */
  parent?: StateNode<TContext, any, TEvent>;
  strict?: boolean | undefined;
  /**
   * The meta data associated with this state node, which will be returned in State instances.
   */
  meta?: TStateSchema extends { meta: infer D } ? D : any;
  /**
   * The data sent with the "done.state._id_" event if this is a final state node.
   *
   * The data will be evaluated with the current `context` and placed on the `.data` property
   * of the event.
   */
  data?: Mapper<TContext, TEvent> | PropertyMapper<TContext, TEvent>;
  /**
   * The unique ID of the state node, which can be referenced as a transition target via the
   * `#id` syntax.
   */
  id?: string | undefined;
  /**
   * The string delimiter for serializing the path to a string. The default is "."
   */
  delimiter?: string;
  /**
   * The order this state node appears. Corresponds to the implicit SCXML document order.
   */
  order?: number;
}

export interface StateNodeDefinition<
  TContext,
  TStateSchema extends StateSchema,
  TEvent extends EventObject
> {
  id: string;
  version?: string | undefined;
  key: string;
  context: TContext;
  type: 'atomic' | 'compound' | 'parallel' | 'final' | 'history';
  initial: InitialTransitionDefinition<TContext, TEvent> | undefined;
  history: boolean | 'shallow' | 'deep' | undefined;
  states: StatesDefinition<TContext, TStateSchema, TEvent>;
  on: TransitionDefinitionMap<TContext, TEvent>;
  transitions: Array<TransitionDefinition<TContext, TEvent>>;
  entry: Array<ActionObject<TContext, TEvent>>;
  exit: Array<ActionObject<TContext, TEvent>>;
  meta: any;
  order: number;
  data?: FinalStateNodeConfig<TContext, TEvent>['data'];
  invoke: Array<InvokeDefinition<TContext, TEvent>>;
}

export type AnyStateNodeDefinition = StateNodeDefinition<any, any, any>;
export interface AtomicStateNodeConfig<TContext, TEvent extends EventObject>
  extends StateNodeConfig<TContext, StateSchema, TEvent> {
  initial?: undefined;
  parallel?: false | undefined;
  states?: undefined;
  onDone?: undefined;
}

export interface HistoryStateNodeConfig<TContext, TEvent extends EventObject>
  extends AtomicStateNodeConfig<TContext, TEvent> {
  history: 'shallow' | 'deep' | true;
  target: string | undefined;
}

export interface FinalStateNodeConfig<TContext, TEvent extends EventObject>
  extends AtomicStateNodeConfig<TContext, TEvent> {
  type: 'final';
  /**
   * The data to be sent with the "done.state.<id>" event. The data can be
   * static or dynamic (based on assigners).
   */
  data?: Assigner<TContext, TEvent> | PropertyAssigner<TContext, TEvent> | any;
}

export type SimpleOrStateNodeConfig<
  TContext,
  TStateSchema extends StateSchema,
  TEvent extends EventObject
> =
  | AtomicStateNodeConfig<TContext, TEvent>
  | StateNodeConfig<TContext, TStateSchema, TEvent>;

export type ActionFunctionMap<TContext, TEvent extends EventObject> = Record<
  string,
  ActionObject<TContext, TEvent> | ActionFunction<TContext, TEvent>
>;

export type DelayFunctionMap<TContext, TEvent extends EventObject> = Record<
  string,
  DelayConfig<TContext, TEvent>
>;

export type ServiceConfig<TContext, TEvent extends EventObject> =
  | string
  | InvokeCreator<TContext, TEvent>;

export type DelayConfig<TContext, TEvent extends EventObject> =
  | number
  | DelayExpr<TContext, TEvent>;

export interface MachineOptions<TContext, TEvent extends EventObject> {
  guards: Record<string, ConditionPredicate<TContext, TEvent>>;
  actions: ActionFunctionMap<TContext, TEvent>;
  activities: Record<string, ActivityConfig<TContext, TEvent>>;
  services: Record<string, InvokeCreator<TContext, TEvent>>;
  delays: DelayFunctionMap<TContext, TEvent>;
  context: Partial<TContext>;
}
export interface MachineConfig<
  TContext,
  TStateSchema extends StateSchema,
  TEvent extends EventObject
> extends StateNodeConfig<TContext, TStateSchema, TEvent> {
  /**
   * The initial context (extended state)
   */
  context?: TContext;
  /**
   * The machine's own version.
   */
  version?: string;
}

export interface HistoryStateNode<TContext> extends StateNode<TContext> {
  history: 'shallow' | 'deep';
  target: string | undefined;
}

export type HistoryValue<TContext, TEvent extends EventObject> = Record<
  string,
  Array<StateNode<TContext, any, TEvent>>
>;

export type StateFrom<TMachine extends MachineNode<any, any, any>> = ReturnType<
  TMachine['transition']
>;

export type Transitions<TContext, TEvent extends EventObject> = Array<
  TransitionDefinition<TContext, TEvent>
>;

export enum ActionTypes {
  Start = 'xstate.start',
  Stop = 'xstate.stop',
  Raise = 'xstate.raise',
  Send = 'xstate.send',
  Cancel = 'xstate.cancel',
  NullEvent = '',
  Assign = 'xstate.assign',
  After = 'xstate.after',
  DoneState = 'done.state',
  DoneInvoke = 'done.invoke',
  Log = 'xstate.log',
  Init = 'xstate.init',
  Invoke = 'xstate.invoke',
  ErrorExecution = 'error.execution',
  ErrorCommunication = 'error.communication',
  ErrorPlatform = 'error.platform',
  ErrorCustom = 'xstate.error',
  Update = 'xstate.update',
  Pure = 'xstate.pure',
  Choose = 'xstate.choose'
}

export interface RaiseAction<TEvent extends EventObject> {
  type: ActionTypes.Raise;
  event: TEvent['type'];
}

export interface RaiseActionObject<TEvent extends EventObject> {
  type: ActionTypes.Raise;
  _event: SCXML.Event<TEvent>;
}

export interface DoneInvokeEvent<TData> extends EventObject {
  data: TData;
}

export interface ErrorExecutionEvent extends EventObject {
  src: string;
  type: ActionTypes.ErrorExecution;
  data: any;
}

export interface ErrorPlatformEvent extends EventObject {
  data: any;
}

export interface DoneEventObject extends EventObject {
  data?: any;
  toString(): string;
}

export interface UpdateObject extends EventObject {
  id: string | number;
  state: State<any, any>;
}

export type DoneEvent = DoneEventObject & string;

export interface NullEvent {
  type: ActionTypes.NullEvent;
}

export interface ActivityActionObject<TContext, TEvent extends EventObject>
  extends ActionObject<TContext, TEvent> {
  type: ActionTypes.Start | ActionTypes.Stop;
  actor: ActivityDefinition<TContext, TEvent>;
  exec: ActionFunction<TContext, TEvent> | undefined;
}

export interface InvokeActionObject<TContext, TEvent extends EventObject>
  extends ActivityActionObject<TContext, TEvent> {
  actor: InvokeDefinition<TContext, TEvent>;
}

export type DelayExpr<TContext, TEvent extends EventObject> = ExprWithMeta<
  TContext,
  TEvent,
  number
>;

export type LogExpr<TContext, TEvent extends EventObject> = ExprWithMeta<
  TContext,
  TEvent,
  any
>;

export interface LogAction<TContext, TEvent extends EventObject>
  extends ActionObject<TContext, TEvent> {
  label: string | undefined;
  expr: string | LogExpr<TContext, TEvent>;
}

export interface LogActionObject<TContext, TEvent extends EventObject>
  extends LogAction<TContext, TEvent> {
  value: any;
}

export interface SendAction<
  TContext,
  TEvent extends EventObject,
  TSentEvent extends EventObject
> extends ActionObject<TContext, TEvent> {
  to:
    | string
    | number
    | Actor
    | ExprWithMeta<TContext, TEvent, string | number | Actor>
    | undefined;
  event: TSentEvent | SendExpr<TContext, TEvent, TSentEvent>;
  delay?: number | string | DelayExpr<TContext, TEvent>;
  id: string | number;
}

export interface SendActionObject<
  TContext,
  TEvent extends EventObject,
  TSentEvent extends EventObject = AnyEventObject
> extends SendAction<TContext, TEvent, TSentEvent> {
  to: string | number | Actor | undefined;
  _event: SCXML.Event<TSentEvent>;
  event: TSentEvent;
  delay?: number;
  id: string | number;
}

export type Expr<TContext, TEvent extends EventObject, T> = (
  context: TContext,
  event: TEvent
) => T;

export type ExprWithMeta<TContext, TEvent extends EventObject, T> = (
  context: TContext,
  event: TEvent,
  meta: SCXMLEventMeta<TEvent>
) => T;

export type SendExpr<
  TContext,
  TEvent extends EventObject,
  TSentEvent extends EventObject = AnyEventObject
> = ExprWithMeta<TContext, TEvent, TSentEvent>;

export enum SpecialTargets {
  Parent = '#_parent',
  Internal = '#_internal'
}

export interface SendActionOptions<TContext, TEvent extends EventObject> {
  id?: string | number;
  delay?: number | string | DelayExpr<TContext, TEvent>;
  to?: string | ExprWithMeta<TContext, TEvent, string | number | Actor>;
}

export interface CancelAction<TContext, TEvent extends EventObject>
  extends ActionObject<TContext, TEvent> {
  sendId: string | number | ExprWithMeta<TContext, TEvent, string | number>;
}

export interface CancelActionObject<TContext, TEvent extends EventObject>
  extends CancelAction<TContext, TEvent> {
  sendId: string | number;
}

export type Assigner<TContext, TEvent extends EventObject> = (
  context: TContext,
  event: TEvent,
  meta: AssignMeta<TContext, TEvent>
) => Partial<TContext>;

export type PropertyAssigner<TContext, TEvent extends EventObject> = {
  [K in keyof TContext]?:
    | ((
        context: TContext,
        event: TEvent,
        meta: AssignMeta<TContext, TEvent>
      ) => TContext[K])
    | TContext[K];
};

export type Mapper<TContext, TEvent extends EventObject> = (
  context: TContext,
  event: TEvent
) => any;

export type PropertyMapper<TContext, TEvent extends EventObject> = Partial<{
  [key: string]: ((context: TContext, event: TEvent) => any) | any;
}>;

export interface AnyAssignAction<TContext, TEvent extends EventObject>
  extends ActionObject<TContext, TEvent> {
  type: ActionTypes.Assign;
  assignment: any;
}

export interface AssignAction<TContext, TEvent extends EventObject>
  extends ActionObject<TContext, TEvent> {
  type: ActionTypes.Assign;
  assignment: Assigner<TContext, TEvent> | PropertyAssigner<TContext, TEvent>;
}

export interface PureAction<TContext, TEvent extends EventObject>
  extends ActionObject<TContext, TEvent> {
  type: ActionTypes.Pure;
  get: (
    context: TContext,
    event: TEvent
  ) => SingleOrArray<ActionObject<TContext, TEvent>> | undefined;
}

export interface ChooseAction<TContext, TEvent extends EventObject>
  extends ActionObject<TContext, TEvent> {
  type: ActionTypes.Choose;
  conds: Array<ChooseConditon<TContext, TEvent>>;
}

export interface TransitionDefinition<TContext, TEvent extends EventObject>
  extends TransitionConfig<TContext, TEvent> {
  target: Array<StateNode<TContext, any, TEvent>> | undefined;
  source: StateNode<TContext, any, TEvent>;
  actions: Array<ActionObject<TContext, TEvent>>;
  cond?: Guard<TContext, TEvent>;
  eventType: TEvent['type'] | NullEvent['type'] | '*';
<<<<<<< HEAD
  toJSON?: () => {
=======
  toJSON: () => {
>>>>>>> 887a717e
    target: string[] | undefined;
    source: string;
    actions: Array<ActionObject<TContext, TEvent>>;
    cond?: Guard<TContext, TEvent>;
    eventType: TEvent['type'] | NullEvent['type'] | '*';
  };
<<<<<<< HEAD
}

export interface InitialTransitionDefinition<
  TContext,
  TEvent extends EventObject
> extends TransitionDefinition<TContext, TEvent> {
  target: Array<StateNode<TContext, any, TEvent>>;
  cond?: never;
=======
>>>>>>> 887a717e
}

export type TransitionDefinitionMap<TContext, TEvent extends EventObject> = {
  [K in TEvent['type'] | NullEvent['type'] | '*']: Array<
    TransitionDefinition<
      TContext,
      K extends TEvent['type'] ? Extract<TEvent, { type: K }> : EventObject
    >
  >;
};

export interface DelayedTransitionDefinition<
  TContext,
  TEvent extends EventObject
> extends TransitionDefinition<TContext, TEvent> {
  delay: number | string | DelayExpr<TContext, TEvent>;
}

export interface Edge<
  TContext,
  TEvent extends EventObject,
  TEventType extends TEvent['type'] = string
> {
  event: TEventType;
  source: StateNode<TContext, any, TEvent>;
  target: StateNode<TContext, any, TEvent>;
  cond?: Condition<TContext, TEvent & { type: TEventType }>;
  actions: Array<Action<TContext, TEvent>>;
  meta?: MetaObject;
  transition: TransitionDefinition<TContext, TEvent>;
}
export interface NodesAndEdges<TContext, TEvent extends EventObject> {
  nodes: StateNode[];
  edges: Array<Edge<TContext, TEvent, TEvent['type']>>;
}

export interface Segment<TContext, TEvent extends EventObject> {
  /**
   * From state.
   */
  state: State<TContext, TEvent>;
  /**
   * Event from state.
   */
  event: TEvent;
}

export interface PathItem<TContext, TEvent extends EventObject> {
  state: State<TContext, TEvent>;
  path: Array<Segment<TContext, TEvent>>;
  weight?: number;
}

export interface PathMap<TContext, TEvent extends EventObject> {
  [key: string]: PathItem<TContext, TEvent>;
}

export interface PathsItem<TContext, TEvent extends EventObject> {
  state: State<TContext, TEvent>;
  paths: Array<Array<Segment<TContext, TEvent>>>;
}

export interface PathsMap<TContext, TEvent extends EventObject> {
  [key: string]: PathsItem<TContext, TEvent>;
}

export interface TransitionMap {
  state: StateValue | undefined;
}

export interface AdjacencyMap {
  [stateId: string]: Record<string, TransitionMap>;
}

export interface ValueAdjacencyMap<TContext, TEvent extends EventObject> {
  [stateId: string]: Record<string, State<TContext, TEvent>>;
}

export interface SCXMLEventMeta<TEvent extends EventObject> {
  _event: SCXML.Event<TEvent>;
}

export interface StateMeta<TContext, TEvent extends EventObject> {
  state: State<TContext, TEvent>;
  _event: SCXML.Event<TEvent>;
}

export interface Typestate<TContext> {
  value: StateValue;
  context: TContext;
}

export interface StateLike<TContext> {
  value: StateValue;
  context: TContext;
  event: EventObject;
  _event: SCXML.Event<EventObject>;
}

export interface StateConfig<TContext, TEvent extends EventObject> {
  value: StateValue;
  context: TContext;
  _event: SCXML.Event<TEvent>;
  _sessionid: string | null;
  history?: State<TContext, TEvent>;
  historyValue?: HistoryValue<TContext, TEvent>;
  actions?: Array<ActionObject<TContext, TEvent>>;
  meta?: any;
  configuration: Array<StateNode<TContext, any, TEvent>>;
  transitions: Array<TransitionDefinition<TContext, TEvent>>;
  children: Actor[];
  done?: boolean;
}

export interface StateSchema<TC = any> {
  meta?: any;
  context?: Partial<TC>;
  states?: {
    [key: string]: StateSchema<TC>;
  };
}

export interface InterpreterOptions {
  /**
   * Whether state actions should be executed immediately upon transition. Defaults to `true`.
   */
  execute: boolean;
  clock: Clock;
  logger: (...args: any[]) => void;
  parent?: Actor<any>;
  /**
   * If `true`, defers processing of sent events until the service
   * is initialized (`.start()`). Otherwise, an error will be thrown
   * for events sent to an uninitialized service.
   *
   * Default: `true`
   */
  deferEvents: boolean;
  /**
   * The custom `id` for referencing this service.
   */
  id?: string;
  /**
   * If `true`, states and events will be logged to Redux DevTools.
   *
   * Default: `false`
   */
  devTools: boolean | object; // TODO: add enhancer options
  [option: string]: any;
}

export declare namespace SCXML {
  // tslint:disable-next-line:no-shadowed-variable
  export interface Event<TEvent extends EventObject> {
    /**
     * This is a character string giving the name of the event.
     * The SCXML Processor must set the name field to the name of this event.
     * It is what is matched against the 'event' attribute of <transition>.
     * Note that transitions can do additional tests by using the value of this field
     * inside boolean expressions in the 'cond' attribute.
     */
    name: string;
    /**
     * This field describes the event type.
     * The SCXML Processor must set it to: "platform" (for events raised by the platform itself, such as error events),
     * "internal" (for events raised by <raise> and <send> with target '_internal')
     * or "external" (for all other events).
     */
    type: 'platform' | 'internal' | 'external';
    /**
     * If the sending entity has specified a value for this, the Processor must set this field to that value
     * (see C Event I/O Processors for details).
     * Otherwise, in the case of error events triggered by a failed attempt to send an event,
     * the Processor must set this field to the send id of the triggering <send> element.
     * Otherwise it must leave it blank.
     */
    sendid?: string;
    /**
     * This is a URI, equivalent to the 'target' attribute on the <send> element.
     * For external events, the SCXML Processor should set this field to a value which,
     * when used as the value of 'target', will allow the receiver of the event to <send>
     * a response back to the originating entity via the Event I/O Processor specified in 'origintype'.
     * For internal and platform events, the Processor must leave this field blank.
     */
    origin?: string;
    /**
     * This is equivalent to the 'type' field on the <send> element.
     * For external events, the SCXML Processor should set this field to a value which,
     * when used as the value of 'type', will allow the receiver of the event to <send>
     * a response back to the originating entity at the URI specified by 'origin'.
     * For internal and platform events, the Processor must leave this field blank.
     */
    origintype?: string;
    /**
     * If this event is generated from an invoked child process, the SCXML Processor
     * must set this field to the invoke id of the invocation that triggered the child process.
     * Otherwise it must leave it blank.
     */
    invokeid?: string;
    /**
     * This field contains whatever data the sending entity chose to include in this event.
     * The receiving SCXML Processor should reformat this data to match its data model,
     * but must not otherwise modify it.
     *
     * If the conversion is not possible, the Processor must leave the field blank
     * and must place an error 'error.execution' in the internal event queue.
     */
    data: TEvent;
    /**
     * @private
     */
    $$type: 'scxml';
  }
}

// Taken from RxJS
export interface Unsubscribable {
  unsubscribe(): any | void;
}
export interface Subscribable<T> {
  subscribe(
    next?: (value: T) => void,
    error?: (error: any) => void,
    complete?: () => void
  ): Unsubscribable;
}

export interface Observer<T> {
  next: (value: T) => void;
  error: (err: any) => void;
  complete: () => void;
}

export type Spawnable =
  | MachineNode<any, any, any>
  | Promise<any>
  | InvokeCallback
  | Subscribable<any>;<|MERGE_RESOLUTION|>--- conflicted
+++ resolved
@@ -815,18 +815,13 @@
   actions: Array<ActionObject<TContext, TEvent>>;
   cond?: Guard<TContext, TEvent>;
   eventType: TEvent['type'] | NullEvent['type'] | '*';
-<<<<<<< HEAD
-  toJSON?: () => {
-=======
   toJSON: () => {
->>>>>>> 887a717e
     target: string[] | undefined;
     source: string;
     actions: Array<ActionObject<TContext, TEvent>>;
     cond?: Guard<TContext, TEvent>;
     eventType: TEvent['type'] | NullEvent['type'] | '*';
   };
-<<<<<<< HEAD
 }
 
 export interface InitialTransitionDefinition<
@@ -835,8 +830,6 @@
 > extends TransitionDefinition<TContext, TEvent> {
   target: Array<StateNode<TContext, any, TEvent>>;
   cond?: never;
-=======
->>>>>>> 887a717e
 }
 
 export type TransitionDefinitionMap<TContext, TEvent extends EventObject> = {
