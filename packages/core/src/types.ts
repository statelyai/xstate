--- conflicted
+++ resolved
@@ -1,4 +1,3 @@
-<<<<<<< HEAD
 import type { StateNode } from './StateNode';
 import type { State } from './State';
 import type { Clock, Interpreter } from './interpreter';
@@ -6,12 +5,6 @@
 import type { LifecycleSignal } from './behaviors';
 import type { MachineNode } from '.';
 import type { Model } from './model.types';
-=======
-import { StateNode } from './StateNode';
-import { State } from './State';
-import { Interpreter, Clock } from './interpreter';
-import { IsNever, Model, Prop } from './model.types';
->>>>>>> c1503b12
 
 type AnyFunction = (...args: any[]) => any;
 type ReturnTypeOrValue<T> = T extends AnyFunction ? ReturnType<T> : T;
@@ -108,16 +101,11 @@
   meta: ActionMeta<TContext, TEvent, TAction>
 ) => void;
 
-<<<<<<< HEAD
-export interface ChooseConditon<
+export interface ChooseCondition<
   TContext extends MachineContext,
   TEvent extends EventObject
 > {
   guard?: GuardConfig<TContext, TEvent>;
-=======
-export interface ChooseCondition<TContext, TEvent extends EventObject> {
-  cond?: Condition<TContext, TEvent>;
->>>>>>> c1503b12
   actions: Actions<TContext, TEvent>;
 }
 
@@ -710,13 +698,6 @@
   transitions: Array<TransitionDefinition<TContext, TEvent>>;
   entry: Array<ActionObject<TContext, TEvent>>;
   exit: Array<ActionObject<TContext, TEvent>>;
-<<<<<<< HEAD
-=======
-  /**
-   * @deprecated
-   */
-  activities?: Array<ActivityDefinition<TContext, TEvent>>;
->>>>>>> c1503b12
   meta: any;
   order: number;
   data?: FinalStateNodeConfig<TContext, TEvent>['data'];
@@ -1134,11 +1115,7 @@
   TEvent extends EventObject
 > extends ActionObject<TContext, TEvent> {
   type: ActionTypes.Choose;
-<<<<<<< HEAD
-  guards: Array<ChooseConditon<TContext, TEvent>>;
-=======
-  conds: Array<ChooseCondition<TContext, TEvent>>;
->>>>>>> c1503b12
+  guards: Array<ChooseCondition<TContext, TEvent>>;
 }
 
 export interface TransitionDefinition<
@@ -1562,13 +1539,8 @@
     : never
   : never;
 
-<<<<<<< HEAD
 export type EventFrom<T> = ReturnTypeOrValue<T> extends infer R
   ? R extends StateMachine<infer _, infer TEvent, infer ____>
-=======
-type ResolveEventType<T> = ReturnTypeOrValue<T> extends infer R
-  ? R extends StateMachine<infer _, infer __, infer TEvent, infer ____>
->>>>>>> c1503b12
     ? TEvent
     : R extends Model<infer _, infer TEvent, infer __, infer ___>
     ? TEvent
@@ -1578,12 +1550,6 @@
     ? TEvent
     : never
   : never;
-
-export type EventFrom<
-  T,
-  K extends Prop<TEvent, 'type'> = never,
-  TEvent = ResolveEventType<T>
-> = IsNever<K> extends true ? TEvent : Extract<TEvent, { type: K }>;
 
 export type ContextFrom<T> = ReturnTypeOrValue<T> extends infer R
   ? R extends StateMachine<infer TContext, infer _, infer __>
