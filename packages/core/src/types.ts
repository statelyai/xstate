--- conflicted
+++ resolved
@@ -1791,12 +1791,7 @@
 
 export interface ActorRef<
   TEvent extends EventObject,
-<<<<<<< HEAD
-  TSnapshot = any,
-  TOutput = unknown
-=======
   TSnapshot extends Snapshot<unknown>
->>>>>>> f7f3c2d3
 > extends Subscribable<TSnapshot>,
     InteropObservable<TSnapshot> {
   /**
@@ -1812,7 +1807,7 @@
   getSnapshot: () => TSnapshot;
   // TODO: this should return some sort of TPersistedState, not any
   getPersistedState?: () => any;
-  getOutput: () => TOutput | undefined;
+  getOutput: () => TSnapshot['output'] | undefined;
   stop: () => void;
   toJSON?: () => any;
   // TODO: figure out how to hide this externally as `sendTo(ctx => ctx.actorRef._parent._parent._parent._parent)` shouldn't be allowed
@@ -2017,21 +2012,9 @@
   ) => TSnapshot;
   restoreState?: (
     persistedState: TPersisted,
-<<<<<<< HEAD
-    actorCtx: ActorContext<TEvent, TSnapshot>
-  ) => TInternalState;
-  getSnapshot?: (state: TInternalState) => TSnapshot;
-  getStatus?: (state: TInternalState) => { status: string; data?: any };
-  getOutput: (state: TInternalState) => TOutput | undefined; // undefined if no output yet
-  start?: (
-    state: TInternalState,
-    actorCtx: ActorContext<TEvent, TSnapshot>
-  ) => void;
-=======
     actorCtx: ActorContext<TSnapshot, TEvent>
   ) => TSnapshot;
   start?: (state: TSnapshot, actorCtx: ActorContext<TSnapshot, TEvent>) => void;
->>>>>>> f7f3c2d3
   /**
    * @returns Persisted state
    */
