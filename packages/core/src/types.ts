--- conflicted
+++ resolved
@@ -621,15 +621,7 @@
                 TDelay
               >
             >;
-<<<<<<< HEAD
-        /**
-         * Meta data related to this invocation
-         */
-        meta?: MetaObject;
       } & (TSpecificActor['id'] extends string
-=======
-      } & (TActor['id'] extends string
->>>>>>> dbbd3c27
         ? {
             /**
              * The unique identifier for the invoked machine. If not specified, this
@@ -816,14 +808,9 @@
     | SingleOrArray<
         TransitionConfig<
           TContext,
-<<<<<<< HEAD
-          DoneEventObject,
-          DoneEventObject,
-          TActor,
-=======
           DoneStateEventObject,
           TEvent,
->>>>>>> dbbd3c27
+          TActor,
           TAction,
           TGuard,
           TDelay
