import { StateNode } from './StateNode';
import { State } from './State';
import { Interpreter, Clock } from './interpreter';

export type EventType = string;
export type ActionType = string;
export type MetaObject = Record<string, any>;

/**
 * The full definition of an event, with a string `type`.
 */
export interface EventObject {
  /**
   * The type of event that is sent.
   */
  type: string;
}

export interface AnyEventObject extends EventObject {
  [key: string]: any;
}

/**
 * The full definition of an action, with a string `type` and an
 * `exec` implementation function.
 */
export interface ActionObject<TContext, TEvent extends EventObject> {
  /**
   * The type of action that is executed.
   */
  type: string;
  /**
   * The implementation for executing the action.
   */
  exec?: ActionFunction<TContext, TEvent>;
  [other: string]: any;
}

export type DefaultContext = Record<string, any> | undefined;

export type EventData = Record<string, any> & { type?: never };

/**
 * The specified string event types or the specified event objects.
 */
export type Event<TEvent extends EventObject> = TEvent['type'] | TEvent;

export interface ActionMeta<TContext, TEvent extends EventObject>
  extends StateMeta<TContext, TEvent> {
  action: ActionObject<TContext, TEvent>;
  _event: SCXML.Event<TEvent>;
}

export interface AssignMeta<TContext, TEvent extends EventObject> {
  state?: State<TContext, TEvent>;
  action: AssignAction<TContext, TEvent>;
  _event: SCXML.Event<TEvent>;
}

export type ActionFunction<TContext, TEvent extends EventObject> = (
  context: TContext,
  event: TEvent,
  meta: ActionMeta<TContext, TEvent>
) => void;

export interface ChooseConditon<TContext, TEvent extends EventObject> {
  cond?: Condition<TContext, TEvent>;
  actions: Actions<TContext, TEvent>;
}

export type Action<TContext, TEvent extends EventObject> =
  | ActionType
  | ActionObject<TContext, TEvent>
  | ActionFunction<TContext, TEvent>;

export type Actions<TContext, TEvent extends EventObject> = SingleOrArray<
  Action<TContext, TEvent>
>;

export type StateKey = string | State<any>;

export interface StateValueMap {
  [key: string]: StateValue;
}

/**
 * The string or object representing the state value relative to the parent state node.
 *
 * - For a child atomic state node, this is a string, e.g., `"pending"`.
 * - For complex state nodes, this is an object, e.g., `{ success: "someChildState" }`.
 */
export type StateValue = string | StateValueMap;

type KeysWithStates<
  TStates extends Record<string, StateSchema> | undefined
> = TStates extends object
  ? {
      [K in keyof TStates]-?: TStates[K] extends { states: object } ? K : never;
    }[keyof TStates]
  : never;

export type ExtractStateValue<
  TSchema extends Required<Pick<StateSchema<any>, 'states'>>
> =
  | keyof TSchema['states']
  | (KeysWithStates<TSchema['states']> extends never
      ? never
      : {
          [K in KeysWithStates<TSchema['states']>]?: ExtractStateValue<
            TSchema['states'][K]
          >;
        });

export interface HistoryValue {
  states: Record<string, HistoryValue | undefined>;
  current: StateValue | undefined;
}

export type ConditionPredicate<TContext, TEvent extends EventObject> = (
  context: TContext,
  event: TEvent,
  meta: GuardMeta<TContext, TEvent>
) => boolean;

export type DefaultGuardType = 'xstate.guard';

export interface GuardPredicate<TContext, TEvent extends EventObject> {
  type: DefaultGuardType;
  name: string | undefined;
  predicate: ConditionPredicate<TContext, TEvent>;
}

export type Guard<TContext, TEvent extends EventObject> =
  | GuardPredicate<TContext, TEvent>
  | (Record<string, any> & {
      type: string;
    });

export interface GuardMeta<TContext, TEvent extends EventObject>
  extends StateMeta<TContext, TEvent> {
  cond: Guard<TContext, TEvent>;
}

export type Condition<TContext, TEvent extends EventObject> =
  | string
  | ConditionPredicate<TContext, TEvent>
  | Guard<TContext, TEvent>;

export type TransitionTarget<
  TContext,
  TEvent extends EventObject
> = SingleOrArray<string | StateNode<TContext, any, TEvent>>;

export type TransitionTargets<TContext> = Array<
  string | StateNode<TContext, any>
>;

export interface TransitionConfig<TContext, TEvent extends EventObject> {
  cond?: Condition<TContext, TEvent>;
  actions?: Actions<TContext, TEvent>;
  in?: StateValue;
  internal?: boolean;
  target?: TransitionTarget<TContext, TEvent>;
  meta?: Record<string, any>;
}

export interface TargetTransitionConfig<TContext, TEvent extends EventObject>
  extends TransitionConfig<TContext, TEvent> {
  target: TransitionTarget<TContext, TEvent>; // TODO: just make this non-optional
}

export type ConditionalTransitionConfig<
  TContext,
  TEvent extends EventObject = EventObject
> = Array<TransitionConfig<TContext, TEvent>>;

export type Transition<TContext, TEvent extends EventObject = EventObject> =
  | string
  | TransitionConfig<TContext, TEvent>
  | ConditionalTransitionConfig<TContext, TEvent>;

export type DisposeActivityFunction = () => void;

export type ActivityConfig<TContext, TEvent extends EventObject> = (
  ctx: TContext,
  activity: ActivityDefinition<TContext, TEvent>
) => DisposeActivityFunction | void;

export type Activity<TContext, TEvent extends EventObject> =
  | string
  | ActivityDefinition<TContext, TEvent>;

export interface ActivityDefinition<TContext, TEvent extends EventObject>
  extends ActionObject<TContext, TEvent> {
  id: string;
  type: string;
}

export type Sender<TEvent extends EventObject> = (event: Event<TEvent>) => void;

type ExcludeType<A> = { [K in Exclude<keyof A, 'type'>]: A[K] };

type ExtractExtraParameters<A, T> = A extends { type: T }
  ? ExcludeType<A>
  : never;

type ExtractSimple<A> = A extends any
  ? {} extends ExcludeType<A>
    ? A
    : never
  : never;

type NeverIfEmpty<T> = {} extends T ? never : T;

export interface PayloadSender<TEvent extends EventObject> {
  /**
   * Send an event object or just the event type, if the event has no other payload
   */
  (event: TEvent | ExtractSimple<TEvent>['type']): void;
  /**
   * Send an event type and its payload
   */
  <K extends TEvent['type']>(
    eventType: K,
    payload: NeverIfEmpty<ExtractExtraParameters<TEvent, K>>
  ): void;
}

export type Receiver<TEvent extends EventObject> = (
  listener: (event: TEvent) => void
) => void;

export type InvokeCallback<
  TEvent extends EventObject = AnyEventObject,
  TSentEvent extends EventObject = AnyEventObject
> = (
  callback: Sender<TSentEvent>,
  onReceive: Receiver<TEvent>
) => (() => void) | Promise<any> | void;

export interface InvokeMeta {
  data: any;
  src: InvokeSourceDefinition;
}

/**
 * Returns either a Promises or a callback handler (for streams of events) given the
 * machine's current `context` and `event` that invoked the service.
 *
 * For Promises, the only events emitted to the parent will be:
 * - `done.invoke.<id>` with the `data` containing the resolved payload when the promise resolves, or:
 * - `error.platform.<id>` with the `data` containing the caught error, and `src` containing the service `id`.
 *
 * For callback handlers, the `callback` will be provided, which will send events to the parent service.
 *
 * @param context The current machine `context`
 * @param event The event that invoked the service
 */
export type InvokeCreator<
  TContext,
  TEvent extends EventObject,
  TFinalContext = any
> = (
  context: TContext,
  event: TEvent,
  meta: InvokeMeta
) =>
  | PromiseLike<TFinalContext>
  | StateMachine<TFinalContext, any, any>
  | Subscribable<EventObject>
<<<<<<< HEAD
  | InvokeCallback<TEvent>
  | Behavior<any>;
=======
  | InvokeCallback<any, TEvent>;
>>>>>>> 99cc26ae

export interface InvokeDefinition<TContext, TEvent extends EventObject>
  extends ActivityDefinition<TContext, TEvent> {
  /**
   * The source of the machine to be invoked, or the machine itself.
   */
  src: string | InvokeSourceDefinition; // TODO: deprecate string (breaking change for V4)
  /**
   * If `true`, events sent to the parent service will be forwarded to the invoked service.
   *
   * Default: `false`
   */
  autoForward?: boolean;
  /**
   * @deprecated
   *
   *  Use `autoForward` property instead of `forward`. Support for `forward` will get removed in the future.
   */
  forward?: boolean;
  /**
   * Data from the parent machine's context to set as the (partial or full) context
   * for the invoked child machine.
   *
   * Data should be mapped to match the child machine's context shape.
   */
  data?: Mapper<TContext, TEvent, any> | PropertyMapper<TContext, TEvent, any>;
}

export interface Delay {
  id: string;
  /**
   * The time to delay the event, in milliseconds.
   */
  delay: number;
}

export type DelayedTransitions<TContext, TEvent extends EventObject> =
  | Record<
      string | number,
      string | SingleOrArray<TransitionConfig<TContext, TEvent>>
    >
  | Array<
      TransitionConfig<TContext, TEvent> & {
        delay: number | string | Expr<TContext, TEvent, number>;
      }
    >;

export type StateTypes =
  | 'atomic'
  | 'compound'
  | 'parallel'
  | 'final'
  | 'history'
  | string; // TODO: remove once TS fixes this type-widening issue

export type SingleOrArray<T> = T[] | T;

export type StateNodesConfig<
  TContext,
  TStateSchema extends StateSchema,
  TEvent extends EventObject
> = {
  [K in keyof TStateSchema['states']]: StateNode<
    TContext,
    TStateSchema['states'][K],
    TEvent
  >;
};

export type StatesConfig<
  TContext,
  TStateSchema extends StateSchema,
  TEvent extends EventObject
> = {
  [K in keyof TStateSchema['states']]: StateNodeConfig<
    TContext,
    TStateSchema['states'][K],
    TEvent
  >;
};

export type StatesDefinition<
  TContext,
  TStateSchema extends StateSchema,
  TEvent extends EventObject
> = {
  [K in keyof TStateSchema['states']]: StateNodeDefinition<
    TContext,
    TStateSchema['states'][K],
    TEvent
  >;
};

export type TransitionConfigTarget<TContext, TEvent extends EventObject> =
  | string
  | undefined
  | StateNode<TContext, any, TEvent>;

export type TransitionConfigOrTarget<
  TContext,
  TEvent extends EventObject
> = SingleOrArray<
  TransitionConfigTarget<TContext, TEvent> | TransitionConfig<TContext, TEvent>
>;

export type TransitionsConfigMap<TContext, TEvent extends EventObject> = {
  [K in TEvent['type']]?: TransitionConfigOrTarget<
    TContext,
    TEvent extends { type: K } ? TEvent : never
  >;
} & {
  ''?: TransitionConfigOrTarget<TContext, TEvent>;
} & {
  '*'?: TransitionConfigOrTarget<TContext, TEvent>;
};

type TransitionsConfigArray<TContext, TEvent extends EventObject> = Array<
  // distribute the union
  | (TEvent extends EventObject
      ? TransitionConfig<TContext, TEvent> & { event: TEvent['type'] }
      : never)
  | (TransitionConfig<TContext, TEvent> & { event: '' })
  | (TransitionConfig<TContext, TEvent> & { event: '*' })
>;

export type TransitionsConfig<TContext, TEvent extends EventObject> =
  | TransitionsConfigMap<TContext, TEvent>
  | TransitionsConfigArray<TContext, TEvent>;

export interface InvokeSourceDefinition {
  [key: string]: any;
  type: string;
}

export interface InvokeConfig<TContext, TEvent extends EventObject> {
  /**
   * The unique identifier for the invoked machine. If not specified, this
   * will be the machine's own `id`, or the URL (from `src`).
   */
  id?: string;
  /**
   * The source of the machine to be invoked, or the machine itself.
   */
  src:
    | string
    | InvokeSourceDefinition
    | StateMachine<any, any, any>
    | InvokeCreator<TContext, TEvent, any>;
  /**
   * If `true`, events sent to the parent service will be forwarded to the invoked service.
   *
   * Default: `false`
   */
  autoForward?: boolean;
  /**
   * @deprecated
   *
   *  Use `autoForward` property instead of `forward`. Support for `forward` will get removed in the future.
   */
  forward?: boolean;
  /**
   * Data from the parent machine's context to set as the (partial or full) context
   * for the invoked child machine.
   *
   * Data should be mapped to match the child machine's context shape.
   */
  data?: Mapper<TContext, TEvent, any> | PropertyMapper<TContext, TEvent, any>;
  /**
   * The transition to take upon the invoked child machine reaching its final top-level state.
   */
  onDone?:
    | string
    | SingleOrArray<TransitionConfig<TContext, DoneInvokeEvent<any>>>;
  /**
   * The transition to take upon the invoked child machine sending an error event.
   */
  onError?:
    | string
    | SingleOrArray<TransitionConfig<TContext, DoneInvokeEvent<any>>>;
}

export interface StateNodeConfig<
  TContext,
  TStateSchema extends StateSchema,
  TEvent extends EventObject
> {
  /**
   * The relative key of the state node, which represents its location in the overall state value.
   * This is automatically determined by the configuration shape via the key where it was defined.
   */
  key?: string;
  /**
   * The initial state node key.
   */
  initial?: keyof TStateSchema['states'] | undefined;
  /**
   * @deprecated
   */
  parallel?: boolean | undefined;
  /**
   * The type of this state node:
   *
   *  - `'atomic'` - no child state nodes
   *  - `'compound'` - nested child state nodes (XOR)
   *  - `'parallel'` - orthogonal nested child state nodes (AND)
   *  - `'history'` - history state node
   *  - `'final'` - final state node
   */
  type?: 'atomic' | 'compound' | 'parallel' | 'final' | 'history';
  /**
   * The initial context (extended state) of the machine.
   *
   * Can be an object or a function that returns an object.
   */
  context?: TContext | (() => TContext);
  /**
   * Indicates whether the state node is a history state node, and what
   * type of history:
   * shallow, deep, true (shallow), false (none), undefined (none)
   */
  history?: 'shallow' | 'deep' | boolean | undefined;
  /**
   * The mapping of state node keys to their state node configurations (recursive).
   */
  states?: StatesConfig<TContext, TStateSchema, TEvent> | undefined;
  /**
   * The services to invoke upon entering this state node. These services will be stopped upon exiting this state node.
   */
  invoke?: SingleOrArray<
    InvokeConfig<TContext, TEvent> | StateMachine<any, any, any>
  >;
  /**
   * The mapping of event types to their potential transition(s).
   */
  on?: TransitionsConfig<TContext, TEvent>;
  /**
   * The action(s) to be executed upon entering the state node.
   *
   * @deprecated Use `entry` instead.
   */
  onEntry?: Actions<TContext, TEvent>; // TODO: deprecate
  /**
   * The action(s) to be executed upon entering the state node.
   */
  entry?: Actions<TContext, TEvent>;
  /**
   * The action(s) to be executed upon exiting the state node.
   *
   * @deprecated Use `exit` instead.
   */
  onExit?: Actions<TContext, TEvent>; // TODO: deprecate
  /**
   * The action(s) to be executed upon exiting the state node.
   */
  exit?: Actions<TContext, TEvent>;
  /**
   * The potential transition(s) to be taken upon reaching a final child state node.
   *
   * This is equivalent to defining a `[done(id)]` transition on this state node's `on` property.
   */
  onDone?: string | SingleOrArray<TransitionConfig<TContext, DoneEventObject>>;
  /**
   * The mapping (or array) of delays (in milliseconds) to their potential transition(s).
   * The delayed transitions are taken after the specified delay in an interpreter.
   */
  after?: DelayedTransitions<TContext, TEvent>;

  /**
   * An eventless transition that is always taken when this state node is active.
   * Equivalent to a transition specified as an empty `''`' string in the `on` property.
   */
  always?: TransitionConfigOrTarget<TContext, TEvent>;
  /**
   * The activities to be started upon entering the state node,
   * and stopped upon exiting the state node.
   */
  activities?: SingleOrArray<Activity<TContext, TEvent>>;
  /**
   * @private
   */
  parent?: StateNode<TContext, any, TEvent>;
  strict?: boolean | undefined;
  /**
   * The meta data associated with this state node, which will be returned in State instances.
   */
  meta?: TStateSchema extends { meta: infer D } ? D : any;
  /**
   * The data sent with the "done.state._id_" event if this is a final state node.
   *
   * The data will be evaluated with the current `context` and placed on the `.data` property
   * of the event.
   */
  data?: Mapper<TContext, TEvent, any> | PropertyMapper<TContext, TEvent, any>;
  /**
   * The unique ID of the state node, which can be referenced as a transition target via the
   * `#id` syntax.
   */
  id?: string | undefined;
  /**
   * The string delimiter for serializing the path to a string. The default is "."
   */
  delimiter?: string;
  /**
   * The order this state node appears. Corresponds to the implicit SCXML document order.
   */
  order?: number;

  /**
   * The tags for this state node, which are accumulated into the `state.tags` property.
   */
  tags?: SingleOrArray<string>;
}

export interface StateNodeDefinition<
  TContext,
  TStateSchema extends StateSchema,
  TEvent extends EventObject
> {
  id: string;
  version: string | undefined;
  key: string;
  context: TContext;
  type: 'atomic' | 'compound' | 'parallel' | 'final' | 'history';
  initial: StateNodeConfig<TContext, TStateSchema, TEvent>['initial'];
  history: boolean | 'shallow' | 'deep' | undefined;
  states: StatesDefinition<TContext, TStateSchema, TEvent>;
  on: TransitionDefinitionMap<TContext, TEvent>;
  transitions: Array<TransitionDefinition<TContext, TEvent>>;
  entry: Array<ActionObject<TContext, TEvent>>;
  exit: Array<ActionObject<TContext, TEvent>>;
  activities: Array<ActivityDefinition<TContext, TEvent>>;
  meta: any;
  order: number;
  data?: FinalStateNodeConfig<TContext, TEvent>['data'];
  invoke: Array<InvokeDefinition<TContext, TEvent>>;
}

export type AnyStateNodeDefinition = StateNodeDefinition<any, any, any>;
export interface AtomicStateNodeConfig<TContext, TEvent extends EventObject>
  extends StateNodeConfig<TContext, StateSchema, TEvent> {
  initial?: undefined;
  parallel?: false | undefined;
  states?: undefined;
  onDone?: undefined;
}

export interface HistoryStateNodeConfig<TContext, TEvent extends EventObject>
  extends AtomicStateNodeConfig<TContext, TEvent> {
  history: 'shallow' | 'deep' | true;
  target: StateValue | undefined;
}

export interface FinalStateNodeConfig<TContext, TEvent extends EventObject>
  extends AtomicStateNodeConfig<TContext, TEvent> {
  type: 'final';
  /**
   * The data to be sent with the "done.state.<id>" event. The data can be
   * static or dynamic (based on assigners).
   */
  data?: Mapper<TContext, TEvent, any> | PropertyMapper<TContext, TEvent, any>;
}

export type SimpleOrStateNodeConfig<
  TContext,
  TStateSchema extends StateSchema,
  TEvent extends EventObject
> =
  | AtomicStateNodeConfig<TContext, TEvent>
  | StateNodeConfig<TContext, TStateSchema, TEvent>;

export type ActionFunctionMap<TContext, TEvent extends EventObject> = Record<
  string,
  ActionObject<TContext, TEvent> | ActionFunction<TContext, TEvent>
>;

export type DelayFunctionMap<TContext, TEvent extends EventObject> = Record<
  string,
  DelayConfig<TContext, TEvent>
>;

export type ServiceConfig<
  TContext,
  TEvent extends EventObject = AnyEventObject
> = string | StateMachine<any, any, any> | InvokeCreator<TContext, TEvent>;

export type DelayConfig<TContext, TEvent extends EventObject> =
  | number
  | DelayExpr<TContext, TEvent>;

export interface MachineOptions<TContext, TEvent extends EventObject> {
  guards: Record<string, ConditionPredicate<TContext, TEvent>>;
  actions: ActionFunctionMap<TContext, TEvent>;
  activities: Record<string, ActivityConfig<TContext, TEvent>>;
  services: Record<string, ServiceConfig<TContext, TEvent>>;
  delays: DelayFunctionMap<TContext, TEvent>;
  /**
   * @private
   */
  _parent?: StateNode<TContext, any, TEvent, any>;
  /**
   * @private
   */
  _key?: string;
}
export interface MachineConfig<
  TContext,
  TStateSchema extends StateSchema,
  TEvent extends EventObject
> extends StateNodeConfig<TContext, TStateSchema, TEvent> {
  /**
   * The initial context (extended state)
   */
  context?: TContext | (() => TContext);
  /**
   * The machine's own version.
   */
  version?: string;
  schema?: MachineSchema<TContext, TEvent>;
}

export interface MachineSchema<TContext, TEvent extends EventObject> {
  context?: TContext;
  events?: TEvent;
  actions?: { type: string; [key: string]: any };
  guards?: { type: string; [key: string]: any };
  services?: { type: string; [key: string]: any };
}

export interface StandardMachineConfig<
  TContext,
  TStateSchema extends StateSchema,
  TEvent extends EventObject
> extends StateNodeConfig<TContext, TStateSchema, TEvent> {}

export interface ParallelMachineConfig<
  TContext,
  TStateSchema extends StateSchema,
  TEvent extends EventObject
> extends StateNodeConfig<TContext, TStateSchema, TEvent> {
  initial?: undefined;
  type?: 'parallel';
}

export interface EntryExitEffectMap<TContext, TEvent extends EventObject> {
  entry: Array<ActionObject<TContext, TEvent>>;
  exit: Array<ActionObject<TContext, TEvent>>;
}

export interface HistoryStateNode<TContext> extends StateNode<TContext> {
  history: 'shallow' | 'deep';
  target: StateValue | undefined;
}

export interface StateMachine<
  TContext,
  TStateSchema extends StateSchema,
  TEvent extends EventObject,
  TTypestate extends Typestate<TContext> = { value: any; context: TContext }
> extends StateNode<TContext, TStateSchema, TEvent, TTypestate> {
  id: string;
  states: StateNode<TContext, TStateSchema, TEvent>['states'];

  withConfig(
    options: Partial<MachineOptions<TContext, TEvent>>,
    context?: TContext
  ): StateMachine<TContext, TStateSchema, TEvent, TTypestate>;

  withContext(
    context: TContext
  ): StateMachine<TContext, TStateSchema, TEvent, TTypestate>;
}

export type StateFrom<
  TMachine extends StateMachine<any, any, any>
> = ReturnType<TMachine['transition']>;

export interface ActionMap<TContext, TEvent extends EventObject> {
  onEntry: Array<Action<TContext, TEvent>>;
  actions: Array<Action<TContext, TEvent>>;
  onExit: Array<Action<TContext, TEvent>>;
}

export interface EntryExitStates<TContext> {
  entry: Set<StateNode<TContext>>;
  exit: Set<StateNode<TContext>>;
}

export interface EntryExitStateArrays<TContext> {
  entry: Array<StateNode<TContext>>;
  exit: Array<StateNode<TContext>>;
}

export interface ActivityMap {
  [activityKey: string]: ActivityDefinition<any, any> | false;
}

// tslint:disable-next-line:class-name
export interface StateTransition<TContext, TEvent extends EventObject> {
  transitions: Array<TransitionDefinition<TContext, TEvent>>;
  configuration: Array<StateNode<TContext, any, TEvent, any>>;
  entrySet: Array<StateNode<TContext, any, TEvent, any>>;
  exitSet: Array<StateNode<TContext, any, TEvent, any>>;
  /**
   * The source state that preceded the transition.
   */
  source: State<TContext, any, any, any> | undefined;
  actions: Array<ActionObject<TContext, TEvent>>;
}

export interface TransitionData<TContext, TEvent extends EventObject> {
  value: StateValue | undefined;
  actions: ActionMap<TContext, TEvent>;
  activities?: ActivityMap;
}

export enum ActionTypes {
  Start = 'xstate.start',
  Stop = 'xstate.stop',
  Raise = 'xstate.raise',
  Send = 'xstate.send',
  Cancel = 'xstate.cancel',
  NullEvent = '',
  Assign = 'xstate.assign',
  After = 'xstate.after',
  DoneState = 'done.state',
  DoneInvoke = 'done.invoke',
  Log = 'xstate.log',
  Init = 'xstate.init',
  Invoke = 'xstate.invoke',
  ErrorExecution = 'error.execution',
  ErrorCommunication = 'error.communication',
  ErrorPlatform = 'error.platform',
  ErrorCustom = 'xstate.error',
  Update = 'xstate.update',
  Pure = 'xstate.pure',
  Choose = 'xstate.choose'
}

export interface RaiseAction<TEvent extends EventObject> {
  type: ActionTypes.Raise;
  event: TEvent['type'];
}

export interface RaiseActionObject<TEvent extends EventObject> {
  type: ActionTypes.Raise;
  _event: SCXML.Event<TEvent>;
}

export interface DoneInvokeEvent<TData> extends EventObject {
  data: TData;
}

export interface ErrorExecutionEvent extends EventObject {
  src: string;
  type: ActionTypes.ErrorExecution;
  data: any;
}

export interface ErrorPlatformEvent extends EventObject {
  data: any;
}

export interface DoneEventObject extends EventObject {
  data?: any;
  toString(): string;
}

export interface UpdateObject extends EventObject {
  id: string | number;
  state: State<any, any>;
}

export type DoneEvent = DoneEventObject & string;

export interface NullEvent {
  type: ActionTypes.NullEvent;
}

export interface ActivityActionObject<TContext, TEvent extends EventObject>
  extends ActionObject<TContext, TEvent> {
  type: ActionTypes.Start | ActionTypes.Stop;
  activity: ActivityDefinition<TContext, TEvent> | undefined;
  exec: ActionFunction<TContext, TEvent> | undefined;
}

export interface InvokeActionObject<TContext, TEvent extends EventObject>
  extends ActivityActionObject<TContext, TEvent> {
  activity: InvokeDefinition<TContext, TEvent>;
}

export type DelayExpr<TContext, TEvent extends EventObject> = ExprWithMeta<
  TContext,
  TEvent,
  number
>;

export type LogExpr<TContext, TEvent extends EventObject> = ExprWithMeta<
  TContext,
  TEvent,
  any
>;

export interface LogAction<TContext, TEvent extends EventObject>
  extends ActionObject<TContext, TEvent> {
  label: string | undefined;
  expr: string | LogExpr<TContext, TEvent>;
}

export interface LogActionObject<TContext, TEvent extends EventObject>
  extends LogAction<TContext, TEvent> {
  value: any;
}

export interface SendAction<
  TContext,
  TEvent extends EventObject,
  TSentEvent extends EventObject
> extends ActionObject<TContext, TEvent> {
  to:
    | string
    | number
    | ActorRef<any>
    | ExprWithMeta<TContext, TEvent, string | number | ActorRef<any>>
    | undefined;
  event: TSentEvent | SendExpr<TContext, TEvent, TSentEvent>;
  delay?: number | string | DelayExpr<TContext, TEvent>;
  id: string | number;
}

export interface SendActionObject<
  TContext,
  TEvent extends EventObject,
  TSentEvent extends EventObject = AnyEventObject
> extends SendAction<TContext, TEvent, TSentEvent> {
  to: string | number | ActorRef<any> | undefined;
  _event: SCXML.Event<TSentEvent>;
  event: TSentEvent;
  delay?: number;
  id: string | number;
}

export interface StopAction<TContext, TEvent extends EventObject>
  extends ActionObject<TContext, TEvent> {
  type: ActionTypes.Stop;
  activity:
    | string
    | { id: string }
    | Expr<TContext, TEvent, string | { id: string }>;
}

export interface StopActionObject {
  type: ActionTypes.Stop;
  activity: { id: string };
}

export type Expr<TContext, TEvent extends EventObject, T> = (
  context: TContext,
  event: TEvent
) => T;

export type ExprWithMeta<TContext, TEvent extends EventObject, T> = (
  context: TContext,
  event: TEvent,
  meta: SCXMLEventMeta<TEvent>
) => T;

export type SendExpr<
  TContext,
  TEvent extends EventObject,
  TSentEvent extends EventObject = AnyEventObject
> = ExprWithMeta<TContext, TEvent, TSentEvent>;

export enum SpecialTargets {
  Parent = '#_parent',
  Internal = '#_internal'
}

export interface SendActionOptions<TContext, TEvent extends EventObject> {
  id?: string | number;
  delay?: number | string | DelayExpr<TContext, TEvent>;
  to?: string | ExprWithMeta<TContext, TEvent, string | number | ActorRef<any>>;
}

export interface CancelAction extends ActionObject<any, any> {
  sendId: string | number;
}

export type Assigner<TContext, TEvent extends EventObject> = (
  context: TContext,
  event: TEvent,
  meta: AssignMeta<TContext, TEvent>
) => Partial<TContext>;

export type PartialAssigner<
  TContext,
  TEvent extends EventObject,
  TKey extends keyof TContext
> = (
  context: TContext,
  event: TEvent,
  meta: AssignMeta<TContext, TEvent>
) => TContext[TKey];

export type PropertyAssigner<TContext, TEvent extends EventObject> = {
  [K in keyof TContext]?: PartialAssigner<TContext, TEvent, K> | TContext[K];
};

export type Mapper<TContext, TEvent extends EventObject, TParams extends {}> = (
  context: TContext,
  event: TEvent
) => TParams;

export type PropertyMapper<
  TContext,
  TEvent extends EventObject,
  TParams extends {}
> = {
  [K in keyof TParams]?:
    | ((context: TContext, event: TEvent) => TParams[K])
    | TParams[K];
};

export interface AnyAssignAction<TContext, TEvent extends EventObject>
  extends ActionObject<TContext, TEvent> {
  type: ActionTypes.Assign;
  assignment: any;
}

export interface AssignAction<TContext, TEvent extends EventObject>
  extends ActionObject<TContext, TEvent> {
  type: ActionTypes.Assign;
  assignment: Assigner<TContext, TEvent> | PropertyAssigner<TContext, TEvent>;
}

export interface PureAction<TContext, TEvent extends EventObject>
  extends ActionObject<TContext, TEvent> {
  type: ActionTypes.Pure;
  get: (
    context: TContext,
    event: TEvent
  ) => SingleOrArray<ActionObject<TContext, TEvent>> | undefined;
}

export interface ChooseAction<TContext, TEvent extends EventObject>
  extends ActionObject<TContext, TEvent> {
  type: ActionTypes.Choose;
  conds: Array<ChooseConditon<TContext, TEvent>>;
}

export interface TransitionDefinition<TContext, TEvent extends EventObject>
  extends TransitionConfig<TContext, TEvent> {
  target: Array<StateNode<TContext, any, TEvent>> | undefined;
  source: StateNode<TContext, any, TEvent>;
  actions: Array<ActionObject<TContext, TEvent>>;
  cond?: Guard<TContext, TEvent>;
  eventType: TEvent['type'] | NullEvent['type'] | '*';
  toJSON: () => {
    target: string[] | undefined;
    source: string;
    actions: Array<ActionObject<TContext, TEvent>>;
    cond?: Guard<TContext, TEvent>;
    eventType: TEvent['type'] | NullEvent['type'] | '*';
    meta?: Record<string, any>;
  };
}

export type TransitionDefinitionMap<TContext, TEvent extends EventObject> = {
  [K in TEvent['type'] | NullEvent['type'] | '*']: Array<
    TransitionDefinition<
      TContext,
      K extends TEvent['type'] ? Extract<TEvent, { type: K }> : EventObject
    >
  >;
};

export interface DelayedTransitionDefinition<
  TContext,
  TEvent extends EventObject
> extends TransitionDefinition<TContext, TEvent> {
  delay: number | string | DelayExpr<TContext, TEvent>;
}

export interface Edge<
  TContext,
  TEvent extends EventObject,
  TEventType extends TEvent['type'] = string
> {
  event: TEventType;
  source: StateNode<TContext, any, TEvent>;
  target: StateNode<TContext, any, TEvent>;
  cond?: Condition<TContext, TEvent & { type: TEventType }>;
  actions: Array<Action<TContext, TEvent>>;
  meta?: MetaObject;
  transition: TransitionDefinition<TContext, TEvent>;
}
export interface NodesAndEdges<TContext, TEvent extends EventObject> {
  nodes: StateNode[];
  edges: Array<Edge<TContext, TEvent, TEvent['type']>>;
}

export interface Segment<TContext, TEvent extends EventObject> {
  /**
   * From state.
   */
  state: State<TContext, TEvent>;
  /**
   * Event from state.
   */
  event: TEvent;
}

export interface PathItem<TContext, TEvent extends EventObject> {
  state: State<TContext, TEvent>;
  path: Array<Segment<TContext, TEvent>>;
  weight?: number;
}

export interface PathMap<TContext, TEvent extends EventObject> {
  [key: string]: PathItem<TContext, TEvent>;
}

export interface PathsItem<TContext, TEvent extends EventObject> {
  state: State<TContext, TEvent>;
  paths: Array<Array<Segment<TContext, TEvent>>>;
}

export interface PathsMap<TContext, TEvent extends EventObject> {
  [key: string]: PathsItem<TContext, TEvent>;
}

export interface TransitionMap {
  state: StateValue | undefined;
}

export interface AdjacencyMap {
  [stateId: string]: Record<string, TransitionMap>;
}

export interface ValueAdjacencyMap<TContext, TEvent extends EventObject> {
  [stateId: string]: Record<string, State<TContext, TEvent>>;
}

export interface SCXMLEventMeta<TEvent extends EventObject> {
  _event: SCXML.Event<TEvent>;
}

export interface StateMeta<TContext, TEvent extends EventObject> {
  state: State<TContext, TEvent, any, any>;
  _event: SCXML.Event<TEvent>;
}

export interface Typestate<TContext> {
  value: StateValue;
  context: TContext;
}

export interface StateLike<TContext> {
  value: StateValue;
  context: TContext;
  event: EventObject;
  _event: SCXML.Event<EventObject>;
}

export interface StateConfig<TContext, TEvent extends EventObject> {
  value: StateValue;
  context: TContext;
  _event: SCXML.Event<TEvent>;
  _sessionid: string | null;
  historyValue?: HistoryValue | undefined;
  history?: State<TContext, TEvent>;
  actions?: Array<ActionObject<TContext, TEvent>>;
  activities?: ActivityMap;
  meta?: any;
  events?: TEvent[];
  configuration: Array<StateNode<TContext, any, TEvent>>;
  transitions: Array<TransitionDefinition<TContext, TEvent>>;
  children: Record<string, ActorRef<any>>;
  done?: boolean;
  tags?: Set<string>;
}

export interface StateSchema<TC = any> {
  meta?: any;
  context?: Partial<TC>;
  states?: {
    [key: string]: StateSchema<TC>;
  };
}

export interface InterpreterOptions {
  /**
   * Whether state actions should be executed immediately upon transition. Defaults to `true`.
   */
  execute: boolean;
  clock: Clock;
  logger: (...args: any[]) => void;
  parent?: AnyInterpreter;
  /**
   * If `true`, defers processing of sent events until the service
   * is initialized (`.start()`). Otherwise, an error will be thrown
   * for events sent to an uninitialized service.
   *
   * Default: `true`
   */
  deferEvents: boolean;
  /**
   * The custom `id` for referencing this service.
   */
  id?: string;
  /**
   * If `true`, states and events will be logged to Redux DevTools.
   *
   * Default: `false`
   */
  devTools: boolean | object; // TODO: add enhancer options
  [option: string]: any;
}

export namespace SCXML {
  // tslint:disable-next-line:no-shadowed-variable
  export interface Event<TEvent extends EventObject> {
    /**
     * This is a character string giving the name of the event.
     * The SCXML Processor must set the name field to the name of this event.
     * It is what is matched against the 'event' attribute of <transition>.
     * Note that transitions can do additional tests by using the value of this field
     * inside boolean expressions in the 'cond' attribute.
     */
    name: string;
    /**
     * This field describes the event type.
     * The SCXML Processor must set it to: "platform" (for events raised by the platform itself, such as error events),
     * "internal" (for events raised by <raise> and <send> with target '_internal')
     * or "external" (for all other events).
     */
    type: 'platform' | 'internal' | 'external';
    /**
     * If the sending entity has specified a value for this, the Processor must set this field to that value
     * (see C Event I/O Processors for details).
     * Otherwise, in the case of error events triggered by a failed attempt to send an event,
     * the Processor must set this field to the send id of the triggering <send> element.
     * Otherwise it must leave it blank.
     */
    sendid?: string;
    /**
     * This is a URI, equivalent to the 'target' attribute on the <send> element.
     * For external events, the SCXML Processor should set this field to a value which,
     * when used as the value of 'target', will allow the receiver of the event to <send>
     * a response back to the originating entity via the Event I/O Processor specified in 'origintype'.
     * For internal and platform events, the Processor must leave this field blank.
     */
    origin?: string;
    /**
     * This is equivalent to the 'type' field on the <send> element.
     * For external events, the SCXML Processor should set this field to a value which,
     * when used as the value of 'type', will allow the receiver of the event to <send>
     * a response back to the originating entity at the URI specified by 'origin'.
     * For internal and platform events, the Processor must leave this field blank.
     */
    origintype?: string;
    /**
     * If this event is generated from an invoked child process, the SCXML Processor
     * must set this field to the invoke id of the invocation that triggered the child process.
     * Otherwise it must leave it blank.
     */
    invokeid?: string;
    /**
     * This field contains whatever data the sending entity chose to include in this event.
     * The receiving SCXML Processor should reformat this data to match its data model,
     * but must not otherwise modify it.
     *
     * If the conversion is not possible, the Processor must leave the field blank
     * and must place an error 'error.execution' in the internal event queue.
     */
    data: TEvent;
    /**
     * @private
     */
    $$type: 'scxml';
  }
}

// Taken from RxJS
export interface Observer<T> {
  next: (value: T) => void;
  error: (err: any) => void;
  complete: () => void;
}

export interface Subscription {
  unsubscribe(): void;
}

export interface Subscribable<T> {
  subscribe(observer: Observer<T>): Subscription;
  subscribe(
    next: (value: T) => void,
    error?: (error: any) => void,
    complete?: () => void
  ): Subscription;
}

export type Spawnable =
  | StateMachine<any, any, any>
  | PromiseLike<any>
  | InvokeCallback
  | Subscribable<any>
  | Behavior<any>;

export type ExtractEvent<
  TEvent extends EventObject,
  TEventType extends TEvent['type']
> = TEvent extends { type: TEventType } ? TEvent : never;

export interface BaseActorRef<TEvent extends EventObject> {
  send: (event: TEvent) => void;
}

export interface ActorRef<TEvent extends EventObject, TEmitted = any>
  extends Subscribable<TEmitted> {
  send: Sender<TEvent>; // TODO: this should just be TEvent
  id: string;
  getSnapshot: () => TEmitted | undefined;
  stop?: () => void;
  toJSON?: () => any;
}

/**
 * @deprecated Use `ActorRef` instead.
 */
export type SpawnedActorRef<
  TEvent extends EventObject,
  TEmitted = any
> = ActorRef<TEvent, TEmitted>;

export type ActorRefFrom<
  T extends StateMachine<any, any, any> | Promise<any> | Behavior<any>
> = T extends StateMachine<infer TContext, any, infer TEvent, infer TTypestate>
  ? ActorRef<TEvent, State<TContext, TEvent, any, TTypestate>> & {
      /**
       * @deprecated Use `.getSnapshot()` instead.
       */
      state: State<TContext, TEvent, any, TTypestate>;
    }
  : T extends Promise<infer U>
  ? ActorRef<never, U>
  : T extends Behavior<infer TEvent, infer TEmitted>
  ? ActorRef<TEvent, TEmitted>
  : never;

export type AnyInterpreter = Interpreter<any, any, any, any>;

export type InterpreterFrom<
  T extends StateMachine<any, any, any, any>
> = T extends StateMachine<
  infer TContext,
  infer TStateSchema,
  infer TEvent,
  infer TTypestate
>
  ? Interpreter<TContext, TStateSchema, TEvent, TTypestate>
  : never;

export interface ActorContext<TEvent extends EventObject, TEmitted> {
  parent?: ActorRef<any, any>;
  self: ActorRef<TEvent, TEmitted>;
  id: string;
}

export type LifecycleSignal =
  | {
      type: 'xstate.start';
    }
  | { type: 'xstate.stop' };

export interface Behavior<TEvent extends EventObject, TEmitted = any> {
  transition: (
    state: TEmitted,
    event: TEvent | LifecycleSignal,
    actorCtx: ActorContext<TEvent, TEmitted>
  ) => TEmitted;
  initialState: TEmitted;
  start?: (actorCtx: ActorContext<TEvent, TEmitted>) => TEmitted;
}<|MERGE_RESOLUTION|>--- conflicted
+++ resolved
@@ -268,12 +268,8 @@
   | PromiseLike<TFinalContext>
   | StateMachine<TFinalContext, any, any>
   | Subscribable<EventObject>
-<<<<<<< HEAD
-  | InvokeCallback<TEvent>
+  | InvokeCallback<any, TEvent>
   | Behavior<any>;
-=======
-  | InvokeCallback<any, TEvent>;
->>>>>>> 99cc26ae
 
 export interface InvokeDefinition<TContext, TEvent extends EventObject>
   extends ActivityDefinition<TContext, TEvent> {
