import type { MachineSnapshot } from './State.ts';
import type { StateMachine } from './StateMachine.ts';
import type { StateNode } from './StateNode.ts';
import { AssignArgs } from './actions/assign.ts';
import { PromiseActorLogic } from './actors/promise.ts';
import { Guard, GuardPredicate, UnknownGuard } from './guards.ts';
import type { Actor, ProcessingStatus } from './createActor.ts';
import { Spawner } from './spawn.ts';
import { AnyActorSystem, Clock } from './system.js';
import { InspectionEvent } from './inspection.ts';

export type Identity<T> = { [K in keyof T]: T[K] };

export type HomomorphicPick<T, K extends keyof any> = {
  [P in keyof T as P & K]: T[P];
};
export type HomomorphicOmit<T, K extends keyof any> = {
  [P in keyof T as Exclude<P, K>]: T[P];
};

export type Invert<T extends Record<PropertyKey, PropertyKey>> = {
  [K in keyof T as T[K]]: K;
};

export type GetParameterizedParams<T extends ParameterizedObject | undefined> =
  T extends any ? ('params' extends keyof T ? T['params'] : undefined) : never;

/**
 * @remarks
 * `T | unknown` reduces to `unknown` and that can be problematic when it comes
 * to contextual typing. It especially is a problem when the union has a
 * function member, like here:
 *
 * ```ts
 * declare function test(
 *   cbOrVal: ((arg: number) => unknown) | unknown
 * ): void;
 * test((arg) => {}); // oops, implicit any
 * ```
 *
 * This type can be used to avoid this problem. This union represents the same
 * value space as `unknown`.
 */
export type NonReducibleUnknown = {} | null | undefined;
export type AnyFunction = (...args: any[]) => any;

type ReturnTypeOrValue<T> = T extends AnyFunction ? ReturnType<T> : T;

// https://github.com/microsoft/TypeScript/issues/23182#issuecomment-379091887
export type IsNever<T> = [T] extends [never] ? true : false;
export type IsNotNever<T> = [T] extends [never] ? false : true;

export type Compute<A extends any> = { [K in keyof A]: A[K] } & unknown;
export type Prop<T, K> = K extends keyof T ? T[K] : never;
export type Values<T> = T[keyof T];
export type Elements<T> = T[keyof T & `${number}`];
export type Merge<M, N> = Omit<M, keyof N> & N;
export type IndexByProp<T extends Record<P, string>, P extends keyof T> = {
  [E in T as E[P]]: E;
};

export type IndexByType<T extends { type: string }> = IndexByProp<T, 'type'>;

export type Equals<A1 extends any, A2 extends any> = (<A>() => A extends A2
  ? true
  : false) extends <A>() => A extends A1 ? true : false
  ? true
  : false;
export type IsAny<T> = Equals<T, any>;
export type Cast<A, B> = A extends B ? A : B;
// @TODO: Replace with native `NoInfer` when TS issue gets fixed:
// https://github.com/microsoft/TypeScript/pull/57673
export type DoNotInfer<T> = [T][T extends any ? 0 : any];
/** @deprecated Use the built-in `NoInfer` type instead */
export type NoInfer<T> = DoNotInfer<T>;
export type LowInfer<T> = T & {};

export type MetaObject = Record<string, any>;

export type Lazy<T> = () => T;
export type MaybeLazy<T> = T | Lazy<T>;

/** The full definition of an event, with a string `type`. */
export type EventObject = {
  /** The type of event that is sent. */
  type: string;
};

export interface AnyEventObject extends EventObject {
  [key: string]: any;
}

export interface ParameterizedObject {
  type: string;
  params?: NonReducibleUnknown;
}

export interface UnifiedArg<
  TContext extends MachineContext,
  TExpressionEvent extends EventObject,
  TEvent extends EventObject
> {
  context: TContext;
  event: TExpressionEvent;
  self: ActorRef<
    MachineSnapshot<
      TContext,
      TEvent,
      Record<string, AnyActorRef | undefined>, // TODO: this should be replaced with `TChildren`
      StateValue,
      string,
      unknown,
      TODO, // TMeta
      TODO // State schema
    >,
    TEvent,
    AnyEventObject
  >;
  system: AnyActorSystem;
}

export type MachineContext = Record<string, any>;

export interface ActionArgs<
  TContext extends MachineContext,
  TExpressionEvent extends EventObject,
  TEvent extends EventObject
> extends UnifiedArg<TContext, TExpressionEvent, TEvent> {}

export type InputFrom<T> = T extends StateMachine<
  infer _TContext,
  infer _TEvent,
  infer _TChildren,
  infer _TActor,
  infer _TAction,
  infer _TGuard,
  infer _TDelay,
  infer _TStateValue,
  infer _TTag,
  infer TInput,
  infer _TOutput,
  infer _TEmitted,
  infer _TMeta,
  infer _TStateSchema
>
  ? TInput
  : T extends ActorLogic<
        infer _TSnapshot,
        infer _TEvent,
        infer TInput,
        infer _TSystem,
        infer _TEmitted
      >
    ? TInput
    : never;

export type OutputFrom<T> = T extends ActorLogic<
  infer TSnapshot,
  infer _TEvent,
  infer _TInput,
  infer _TSystem,
  infer _TEmitted
>
  ? (TSnapshot & { status: 'done' })['output']
  : T extends ActorRef<infer TSnapshot, infer _TEvent, infer _TEmitted>
    ? (TSnapshot & { status: 'done' })['output']
    : never;

export type ActionFunction<
  TContext extends MachineContext,
  TExpressionEvent extends EventObject,
  TEvent extends EventObject,
  TParams extends ParameterizedObject['params'] | undefined,
  TActor extends ProvidedActor,
  TAction extends ParameterizedObject,
  TGuard extends ParameterizedObject,
  TDelay extends string,
  TEmitted extends EventObject
> = {
  (args: ActionArgs<TContext, TExpressionEvent, TEvent>, params: TParams): void;
  _out_TEvent?: TEvent; // TODO: it feels like we should be able to remove this since now `TEvent` is "observable" by `self`
  _out_TActor?: TActor;
  _out_TAction?: TAction;
  _out_TGuard?: TGuard;
  _out_TDelay?: TDelay;
  _out_TEmitted?: TEmitted;
};

export type NoRequiredParams<T extends ParameterizedObject> = T extends any
  ? undefined extends T['params']
    ? T['type']
    : never
  : never;

export type ConditionalRequired<
  T,
  Condition extends boolean
> = Condition extends true ? Required<T> : T;

export type WithDynamicParams<
  TContext extends MachineContext,
  TExpressionEvent extends EventObject,
  T extends ParameterizedObject
> = T extends any
  ? ConditionalRequired<
      {
        type: T['type'];
        params?:
          | T['params']
          | (({
              context,
              event
            }: {
              context: TContext;
              event: TExpressionEvent;
            }) => T['params']);
      },
      undefined extends T['params'] ? false : true
    >
  : never;

export type Action<
  TContext extends MachineContext,
  TExpressionEvent extends EventObject,
  TEvent extends EventObject,
  TParams extends ParameterizedObject['params'] | undefined,
  TActor extends ProvidedActor,
  TAction extends ParameterizedObject,
  TGuard extends ParameterizedObject,
  TDelay extends string,
  TEmitted extends EventObject
> =
  // TODO: consider merging `NoRequiredParams` and `WithDynamicParams` into one
  // this way we could iterate over `TAction` (and `TGuard` in the `Guard` type) once and not twice
  | NoRequiredParams<TAction>
  | WithDynamicParams<TContext, TExpressionEvent, TAction>
  | ActionFunction<
      TContext,
      TExpressionEvent,
      TEvent,
      TParams,
      TActor,
      TAction,
      TGuard,
      TDelay,
      TEmitted
    >;

export type UnknownAction = Action<
  MachineContext,
  EventObject,
  EventObject,
  ParameterizedObject['params'] | undefined,
  ProvidedActor,
  ParameterizedObject,
  ParameterizedObject,
  string,
  EventObject
>;

export type Actions<
  TContext extends MachineContext,
  TExpressionEvent extends EventObject,
  TEvent extends EventObject,
  TParams extends ParameterizedObject['params'] | undefined,
  TActor extends ProvidedActor,
  TAction extends ParameterizedObject,
  TGuard extends ParameterizedObject,
  TDelay extends string,
  TEmitted extends EventObject
> = SingleOrArray<
  Action<
    TContext,
    TExpressionEvent,
    TEvent,
    TParams,
    TActor,
    TAction,
    TGuard,
    TDelay,
    TEmitted
  >
>;

export type StateKey = string | AnyMachineSnapshot;

export interface StateValueMap {
  [key: string]: StateValue | undefined;
}

/**
 * The string or object representing the state value relative to the parent
 * state node.
 *
 * @remarks
 * - For a child atomic state node, this is a string, e.g., `"pending"`.
 * - For complex state nodes, this is an object, e.g., `{ success:
 *   "someChildState" }`.
 */
export type StateValue = string | StateValueMap;

export type TransitionTarget = SingleOrArray<string>;

export interface TransitionConfig<
  TContext extends MachineContext,
  TExpressionEvent extends EventObject,
  TEvent extends EventObject,
  TActor extends ProvidedActor,
  TAction extends ParameterizedObject,
  TGuard extends ParameterizedObject,
  TDelay extends string,
  TEmitted extends EventObject = EventObject,
  TMeta extends MetaObject = MetaObject
> {
  guard?: Guard<TContext, TExpressionEvent, undefined, TGuard>;
  actions?: Actions<
    TContext,
    TExpressionEvent,
    TEvent,
    undefined,
    TActor,
    TAction,
    TGuard,
    TDelay,
    TEmitted
  >;
  reenter?: boolean;
  target?: TransitionTarget | undefined;
  meta?: TMeta;
  description?: string;
}

export interface InitialTransitionConfig<
  TContext extends MachineContext,
  TEvent extends EventObject,
  TActor extends ProvidedActor,
  TAction extends ParameterizedObject,
  TGuard extends ParameterizedObject,
  TDelay extends string
> extends TransitionConfig<
    TContext,
    TEvent,
    TEvent,
    TActor,
    TAction,
    TGuard,
    TDelay,
    TODO, // TEmitted
    TODO // TMeta
  > {
  target: string;
}

export type AnyTransitionConfig = TransitionConfig<
  any, // TContext
  any, // TExpressionEvent
  any, // TEvent
  any, // TActor
  any, // TAction
  any, // TGuard
  any, // TDelay
  any, // TEmitted
  any // TMeta
>;

export interface InvokeDefinition<
  TContext extends MachineContext,
  TEvent extends EventObject,
  TActor extends ProvidedActor,
  TAction extends ParameterizedObject,
  TGuard extends ParameterizedObject,
  TDelay extends string,
  TEmitted extends EventObject,
  TMeta extends MetaObject
> {
  id: string;

  systemId: string | undefined;
  /** The source of the actor logic to be invoked */
  src: AnyActorLogic | string;

  input?:
    | Mapper<TContext, TEvent, NonReducibleUnknown, TEvent>
    | NonReducibleUnknown;
  /**
   * The transition to take upon the invoked child machine reaching its final
   * top-level state.
   */
  onDone?:
    | string
    | SingleOrArray<
        TransitionConfig<
          TContext,
          DoneActorEvent<unknown>,
          TEvent,
          TActor,
          TAction,
          TGuard,
          TDelay,
          TEmitted,
          TMeta
        >
      >;
  /**
   * The transition to take upon the invoked child machine sending an error
   * event.
   */
  onError?:
    | string
    | SingleOrArray<
        TransitionConfig<
          TContext,
          ErrorActorEvent,
          TEvent,
          TActor,
          TAction,
          TGuard,
          TDelay,
          TEmitted,
          TMeta
        >
      >;

  onSnapshot?:
    | string
    | SingleOrArray<
        TransitionConfig<
          TContext,
          SnapshotEvent,
          TEvent,
          TActor,
          TAction,
          TGuard,
          TDelay,
          TEmitted,
          TMeta
        >
      >;

  toJSON: () => Omit<
    InvokeDefinition<
      TContext,
      TEvent,
      TActor,
      TAction,
      TGuard,
      TDelay,
      TEmitted,
      TMeta
    >,
    'onDone' | 'onError' | 'toJSON'
  >;
}

type Delay<TDelay extends string> = TDelay | number;

export type DelayedTransitions<
  TContext extends MachineContext,
  TEvent extends EventObject,
  TActor extends ProvidedActor,
  TAction extends ParameterizedObject,
  TGuard extends ParameterizedObject,
  TDelay extends string
> = {
  [K in Delay<TDelay>]?:
    | string
    | SingleOrArray<
        TransitionConfig<
          TContext,
          TEvent,
          TEvent,
          TActor,
          TAction,
          TGuard,
          TDelay,
          TODO, // TEmitted
          TODO // TMeta
        >
      >;
};

export type StateTypes =
  | 'atomic'
  | 'compound'
  | 'parallel'
  | 'final'
  | 'history'
  | string; // TODO: remove once TS fixes this type-widening issue

export type SingleOrArray<T> = readonly T[] | T;

export type StateNodesConfig<
  TContext extends MachineContext,
  TEvent extends EventObject
> = {
  [K in string]: StateNode<TContext, TEvent>;
};

export type StatesConfig<
  TContext extends MachineContext,
  TEvent extends EventObject,
  TActor extends ProvidedActor,
  TAction extends ParameterizedObject,
  TGuard extends ParameterizedObject,
  TDelay extends string,
  TTag extends string,
  TOutput,
  TEmitted extends EventObject,
  TMeta extends MetaObject
> = {
  [K in string]: StateNodeConfig<
    TContext,
    TEvent,
    TActor,
    TAction,
    TGuard,
    TDelay,
    TTag,
    TOutput,
    TEmitted,
    TMeta
  >;
};

export type StatesDefinition<
  TContext extends MachineContext,
  TEvent extends EventObject
> = {
  [K in string]: StateNodeDefinition<TContext, TEvent>;
};

export type TransitionConfigTarget = string | undefined;

export type TransitionConfigOrTarget<
  TContext extends MachineContext,
  TExpressionEvent extends EventObject,
  TEvent extends EventObject,
  TActor extends ProvidedActor,
  TAction extends ParameterizedObject,
  TGuard extends ParameterizedObject,
  TDelay extends string,
  TEmitted extends EventObject,
  TMeta extends MetaObject
> = SingleOrArray<
  | TransitionConfigTarget
  | TransitionConfig<
      TContext,
      TExpressionEvent,
      TEvent,
      TActor,
      TAction,
      TGuard,
      TDelay,
      TEmitted,
      TMeta
    >
>;

export type TransitionsConfig<
  TContext extends MachineContext,
  TEvent extends EventObject,
  TActor extends ProvidedActor,
  TAction extends ParameterizedObject,
  TGuard extends ParameterizedObject,
  TDelay extends string,
  TEmitted extends EventObject,
  TMeta extends MetaObject
> = {
  [K in EventDescriptor<TEvent>]?: TransitionConfigOrTarget<
    TContext,
    ExtractEvent<TEvent, K>,
    TEvent,
    TActor,
    TAction,
    TGuard,
    TDelay,
    TEmitted,
    TMeta
  >;
};

type PartialEventDescriptor<TEventType extends string> =
  TEventType extends `${infer TLeading}.${infer TTail}`
    ? `${TLeading}.*` | `${TLeading}.${PartialEventDescriptor<TTail>}`
    : never;

export type EventDescriptor<TEvent extends EventObject> =
  | TEvent['type']
  | PartialEventDescriptor<TEvent['type']>
  | '*';

type NormalizeDescriptor<TDescriptor extends string> = TDescriptor extends '*'
  ? string
  : TDescriptor extends `${infer TLeading}.*`
    ? `${TLeading}.${string}`
    : TDescriptor;

export type IsLiteralString<T extends string> = string extends T ? false : true;

type DistributeActors<
  TContext extends MachineContext,
  TEvent extends EventObject,
  TActor extends ProvidedActor,
  TAction extends ParameterizedObject,
  TGuard extends ParameterizedObject,
  TDelay extends string,
  TEmitted extends EventObject,
  TMeta extends MetaObject,
  TSpecificActor extends ProvidedActor
> = TSpecificActor extends { src: infer TSrc }
  ?
      | Compute<
          {
            systemId?: string;
            /** The source of the machine to be invoked, or the machine itself. */
            src: TSrc;

            /**
             * The unique identifier for the invoked machine. If not specified,
             * this will be the machine's own `id`, or the URL (from `src`).
             */
            id?: TSpecificActor['id'];

            // TODO: currently we do not enforce required inputs here
            // in a sense, we shouldn't - they could be provided within the `implementations` object
            // how do we verify if the required input has been provided?
            input?:
              | Mapper<
                  TContext,
                  TEvent,
                  InputFrom<TSpecificActor['logic']>,
                  TEvent
                >
              | InputFrom<TSpecificActor['logic']>;
            /**
             * The transition to take upon the invoked child machine reaching
             * its final top-level state.
             */
            onDone?:
              | string
              | SingleOrArray<
                  TransitionConfigOrTarget<
                    TContext,
                    DoneActorEvent<OutputFrom<TSpecificActor['logic']>>,
                    TEvent,
                    TActor,
                    TAction,
                    TGuard,
                    TDelay,
                    TEmitted,
                    TMeta
                  >
                >;
            /**
             * The transition to take upon the invoked child machine sending an
             * error event.
             */
            onError?:
              | string
              | SingleOrArray<
                  TransitionConfigOrTarget<
                    TContext,
                    ErrorActorEvent,
                    TEvent,
                    TActor,
                    TAction,
                    TGuard,
                    TDelay,
                    TEmitted,
                    TMeta
                  >
                >;

            onSnapshot?:
              | string
              | SingleOrArray<
                  TransitionConfigOrTarget<
                    TContext,
                    SnapshotEvent<SnapshotFrom<TSpecificActor['logic']>>,
                    TEvent,
                    TActor,
                    TAction,
                    TGuard,
                    TDelay,
                    TEmitted,
                    TMeta
                  >
                >;
          } & { [K in RequiredActorOptions<TSpecificActor>]: unknown }
        >
      | {
          id?: never;
          systemId?: string;
          src: AnyActorLogic;
          input?:
            | Mapper<TContext, TEvent, NonReducibleUnknown, TEvent>
            | NonReducibleUnknown;
          onDone?:
            | string
            | SingleOrArray<
                TransitionConfigOrTarget<
                  TContext,
                  DoneActorEvent<unknown>,
                  TEvent,
                  TActor,
                  TAction,
                  TGuard,
                  TDelay,
                  TEmitted,
                  TMeta
                >
              >;
          onError?:
            | string
            | SingleOrArray<
                TransitionConfigOrTarget<
                  TContext,
                  ErrorActorEvent,
                  TEvent,
                  TActor,
                  TAction,
                  TGuard,
                  TDelay,
                  TEmitted,
                  TMeta
                >
              >;

          onSnapshot?:
            | string
            | SingleOrArray<
                TransitionConfigOrTarget<
                  TContext,
                  SnapshotEvent,
                  TEvent,
                  TActor,
                  TAction,
                  TGuard,
                  TDelay,
                  TEmitted,
                  TMeta
                >
              >;
        }
  : never;

export type InvokeConfig<
  TContext extends MachineContext,
  TEvent extends EventObject,
  TActor extends ProvidedActor,
  TAction extends ParameterizedObject,
  TGuard extends ParameterizedObject,
  TDelay extends string,
  TEmitted extends EventObject,
  TMeta extends MetaObject
> = IsLiteralString<TActor['src']> extends true
  ? DistributeActors<
      TContext,
      TEvent,
      TActor,
      TAction,
      TGuard,
      TDelay,
      TEmitted,
      TMeta,
      TActor
    >
  : {
      /**
       * The unique identifier for the invoked machine. If not specified, this
       * will be the machine's own `id`, or the URL (from `src`).
       */
      id?: string;

      systemId?: string;
      /** The source of the machine to be invoked, or the machine itself. */
      src: AnyActorLogic | string; // TODO: fix types

      input?:
        | Mapper<TContext, TEvent, NonReducibleUnknown, TEvent>
        | NonReducibleUnknown;
      /**
       * The transition to take upon the invoked child machine reaching its
       * final top-level state.
       */
      onDone?:
        | string
        | SingleOrArray<
            TransitionConfigOrTarget<
              TContext,
              DoneActorEvent<any>, // TODO: consider replacing with `unknown`
              TEvent,
              TActor,
              TAction,
              TGuard,
              TDelay,
              TEmitted,
              TMeta
            >
          >;
      /**
       * The transition to take upon the invoked child machine sending an error
       * event.
       */
      onError?:
        | string
        | SingleOrArray<
            TransitionConfigOrTarget<
              TContext,
              ErrorActorEvent,
              TEvent,
              TActor,
              TAction,
              TGuard,
              TDelay,
              TEmitted,
              TMeta
            >
          >;

      onSnapshot?:
        | string
        | SingleOrArray<
            TransitionConfigOrTarget<
              TContext,
              SnapshotEvent,
              TEvent,
              TActor,
              TAction,
              TGuard,
              TDelay,
              TEmitted,
              TMeta
            >
          >;
    };

export type AnyInvokeConfig = InvokeConfig<
  any,
  any,
  any,
  any,
  any,
  any,
  any,
  any // TMeta
>;

export interface StateNodeConfig<
  TContext extends MachineContext,
  TEvent extends EventObject,
  TActor extends ProvidedActor,
  TAction extends ParameterizedObject,
  TGuard extends ParameterizedObject,
  TDelay extends string,
  TTag extends string,
  TOutput,
  TEmitted extends EventObject,
  TMeta extends MetaObject
> {
  /** The initial state transition. */
  initial?:
    | InitialTransitionConfig<TContext, TEvent, TActor, TAction, TGuard, TDelay>
    | string
    | undefined;
  /**
   * The type of this state node:
   *
   * - `'atomic'` - no child state nodes
   * - `'compound'` - nested child state nodes (XOR)
   * - `'parallel'` - orthogonal nested child state nodes (AND)
   * - `'history'` - history state node
   * - `'final'` - final state node
   */
  type?: 'atomic' | 'compound' | 'parallel' | 'final' | 'history';
  /**
   * Indicates whether the state node is a history state node, and what type of
   * history: shallow, deep, true (shallow), false (none), undefined (none)
   */
  history?: 'shallow' | 'deep' | boolean | undefined;
  /**
   * The mapping of state node keys to their state node configurations
   * (recursive).
   */
  states?:
    | StatesConfig<
        TContext,
        TEvent,
        TActor,
        TAction,
        TGuard,
        TDelay,
        TTag,
        NonReducibleUnknown,
        TEmitted,
        TMeta
      >
    | undefined;
  /**
   * The services to invoke upon entering this state node. These services will
   * be stopped upon exiting this state node.
   */
  invoke?: SingleOrArray<
    InvokeConfig<
      TContext,
      TEvent,
      TActor,
      TAction,
      TGuard,
      TDelay,
      TEmitted,
      TMeta
    >
  >;
  /** The mapping of event types to their potential transition(s). */
  on?: TransitionsConfig<
    TContext,
    TEvent,
    TActor,
    TAction,
    TGuard,
    TDelay,
    TEmitted,
    TMeta
  >;
  /** The action(s) to be executed upon entering the state node. */
  entry?: Actions<
    TContext,
    TEvent,
    TEvent,
    undefined,
    TActor,
    TAction,
    TGuard,
    TDelay,
    TEmitted
  >;
  /** The action(s) to be executed upon exiting the state node. */
  exit?: Actions<
    TContext,
    TEvent,
    TEvent,
    undefined,
    TActor,
    TAction,
    TGuard,
    TDelay,
    TEmitted
  >;
  /**
   * The potential transition(s) to be taken upon reaching a final child state
   * node.
   *
   * This is equivalent to defining a `[done(id)]` transition on this state
   * node's `on` property.
   */
  onDone?:
    | string
    | SingleOrArray<
        TransitionConfig<
          TContext,
          DoneStateEvent,
          TEvent,
          TActor,
          TAction,
          TGuard,
          TDelay,
          TEmitted,
          TMeta
        >
      >
    | undefined;
  /**
   * The mapping (or array) of delays (in milliseconds) to their potential
   * transition(s). The delayed transitions are taken after the specified delay
   * in an interpreter.
   */
  after?: DelayedTransitions<TContext, TEvent, TActor, TAction, TGuard, TDelay>;

  /**
   * An eventless transition that is always taken when this state node is
   * active.
   */
  always?: TransitionConfigOrTarget<
    TContext,
    TEvent,
    TEvent,
    TActor,
    TAction,
    TGuard,
    TDelay,
    TEmitted,
    TMeta
  >;
  parent?: StateNode<TContext, TEvent>;
  /**
   * The meta data associated with this state node, which will be returned in
   * State instances.
   */
  meta?: TMeta;
  /**
   * The output data sent with the "xstate.done.state._id_" event if this is a
   * final state node.
   *
   * The output data will be evaluated with the current `context` and placed on
   * the `.data` property of the event.
   */
  output?: Mapper<TContext, TEvent, unknown, TEvent> | NonReducibleUnknown;
  /**
   * The unique ID of the state node, which can be referenced as a transition
   * target via the `#id` syntax.
   */
  id?: string | undefined;
  /**
   * The order this state node appears. Corresponds to the implicit document
   * order.
   */
  order?: number;

  /**
   * The tags for this state node, which are accumulated into the `state.tags`
   * property.
   */
  tags?: SingleOrArray<TTag>;
  /** A text description of the state node */
  description?: string;

  /** A default target for a history state */
  target?: string;
}

export type AnyStateNodeConfig = StateNodeConfig<
  any,
  any,
  any,
  any,
  any,
  any,
  any,
  any,
  any, // emitted
  any // meta
>;

export interface StateNodeDefinition<
  TContext extends MachineContext,
  TEvent extends EventObject
> {
  id: string;
  version?: string | undefined;
  key: string;
  type: 'atomic' | 'compound' | 'parallel' | 'final' | 'history';
  initial: InitialTransitionDefinition<TContext, TEvent> | undefined;
  history: boolean | 'shallow' | 'deep' | undefined;
  states: StatesDefinition<TContext, TEvent>;
  on: TransitionDefinitionMap<TContext, TEvent>;
  transitions: Array<TransitionDefinition<TContext, TEvent>>;
  // TODO: establish what a definition really is
  entry: UnknownAction[];
  exit: UnknownAction[];
  meta: any;
  order: number;
  output?: StateNodeConfig<
    TContext,
    TEvent,
    ProvidedActor,
    ParameterizedObject,
    ParameterizedObject,
    string,
    string,
    unknown,
    EventObject, // TEmitted
    any // TMeta
  >['output'];
  invoke: Array<
    InvokeDefinition<
      TContext,
      TEvent,
      TODO,
      TODO,
      TODO,
      TODO,
      TODO, // TEmitted
      TODO // TMeta
    >
  >;
  description?: string;
  tags: string[];
}

export interface StateMachineDefinition<
  TContext extends MachineContext,
  TEvent extends EventObject
> extends StateNodeDefinition<TContext, TEvent> {}

export type AnyStateNode = StateNode<any, any>;

export type AnyStateNodeDefinition = StateNodeDefinition<any, any>;

export type AnyMachineSnapshot = MachineSnapshot<
  any,
  any,
  any,
  any,
  any,
  any,
  any,
  any
>;

/** @deprecated Use `AnyMachineSnapshot` instead */
export type AnyState = AnyMachineSnapshot;

export type AnyStateMachine = StateMachine<
  any, // context
  any, // event
  any, // children
  any, // actor
  any, // action
  any, // guard
  any, // delay
  any, // state value
  any, // tag
  any, // input
  any, // output
  any, // emitted
  any, // TMeta
  any // TStateSchema
>;

export type AnyStateConfig = StateConfig<any, AnyEventObject>;

export interface AtomicStateNodeConfig<
  TContext extends MachineContext,
  TEvent extends EventObject
> extends StateNodeConfig<
    TContext,
    TEvent,
    TODO,
    TODO,
    TODO,
    TODO,
    TODO,
    TODO,
    TODO, // emitted
    TODO // meta
  > {
  initial?: undefined;
  parallel?: false | undefined;
  states?: undefined;
  onDone?: undefined;
}

export interface HistoryStateNodeConfig<
  TContext extends MachineContext,
  TEvent extends EventObject
> extends AtomicStateNodeConfig<TContext, TEvent> {
  history: 'shallow' | 'deep' | true;
  target: string | undefined;
}

export type SimpleOrStateNodeConfig<
  TContext extends MachineContext,
  TEvent extends EventObject
> =
  | AtomicStateNodeConfig<TContext, TEvent>
  | StateNodeConfig<
      TContext,
      TEvent,
      TODO,
      TODO,
      TODO,
      TODO,
      TODO,
      TODO,
      TODO, // emitted
      TODO // meta
    >;

export type ActionFunctionMap<
  TContext extends MachineContext,
  TEvent extends EventObject,
  TActor extends ProvidedActor,
  TAction extends ParameterizedObject = ParameterizedObject,
  TGuard extends ParameterizedObject = ParameterizedObject,
  TDelay extends string = string,
  TEmitted extends EventObject = EventObject
> = {
  [K in TAction['type']]?: ActionFunction<
    TContext,
    TEvent,
    TEvent,
    GetParameterizedParams<TAction extends { type: K } ? TAction : never>,
    TActor,
    TAction,
    TGuard,
    TDelay,
    TEmitted
  >;
};

type GuardMap<
  TContext extends MachineContext,
  TEvent extends EventObject,
  TGuard extends ParameterizedObject
> = {
  [K in TGuard['type']]?: GuardPredicate<
    TContext,
    TEvent,
    GetParameterizedParams<TGuard extends { type: K } ? TGuard : never>,
    TGuard
  >;
};

export type DelayFunctionMap<
  TContext extends MachineContext,
  TEvent extends EventObject,
  TAction extends ParameterizedObject
> = Record<string, DelayConfig<TContext, TEvent, TAction['params'], TEvent>>;

export type DelayConfig<
  TContext extends MachineContext,
  TExpressionEvent extends EventObject,
  TParams extends ParameterizedObject['params'] | undefined,
  TEvent extends EventObject
> = number | DelayExpr<TContext, TExpressionEvent, TParams, TEvent>;

// TODO: possibly refactor this somehow, use even a simpler type, and maybe even make `machine.options` private or something
/** @ignore */
export interface MachineImplementationsSimplified<
  TContext extends MachineContext,
  TEvent extends EventObject,
  TActor extends ProvidedActor = ProvidedActor,
  TAction extends ParameterizedObject = ParameterizedObject,
  TGuard extends ParameterizedObject = ParameterizedObject
> {
  guards: GuardMap<TContext, TEvent, TGuard>;
  actions: ActionFunctionMap<TContext, TEvent, TActor, TAction>;
  actors: Record<
    string,
    | AnyActorLogic
    | {
        src: AnyActorLogic;
        input: Mapper<TContext, TEvent, unknown, TEvent> | NonReducibleUnknown;
      }
  >;
  delays: DelayFunctionMap<TContext, TEvent, TAction>;
}

type MachineImplementationsActions<TTypes extends StateMachineTypes> = {
  [K in TTypes['actions']['type']]?: ActionFunction<
    TTypes['context'],
    TTypes['events'],
    TTypes['events'],
    GetConcreteByKey<TTypes['actions'], 'type', K>['params'],
    TTypes['actors'],
    TTypes['actions'],
    TTypes['guards'],
    TTypes['delays'],
    TTypes['emitted']
  >;
};

type MachineImplementationsActors<TTypes extends StateMachineTypes> = {
  [K in TTypes['actors']['src']]?: GetConcreteByKey<
    TTypes['actors'],
    'src',
    K
  >['logic'];
};

type MachineImplementationsDelays<TTypes extends StateMachineTypes> = {
  [K in TTypes['delays']]?: DelayConfig<
    TTypes['context'],
    TTypes['events'],
    // delays in referenced send actions might use specific `TAction`
    // delays executed by auto-generated send actions related to after transitions won't have that
    // since they are effectively implicit inline actions
    undefined,
    TTypes['events']
  >;
};

type MachineImplementationsGuards<TTypes extends StateMachineTypes> = {
  [K in TTypes['guards']['type']]?: Guard<
    TTypes['context'],
    TTypes['events'],
    GetConcreteByKey<TTypes['guards'], 'type', K>['params'],
    TTypes['guards']
  >;
};

export type InternalMachineImplementations<TTypes extends StateMachineTypes> = {
  actions?: MachineImplementationsActions<TTypes>;
  actors?: MachineImplementationsActors<TTypes>;
  delays?: MachineImplementationsDelays<TTypes>;
  guards?: MachineImplementationsGuards<TTypes>;
};

type InitialContext<
  TContext extends MachineContext,
  TActor extends ProvidedActor,
  TInput,
  TEvent extends EventObject
> = TContext | ContextFactory<TContext, TActor, TInput, TEvent>;

export type ContextFactory<
  TContext extends MachineContext,
  TActor extends ProvidedActor,
  TInput,
  TEvent extends EventObject = EventObject
> = ({
  spawn,
  input,
  self
}: {
  spawn: Spawner<TActor>;
  input: TInput;
  self: ActorRef<
    MachineSnapshot<
      TContext,
      TEvent,
      Record<string, AnyActorRef | undefined>, // TODO: this should be replaced with `TChildren`
      StateValue,
      string,
      unknown,
      TODO, // TMeta
      TODO // State schema
    >,
    TEvent,
    AnyEventObject
  >;
}) => TContext;

export type MachineConfig<
  TContext extends MachineContext,
  TEvent extends EventObject,
  TActor extends ProvidedActor = ProvidedActor,
  TAction extends ParameterizedObject = ParameterizedObject,
  TGuard extends ParameterizedObject = ParameterizedObject,
  TDelay extends string = string,
  TTag extends string = string,
  TInput = any,
  TOutput = unknown,
  TEmitted extends EventObject = EventObject,
  TMeta extends MetaObject = MetaObject
> = (Omit<
  StateNodeConfig<
    DoNotInfer<TContext>,
    DoNotInfer<TEvent>,
    DoNotInfer<TActor>,
    DoNotInfer<TAction>,
    DoNotInfer<TGuard>,
    DoNotInfer<TDelay>,
    DoNotInfer<TTag>,
    DoNotInfer<TOutput>,
    DoNotInfer<TEmitted>,
    DoNotInfer<TMeta>
  >,
  'output'
> & {
  /** The initial context (extended state) */
  /** The machine's own version. */
  version?: string;
  // TODO: make it conditionally required
  output?: Mapper<TContext, DoneStateEvent, TOutput, TEvent> | TOutput;
}) &
  (MachineContext extends TContext
    ? { context?: InitialContext<LowInfer<TContext>, TActor, TInput, TEvent> }
    : { context: InitialContext<LowInfer<TContext>, TActor, TInput, TEvent> });

export type UnknownMachineConfig = MachineConfig<MachineContext, EventObject>;

export interface ProvidedActor {
  src: string;
  logic: UnknownActorLogic;
  id?: string;
}

export interface SetupTypes<
  TContext extends MachineContext,
  TEvent extends EventObject,
  TChildrenMap extends Record<string, string>,
  TTag extends string,
  TInput,
  TOutput,
  TEmitted extends EventObject,
  TMeta extends MetaObject
> {
  context?: TContext;
  events?: TEvent;
  children?: TChildrenMap;
  tags?: TTag;
  input?: TInput;
  output?: TOutput;
  emitted?: TEmitted;
  meta?: TMeta;
}

export interface MachineTypes<
  TContext extends MachineContext,
  TEvent extends EventObject,
  TActor extends ProvidedActor,
  TAction extends ParameterizedObject,
  TGuard extends ParameterizedObject,
  TDelay extends string,
  TTag extends string,
  TInput,
  TOutput,
  TEmitted extends EventObject,
  TMeta extends MetaObject
> extends SetupTypes<
    TContext,
    TEvent,
    // in machine types we currently don't support `TChildren`
    // and IDs can still be configured through `TActor['id']`
    never,
    TTag,
    TInput,
    TOutput,
    TEmitted,
    TMeta
  > {
  actors?: TActor;
  actions?: TAction;
  guards?: TGuard;
  delays?: TDelay;
  meta?: TMeta;
}

export interface HistoryStateNode<TContext extends MachineContext>
  extends StateNode<TContext> {
  history: 'shallow' | 'deep';
  target: string | undefined;
}

export type HistoryValue<
  TContext extends MachineContext,
  TEvent extends EventObject
> = Record<string, Array<StateNode<TContext, TEvent>>>;

export type AnyHistoryValue = HistoryValue<any, any>;

export type StateFrom<
  T extends AnyStateMachine | ((...args: any[]) => AnyStateMachine)
> = T extends AnyStateMachine
  ? ReturnType<T['transition']>
  : T extends (...args: any[]) => AnyStateMachine
    ? ReturnType<ReturnType<T>['transition']>
    : never;

export type Transitions<
  TContext extends MachineContext,
  TEvent extends EventObject
> = Array<TransitionDefinition<TContext, TEvent>>;

export interface DoneActorEvent<TOutput = unknown, TId extends string = string>
  extends EventObject {
  type: `xstate.done.actor.${TId}`;
  output: TOutput;
  actorId: TId;
}

export interface ErrorActorEvent<
  TErrorData = unknown,
  TId extends string = string
> extends EventObject {
  type: `xstate.error.actor.${TId}`;
  error: TErrorData;
  actorId: TId;
}

export interface SnapshotEvent<
  TSnapshot extends Snapshot<unknown> = Snapshot<unknown>
> extends EventObject {
  type: `xstate.snapshot.${string}`;
  snapshot: TSnapshot;
}

export interface DoneStateEvent<TOutput = unknown> extends EventObject {
  type: `xstate.done.state.${string}`;
  output: TOutput;
}

export type DelayExpr<
  TContext extends MachineContext,
  TExpressionEvent extends EventObject,
  TParams extends ParameterizedObject['params'] | undefined,
  TEvent extends EventObject
> = (
  args: ActionArgs<TContext, TExpressionEvent, TEvent>,
  params: TParams
) => number;

export type LogExpr<
  TContext extends MachineContext,
  TExpressionEvent extends EventObject,
  TParams extends ParameterizedObject['params'] | undefined,
  TEvent extends EventObject
> = (
  args: ActionArgs<TContext, TExpressionEvent, TEvent>,
  params: TParams
) => unknown;

export type SendExpr<
  TContext extends MachineContext,
  TExpressionEvent extends EventObject,
  TParams extends ParameterizedObject['params'] | undefined,
  TSentEvent extends EventObject,
  TEvent extends EventObject
> = (
  args: ActionArgs<TContext, TExpressionEvent, TEvent>,
  params: TParams
) => TSentEvent;

export enum SpecialTargets {
  Parent = '#_parent',
  Internal = '#_internal'
}

export interface SendToActionOptions<
  TContext extends MachineContext,
  TExpressionEvent extends EventObject,
  TParams extends ParameterizedObject['params'] | undefined,
  TEvent extends EventObject,
  TDelay extends string
> extends RaiseActionOptions<
    TContext,
    TExpressionEvent,
    TParams,
    TEvent,
    TDelay
  > {}

export interface RaiseActionOptions<
  TContext extends MachineContext,
  TExpressionEvent extends EventObject,
  TParams extends ParameterizedObject['params'] | undefined,
  TEvent extends EventObject,
  TDelay extends string
> {
  id?: string;
  delay?:
    | Delay<TDelay>
    | DelayExpr<TContext, TExpressionEvent, TParams, TEvent>;
}

export interface RaiseActionParams<
  TContext extends MachineContext,
  TExpressionEvent extends EventObject,
  TParams extends ParameterizedObject['params'] | undefined,
  TEvent extends EventObject,
  TDelay extends string
> extends RaiseActionOptions<
    TContext,
    TExpressionEvent,
    TParams,
    TEvent,
    TDelay
  > {
  event: TEvent | SendExpr<TContext, TExpressionEvent, TParams, TEvent, TEvent>;
}

export interface SendToActionParams<
  TContext extends MachineContext,
  TExpressionEvent extends EventObject,
  TParams extends ParameterizedObject['params'] | undefined,
  TSentEvent extends EventObject,
  TEvent extends EventObject,
  TDelay extends string
> extends SendToActionOptions<
    TContext,
    TExpressionEvent,
    TParams,
    TEvent,
    TDelay
  > {
  event:
    | TSentEvent
    | SendExpr<TContext, TExpressionEvent, TParams, TSentEvent, TEvent>;
}

export type Assigner<
  TContext extends MachineContext,
  TExpressionEvent extends EventObject,
  TParams extends ParameterizedObject['params'] | undefined,
  TEvent extends EventObject,
  TActor extends ProvidedActor
> = (
  args: AssignArgs<TContext, TExpressionEvent, TEvent, TActor>,
  params: TParams
) => Partial<TContext>;

export type PartialAssigner<
  TContext extends MachineContext,
  TExpressionEvent extends EventObject,
  TParams extends ParameterizedObject['params'] | undefined,
  TEvent extends EventObject,
  TActor extends ProvidedActor,
  TKey extends keyof TContext
> = (
  args: AssignArgs<TContext, TExpressionEvent, TEvent, TActor>,
  params: TParams
) => TContext[TKey];

export type PropertyAssigner<
  TContext extends MachineContext,
  TExpressionEvent extends EventObject,
  TParams extends ParameterizedObject['params'] | undefined,
  TEvent extends EventObject,
  TActor extends ProvidedActor
> = {
  [K in keyof TContext]?:
    | PartialAssigner<TContext, TExpressionEvent, TParams, TEvent, TActor, K>
    | TContext[K];
};

export type Mapper<
  TContext extends MachineContext,
  TExpressionEvent extends EventObject,
  TResult,
  TEvent extends EventObject
> = (args: {
  context: TContext;
  event: TExpressionEvent;
  self: ActorRef<
    MachineSnapshot<
      TContext,
      TEvent,
      Record<string, AnyActorRef>, // TODO: this should be replaced with `TChildren`
      StateValue,
      string,
      unknown,
      TODO, // TMeta
      TODO // State schema
    >,
    TEvent,
    AnyEventObject
  >;
}) => TResult;

export interface TransitionDefinition<
  TContext extends MachineContext,
  TEvent extends EventObject
> extends Omit<
    TransitionConfig<
      TContext,
      TEvent,
      TEvent,
      TODO,
      TODO,
      TODO,
      TODO,
      TODO, // TEmitted
      TODO // TMeta
    >,
    | 'target'
    // `guard` is correctly rejected by `extends` here and `actions` should be too
    // however, `any` passed to `TransitionConfig` as `TAction` collapses its `.actions` to `any` and it's accidentally allowed here
    // it doesn't exactly have to be incorrect, we are overriding this here anyway but it looks like a lucky accident rather than smth done on purpose
    | 'guard'
  > {
  target: ReadonlyArray<StateNode<TContext, TEvent>> | undefined;
  source: StateNode<TContext, TEvent>;
  actions: readonly UnknownAction[];
  reenter: boolean;
  guard?: UnknownGuard;
  eventType: EventDescriptor<TEvent>;
  toJSON: () => {
    target: string[] | undefined;
    source: string;
    actions: readonly UnknownAction[];
    guard?: UnknownGuard;
    eventType: EventDescriptor<TEvent>;
    meta?: Record<string, any>;
  };
}

export type AnyTransitionDefinition = TransitionDefinition<any, any>;

export interface InitialTransitionDefinition<
  TContext extends MachineContext,
  TEvent extends EventObject
> extends TransitionDefinition<TContext, TEvent> {
  target: ReadonlyArray<StateNode<TContext, TEvent>>;
  guard?: never;
}

export type TransitionDefinitionMap<
  TContext extends MachineContext,
  TEvent extends EventObject
> = {
  [K in EventDescriptor<TEvent>]: Array<
    TransitionDefinition<TContext, ExtractEvent<TEvent, K>>
  >;
};

export interface DelayedTransitionDefinition<
  TContext extends MachineContext,
  TEvent extends EventObject
> extends TransitionDefinition<TContext, TEvent> {
  delay: number | string | DelayExpr<TContext, TEvent, undefined, TEvent>;
}

export interface StateLike<TContext extends MachineContext> {
  value: StateValue;
  context: TContext;
  event: EventObject;
}

export interface StateConfig<
  TContext extends MachineContext,
  TEvent extends EventObject
> {
  context: TContext;
  historyValue?: HistoryValue<TContext, TEvent>;
  /** @internal */
  _nodes: Array<StateNode<TContext, TEvent>>;
  children: Record<string, AnyActorRef>;
  status: SnapshotStatus;
  output?: any;
  error?: unknown;
  machine?: StateMachine<
    TContext,
    TEvent,
    any,
    any,
    any,
    any,
    any,
    any,
    any,
    any,
    any,
    any,
    any, // TMeta
    any // TStateSchema
  >;
}

export interface ActorOptions<TLogic extends AnyActorLogic> {
  /**
   * The clock that is responsible for setting and clearing timeouts, such as
   * delayed events and transitions.
   *
   * @remarks
   * You can create your own “clock”. The clock interface is an object with two
   * functions/methods:
   *
   * - `setTimeout` - same arguments as `window.setTimeout(fn, timeout)`
   * - `clearTimeout` - same arguments as `window.clearTimeout(id)`
   *
   * By default, the native `setTimeout` and `clearTimeout` functions are used.
   *
   * For testing, XState provides `SimulatedClock`.
   * @see {@link Clock}
   * @see {@link SimulatedClock}
   */
  clock?: Clock;
  /**
   * Specifies the logger to be used for `log(...)` actions. Defaults to the
   * native `console.log(...)` method.
   */
  logger?: (...args: any[]) => void;
  parent?: AnyActorRef;
  /** @internal */
  syncSnapshot?: boolean;
  /** The custom `id` for referencing this service. */
  id?: string;
  /** @deprecated Use `inspect` instead. */
  devTools?: never;

  /** The system ID to register this actor under. */
  systemId?: string;
  /** The input data to pass to the actor. */
  input?: InputFrom<TLogic>;

  /**
   * Initializes actor logic from a specific persisted internal state.
   *
   * @remarks
   * If the state is compatible with the actor logic, when the actor is started
   * it will be at that persisted state. Actions from machine actors will not be
   * re-executed, because they are assumed to have been already executed.
   * However, invocations will be restarted, and spawned actors will be restored
   * recursively.
   *
   * Can be generated with {@link Actor.getPersistedSnapshot}.
   * @see https://stately.ai/docs/persistence
   */
  snapshot?: Snapshot<unknown>;

  /** @deprecated Use `snapshot` instead. */
  state?: Snapshot<unknown>;

  /** The source actor logic. */
  src?: string | AnyActorLogic;

  /**
   * A callback function or observer object which can be used to inspect actor
   * system updates.
   *
   * @remarks
   * If a callback function is provided, it can accept an inspection event
   * argument. The types of inspection events that can be observed include:
   *
   * - `@xstate.actor` - An actor ref has been created in the system
   * - `@xstate.event` - An event was sent from a source actor ref to a target
   *   actor ref in the system
   * - `@xstate.snapshot` - An actor ref emitted a snapshot due to a received
   *   event
   *
   * @example
   *
   * ```ts
   * import { createMachine } from 'xstate';
   *
   * const machine = createMachine({
   *   // ...
   * });
   *
   * const actor = createActor(machine, {
   *   inspect: (inspectionEvent) => {
   *     if (inspectionEvent.actorRef === actor) {
   *       // This event is for the root actor
   *     }
   *
   *     if (inspectionEvent.type === '@xstate.actor') {
   *       console.log(inspectionEvent.actorRef);
   *     }
   *
   *     if (inspectionEvent.type === '@xstate.event') {
   *       console.log(inspectionEvent.sourceRef);
   *       console.log(inspectionEvent.actorRef);
   *       console.log(inspectionEvent.event);
   *     }
   *
   *     if (inspectionEvent.type === '@xstate.snapshot') {
   *       console.log(inspectionEvent.actorRef);
   *       console.log(inspectionEvent.event);
   *       console.log(inspectionEvent.snapshot);
   *     }
   *   }
   * });
   * ```
   *
   * Alternately, an observer object (`{ next?, error?, complete? }`) can be
   * provided:
   *
   * @example
   *
   * ```ts
   * const actor = createActor(machine, {
   *   inspect: {
   *     next: (inspectionEvent) => {
   *       if (inspectionEvent.actorRef === actor) {
   *         // This event is for the root actor
   *       }
   *
   *       if (inspectionEvent.type === '@xstate.actor') {
   *         console.log(inspectionEvent.actorRef);
   *       }
   *
   *       if (inspectionEvent.type === '@xstate.event') {
   *         console.log(inspectionEvent.sourceRef);
   *         console.log(inspectionEvent.actorRef);
   *         console.log(inspectionEvent.event);
   *       }
   *
   *       if (inspectionEvent.type === '@xstate.snapshot') {
   *         console.log(inspectionEvent.actorRef);
   *         console.log(inspectionEvent.event);
   *         console.log(inspectionEvent.snapshot);
   *       }
   *     }
   *   }
   * });
   * ```
   */
  inspect?:
    | Observer<InspectionEvent>
    | ((inspectionEvent: InspectionEvent) => void);
}

export type AnyActor = Actor<any>;

/** @deprecated Use `AnyActor` instead. */
export type AnyInterpreter = AnyActor;

// Based on RxJS types
export type Observer<T> = {
  next?: (value: T) => void;
  error?: (err: unknown) => void;
  complete?: () => void;
};

export interface Subscription {
  unsubscribe(): void;
}

export interface InteropObservable<T> {
  [Symbol.observable]: () => InteropSubscribable<T>;
}

export interface InteropSubscribable<T> {
  subscribe(observer: Observer<T>): Subscription;
}

export interface Subscribable<T> extends InteropSubscribable<T> {
  subscribe(observer: Observer<T>): Subscription;
  subscribe(
    next: (value: T) => void,
    error?: (error: any) => void,
    complete?: () => void
  ): Subscription;
}

type EventDescriptorMatches<
  TEventType extends string,
  TNormalizedDescriptor
> = TEventType extends TNormalizedDescriptor ? true : false;

export type ExtractEvent<
  TEvent extends EventObject,
  TDescriptor extends EventDescriptor<TEvent>
> = string extends TEvent['type']
  ? TEvent
  : NormalizeDescriptor<TDescriptor> extends infer TNormalizedDescriptor
    ? TEvent extends any
      ? // true is the check type here to match both true and boolean
        true extends EventDescriptorMatches<
          TEvent['type'],
          TNormalizedDescriptor
        >
        ? TEvent
        : never
      : never
    : never;

export interface BaseActorRef<TEvent extends EventObject> {
  send: (event: TEvent) => void;
}

export interface ActorLike<TCurrent, TEvent extends EventObject>
  extends Subscribable<TCurrent> {
  send: (event: TEvent) => void;
}

export interface ActorRef<
  TSnapshot extends Snapshot<unknown>,
  TEvent extends EventObject,
  TEmitted extends EventObject = EventObject
> extends Subscribable<TSnapshot>,
    InteropObservable<TSnapshot> {
  /** The unique identifier for this actor relative to its parent. */
  id: string;
  sessionId: string;
  /** @internal */
  _send: (event: TEvent) => void;
  send: (event: TEvent) => void;
  start: () => void;
  getSnapshot: () => TSnapshot;
  getPersistedSnapshot: () => Snapshot<unknown>;
  stop: () => void;
  toJSON?: () => any;
  // TODO: figure out how to hide this externally as `sendTo(ctx => ctx.actorRef._parent._parent._parent._parent)` shouldn't be allowed
  _parent?: AnyActorRef;
  system: AnyActorSystem;
  /** @internal */
  _processingStatus: ProcessingStatus;
  src: string | AnyActorLogic;
  // TODO: remove from ActorRef interface
  // (should only be available on Actor)
  on: <TType extends TEmitted['type'] | '*'>(
    type: TType,
    handler: (
      emitted: TEmitted & (TType extends '*' ? {} : { type: TType })
    ) => void
  ) => Subscription;
}

export type AnyActorRef = ActorRef<any, any, any>;

export type ActorRefLike = Pick<
  AnyActorRef,
  'sessionId' | 'send' | 'getSnapshot'
>;

export type UnknownActorRef = ActorRef<Snapshot<unknown>, EventObject>;

export type ActorLogicFrom<T> = ReturnTypeOrValue<T> extends infer R
  ? R extends StateMachine<
      any,
      any,
      any,
      any,
      any,
      any,
      any,
      any,
      any,
      any,
      any,
      any,
      any, // TMeta
      any // TStateSchema
    >
    ? R
    : R extends Promise<infer U>
      ? PromiseActorLogic<U>
      : never
  : never;

// TODO: in v6, this should only accept AnyActorLogic, like ActorRefFromLogic
export type ActorRefFrom<T> = ReturnTypeOrValue<T> extends infer R
  ? R extends StateMachine<
      infer TContext,
      infer TEvent,
      infer TChildren,
      infer _TActor,
      infer _TAction,
      infer _TGuard,
      infer _TDelay,
      infer TStateValue,
      infer TTag,
      infer _TInput,
      infer TOutput,
      infer TEmitted,
      infer TMeta,
      infer TStateSchema
    >
    ? ActorRef<
        MachineSnapshot<
          TContext,
          TEvent,
          TChildren,
          TStateValue,
          TTag,
          TOutput,
          TMeta,
          TStateSchema
        >,
        TEvent,
        TEmitted
      >
    : R extends Promise<infer U>
      ? ActorRefFrom<PromiseActorLogic<U>>
      : R extends ActorLogic<
            infer TSnapshot,
            infer TEvent,
            infer _TInput,
            infer _TSystem,
            infer TEmitted
          >
        ? ActorRef<TSnapshot, TEvent, TEmitted>
        : never
  : never;

export type ActorRefFromLogic<T extends AnyActorLogic> = ActorRef<
  SnapshotFrom<T>,
  EventFromLogic<T>,
  EmittedFrom<T>
>;

export type DevToolsAdapter = (service: AnyActor) => void;

/** @deprecated Use `Actor<T>` instead. */
export type InterpreterFrom<
  T extends AnyStateMachine | ((...args: any[]) => AnyStateMachine)
> = ReturnTypeOrValue<T> extends StateMachine<
  infer TContext,
  infer TEvent,
  infer TChildren,
  infer _TActor,
  infer _TAction,
  infer _TGuard,
  infer _TDelay,
  infer TStateValue,
  infer TTag,
  infer TInput,
  infer TOutput,
  infer TEmitted,
  infer TMeta,
  infer TStateSchema
>
  ? Actor<
      ActorLogic<
        MachineSnapshot<
          TContext,
          TEvent,
          TChildren,
          TStateValue,
          TTag,
          TOutput,
          TMeta,
          TStateSchema
        >,
        TEvent,
        TInput,
        AnyActorSystem,
        TEmitted
      >
    >
  : never;

export type MachineImplementationsFrom<
  T extends AnyStateMachine | ((...args: any[]) => AnyStateMachine)
> = ReturnTypeOrValue<T> extends StateMachine<
  infer TContext,
  infer TEvent,
  infer _TChildren,
  infer TActor,
  infer TAction,
  infer TGuard,
  infer TDelay,
  infer _TStateValue,
  infer TTag,
  infer _TInput,
  infer _TOutput,
  infer TEmitted,
  infer _TMeta,
  infer _TStateSchema
>
  ? InternalMachineImplementations<
      ResolvedStateMachineTypes<
        TContext,
        TEvent,
        TActor,
        TAction,
        TGuard,
        TDelay,
        TTag,
        TEmitted
      >
    >
  : never;

export interface ActorScope<
  TSnapshot extends Snapshot<unknown>,
  TEvent extends EventObject,
  TSystem extends AnyActorSystem = AnyActorSystem,
  TEmitted extends EventObject = EventObject
> {
  self: ActorRef<TSnapshot, TEvent, TEmitted>;
  id: string;
  sessionId: string;
  logger: (...args: any[]) => void;
  defer: (fn: () => void) => void;
  emit: (event: TEmitted) => void;
  system: TSystem;
  stopChild?: (child: AnyActorRef) => void;
  spawnChild?: <T extends AnyActorLogic>(
    logic: T,
    actorOptions?: ActorOptions<T>
  ) => ActorRefFrom<T>;
}

export type AnyActorScope = ActorScope<
  any, // TSnapshot
  any, // TEvent
  AnyActorSystem,
  any // TEmitted
>;

<<<<<<< HEAD
export type Snapshot<TOutput, TContext = unknown> =
=======
export type SnapshotStatus = 'active' | 'done' | 'error' | 'stopped';

export type Snapshot<TOutput> =
>>>>>>> b740aafd
  | {
      status: 'active';
      output: undefined;
      error: undefined;
      context: TContext;
      children?: Record<string, AnyActorRef | undefined>;
    }
  | {
      status: 'done';
      output: TOutput;
      error: undefined;
      context: TContext;
      children?: Record<string, AnyActorRef | undefined>;
    }
  | {
      status: 'error';
      output: undefined;
      error: unknown;
      context: TContext;
      children?: Record<string, AnyActorRef | undefined>;
    }
  | {
      status: 'stopped';
      output: undefined;
      error: undefined;
      context: TContext;
      children?: Record<string, AnyActorRef | undefined>;
    };

/**
 * Represents logic which can be used by an actor.
 *
 * @template TSnapshot - The type of the snapshot.
 * @template TEvent - The type of the event object.
 * @template TInput - The type of the input.
 * @template TSystem - The type of the actor system.
 */
export interface ActorLogic<
  in out TSnapshot extends Snapshot<unknown>, // it's invariant because it's also part of `ActorScope["self"]["getSnapshot"]`
  in out TEvent extends EventObject, // it's invariant because it's also part of `ActorScope["self"]["send"]`
  in TInput = NonReducibleUnknown,
  TSystem extends AnyActorSystem = AnyActorSystem,
  in out TEmitted extends EventObject = EventObject // it's invariant because it's also aprt of `ActorScope["self"]["on"]`
> {
  /** The initial setup/configuration used to create the actor logic. */
  config?: unknown;
  /**
   * Transition function that processes the current state and an incoming
   * message to produce a new state.
   *
   * @param snapshot - The current state.
   * @param message - The incoming message.
   * @param actorScope - The actor scope.
   * @returns The new state.
   */
  transition: (
    snapshot: TSnapshot,
    message: TEvent,
    actorScope: ActorScope<TSnapshot, TEvent, TSystem, TEmitted>
  ) => TSnapshot;
  /**
   * Called to provide the initial state of the actor.
   *
   * @param actorScope - The actor scope.
   * @param input - The input for the initial state.
   * @returns The initial state.
   */
  getInitialSnapshot: (
    actorScope: ActorScope<TSnapshot, TEvent, TSystem, TEmitted>,
    input: TInput
  ) => TSnapshot;
  /**
   * Called when Actor is created to restore the internal state of the actor
   * given a persisted state. The persisted state can be created by
   * `getPersistedSnapshot`.
   *
   * @param persistedState - The persisted state to restore from.
   * @param actorScope - The actor scope.
   * @returns The restored state.
   */
  restoreSnapshot?: (
    persistedState: Snapshot<unknown>,
    actorScope: ActorScope<TSnapshot, TEvent, AnyActorSystem, TEmitted>
  ) => TSnapshot;
  /**
   * Called when the actor is started.
   *
   * @param snapshot - The starting state.
   * @param actorScope - The actor scope.
   */
  start?: (
    snapshot: TSnapshot,
    actorScope: ActorScope<TSnapshot, TEvent, AnyActorSystem, TEmitted>
  ) => void;
  /**
   * Obtains the internal state of the actor in a representation which can be be
   * persisted. The persisted state can be restored by `restoreSnapshot`.
   *
   * @param snapshot - The current state.
   * @returns The a representation of the internal state to be persisted.
   */
  getPersistedSnapshot: (
    snapshot: TSnapshot,
    options?: unknown
  ) => Snapshot<unknown>;
}

export type AnyActorLogic = ActorLogic<
  any, // snapshot
  any, // event
  any, // input
  any, // system
  any // emitted
>;

export type UnknownActorLogic = ActorLogic<
  any, // snapshot
  any, // event
  any, // input
  AnyActorSystem,
  any // emitted
>;

export type SnapshotFrom<T> = ReturnTypeOrValue<T> extends infer R
  ? R extends ActorRef<infer TSnapshot, infer _, infer __>
    ? TSnapshot
    : R extends Actor<infer TLogic>
      ? SnapshotFrom<TLogic>
      : R extends ActorLogic<
            infer _TSnapshot,
            infer _TEvent,
            infer _TInput,
            infer _TEmitted,
            infer _TSystem
          >
        ? ReturnType<R['transition']>
        : R extends ActorScope<
              infer TSnapshot,
              infer _TEvent,
              infer _TEmitted,
              infer _TSystem
            >
          ? TSnapshot
          : never
  : never;

export type EventFromLogic<TLogic extends AnyActorLogic> =
  TLogic extends ActorLogic<
    infer _TSnapshot,
    infer TEvent,
    infer _TInput,
    infer _TEmitted,
    infer _TSystem
  >
    ? TEvent
    : never;

export type EmittedFrom<TLogic extends AnyActorLogic> =
  TLogic extends ActorLogic<
    infer _TSnapshot,
    infer _TEvent,
    infer _TInput,
    infer _TSystem,
    infer TEmitted
  >
    ? TEmitted
    : never;

type ResolveEventType<T> = ReturnTypeOrValue<T> extends infer R
  ? R extends StateMachine<
      infer _TContext,
      infer TEvent,
      infer _TChildren,
      infer _TActor,
      infer _TAction,
      infer _TGuard,
      infer _TDelay,
      infer _TStateValue,
      infer _TTag,
      infer _TInput,
      infer _TOutput,
      infer _TEmitted,
      infer _TMeta,
      infer _TStateSchema
    >
    ? TEvent
    : R extends MachineSnapshot<
          infer _TContext,
          infer TEvent,
          infer _TChildren,
          infer _TStateValue,
          infer _TTag,
          infer _TOutput,
          infer _TMeta,
          infer _TStateSchema
        >
      ? TEvent
      : R extends ActorRef<infer _TSnapshot, infer TEvent, infer _TEmitted>
        ? TEvent
        : never
  : never;

export type EventFrom<
  T,
  K extends Prop<TEvent, 'type'> = never,
  TEvent extends EventObject = ResolveEventType<T>
> = IsNever<K> extends true ? TEvent : ExtractEvent<TEvent, K>;

export type ContextFrom<T> = ReturnTypeOrValue<T> extends infer R
  ? R extends StateMachine<
      infer TContext,
      infer _TEvent,
      infer _TChildren,
      infer _TActor,
      infer _TAction,
      infer _TGuard,
      infer _TDelay,
      infer _TStateValue,
      infer _TTag,
      infer _TInput,
      infer _TOutput,
      infer _TEmitted,
      infer _TMeta,
      infer _TStateSchema
    >
    ? TContext
    : R extends MachineSnapshot<
          infer TContext,
          infer _TEvent,
          infer _TChildren,
          infer _TStateValue,
          infer _TTag,
          infer _TOutput,
          infer _TMeta,
          infer _TStateSchema
        >
      ? TContext
      : R extends Actor<infer TActorLogic>
        ? TActorLogic extends StateMachine<
            infer TContext,
            infer _TEvent,
            infer _TChildren,
            infer _TActor,
            infer _TAction,
            infer _TGuard,
            infer _TDelay,
            infer _TStateValue,
            infer _TTag,
            infer _TInput,
            infer _TOutput,
            infer _TEmitted,
            infer _TMeta,
            infer _TStateSchema
          >
          ? TContext
          : never
        : never
  : never;

export type InferEvent<E extends EventObject> = {
  [T in E['type']]: { type: T } & Extract<E, { type: T }>;
}[E['type']];

export type TODO = any;

export type StateValueFrom<TMachine extends AnyStateMachine> = Parameters<
  StateFrom<TMachine>['matches']
>[0];

export type TagsFrom<TMachine extends AnyStateMachine> = Parameters<
  StateFrom<TMachine>['hasTag']
>[0];

export interface ActorSystemInfo {
  actors: Record<string, AnyActorRef>;
}

export type RequiredActorOptions<TActor extends ProvidedActor> =
  | (undefined extends TActor['id'] ? never : 'id')
  | (undefined extends InputFrom<TActor['logic']> ? never : 'input');

type ExtractLiteralString<T extends string | undefined> = T extends string
  ? string extends T
    ? never
    : T
  : never;

type ToConcreteChildren<TActor extends ProvidedActor> = {
  [A in TActor as ExtractLiteralString<A['id']>]?: ActorRefFromLogic<
    A['logic']
  >;
};

export type ToChildren<TActor extends ProvidedActor> =
  // only proceed further if all configured `src`s are literal strings
  string extends TActor['src']
    ? // TODO: replace `AnyActorRef` with `UnknownActorRef`~
      // or maybe even `TActor["logic"]` since it's possible to configure `{ src: string; logic: SomeConcreteLogic }`
      // TODO: consider adding `| undefined` here
      Record<string, AnyActorRef>
    : Compute<
        ToConcreteChildren<TActor> &
          {
            include: {
              [id: string]: TActor extends any
                ? ActorRefFromLogic<TActor['logic']> | undefined
                : never;
            };
            exclude: {};
          }[undefined extends TActor['id'] // if not all actors have literal string IDs then we need to create an index signature containing all possible actor types
            ? 'include'
            : string extends TActor['id']
              ? 'include'
              : 'exclude']
      >;

export type StateSchema = {
  id?: string;
  states?: Record<string, StateSchema>;

  // Other types
  // Needed because TS treats objects with all optional properties as a "weak" object
  // https://github.com/statelyai/xstate/issues/5031
  type?: unknown;
  invoke?: unknown;
  on?: unknown;
  entry?: unknown;
  exit?: unknown;
  onDone?: unknown;
  after?: unknown;
  always?: unknown;
  meta?: unknown;
  output?: unknown;
  tags?: unknown;
  description?: unknown;
};

export type StateId<
  TSchema extends StateSchema,
  TKey extends string = '(machine)',
  TParentKey extends string | null = null
> =
  | (TSchema extends { id: string }
      ? TSchema['id']
      : TParentKey extends null
        ? TKey
        : `${TParentKey}.${TKey}`)
  | (TSchema['states'] extends Record<string, any>
      ? Values<{
          [K in keyof TSchema['states'] & string]: StateId<
            TSchema['states'][K],
            K,
            TParentKey extends string
              ? `${TParentKey}.${TKey}`
              : TSchema['id'] extends string
                ? TSchema['id']
                : TKey
          >;
        }>
      : never);

export interface StateMachineTypes {
  context: MachineContext;
  events: EventObject;
  actors: ProvidedActor;
  actions: ParameterizedObject;
  guards: ParameterizedObject;
  delays: string;
  tags: string;
  emitted: EventObject;
}

/** @deprecated */
export interface ResolvedStateMachineTypes<
  TContext extends MachineContext,
  TEvent extends EventObject,
  TActor extends ProvidedActor,
  TAction extends ParameterizedObject,
  TGuard extends ParameterizedObject,
  TDelay extends string,
  TTag extends string,
  TEmitted extends EventObject = EventObject
> {
  context: TContext;
  events: TEvent;
  actors: TActor;
  actions: TAction;
  guards: TGuard;
  delays: TDelay;
  tags: TTag;
  emitted: TEmitted;
}

export type GetConcreteByKey<
  T,
  TKey extends keyof T,
  TValue extends T[TKey]
> = T & Record<TKey, TValue>;<|MERGE_RESOLUTION|>--- conflicted
+++ resolved
@@ -2162,13 +2162,9 @@
   any // TEmitted
 >;
 
-<<<<<<< HEAD
+export type SnapshotStatus = 'active' | 'done' | 'error' | 'stopped';
+
 export type Snapshot<TOutput, TContext = unknown> =
-=======
-export type SnapshotStatus = 'active' | 'done' | 'error' | 'stopped';
-
-export type Snapshot<TOutput> =
->>>>>>> b740aafd
   | {
       status: 'active';
       output: undefined;
