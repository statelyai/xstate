import type { StateNode } from './StateNode';
import type { State } from './State';
import type { Clock, Interpreter } from './interpreter';
import type { StateMachine } from './StateMachine';
import type { LifecycleSignal } from './behaviors';
import type { MachineNode } from '.';
import type { Model } from './model.types';

type AnyFunction = (...args: any[]) => any;
type ReturnTypeOrValue<T> = T extends AnyFunction ? ReturnType<T> : T;

export type EventType = string;
export type ActionType = string;
export type MetaObject = Record<string, any>;

/**
 * The full definition of an event, with a string `type`.
 */
export interface EventObject {
  /**
   * The type of event that is sent.
   */
  type: string;
}

export interface AnyEventObject extends EventObject {
  [key: string]: any;
}

/**
 * The full definition of an action, with a string `type` and an
 * `exec` implementation function.
 */
export interface BaseActionObject {
  /**
   * The type of action that is executed.
   */
  type: string;
  [other: string]: any;
}

/**
 * The full definition of an action, with a string `type` and an
 * `exec` implementation function.
 */
export interface ActionObject<
  TContext extends MachineContext,
  TEvent extends EventObject
> extends BaseActionObject {
  /**
   * The implementation for executing the action.
   */
  exec?: ActionFunction<TContext, TEvent>;
}

export type MachineContext = object;

/**
 * The specified string event types or the specified event objects.
 */
export type Event<TEvent extends EventObject> = TEvent['type'] | TEvent;

export interface ActionMeta<
  TContext extends MachineContext,
  TEvent extends EventObject,
  TAction extends ActionObject<TContext, TEvent> = ActionObject<
    TContext,
    TEvent
  >
> extends StateMeta<TContext, TEvent> {
  action: TAction;
  _event: SCXML.Event<TEvent>;
}

export type Spawner = <T extends Behavior<any, any>>(
  behavior: T,
  name?: string
) => T extends Behavior<infer TActorEvent, infer TActorEmitted>
  ? ActorRef<TActorEvent, TActorEmitted>
  : never;

export interface AssignMeta<
  TContext extends MachineContext,
  TEvent extends EventObject
> {
  state?: State<TContext, TEvent>;
  action: AssignAction<TContext, TEvent>;
  _event: SCXML.Event<TEvent>;
}

export type ActionFunction<
  TContext extends MachineContext,
  TEvent extends EventObject,
  TAction extends ActionObject<TContext, TEvent> = ActionObject<
    TContext,
    TEvent
  >
> = (
  context: TContext,
  event: TEvent,
  meta: ActionMeta<TContext, TEvent, TAction>
) => void;

export interface ChooseConditon<
  TContext extends MachineContext,
  TEvent extends EventObject
> {
  guard?: GuardConfig<TContext, TEvent>;
  actions: Actions<TContext, TEvent>;
}

export type Action<
  TContext extends MachineContext,
  TEvent extends EventObject
> =
  | ActionType
  | ActionObject<TContext, TEvent>
  | ActionFunction<TContext, TEvent>;

/**
 * Extracts action objects that have no extra properties.
 */
type SimpleActionsOf<T extends BaseActionObject> = ActionObject<
  any,
  any
> extends T
  ? T // If actions are unspecified, all action types are allowed (unsafe)
  : ExtractWithSimpleSupport<T>;

/**
 * Events that do not require payload
 */
export type SimpleEventsOf<
  TEvent extends EventObject
> = ExtractWithSimpleSupport<TEvent>;

export type BaseAction<
  TContext extends MachineContext,
  TEvent extends EventObject,
  TAction extends BaseActionObject
> =
  | SimpleActionsOf<TAction>['type']
  | TAction
  | RaiseAction<any>
  | SendAction<TContext, TEvent, any>
  | AssignAction<TContext, TEvent>
  | LogAction<TContext, TEvent>
  | CancelAction<TContext, TEvent>
  | StopAction<TContext, TEvent>
  | ChooseAction<TContext, TEvent>
  | ActionFunction<TContext, TEvent>;

export type BaseActions<
  TContext extends MachineContext,
  TEvent extends EventObject,
  TAction extends BaseActionObject
> = SingleOrArray<BaseAction<TContext, TEvent, TAction>>;

export type Actions<
  TContext extends MachineContext,
  TEvent extends EventObject
> = SingleOrArray<Action<TContext, TEvent>>;

export type StateKey = string | State<any>;

export interface StateValueMap {
  [key: string]: StateValue;
}

/**
 * The string or object representing the state value relative to the parent state node.
 *
 * - For a child atomic state node, this is a string, e.g., `"pending"`.
 * - For complex state nodes, this is an object, e.g., `{ success: "someChildState" }`.
 */
export type StateValue = string | StateValueMap;

export type GuardPredicate<
  TContext extends MachineContext,
  TEvent extends EventObject
> = (
  context: TContext,
  event: TEvent,
  meta: GuardMeta<TContext, TEvent>
) => boolean;

export interface DefaultGuardObject<
  TContext extends MachineContext,
  TEvent extends EventObject
> {
  type: string;
  params?: { [key: string]: any };
  /**
   * Nested guards
   */
  children?: Array<GuardObject<TContext, TEvent>>;
  predicate?: GuardPredicate<TContext, TEvent>;
}

export type GuardEvaluator<
  TContext extends MachineContext,
  TEvent extends EventObject
> = (
  guard: GuardDefinition<TContext, TEvent>,
  context: TContext,
  _event: SCXML.Event<TEvent>,
  state: State<TContext, TEvent>,
  machine: StateMachine<TContext, TEvent>
) => boolean;

export interface GuardMeta<
  TContext extends MachineContext,
  TEvent extends EventObject
> extends StateMeta<TContext, TEvent> {
  guard: GuardDefinition<TContext, TEvent>;
  evaluate: GuardEvaluator<TContext, TEvent>;
}

export type GuardConfig<
  TContext extends MachineContext,
  TEvent extends EventObject
> = string | GuardPredicate<TContext, TEvent> | GuardObject<TContext, TEvent>;

export type GuardObject<
  TContext extends MachineContext,
  TEvent extends EventObject
> = BooleanGuardObject<TContext, TEvent> | DefaultGuardObject<TContext, TEvent>;

export interface GuardDefinition<
  TContext extends MachineContext,
  TEvent extends EventObject
> {
  type: string;
  children?: Array<GuardDefinition<TContext, TEvent>>;
  predicate?: GuardPredicate<TContext, TEvent>;
  params: { [key: string]: any };
}

export interface BooleanGuardObject<
  TContext extends MachineContext,
  TEvent extends EventObject
> {
  type: 'xstate.boolean';
  children: Array<GuardConfig<TContext, TEvent>>;
  params: {
    op: 'and' | 'or' | 'not';
  };
  predicate: undefined;
}

export interface BooleanGuardDefinition<
  TContext extends MachineContext,
  TEvent extends EventObject
> extends GuardDefinition<TContext, TEvent> {
  type: 'xstate.boolean';
  params: {
    op: 'and' | 'or' | 'not';
  };
}

export type TransitionTarget<
  TContext extends MachineContext,
  TEvent extends EventObject
> = SingleOrArray<string | StateNode<TContext, TEvent>>;

export type TransitionTargets<TContext extends MachineContext> = Array<
  string | StateNode<TContext, any>
>;

export interface TransitionConfig<
  TContext extends MachineContext,
  TEvent extends EventObject
> {
  guard?: GuardConfig<TContext, TEvent>;
  actions?: Actions<TContext, TEvent>;
  internal?: boolean;
  target?: TransitionTarget<TContext, TEvent>;
  meta?: Record<string, any>;
  description?: string;
}

export interface TargetTransitionConfig<
  TContext extends MachineContext,
  TEvent extends EventObject
> extends TransitionConfig<TContext, TEvent> {
  target: TransitionTarget<TContext, TEvent>; // TODO: just make this non-optional
}

export type ConditionalTransitionConfig<
  TContext extends MachineContext,
  TEvent extends EventObject = EventObject
> = Array<TransitionConfig<TContext, TEvent>>;

export interface InitialTransitionConfig<
  TContext extends MachineContext,
  TEvent extends EventObject
> extends TransitionConfig<TContext, TEvent> {
  guard?: never;
  target: TransitionTarget<TContext, TEvent>;
}

export type Transition<
  TContext extends MachineContext,
  TEvent extends EventObject = EventObject
> =
  | string
  | TransitionConfig<TContext, TEvent>
  | ConditionalTransitionConfig<TContext, TEvent>;

type ExcludeType<A> = { [K in Exclude<keyof A, 'type'>]: A[K] };

type ExtractExtraParameters<A, T> = A extends { type: T }
  ? ExcludeType<A>
  : never;

type ExtractWithSimpleSupport<T extends { type: string }> = T extends any
  ? { type: T['type'] } extends T
    ? T
    : never
  : never;

type NeverIfEmpty<T> = {} extends T ? never : T;

export interface PayloadSender<TEvent extends EventObject> {
  /**
   * Send an event object or just the event type, if the event has no other payload
   */
  (
    event:
      | SCXML.Event<TEvent>
      | TEvent
      | ExtractWithSimpleSupport<TEvent>['type']
  ): void;
  /**
   * Send an event type and its payload
   */
  <K extends TEvent['type']>(
    eventType: K,
    payload: NeverIfEmpty<ExtractExtraParameters<TEvent, K>>
  ): void;
}

export type Receiver<TEvent extends EventObject> = (
  listener: (event: TEvent) => void
) => void;

export type InvokeCallback<
  TEvent extends EventObject = AnyEventObject,
  TSentEvent extends EventObject = AnyEventObject
> = (
  callback: Sender<TSentEvent>,
  onReceive: Receiver<TEvent>
) => (() => void) | Promise<any> | void;

export type BehaviorCreator<
  TContext extends MachineContext,
  TEvent extends EventObject
> = (
  context: TContext,
  event: TEvent,
  meta: {
    id: string;
    data?: any;
    src: InvokeSourceDefinition;
    _event: SCXML.Event<TEvent>;
  }
) => Behavior<any, any>;

export interface InvokeMeta {
  data: any;
  src: InvokeSourceDefinition;
  meta?: MetaObject;
}

export interface InvokeDefinition<
  TContext extends MachineContext,
  TEvent extends EventObject
> {
  id: string;
  /**
   * The source of the actor's behavior to be invoked
   */
  src: InvokeSourceDefinition;
  /**
   * If `true`, events sent to the parent service will be forwarded to the invoked service.
   *
   * Default: `false`
   */
  autoForward?: boolean;
  /**
   * Data from the parent machine's context to set as the (partial or full) context
   * for the invoked child machine.
   *
   * Data should be mapped to match the child machine's context shape.
   */
  data?: Mapper<TContext, TEvent, any> | PropertyMapper<TContext, TEvent, any>;
<<<<<<< HEAD
  /**
   * The transition to take upon the invoked child machine reaching its final top-level state.
   */
  onDone?:
    | string
    | SingleOrArray<TransitionConfig<TContext, DoneInvokeEvent<any>>>;
  /**
   * The transition to take upon the invoked child machine sending an error event.
   */
  onError?:
    | string
    | SingleOrArray<TransitionConfig<TContext, DoneInvokeEvent<any>>>;

  toJSON: () => Omit<
    InvokeDefinition<TContext, TEvent>,
    'onDone' | 'onError' | 'toJSON'
  >;
=======
  meta?: MetaObject;
>>>>>>> 5a0dd8d1
}

export interface Delay {
  id: string;
  /**
   * The time to delay the event, in milliseconds.
   */
  delay: number;
}

export type DelayedTransitions<
  TContext extends MachineContext,
  TEvent extends EventObject
> =
  | Record<
      string | number,
      string | SingleOrArray<TransitionConfig<TContext, TEvent>>
    >
  | Array<
      TransitionConfig<TContext, TEvent> & {
        delay: number | string | Expr<TContext, TEvent, number>;
      }
    >;

export type StateTypes =
  | 'atomic'
  | 'compound'
  | 'parallel'
  | 'final'
  | 'history'
  | string; // TODO: remove once TS fixes this type-widening issue

export type SingleOrArray<T> = T[] | T;

export type StateNodesConfig<
  TContext extends MachineContext,
  TEvent extends EventObject
> = {
  [K in string]: StateNode<TContext, TEvent>;
};

export type StatesConfig<
  TContext extends MachineContext,
  TEvent extends EventObject,
  TAction extends BaseActionObject = BaseActionObject
> = {
  [K in string]: StateNodeConfig<TContext, TEvent, TAction>;
};

export type StatesDefinition<
  TContext extends MachineContext,
  TEvent extends EventObject
> = {
  [K in string]: StateNodeDefinition<TContext, TEvent>;
};

export type TransitionConfigTarget<
  TContext extends MachineContext,
  TEvent extends EventObject
> = string | undefined | StateNode<TContext, TEvent>;

export type TransitionConfigOrTarget<
  TContext extends MachineContext,
  TEvent extends EventObject
> = SingleOrArray<
  TransitionConfigTarget<TContext, TEvent> | TransitionConfig<TContext, TEvent>
>;

export type TransitionsConfigMap<
  TContext extends MachineContext,
  TEvent extends EventObject
> = {
  [K in TEvent['type']]?: TransitionConfigOrTarget<
    TContext,
    TEvent extends { type: K } ? TEvent : never
  >;
} & {
  ''?: TransitionConfigOrTarget<TContext, TEvent>;
} & {
  '*'?: TransitionConfigOrTarget<TContext, TEvent>;
};

type TransitionsConfigArray<
  TContext extends MachineContext,
  TEvent extends EventObject
> = Array<
  // distribute the union
  | (TEvent extends EventObject
      ? TransitionConfig<TContext, TEvent> & { event: TEvent['type'] }
      : never)
  | (TransitionConfig<TContext, TEvent> & { event: '' })
  | (TransitionConfig<TContext, TEvent> & { event: '*' })
>;

export type TransitionsConfig<
  TContext extends MachineContext,
  TEvent extends EventObject
> =
  | TransitionsConfigMap<TContext, TEvent>
  | TransitionsConfigArray<TContext, TEvent>;

export interface InvokeSourceDefinition {
  [key: string]: any;
  type: string;
}

export interface InvokeConfig<
  TContext extends MachineContext,
  TEvent extends EventObject
> {
  /**
   * The unique identifier for the invoked machine. If not specified, this
   * will be the machine's own `id`, or the URL (from `src`).
   */
  id?: string;
  /**
   * The source of the machine to be invoked, or the machine itself.
   */
  src: string | InvokeSourceDefinition | BehaviorCreator<TContext, TEvent>;
  /**
   * If `true`, events sent to the parent service will be forwarded to the invoked service.
   *
   * Default: `false`
   */
  autoForward?: boolean;
  /**
   * Data from the parent machine's context to set as the (partial or full) context
   * for the invoked child machine.
   *
   * Data should be mapped to match the child machine's context shape.
   */
  data?: Mapper<TContext, TEvent, any> | PropertyMapper<TContext, TEvent, any>;
  /**
   * The transition to take upon the invoked child machine reaching its final top-level state.
   */
  onDone?:
    | string
    | SingleOrArray<TransitionConfig<TContext, DoneInvokeEvent<any>>>;
  /**
   * The transition to take upon the invoked child machine sending an error event.
   */
  onError?:
    | string
    | SingleOrArray<TransitionConfig<TContext, DoneInvokeEvent<any>>>;
  /**
   * Meta data related to this invocation
   */
  meta?: MetaObject;
}

export interface StateNodeConfig<
  TContext extends MachineContext,
  TEvent extends EventObject,
  TAction extends BaseActionObject = BaseActionObject
> {
  /**
   * The relative key of the state node, which represents its location in the overall state value.
   * This is automatically determined by the configuration shape via the key where it was defined.
   */
  key?: string;
  /**
   * The initial state transition.
   */
  initial?:
    | InitialTransitionConfig<TContext, TEvent>
    | SingleOrArray<string>
    | undefined;
  /**
   * The type of this state node:
   *
   *  - `'atomic'` - no child state nodes
   *  - `'compound'` - nested child state nodes (XOR)
   *  - `'parallel'` - orthogonal nested child state nodes (AND)
   *  - `'history'` - history state node
   *  - `'final'` - final state node
   */
  type?: 'atomic' | 'compound' | 'parallel' | 'final' | 'history';
  /**
   * Indicates whether the state node is a history state node, and what
   * type of history:
   * shallow, deep, true (shallow), false (none), undefined (none)
   */
  history?: 'shallow' | 'deep' | boolean | undefined;
  /**
   * The mapping of state node keys to their state node configurations (recursive).
   */
  states?: StatesConfig<TContext, TEvent, TAction> | undefined;
  /**
   * The services to invoke upon entering this state node. These services will be stopped upon exiting this state node.
   */
  invoke?: SingleOrArray<
    string | BehaviorCreator<TContext, TEvent> | InvokeConfig<TContext, TEvent>
  >;
  /**
   * The mapping of event types to their potential transition(s).
   */
  on?: TransitionsConfig<TContext, TEvent>;
  /**
   * The action(s) to be executed upon entering the state node.
   */
  entry?: BaseActions<TContext, TEvent, TAction>;
  /**
   * The action(s) to be executed upon exiting the state node.
   */
  exit?: BaseActions<TContext, TEvent, TAction>;
  /**
   * The potential transition(s) to be taken upon reaching a final child state node.
   *
   * This is equivalent to defining a `[done(id)]` transition on this state node's `on` property.
   */
  onDone?: string | SingleOrArray<TransitionConfig<TContext, DoneEventObject>>;
  /**
   * The mapping (or array) of delays (in milliseconds) to their potential transition(s).
   * The delayed transitions are taken after the specified delay in an interpreter.
   */
  after?: DelayedTransitions<TContext, TEvent>;

  /**
   * An eventless transition that is always taken when this state node is active.
   * Equivalent to a transition specified as an empty `''`' string in the `on` property.
   */
  always?: TransitionConfigOrTarget<TContext, TEvent>;
  /**
   * @private
   */
  parent?: StateNode<TContext, TEvent>;
  strict?: boolean | undefined;
  /**
   * The meta data associated with this state node, which will be returned in State instances.
   */
  meta?: any;
  /**
   * The data sent with the "done.state._id_" event if this is a final state node.
   *
   * The data will be evaluated with the current `context` and placed on the `.data` property
   * of the event.
   */
  data?: Mapper<TContext, TEvent, any> | PropertyMapper<TContext, TEvent, any>;
  /**
   * The unique ID of the state node, which can be referenced as a transition target via the
   * `#id` syntax.
   */
  id?: string | undefined;
  /**
   * The string delimiter for serializing the path to a string. The default is "."
   */
  delimiter?: string;
  /**
   * The order this state node appears. Corresponds to the implicit SCXML document order.
   */
  order?: number;

  /**
   * The tags for this state node, which are accumulated into the `state.tags` property.
   */
  tags?: SingleOrArray<string>;
  /**
   * Whether actions should be called in order.
   * When `false` (default), `assign(...)` actions are prioritized before other actions.
   *
   * @default false
   */
  preserveActionOrder?: boolean;
  /**
   * A text description of the state node
   */
  description?: string;
}

export interface StateNodeDefinition<
  TContext extends MachineContext,
  TEvent extends EventObject
> {
  id: string;
  version?: string | undefined;
  key: string;
  context: TContext;
  type: 'atomic' | 'compound' | 'parallel' | 'final' | 'history';
  initial: InitialTransitionDefinition<TContext, TEvent> | undefined;
  history: boolean | 'shallow' | 'deep' | undefined;
  states: StatesDefinition<TContext, TEvent>;
  on: TransitionDefinitionMap<TContext, TEvent>;
  transitions: Array<TransitionDefinition<TContext, TEvent>>;
  entry: Array<ActionObject<TContext, TEvent>>;
  exit: Array<ActionObject<TContext, TEvent>>;
  meta: any;
  order: number;
  data?: FinalStateNodeConfig<TContext, TEvent>['data'];
  invoke: Array<InvokeDefinition<TContext, TEvent>>;
  description?: string;
}

export type AnyStateNodeDefinition = StateNodeDefinition<any, any>;

export interface AtomicStateNodeConfig<
  TContext extends MachineContext,
  TEvent extends EventObject
> extends StateNodeConfig<TContext, TEvent> {
  initial?: undefined;
  parallel?: false | undefined;
  states?: undefined;
  onDone?: undefined;
}

export interface HistoryStateNodeConfig<
  TContext extends MachineContext,
  TEvent extends EventObject
> extends AtomicStateNodeConfig<TContext, TEvent> {
  history: 'shallow' | 'deep' | true;
  target: string | undefined;
}

export interface FinalStateNodeConfig<
  TContext extends MachineContext,
  TEvent extends EventObject
> extends AtomicStateNodeConfig<TContext, TEvent> {
  type: 'final';
  /**
   * The data to be sent with the "done.state.<id>" event. The data can be
   * static or dynamic (based on assigners).
   */
  data?: Mapper<TContext, TEvent, any> | PropertyMapper<TContext, TEvent, any>;
}

export type SimpleOrStateNodeConfig<
  TContext extends MachineContext,
  TEvent extends EventObject
> = AtomicStateNodeConfig<TContext, TEvent> | StateNodeConfig<TContext, TEvent>;

export type ActionFunctionMap<
  TContext extends MachineContext,
  TEvent extends EventObject,
  TAction extends ActionObject<TContext, TEvent> = ActionObject<
    TContext,
    TEvent
  >
> = {
  [K in TAction['type']]?:
    | ActionObject<TContext, TEvent>
    | ActionFunction<
        TContext,
        TEvent,
        TAction extends { type: K } ? TAction : never
      >;
};

export type DelayFunctionMap<
  TContext extends MachineContext,
  TEvent extends EventObject
> = Record<string, DelayConfig<TContext, TEvent>>;

export type DelayConfig<
  TContext extends MachineContext,
  TEvent extends EventObject
> = number | DelayExpr<TContext, TEvent>;

export type ActorMap<
  TContext extends MachineContext,
  TEvent extends EventObject
> = Record<string, BehaviorCreator<TContext, TEvent>>;

export interface MachineImplementations<
  TContext extends MachineContext,
  TEvent extends EventObject,
  TAction extends ActionObject<TContext, TEvent> = ActionObject<
    TContext,
    TEvent
  >
> {
  guards: Record<string, GuardPredicate<TContext, TEvent>>;
  actions: ActionFunctionMap<TContext, TEvent, TAction>;
  actors: ActorMap<TContext, TEvent>;
  delays: DelayFunctionMap<TContext, TEvent>;
  context: MaybeLazy<Partial<TContext>>;
}

export interface MachineConfig<
  TContext extends MachineContext,
  TEvent extends EventObject,
  TAction extends BaseActionObject = ActionObject<TContext, TEvent>
> extends StateNodeConfig<TContext, TEvent, TAction> {
  /**
   * The initial context (extended state)
   */
  context?: TContext | (() => TContext);
  /**
   * The machine's own version.
   */
  version?: string;
  /**
   * If `true`, will use SCXML semantics, such as event token matching.
   */
  scxml?: boolean;
  schema?: MachineSchema<TContext, TEvent>;
}

export interface MachineSchema<
  TContext extends MachineContext,
  TEvent extends EventObject
> {
  context?: TContext;
  events?: TEvent;
  actions?: { type: string; [key: string]: any };
  guards?: { type: string; [key: string]: any };
  services?: { type: string; [key: string]: any };
}

export interface HistoryStateNode<TContext extends MachineContext>
  extends StateNode<TContext> {
  history: 'shallow' | 'deep';
  target: string | undefined;
}

export type HistoryValue<
  TContext extends MachineContext,
  TEvent extends EventObject
> = Record<string, Array<StateNode<TContext, TEvent>>>;

export type StateFrom<
  T extends
    | MachineNode<any, any, any>
    | ((...args: any[]) => MachineNode<any, any, any>)
> = T extends StateMachine<any, any, any>
  ? ReturnType<T['transition']>
  : T extends (...args: any[]) => StateMachine<any, any, any>
  ? ReturnType<ReturnType<T>['transition']>
  : never;

export type Transitions<
  TContext extends MachineContext,
  TEvent extends EventObject
> = Array<TransitionDefinition<TContext, TEvent>>;

export enum ActionTypes {
  Stop = 'xstate.stop',
  Raise = 'xstate.raise',
  Send = 'xstate.send',
  Cancel = 'xstate.cancel',
  NullEvent = '',
  Assign = 'xstate.assign',
  After = 'xstate.after',
  DoneState = 'done.state',
  DoneInvoke = 'done.invoke',
  Log = 'xstate.log',
  Init = 'xstate.init',
  Invoke = 'xstate.invoke',
  ErrorExecution = 'error.execution',
  ErrorCommunication = 'error.communication',
  ErrorPlatform = 'error.platform',
  ErrorCustom = 'xstate.error',
  Update = 'xstate.update',
  Pure = 'xstate.pure',
  Choose = 'xstate.choose'
}

export interface RaiseAction<TEvent extends EventObject> {
  type: ActionTypes.Raise;
  event: TEvent['type'];
}

export interface RaiseActionObject<TEvent extends EventObject> {
  type: ActionTypes.Raise;
  _event: SCXML.Event<TEvent>;
}

export interface DoneInvokeEvent<TData> extends EventObject {
  data: TData;
}

export interface ErrorExecutionEvent extends EventObject {
  src: string;
  type: ActionTypes.ErrorExecution;
  data: any;
}

export interface ErrorPlatformEvent extends EventObject {
  data: any;
}

export interface SCXMLErrorEvent extends SCXML.Event<any> {
  name:
    | ActionTypes.ErrorExecution
    | ActionTypes.ErrorPlatform
    | ActionTypes.ErrorCommunication;
  data: any;
}

export interface DoneEventObject extends EventObject {
  data?: any;
  toString(): string;
}

export interface UpdateObject extends EventObject {
  id: string | number;
  state: State<any, any>;
}

export type DoneEvent = DoneEventObject & string;

export interface NullEvent {
  type: ActionTypes.NullEvent;
}

export interface InvokeAction {
  type: ActionTypes.Invoke;
  src: InvokeSourceDefinition | ActorRef<any>;
  id: string;
  autoForward?: boolean;
  data?: any;
  exec?: undefined;
}

export interface InvokeActionObject extends InvokeAction {
  ref?: ActorRef<any>;
}

export interface StopAction<TC extends MachineContext, TE extends EventObject> {
  type: ActionTypes.Stop;
  actor: string | ActorRef<any> | Expr<TC, TE, ActorRef<any>>;
}
export interface StopActionObject {
  type: ActionTypes.Stop;
  actor: string | ActorRef<any>;
}

export type DelayExpr<
  TContext extends MachineContext,
  TEvent extends EventObject
> = ExprWithMeta<TContext, TEvent, number>;

export type LogExpr<
  TContext extends MachineContext,
  TEvent extends EventObject
> = ExprWithMeta<TContext, TEvent, any>;

export interface LogAction<
  TContext extends MachineContext,
  TEvent extends EventObject
> extends ActionObject<TContext, TEvent> {
  label: string | undefined;
  expr: string | LogExpr<TContext, TEvent>;
}

export interface LogActionObject<
  TContext extends MachineContext,
  TEvent extends EventObject
> extends LogAction<TContext, TEvent> {
  value: any;
}

export interface SendAction<
  TContext extends MachineContext,
  TEvent extends EventObject,
  TSentEvent extends EventObject
> extends ActionObject<TContext, TEvent> {
  to:
    | string
    | ActorRef<any>
    | ExprWithMeta<TContext, TEvent, string | ActorRef<any> | undefined>
    | undefined;
  event: TSentEvent | SendExpr<TContext, TEvent, TSentEvent>;
  delay?: number | string | DelayExpr<TContext, TEvent>;
  id: string | number;
}

export interface SendActionObject<
  TContext extends MachineContext,
  TEvent extends EventObject,
  TSentEvent extends EventObject = AnyEventObject
> extends SendAction<TContext, TEvent, TSentEvent> {
  to: string | ActorRef<TSentEvent> | undefined;
  _event: SCXML.Event<TSentEvent>;
  event: TSentEvent;
  delay?: number;
  id: string | number;
}

export type Expr<
  TContext extends MachineContext,
  TEvent extends EventObject,
  T
> = (context: TContext, event: TEvent) => T;

export type ExprWithMeta<
  TContext extends MachineContext,
  TEvent extends EventObject,
  T
> = (context: TContext, event: TEvent, meta: SCXMLEventMeta<TEvent>) => T;

export type SendExpr<
  TContext extends MachineContext,
  TEvent extends EventObject,
  TSentEvent extends EventObject = AnyEventObject
> = ExprWithMeta<TContext, TEvent, TSentEvent>;

export enum SpecialTargets {
  Parent = '#_parent',
  Internal = '#_internal'
}

export interface SendActionOptions<
  TContext extends MachineContext,
  TEvent extends EventObject
> {
  id?: string | number;
  delay?: number | string | DelayExpr<TContext, TEvent>;
  to?:
    | string
    | ExprWithMeta<TContext, TEvent, string | ActorRef<any> | undefined>
    | undefined;
}

export interface CancelAction<
  TContext extends MachineContext,
  TEvent extends EventObject
> extends ActionObject<TContext, TEvent> {
  sendId: string | ExprWithMeta<TContext, TEvent, string>;
}

export interface CancelActionObject<
  TContext extends MachineContext,
  TEvent extends EventObject
> extends CancelAction<TContext, TEvent> {
  sendId: string;
}

export type Assigner<
  TContext extends MachineContext,
  TEvent extends EventObject
> = (
  context: TContext,
  event: TEvent,
  meta: AssignMeta<TContext, TEvent>
) => Partial<TContext>;

export type PartialAssigner<
  TContext extends MachineContext,
  TEvent extends EventObject,
  TKey extends keyof TContext
> = (
  context: TContext,
  event: TEvent,
  meta: AssignMeta<TContext, TEvent>
) => TContext[TKey];

export type PropertyAssigner<
  TContext extends MachineContext,
  TEvent extends EventObject
> = {
  [K in keyof TContext]?: PartialAssigner<TContext, TEvent, K> | TContext[K];
};

export type Mapper<
  TContext extends MachineContext,
  TEvent extends EventObject,
  TParams extends {}
> = (context: TContext, event: TEvent) => TParams;

export type PropertyMapper<
  TContext extends MachineContext,
  TEvent extends EventObject,
  TParams extends {}
> = {
  [K in keyof TParams]?:
    | ((context: TContext, event: TEvent) => TParams[K])
    | TParams[K];
};

export interface AnyAssignAction<
  TContext extends MachineContext,
  TEvent extends EventObject
> extends ActionObject<TContext, TEvent> {
  type: ActionTypes.Assign;
  assignment: any;
}

export interface AssignAction<
  TContext extends MachineContext,
  TEvent extends EventObject
> extends ActionObject<TContext, TEvent> {
  type: ActionTypes.Assign;
  assignment: Assigner<TContext, TEvent> | PropertyAssigner<TContext, TEvent>;
}

export interface PureAction<
  TContext extends MachineContext,
  TEvent extends EventObject
> extends ActionObject<TContext, TEvent> {
  type: ActionTypes.Pure;
  get: (
    context: TContext,
    event: TEvent
  ) => SingleOrArray<ActionObject<TContext, TEvent>> | undefined;
}

export interface ChooseAction<
  TContext extends MachineContext,
  TEvent extends EventObject
> extends ActionObject<TContext, TEvent> {
  type: ActionTypes.Choose;
  guards: Array<ChooseConditon<TContext, TEvent>>;
}

export interface TransitionDefinition<
  TContext extends MachineContext,
  TEvent extends EventObject
> extends TransitionConfig<TContext, TEvent> {
  target: Array<StateNode<TContext, TEvent>> | undefined;
  source: StateNode<TContext, TEvent>;
  actions: Array<ActionObject<TContext, TEvent>>;
  guard?: GuardDefinition<TContext, TEvent>;
  eventType: TEvent['type'] | NullEvent['type'] | '*';
  toJSON: () => {
    target: string[] | undefined;
    source: string;
    actions: Array<ActionObject<TContext, TEvent>>;
    guard?: GuardDefinition<TContext, TEvent>;
    eventType: TEvent['type'] | NullEvent['type'] | '*';
    meta?: Record<string, any>;
  };
}

export interface InitialTransitionDefinition<
  TContext extends MachineContext,
  TEvent extends EventObject
> extends TransitionDefinition<TContext, TEvent> {
  target: Array<StateNode<TContext, TEvent>>;
  guard?: never;
}

export type TransitionDefinitionMap<
  TContext extends MachineContext,
  TEvent extends EventObject
> = {
  [K in TEvent['type'] | NullEvent['type'] | '*']: Array<
    TransitionDefinition<
      TContext,
      K extends TEvent['type'] ? Extract<TEvent, { type: K }> : EventObject
    >
  >;
};

export interface DelayedTransitionDefinition<
  TContext extends MachineContext,
  TEvent extends EventObject
> extends TransitionDefinition<TContext, TEvent> {
  delay: number | string | DelayExpr<TContext, TEvent>;
}

export interface Edge<
  TContext extends MachineContext,
  TEvent extends EventObject,
  TEventType extends TEvent['type'] = string
> {
  event: TEventType;
  source: StateNode<TContext, TEvent>;
  target: StateNode<TContext, TEvent>;
  cond?: GuardConfig<TContext, TEvent & { type: TEventType }>;
  actions: Array<Action<TContext, TEvent>>;
  meta?: MetaObject;
  transition: TransitionDefinition<TContext, TEvent>;
}
export interface NodesAndEdges<
  TContext extends MachineContext,
  TEvent extends EventObject
> {
  nodes: StateNode[];
  edges: Array<Edge<TContext, TEvent, TEvent['type']>>;
}

export interface Segment<
  TContext extends MachineContext,
  TEvent extends EventObject
> {
  /**
   * From state.
   */
  state: State<TContext, TEvent>;
  /**
   * Event from state.
   */
  event: TEvent;
}

export interface PathItem<
  TContext extends MachineContext,
  TEvent extends EventObject
> {
  state: State<TContext, TEvent>;
  path: Array<Segment<TContext, TEvent>>;
  weight?: number;
}

export interface PathMap<
  TContext extends MachineContext,
  TEvent extends EventObject
> {
  [key: string]: PathItem<TContext, TEvent>;
}

export interface PathsItem<
  TContext extends MachineContext,
  TEvent extends EventObject
> {
  state: State<TContext, TEvent>;
  paths: Array<Array<Segment<TContext, TEvent>>>;
}

export interface PathsMap<
  TContext extends MachineContext,
  TEvent extends EventObject
> {
  [key: string]: PathsItem<TContext, TEvent>;
}

export interface TransitionMap {
  state: StateValue | undefined;
}

export interface AdjacencyMap {
  [stateId: string]: Record<string, TransitionMap>;
}

export interface ValueAdjacencyMap<
  TContext extends MachineContext,
  TEvent extends EventObject
> {
  [stateId: string]: Record<string, State<TContext, TEvent>>;
}

export interface SCXMLEventMeta<TEvent extends EventObject> {
  _event: SCXML.Event<TEvent>;
}

export interface StateMeta<
  TContext extends MachineContext,
  TEvent extends EventObject
> {
  state: State<TContext, TEvent, any>;
  _event: SCXML.Event<TEvent>;
}

export interface Typestate<TContext extends MachineContext> {
  value: StateValue;
  context: TContext;
}

export interface StateLike<TContext extends MachineContext> {
  value: StateValue;
  context: TContext;
  event: EventObject;
  _event: SCXML.Event<EventObject>;
}

export interface StateConfig<
  TContext extends MachineContext,
  TEvent extends EventObject
> {
  value: StateValue;
  context: TContext;
  _event: SCXML.Event<TEvent>;
  _sessionid: string | null;
  history?: State<TContext, TEvent>;
  historyValue?: HistoryValue<TContext, TEvent>;
  actions?: Array<ActionObject<TContext, TEvent>>;
  meta?: any;
  configuration: Array<StateNode<TContext, TEvent>>;
  transitions: Array<TransitionDefinition<TContext, TEvent>>;
  children: Record<string, ActorRef<any>>;
  done?: boolean;
  tags?: Set<string>;
  machine?: StateMachine<TContext, TEvent, any>;
}

export interface InterpreterOptions {
  clock: Clock;
  logger: (...args: any[]) => void;
  parent?: ActorRef<any>;
  /**
   * If `true`, defers processing of sent events until the service
   * is initialized (`.start()`). Otherwise, an error will be thrown
   * for events sent to an uninitialized service.
   *
   * Default: `true`
   */
  deferEvents: boolean;
  /**
   * The custom `id` for referencing this service.
   */
  id?: string;
  /**
   * If `true`, states and events will be logged to Redux DevTools.
   *
   * Default: `false`
   */
  devTools: boolean | DevToolsAdapter; // TODO: add enhancer options
  /**
   * If `true`, events from the parent will be sent to this interpreter.
   *
   * Default: `false`
   */
  autoForward?: boolean;

  sync?: boolean;
  execute?: boolean;
}

export type AnyInterpreter = Interpreter<any, any, any>;

/**
 * Represents the `Interpreter` type of a given `MachineNode`.
 *
 * @typeParam TM - the machine to infer the interpreter's types from
 */
export type InterpreterOf<
  TM extends StateMachine<any, any, any>
> = TM extends StateMachine<infer TContext, infer TEvent, infer TTypestate>
  ? Interpreter<TContext, TEvent, TTypestate>
  : never;

export declare namespace SCXML {
  // tslint:disable-next-line:no-shadowed-variable
  export interface Event<TEvent extends EventObject> {
    /**
     * This is a character string giving the name of the event.
     * The SCXML Processor must set the name field to the name of this event.
     * It is what is matched against the 'event' attribute of <transition>.
     * Note that transitions can do additional tests by using the value of this field
     * inside boolean expressions in the 'cond' attribute.
     */
    name: string;
    /**
     * This field describes the event type.
     * The SCXML Processor must set it to: "platform" (for events raised by the platform itself, such as error events),
     * "internal" (for events raised by <raise> and <send> with target '_internal')
     * or "external" (for all other events).
     */
    type: 'platform' | 'internal' | 'external';
    /**
     * If the sending entity has specified a value for this, the Processor must set this field to that value
     * (see C Event I/O Processors for details).
     * Otherwise, in the case of error events triggered by a failed attempt to send an event,
     * the Processor must set this field to the send id of the triggering <send> element.
     * Otherwise it must leave it blank.
     */
    sendid?: string;
    /**
     * This is a URI, equivalent to the 'target' attribute on the <send> element.
     * For external events, the SCXML Processor should set this field to a value which,
     * when used as the value of 'target', will allow the receiver of the event to <send>
     * a response back to the originating entity via the Event I/O Processor specified in 'origintype'.
     * For internal and platform events, the Processor must leave this field blank.
     */
    origin?: ActorRef<any>;
    /**
     * This is equivalent to the 'type' field on the <send> element.
     * For external events, the SCXML Processor should set this field to a value which,
     * when used as the value of 'type', will allow the receiver of the event to <send>
     * a response back to the originating entity at the URI specified by 'origin'.
     * For internal and platform events, the Processor must leave this field blank.
     */
    origintype?: string;
    /**
     * If this event is generated from an invoked child process, the SCXML Processor
     * must set this field to the invoke id of the invocation that triggered the child process.
     * Otherwise it must leave it blank.
     */
    invokeid?: string;
    /**
     * This field contains whatever data the sending entity chose to include in this event.
     * The receiving SCXML Processor should reformat this data to match its data model,
     * but must not otherwise modify it.
     *
     * If the conversion is not possible, the Processor must leave the field blank
     * and must place an error 'error.execution' in the internal event queue.
     */
    data: TEvent;
    /**
     * @private
     */
    $$type: 'scxml';
  }
}

// TODO: should only take in behaviors
export type Spawnable =
  | StateMachine<any, any, any>
  | PromiseLike<any>
  | InvokeCallback
  | Subscribable<any>
  | Behavior<any, any>;

// Taken from RxJS
export type Observer<T> =
  | {
      next: (value: T) => void;
      error?: (err: any) => void;
      complete?: () => void;
    }
  | {
      next?: (value: T) => void;
      error: (err: any) => void;
      complete?: () => void;
    }
  | {
      next?: (value: T) => void;
      error?: (err: any) => void;
      complete: () => void;
    };

export interface Subscription {
  unsubscribe(): void;
}

export interface Subscribable<T> {
  subscribe(
    next: (value: T) => void,
    error?: (error: any) => void,
    complete?: () => void
  ): Subscription;
  subscribe(observer: Observer<T>): Subscription;
}

export type ExtractEvent<
  TEvent extends EventObject,
  TEventType extends TEvent['type']
> = TEvent extends { type: TEventType } ? TEvent : never;

export interface BaseActorRef<TEvent extends EventObject> {
  send: (event: TEvent) => void;
}

export interface ActorLike<TCurrent, TEvent extends EventObject>
  extends Subscribable<TCurrent> {
  send: Sender<TEvent>;
}

export type Sender<TEvent extends EventObject> = (event: TEvent) => void;

export interface ActorRef<TEvent extends EventObject, TEmitted = any>
  extends Subscribable<TEmitted> {
  name: string;
  send: (event: TEvent) => void;
  start?: () => void;
  getSnapshot: () => TEmitted | undefined;
  stop?: () => void;
  toJSON?: () => any;
}

/**
 * @deprecated Use `ActorRef` instead.
 */
export type SpawnedActorRef<
  TEvent extends EventObject,
  TEmitted = any
> = ActorRef<TEvent, TEmitted>;

export type ActorRefFrom<T> = T extends StateMachine<
  infer TContext,
  infer TEvent,
  infer TTypestate
>
  ? ActorRef<TEvent, State<TContext, TEvent, TTypestate>>
  : T extends (
      ...args: any[]
    ) => StateMachine<infer TContext, infer TEvent, infer TTypestate>
  ? ActorRef<TEvent, State<TContext, TEvent, TTypestate>>
  : T extends Promise<infer U>
  ? ActorRef<never, U>
  : T extends Behavior<infer TEvent1, infer TEmitted>
  ? ActorRef<TEvent1, TEmitted>
  : T extends (...args: any[]) => Behavior<infer TEvent1, infer TEmitted>
  ? ActorRef<TEvent1, TEmitted>
  : never;

export type DevToolsAdapter = (service: AnyInterpreter) => void;

export type Lazy<T> = () => T;

export type InterpreterFrom<
  T extends
    | StateMachine<any, any, any>
    | ((...args: any[]) => StateMachine<any, any, any>)
> = T extends StateMachine<infer TContext, infer TEvent, infer TTypestate>
  ? Interpreter<TContext, TEvent, TTypestate>
  : T extends (
      ...args: any[]
    ) => StateMachine<infer TContext, infer TEvent, infer TTypestate>
  ? Interpreter<TContext, TEvent, TTypestate>
  : never;

export type EventOfMachine<
  TMachine extends StateMachine<any, any>
> = TMachine extends StateMachine<any, infer E> ? E : never;

export interface ActorContext<TEvent extends EventObject, TEmitted> {
  parent?: ActorRef<any, any>;
  self: ActorRef<TEvent, TEmitted>;
  name: string;
  observers: Set<Observer<TEmitted>>;
  _event: SCXML.Event<TEvent>;
}

export interface Behavior<TEvent extends EventObject, TEmitted = any> {
  transition: (
    state: TEmitted,
    message: TEvent | LifecycleSignal,
    ctx: ActorContext<TEvent, TEmitted>
  ) => TEmitted;
  initialState: TEmitted;
  start?: (actorCtx: ActorContext<TEvent, TEmitted>) => TEmitted;
  subscribe?: (observer: Observer<TEmitted>) => Subscription | undefined;
}

export type EmittedFrom<T> = ReturnTypeOrValue<T> extends infer R
  ? R extends ActorRef<infer _, infer TEmitted>
    ? TEmitted
    : R extends Behavior<infer _, infer TEmitted>
    ? TEmitted
    : R extends ActorContext<infer _, infer TEmitted>
    ? TEmitted
    : never
  : never;

export type EventFrom<T> = ReturnTypeOrValue<T> extends infer R
  ? R extends StateMachine<infer _, infer TEvent, infer ____>
    ? TEvent
    : R extends Model<infer _, infer TEvent, infer __, infer ___>
    ? TEvent
    : R extends State<infer _, infer TEvent, infer __>
    ? TEvent
    : R extends Interpreter<infer _, infer TEvent, infer __>
    ? TEvent
    : never
  : never;

export type ContextFrom<T> = ReturnTypeOrValue<T> extends infer R
  ? R extends StateMachine<infer TContext, infer _, infer __>
    ? TContext
    : R extends Model<infer TContext, infer _, infer __, infer ___>
    ? TContext
    : R extends State<infer TContext, infer _, infer __>
    ? TContext
    : R extends Interpreter<infer TContext, infer _, infer __>
    ? TContext
    : never
  : 'here';

export type MaybeLazy<T> = T | (() => T);

export type { StateMachine } from './StateMachine';<|MERGE_RESOLUTION|>--- conflicted
+++ resolved
@@ -363,13 +363,14 @@
     data?: any;
     src: InvokeSourceDefinition;
     _event: SCXML.Event<TEvent>;
+    meta: MetaObject | undefined;
   }
 ) => Behavior<any, any>;
 
 export interface InvokeMeta {
   data: any;
   src: InvokeSourceDefinition;
-  meta?: MetaObject;
+  meta: MetaObject | undefined;
 }
 
 export interface InvokeDefinition<
@@ -394,7 +395,6 @@
    * Data should be mapped to match the child machine's context shape.
    */
   data?: Mapper<TContext, TEvent, any> | PropertyMapper<TContext, TEvent, any>;
-<<<<<<< HEAD
   /**
    * The transition to take upon the invoked child machine reaching its final top-level state.
    */
@@ -412,9 +412,7 @@
     InvokeDefinition<TContext, TEvent>,
     'onDone' | 'onError' | 'toJSON'
   >;
-=======
   meta?: MetaObject;
->>>>>>> 5a0dd8d1
 }
 
 export interface Delay {
@@ -925,6 +923,7 @@
   autoForward?: boolean;
   data?: any;
   exec?: undefined;
+  meta: MetaObject | undefined;
 }
 
 export interface InvokeActionObject extends InvokeAction {
