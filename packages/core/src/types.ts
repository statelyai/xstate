import type { StateNode } from './StateNode.js';
import type { State } from './State.js';
import type { ActorStatus, Clock, Interpreter } from './interpreter.js';
import type { StateMachine } from './StateMachine.js';
import type { LifecycleSignal } from './actors/index.js';
import {
  TypegenDisabled,
  ResolveTypegenMeta,
  TypegenConstraint,
  MarkAllImplementationsAsProvided,
  AreAllImplementationsAssumedToBeProvided
} from './typegenTypes.js';

export type AnyFunction = (...args: any[]) => any;

type ReturnTypeOrValue<T> = T extends AnyFunction ? ReturnType<T> : T;

// https://github.com/microsoft/TypeScript/issues/23182#issuecomment-379091887
export type IsNever<T> = [T] extends [never] ? true : false;

export type Compute<A extends any> = { [K in keyof A]: A[K] } & unknown;
export type Prop<T, K> = K extends keyof T ? T[K] : never;
export type Values<T> = T[keyof T];
export type Merge<M, N> = Omit<M, keyof N> & N;
// TODO: replace in v5 with:
// export type IndexByType<T extends { type: string }> = { [E in T as E['type']]: E; };
export type IndexByType<T extends { type: string }> = {
  [K in T['type']]: T extends any ? (K extends T['type'] ? T : never) : never;
};

export type Equals<A1 extends any, A2 extends any> = (<A>() => A extends A2
  ? true
  : false) extends <A>() => A extends A1 ? true : false
  ? true
  : false;
export type IsAny<T> = Equals<T, any>;
export type Cast<A, B> = A extends B ? A : B;
export type NoInfer<T> = [T][T extends any ? 0 : any];
export type LowInfer<T> = T & {};

export type EventType = string;
export type ActionType = string;
export type MetaObject = Record<string, any>;

export type Lazy<T> = () => T;
export type MaybeLazy<T> = T | Lazy<T>;

/**
 * The full definition of an event, with a string `type`.
 */
export interface EventObject {
  /**
   * The type of event that is sent.
   */
  type: string;
}

export interface AnyEventObject extends EventObject {
  [key: string]: any;
}

export interface BaseActionObject {
  type: string;
  params?: Record<string, any>;
  execute?: (actorCtx: AnyActorContext) => void;
}

export interface BuiltInActionObject {
  type: `xstate.${string}`;
  params: Record<string, any>;
}

export interface BaseDynamicActionObject<
  TContext extends MachineContext,
  TExpressionEvent extends EventObject,
  TEvent extends EventObject,
  TResolvedAction extends BaseActionObject,
  TDynamicParams extends Record<string, any>
> {
  type: `xstate.${string}`;
  params: TDynamicParams;
  resolve: (
    _event: SCXML.Event<TExpressionEvent>,
    extra: {
      state: State<TContext, TEvent>;
      /**
       * The original action object
       */
      action: BaseActionObject;
      actorContext: AnyActorContext | undefined;
    }
  ) => [AnyState, TResolvedAction];

  /** @deprecated an internal signature that doesn't exist at runtime. Its existence helps TS to choose a better code path in the inference algorithm  */
  (
    arg: TContext,
    ev: TExpressionEvent,
    meta: ActionMeta<TContext, TEvent, BaseActionObject>
  ): void;
}

export type MachineContext = Record<string, any>;

export interface ActionMeta<
  TContext extends MachineContext,
  TEvent extends EventObject,
  TAction extends BaseActionObject = BaseActionObject
> extends StateMeta<TContext, TEvent> {
  action: TAction;
  _event: SCXML.Event<TEvent>;
}

// TODO: do not accept machines without all implementations
// we should also accept a raw machine as a behavior here
// or just make machine a behavior
export type Spawner = <T extends ActorBehavior<any, any> | string>( // TODO: read string from machine behavior keys
  behavior: T,
  options?: Partial<{
    id: string;
    input: any;
  }>
) => T extends ActorBehavior<infer TActorEvent, infer TActorEmitted>
  ? ActorRef<TActorEvent, TActorEmitted>
  : ActorRef<any, any>; // TODO: narrow this to behaviors from machine

export interface AssignMeta<
  TContext extends MachineContext,
  TExpressionEvent extends EventObject,
  _TEvent extends EventObject
> extends StateMeta<TContext, TExpressionEvent> {
  action: BaseActionObject;
  _event: SCXML.Event<TExpressionEvent>;
  spawn: Spawner;
}

export type ActionFunction<
  TContext extends MachineContext,
  TExpressionEvent extends EventObject,
  TAction extends BaseActionObject = BaseActionObject,
  TEvent extends EventObject = TExpressionEvent
> = {
  bivarianceHack(
    context: TContext,
    event: TExpressionEvent,
    meta: ActionMeta<TContext, TEvent, TAction>
  ): void;
}['bivarianceHack'];

export interface ChooseCondition<
  TContext extends MachineContext,
  TExpressionEvent extends EventObject,
  TEvent extends EventObject = TExpressionEvent
> {
  guard?: GuardConfig<TContext, TEvent>;
  actions: Actions<TContext, TExpressionEvent, TEvent>;
}

export type Action<
  TContext extends MachineContext,
  TExpressionEvent extends EventObject,
  TEvent extends EventObject = TExpressionEvent
> =
  | ActionType
  | BaseActionObject
  | ActionFunction<TContext, TExpressionEvent, BaseActionObject, TEvent>
  | BaseDynamicActionObject<TContext, TExpressionEvent, TEvent, any, any>; // TODO: fix last param

/**
 * Extracts action objects that have no extra properties.
 */
type SimpleActionsFrom<T extends BaseActionObject> = BaseActionObject extends T
  ? T // If actions are unspecified, all action types are allowed (unsafe)
  : ExtractWithSimpleSupport<T>;

export type BaseAction<
  TContext extends MachineContext,
  TExpressionEvent extends EventObject,
  TAction extends BaseActionObject,
  TEvent extends EventObject
> =
  | BaseDynamicActionObject<
      TContext,
      TExpressionEvent,
      TEvent,
      any, // TODO: at the very least this should include TAction, but probably at a covariant position or something, we really need to rethink how action objects are typed
      any
    >
  | TAction
  | SimpleActionsFrom<TAction>['type']
  | ActionFunction<TContext, TExpressionEvent, TAction, TEvent>;

export type BaseActions<
  TContext extends MachineContext,
  TExpressionEvent extends EventObject,
  TEvent extends EventObject,
  TAction extends BaseActionObject
> = SingleOrArray<BaseAction<TContext, TExpressionEvent, TAction, TEvent>>;

export type Actions<
  TContext extends MachineContext,
  TExpressionEvent extends EventObject,
  TEvent extends EventObject = TExpressionEvent
> = SingleOrArray<Action<TContext, TEvent>>;

export type StateKey = string | AnyState;

export interface StateValueMap {
  [key: string]: StateValue;
}

/**
 * The string or object representing the state value relative to the parent state node.
 *
 * - For a child atomic state node, this is a string, e.g., `"pending"`.
 * - For complex state nodes, this is an object, e.g., `{ success: "someChildState" }`.
 */
export type StateValue = string | StateValueMap;

export type GuardPredicate<
  TContext extends MachineContext,
  TEvent extends EventObject
> = (
  context: TContext,
  event: TEvent,
  meta: GuardMeta<TContext, TEvent>
) => boolean;

export interface DefaultGuardObject<
  TContext extends MachineContext,
  TEvent extends EventObject
> {
  type: string;
  params?: { [key: string]: any };
  /**
   * Nested guards
   */
  children?: Array<GuardObject<TContext, TEvent>>;
  predicate?: GuardPredicate<TContext, TEvent>;
}

export type GuardEvaluator<
  TContext extends MachineContext,
  TEvent extends EventObject
> = (
  guard: GuardDefinition<TContext, TEvent>,
  context: TContext,
  _event: SCXML.Event<TEvent>,
  state: State<TContext, TEvent>
) => boolean;

export interface GuardMeta<
  TContext extends MachineContext,
  TEvent extends EventObject
> extends StateMeta<TContext, TEvent> {
  guard: GuardDefinition<TContext, TEvent>;
  evaluate: GuardEvaluator<TContext, TEvent>;
}

export type GuardConfig<
  TContext extends MachineContext,
  TEvent extends EventObject
> = string | GuardPredicate<TContext, TEvent> | GuardObject<TContext, TEvent>;

export type GuardObject<
  TContext extends MachineContext,
  TEvent extends EventObject
> = BooleanGuardObject<TContext, TEvent> | DefaultGuardObject<TContext, TEvent>;

export interface GuardDefinition<
  TContext extends MachineContext,
  TEvent extends EventObject
> {
  type: string;
  children?: Array<GuardDefinition<TContext, TEvent>>;
  predicate?: GuardPredicate<TContext, TEvent>;
  params: { [key: string]: any };
}

export interface BooleanGuardObject<
  TContext extends MachineContext,
  TEvent extends EventObject
> {
  type: 'xstate.boolean';
  children: Array<GuardConfig<TContext, TEvent>>;
  params: {
    op: 'and' | 'or' | 'not';
  };
  predicate: undefined;
}

export interface BooleanGuardDefinition<
  TContext extends MachineContext,
  TEvent extends EventObject
> extends GuardDefinition<TContext, TEvent> {
  type: 'xstate.boolean';
  params: {
    op: 'and' | 'or' | 'not';
  };
}

export type TransitionTarget = SingleOrArray<string>;

export interface TransitionConfig<
  TContext extends MachineContext,
  TExpressionEvent extends EventObject,
  TEvent extends EventObject = TExpressionEvent,
  TAction extends BaseActionObject = BaseActionObject
> {
  guard?: GuardConfig<TContext, TExpressionEvent>;
  actions?: BaseActions<TContext, TExpressionEvent, TEvent, TAction>;
  external?: boolean;
  target?: TransitionTarget | undefined;
  meta?: Record<string, any>;
  description?: string;
}

export interface TargetTransitionConfig<
  TContext extends MachineContext,
  TEvent extends EventObject
> extends TransitionConfig<TContext, TEvent> {
  target: TransitionTarget; // TODO: just make this non-optional
}

export type ConditionalTransitionConfig<
  TContext extends MachineContext,
  TEvent extends EventObject = EventObject
> = Array<TransitionConfig<TContext, TEvent>>;

export interface InitialTransitionConfig<
  TContext extends MachineContext,
  TEvent extends EventObject
> extends TransitionConfig<TContext, TEvent> {
  guard?: never;
  target: TransitionTarget;
}

export type Transition<
  TContext extends MachineContext,
  TEvent extends EventObject = EventObject
> =
  | string
  | TransitionConfig<TContext, TEvent>
  | ConditionalTransitionConfig<TContext, TEvent>;

type ExtractWithSimpleSupport<T extends { type: string }> = T extends any
  ? { type: T['type'] } extends T
    ? T
    : never
  : never;

export type Receiver<TEvent extends EventObject> = (
  listener: {
    bivarianceHack(event: TEvent): void;
  }['bivarianceHack']
) => void;

export type InvokeCallback<
  TEvent extends EventObject = AnyEventObject,
  TSentEvent extends EventObject = AnyEventObject
> = (
  sendBack: (event: TSentEvent) => void,
  onReceive: Receiver<TEvent>,
  { input }: { input: any }
) => (() => void) | Promise<any> | void;

export type ActorBehaviorCreator<
  TContext extends MachineContext,
  TEvent extends EventObject,
  TActorBehavior extends AnyActorBehavior = AnyActorBehavior
> = (
  context: TContext,
  event: TEvent,
  meta: {
    id: string;
    data?: any;
    src: string;
    _event: SCXML.Event<TEvent>;
    meta: MetaObject | undefined;
    input: any;
  }
) => TActorBehavior;

export interface InvokeMeta {
  src: string;
  meta: MetaObject | undefined;
}

export interface InvokeDefinition<
  TContext extends MachineContext,
  TEvent extends EventObject
> {
  id: string;

  systemId: string | undefined;
  /**
   * The source of the actor's behavior to be invoked
   */
  src: string;

  input?: Mapper<TContext, TEvent, any> | any;
  /**
   * The transition to take upon the invoked child machine reaching its final top-level state.
   */
  onDone?:
    | string
    | SingleOrArray<TransitionConfig<TContext, DoneInvokeEvent<any>>>;
  /**
   * The transition to take upon the invoked child machine sending an error event.
   */
  onError?: string | SingleOrArray<TransitionConfig<TContext, ErrorEvent<any>>>;

  onSnapshot?:
    | string
    | SingleOrArray<TransitionConfig<TContext, SnapshotEvent<any>>>;

  toJSON: () => Omit<
    InvokeDefinition<TContext, TEvent>,
    'onDone' | 'onError' | 'toJSON'
  >;
  meta: MetaObject | undefined;
}

export interface Delay {
  id: string;
  /**
   * The time to delay the event, in milliseconds.
   */
  delay: number;
}

export type DelayedTransitions<
  TContext extends MachineContext,
  TEvent extends EventObject
> =
  | Record<
      string | number,
      string | SingleOrArray<TransitionConfig<TContext, TEvent>>
    >
  | Array<
      TransitionConfig<TContext, TEvent> & {
        delay: number | string | Expr<TContext, TEvent, number>;
      }
    >;

export type StateTypes =
  | 'atomic'
  | 'compound'
  | 'parallel'
  | 'final'
  | 'history'
  | string; // TODO: remove once TS fixes this type-widening issue

export type SingleOrArray<T> = T[] | T;

export type StateNodesConfig<
  TContext extends MachineContext,
  TEvent extends EventObject
> = {
  [K in string]: StateNode<TContext, TEvent>;
};

export type StatesConfig<
  TContext extends MachineContext,
  TEvent extends EventObject,
  TAction extends BaseActionObject = BaseActionObject
> = {
  [K in string]: StateNodeConfig<TContext, TEvent, TAction>;
};

export type StatesDefinition<
  TContext extends MachineContext,
  TEvent extends EventObject
> = {
  [K in string]: StateNodeDefinition<TContext, TEvent>;
};

export type TransitionConfigTarget = string | undefined;

export type TransitionConfigOrTarget<
  TContext extends MachineContext,
  TExpressionEvent extends EventObject,
  TEvent extends EventObject = TExpressionEvent
> = SingleOrArray<
  TransitionConfigTarget | TransitionConfig<TContext, TExpressionEvent, TEvent>
>;

export type TransitionsConfigMap<
  TContext extends MachineContext,
  TEvent extends EventObject
> = {
  [K in TEvent['type'] | '' | '*']?: K extends '' | '*'
    ? TransitionConfigOrTarget<TContext, TEvent>
    : TransitionConfigOrTarget<TContext, ExtractEvent<TEvent, K>, TEvent>;
};

type TransitionsConfigArray<
  TContext extends MachineContext,
  TEvent extends EventObject
> = Array<
  // distribute the union
  | (TEvent extends EventObject
      ? TransitionConfig<TContext, TEvent> & { event: TEvent['type'] }
      : never)
  | (TransitionConfig<TContext, TEvent> & { event: '*' })
>;

export type TransitionsConfig<
  TContext extends MachineContext,
  TEvent extends EventObject
> =
  | TransitionsConfigMap<TContext, TEvent>
  | TransitionsConfigArray<TContext, TEvent>;

export interface InvokeConfig<
  TContext extends MachineContext,
  TEvent extends EventObject
> {
  /**
   * The unique identifier for the invoked machine. If not specified, this
   * will be the machine's own `id`, or the URL (from `src`).
   */
  id?: string;

  systemId?: string;
  /**
   * The source of the machine to be invoked, or the machine itself.
   */
  src: string | ActorBehavior<any, any>; // TODO: fix types

  input?: Mapper<TContext, TEvent, any> | any;
  /**
   * The transition to take upon the invoked child machine reaching its final top-level state.
   */
  onDone?:
    | string
    | SingleOrArray<
        TransitionConfigOrTarget<TContext, DoneInvokeEvent<any>, TEvent>
      >;
  /**
   * The transition to take upon the invoked child machine sending an error event.
   */
  onError?:
    | string
    | SingleOrArray<
        TransitionConfigOrTarget<TContext, DoneInvokeEvent<any>, TEvent>
      >;

  onSnapshot?:
    | string
    | SingleOrArray<
        TransitionConfigOrTarget<TContext, SnapshotEvent<any>, TEvent>
      >;
  /**
   * Meta data related to this invocation
   */
  meta?: MetaObject;
}

export interface StateNodeConfig<
  TContext extends MachineContext,
  TEvent extends EventObject,
  TAction extends BaseActionObject = BaseActionObject
> {
  /**
   * The initial state transition.
   */
  initial?:
    | InitialTransitionConfig<TContext, TEvent>
    | SingleOrArray<string>
    | undefined;
  /**
   * The type of this state node:
   *
   *  - `'atomic'` - no child state nodes
   *  - `'compound'` - nested child state nodes (XOR)
   *  - `'parallel'` - orthogonal nested child state nodes (AND)
   *  - `'history'` - history state node
   *  - `'final'` - final state node
   */
  type?: 'atomic' | 'compound' | 'parallel' | 'final' | 'history';
  /**
   * Indicates whether the state node is a history state node, and what
   * type of history:
   * shallow, deep, true (shallow), false (none), undefined (none)
   */
  history?: 'shallow' | 'deep' | boolean | undefined;
  /**
   * The mapping of state node keys to their state node configurations (recursive).
   */
  states?: StatesConfig<TContext, TEvent, TAction> | undefined;
  /**
   * The services to invoke upon entering this state node. These services will be stopped upon exiting this state node.
   */
  invoke?: SingleOrArray<string | InvokeConfig<TContext, TEvent>>;
  /**
   * The mapping of event types to their potential transition(s).
   */
  on?: TransitionsConfig<TContext, TEvent>;
  /**
   * The action(s) to be executed upon entering the state node.
   */
  entry?: BaseActions<TContext, TEvent, TEvent, TAction>;
  /**
   * The action(s) to be executed upon exiting the state node.
   */
  exit?: BaseActions<TContext, TEvent, TEvent, TAction>;
  /**
   * The potential transition(s) to be taken upon reaching a final child state node.
   *
   * This is equivalent to defining a `[done(id)]` transition on this state node's `on` property.
   */
  onDone?:
    | string
    | SingleOrArray<TransitionConfig<TContext, DoneEventObject>>
    | undefined;
  /**
   * The mapping (or array) of delays (in milliseconds) to their potential transition(s).
   * The delayed transitions are taken after the specified delay in an interpreter.
   */
  after?: DelayedTransitions<TContext, TEvent>;

  /**
   * An eventless transition that is always taken when this state node is active.
   */
  always?: TransitionConfigOrTarget<TContext, TEvent>;
  /**
   * @private
   */
  parent?: StateNode<TContext, TEvent>;
  strict?: boolean | undefined;
  /**
   * The meta data associated with this state node, which will be returned in State instances.
   */
  meta?: any;
  /**
   * The data sent with the "done.state._id_" event if this is a final state node.
   *
   * The data will be evaluated with the current `context` and placed on the `.data` property
   * of the event.
   */
  data?: Mapper<TContext, TEvent, any> | PropertyMapper<TContext, TEvent, any>;
  /**
   * The unique ID of the state node, which can be referenced as a transition target via the
   * `#id` syntax.
   */
  id?: string | undefined;
  /**
   * The string delimiter for serializing the path to a string. The default is "."
   */
  delimiter?: string;
  /**
   * The order this state node appears. Corresponds to the implicit SCXML document order.
   */
  order?: number;

  /**
   * The tags for this state node, which are accumulated into the `state.tags` property.
   */
  tags?: SingleOrArray<string>;
  /**
   * A text description of the state node
   */
  description?: string;

  /**
   * A default target for a history state
   */
  target?: string;
}

export interface StateNodeDefinition<
  TContext extends MachineContext,
  TEvent extends EventObject
> {
  id: string;
  version?: string | undefined;
  key: string;
  type: 'atomic' | 'compound' | 'parallel' | 'final' | 'history';
  initial: InitialTransitionDefinition<TContext, TEvent> | undefined;
  history: boolean | 'shallow' | 'deep' | undefined;
  states: StatesDefinition<TContext, TEvent>;
  on: TransitionDefinitionMap<TContext, TEvent>;
  transitions: Array<TransitionDefinition<TContext, TEvent>>;
  entry: BaseActionObject[];
  exit: BaseActionObject[];
  meta: any;
  order: number;
  data?: FinalStateNodeConfig<TContext, TEvent>['data'];
  invoke: Array<InvokeDefinition<TContext, TEvent>>;
  description?: string;
  tags: string[];
}

export interface StateMachineDefinition<
  TContext extends MachineContext,
  TEvent extends EventObject
> extends StateNodeDefinition<TContext, TEvent> {
  context: TContext;
}

export type AnyStateNode = StateNode<any, any>;

export type AnyStateNodeDefinition = StateNodeDefinition<any, any>;

export type AnyState = State<any, any, any>;

export type AnyStateMachine = StateMachine<any, any, any, any, any>;

export type AnyStateConfig = StateConfig<any, AnyEventObject>;

export interface AtomicStateNodeConfig<
  TContext extends MachineContext,
  TEvent extends EventObject
> extends StateNodeConfig<TContext, TEvent> {
  initial?: undefined;
  parallel?: false | undefined;
  states?: undefined;
  onDone?: undefined;
}

export interface HistoryStateNodeConfig<
  TContext extends MachineContext,
  TEvent extends EventObject
> extends AtomicStateNodeConfig<TContext, TEvent> {
  history: 'shallow' | 'deep' | true;
  target: string | undefined;
}

export interface FinalStateNodeConfig<
  TContext extends MachineContext,
  TEvent extends EventObject
> extends AtomicStateNodeConfig<TContext, TEvent> {
  type: 'final';
  /**
   * The data to be sent with the "done.state.<id>" event. The data can be
   * static or dynamic (based on assigners).
   */
  data?: Mapper<TContext, TEvent, any> | PropertyMapper<TContext, TEvent, any>;
}

export type SimpleOrStateNodeConfig<
  TContext extends MachineContext,
  TEvent extends EventObject
> = AtomicStateNodeConfig<TContext, TEvent> | StateNodeConfig<TContext, TEvent>;

export type ActionFunctionMap<
  TContext extends MachineContext,
  TEvent extends EventObject,
  TAction extends BaseActionObject = BaseActionObject
> = {
  [K in TAction['type']]?:
    | BaseDynamicActionObject<TContext, TEvent, TEvent, TAction, any>
    | ActionFunction<
        TContext,
        TEvent,
        TAction extends { type: K } ? TAction : never
      >;
};

export type DelayFunctionMap<
  TContext extends MachineContext,
  TEvent extends EventObject
> = Record<string, DelayConfig<TContext, TEvent>>;

export type DelayConfig<
  TContext extends MachineContext,
  TEvent extends EventObject
> = number | DelayExpr<TContext, TEvent>;

// TODO: possibly refactor this somehow, use even a simpler type, and maybe even make `machine.options` private or something
export interface MachineImplementationsSimplified<
  TContext extends MachineContext,
  TEvent extends EventObject,
  TAction extends BaseActionObject = BaseActionObject
> {
  guards: Record<string, GuardPredicate<TContext, TEvent>>;
  actions: ActionFunctionMap<TContext, TEvent, TAction>;
  actors: Record<
    string,
    | AnyActorBehavior
    | { src: AnyActorBehavior; input: Mapper<TContext, TEvent, any> | any }
  >;
  delays: DelayFunctionMap<TContext, TEvent>;
}

type MachineImplementationsActions<
  TContext extends MachineContext,
  TResolvedTypesMeta,
  TEventsCausingActions = Prop<
    Prop<TResolvedTypesMeta, 'resolved'>,
    'eventsCausingActions'
  >,
  TIndexedEvents = Prop<Prop<TResolvedTypesMeta, 'resolved'>, 'indexedEvents'>
> = {
  [K in keyof TEventsCausingActions]?:
    | BaseDynamicActionObject<
        TContext,
        Cast<Prop<TIndexedEvents, TEventsCausingActions[K]>, EventObject>,
        Cast<Prop<TIndexedEvents, keyof TIndexedEvents>, EventObject>,
        any, // TODO: this should receive something like `Cast<Prop<TIndexedActions, K>, BaseActionObject>`, but at the moment builtin actions expect Resolved*Action here and this should be simplified somehow
        any
      >
    | ActionFunction<
        TContext,
        Cast<Prop<TIndexedEvents, TEventsCausingActions[K]>, EventObject>,
        BaseActionObject, // TODO: when bringing back parametrized actions this should accept something like `Cast<Prop<TIndexedActions, K>, BaseActionObject>`. At the moment we need to keep this type argument consistent with what is provided to the fake callable signature within `BaseDynamicActionObject`
        Cast<Prop<TIndexedEvents, keyof TIndexedEvents>, EventObject>
      >;
};

type MachineImplementationsDelays<
  TContext extends MachineContext,
  TResolvedTypesMeta,
  TEventsCausingDelays = Prop<
    Prop<TResolvedTypesMeta, 'resolved'>,
    'eventsCausingDelays'
  >,
  TIndexedEvents = Prop<Prop<TResolvedTypesMeta, 'resolved'>, 'indexedEvents'>
> = {
  [K in keyof TEventsCausingDelays]?: DelayConfig<
    TContext,
    Cast<Prop<TIndexedEvents, TEventsCausingDelays[K]>, EventObject>
  >;
};

type MachineImplementationsGuards<
  TContext extends MachineContext,
  TResolvedTypesMeta,
  TEventsCausingGuards = Prop<
    Prop<TResolvedTypesMeta, 'resolved'>,
    'eventsCausingGuards'
  >,
  TIndexedEvents = Prop<Prop<TResolvedTypesMeta, 'resolved'>, 'indexedEvents'>
> = {
  [K in keyof TEventsCausingGuards]?: GuardPredicate<
    TContext,
    Cast<Prop<TIndexedEvents, TEventsCausingGuards[K]>, EventObject>
  >;
};

type MachineImplementationsActors<
  TContext extends MachineContext,
  TResolvedTypesMeta,
  TEventsCausingActors = Prop<
    Prop<TResolvedTypesMeta, 'resolved'>,
    'eventsCausingActors'
  >,
  TIndexedEvents = Prop<Prop<TResolvedTypesMeta, 'resolved'>, 'indexedEvents'>,
  _TInvokeSrcNameMap = Prop<
    Prop<TResolvedTypesMeta, 'resolved'>,
    'invokeSrcNameMap'
  >
> = {
  // TODO: this should require `{ src, input }` for required inputs
  [K in keyof TEventsCausingActors]?:
    | AnyActorBehavior
    | {
        src: AnyActorBehavior;
        input:
          | Mapper<
              TContext,
              Cast<Prop<TIndexedEvents, TEventsCausingActors[K]>, EventObject>,
              any
            >
          | any;
      };
};

type MakeKeysRequired<T extends string> = { [K in T]: unknown };

type MaybeMakeMissingImplementationsRequired<
  TImplementationType,
  TMissingImplementationsForType,
  TRequireMissingImplementations
> = TRequireMissingImplementations extends true
  ? IsNever<TMissingImplementationsForType> extends true
    ? {}
    : {
        [K in Cast<TImplementationType, string>]: MakeKeysRequired<
          Cast<TMissingImplementationsForType, string>
        >;
      }
  : {};

type GenerateActionsImplementationsPart<
  TContext extends MachineContext,
  TResolvedTypesMeta,
  TRequireMissingImplementations,
  TMissingImplementations
> = MaybeMakeMissingImplementationsRequired<
  'actions',
  Prop<TMissingImplementations, 'actions'>,
  TRequireMissingImplementations
> & {
  actions?: MachineImplementationsActions<TContext, TResolvedTypesMeta>;
};

type GenerateDelaysImplementationsPart<
  TContext extends MachineContext,
  TResolvedTypesMeta,
  TRequireMissingImplementations,
  TMissingImplementations
> = MaybeMakeMissingImplementationsRequired<
  'delays',
  Prop<TMissingImplementations, 'delays'>,
  TRequireMissingImplementations
> & {
  delays?: MachineImplementationsDelays<TContext, TResolvedTypesMeta>;
};

type GenerateGuardsImplementationsPart<
  TContext extends MachineContext,
  TResolvedTypesMeta,
  TRequireMissingImplementations,
  TMissingImplementations
> = MaybeMakeMissingImplementationsRequired<
  'guards',
  Prop<TMissingImplementations, 'guards'>,
  TRequireMissingImplementations
> & {
  guards?: MachineImplementationsGuards<TContext, TResolvedTypesMeta>;
};

type GenerateActorsImplementationsPart<
  TContext extends MachineContext,
  TResolvedTypesMeta,
  TRequireMissingImplementations,
  TMissingImplementations
> = MaybeMakeMissingImplementationsRequired<
  'actors',
  Prop<TMissingImplementations, 'actors'>,
  TRequireMissingImplementations
> & {
  actors?: MachineImplementationsActors<TContext, TResolvedTypesMeta>;
};

export type InternalMachineImplementations<
  TContext extends MachineContext,
  _TEvent extends EventObject,
  TResolvedTypesMeta,
  TRequireMissingImplementations extends boolean = false,
  TMissingImplementations = Prop<
    Prop<TResolvedTypesMeta, 'resolved'>,
    'missingImplementations'
  >
> = GenerateActionsImplementationsPart<
  TContext,
  TResolvedTypesMeta,
  TRequireMissingImplementations,
  TMissingImplementations
> &
  GenerateDelaysImplementationsPart<
    TContext,
    TResolvedTypesMeta,
    TRequireMissingImplementations,
    TMissingImplementations
  > &
  GenerateGuardsImplementationsPart<
    TContext,
    TResolvedTypesMeta,
    TRequireMissingImplementations,
    TMissingImplementations
  > &
  GenerateActorsImplementationsPart<
    TContext,
    TResolvedTypesMeta,
    TRequireMissingImplementations,
    TMissingImplementations
  >;

export type MachineImplementations<
  TContext extends MachineContext,
  TEvent extends EventObject,
  TAction extends BaseActionObject = BaseActionObject,
  TActorMap extends ActorMap = ActorMap,
  TTypesMeta extends TypegenConstraint = TypegenDisabled
> = InternalMachineImplementations<
  TContext,
  TEvent,
  ResolveTypegenMeta<TTypesMeta, TEvent, TAction, TActorMap>
>;

type InitialContext<TContext extends MachineContext> =
  | TContext
  | ContextFactory<TContext>;

export type ContextFactory<TContext extends MachineContext> = ({
  spawn,
  input
}: {
  spawn: Spawner;
  input: any; // TODO: fix
}) => TContext;

export interface MachineConfig<
  TContext extends MachineContext,
  TEvent extends EventObject,
  TAction extends BaseActionObject = BaseActionObject,
  TActorMap extends ActorMap = ActorMap,
  TTypesMeta = TypegenDisabled
> extends StateNodeConfig<NoInfer<TContext>, NoInfer<TEvent>, TAction> {
  /**
   * The initial context (extended state)
   */
  context?: InitialContext<LowInfer<TContext>>;
  /**
   * The machine's own version.
   */
  version?: string;
  /**
   * If `true`, will use SCXML semantics, such as event token matching.
   */
  scxml?: boolean;
  schema?: MachineSchema<TContext, TEvent, TActorMap>;
  tsTypes?: TTypesMeta;
}

export type ActorMap = Record<string, { data: any }>;
export interface MachineSchema<
  TContext extends MachineContext,
  TEvent extends EventObject,
  TActorMap extends ActorMap = ActorMap
> {
  context?: TContext;
  actions?: { type: string; [key: string]: any };
  actors?: TActorMap;
  events?: TEvent;
  guards?: { type: string; [key: string]: any };
}

export interface HistoryStateNode<TContext extends MachineContext>
  extends StateNode<TContext> {
  history: 'shallow' | 'deep';
  target: string | undefined;
}

export type HistoryValue<
  TContext extends MachineContext,
  TEvent extends EventObject
> = Record<string, Array<StateNode<TContext, TEvent>>>;

export type AnyHistoryValue = HistoryValue<any, any>;

export type StateFrom<
  T extends AnyStateMachine | ((...args: any[]) => AnyStateMachine)
> = T extends AnyStateMachine
  ? ReturnType<T['transition']>
  : T extends (...args: any[]) => AnyStateMachine
  ? ReturnType<ReturnType<T>['transition']>
  : never;

export type Transitions<
  TContext extends MachineContext,
  TEvent extends EventObject
> = Array<TransitionDefinition<TContext, TEvent>>;

export enum ActionTypes {
  Stop = 'xstate.stop',
  Raise = 'xstate.raise',
  Send = 'xstate.send',
  Cancel = 'xstate.cancel',
  Assign = 'xstate.assign',
  After = 'xstate.after',
  DoneState = 'done.state',
  DoneInvoke = 'done.invoke',
  Log = 'xstate.log',
  Init = 'xstate.init',
  Invoke = 'xstate.invoke',
  ErrorExecution = 'error.execution',
  ErrorCommunication = 'error.communication',
  ErrorPlatform = 'error.platform',
  ErrorCustom = 'xstate.error',
  Pure = 'xstate.pure',
  Choose = 'xstate.choose'
}

export interface RaiseActionObject<
  TContext extends MachineContext,
  TExpressionEvent extends EventObject,
  TEvent extends EventObject = TExpressionEvent
> extends BaseActionObject {
  type: ActionTypes.Raise;
  params: {
    event: TEvent;
    _event: SCXML.Event<TEvent>;
    delay: RaiseActionOptions<TContext, TExpressionEvent>['delay'];
    id: string | number;
  };
}

export interface DoneInvokeEvent<TData> extends EventObject {
  type: `done.invoke.${string}`;
  data: TData;
}

export interface ErrorEvent<TErrorData> {
  type: `error.${string}`;
  data: TErrorData;
}

export interface SnapshotEvent<TData> {
  type: `xstate.snapshot.${string}`;
  data: TData;
}

export interface ErrorExecutionEvent extends EventObject {
  src: string;
  type: ActionTypes.ErrorExecution;
  data: any;
}

export interface ErrorPlatformEvent extends EventObject {
  data: any;
}

export interface SCXMLErrorEvent extends SCXML.Event<any> {
  name:
    | ActionTypes.ErrorExecution
    | ActionTypes.ErrorPlatform
    | ActionTypes.ErrorCommunication;
  data: any;
}

export interface DoneEventObject extends EventObject {
  data?: any;
  toString(): string;
}

export type DoneEvent = DoneEventObject & string;

export interface InvokeAction {
  type: ActionTypes.Invoke;
  src: string | ActorRef<any>;
  id: string;
  exec?: undefined;
  meta: MetaObject | undefined;
}

export interface DynamicInvokeActionObject<
  TContext extends MachineContext,
  TEvent extends EventObject
> {
  type: ActionTypes.Invoke;
  params: InvokeDefinition<TContext, TEvent>;
}

export interface InvokeActionObject extends BaseActionObject {
  type: ActionTypes.Invoke;
  params: {
    src: string | ActorRef<any>;
    id: string;
    exec?: undefined;
    ref?: ActorRef<any>;
    meta: MetaObject | undefined;
  };
}

export interface DynamicStopActionObject<
  TContext extends MachineContext,
  TExpressionEvent extends EventObject
> {
  type: ActionTypes.Stop;
  params: {
    actor:
      | string
      | ActorRef<any>
      | Expr<TContext, TExpressionEvent, ActorRef<any> | string>;
  };
}

export interface StopActionObject {
  type: ActionTypes.Stop;
  params: {
    actor: ActorRef<any>;
  };
}

export type DelayExpr<
  TContext extends MachineContext,
  TEvent extends EventObject
> = ExprWithMeta<TContext, TEvent, number>;

export type LogExpr<
  TContext extends MachineContext,
  TEvent extends EventObject
> = ExprWithMeta<TContext, TEvent, any>;

export interface DynamicLogAction<
  TContext extends MachineContext,
  TExpressionEvent extends EventObject,
  TEvent extends EventObject
> extends BaseDynamicActionObject<
    TContext,
    TExpressionEvent,
    TEvent,
    LogActionObject,
    {
      label: string | undefined;
      expr: string | LogExpr<TContext, TExpressionEvent>;
    }
  > {
  type: ActionTypes.Log;
}

export interface LogActionObject extends BuiltInActionObject {
  type: ActionTypes.Log;
  params: {
    label: string | undefined;
    value: any;
  };
}

export interface SendActionObject<
  TSentEvent extends EventObject = AnyEventObject
> extends BaseActionObject {
  type: 'xstate.send';
  params: {
    to: ActorRef<TSentEvent> | undefined;
    _event: SCXML.Event<TSentEvent>;
    event: TSentEvent;
    delay?: number;
    id: string | number;
    internal: boolean;
  };
}

export type Expr<
  TContext extends MachineContext,
  TEvent extends EventObject,
  T
> = (context: TContext, event: TEvent) => T;

export type ExprWithMeta<
  TContext extends MachineContext,
  TEvent extends EventObject,
  T
> = (context: TContext, event: TEvent, meta: SCXMLEventMeta<TEvent>) => T;

export type SendExpr<
  TContext extends MachineContext,
  TEvent extends EventObject,
  TSentEvent extends EventObject = AnyEventObject
> = ExprWithMeta<TContext, TEvent, TSentEvent>;

export enum SpecialTargets {
  Parent = '#_parent',
  Internal = '#_internal'
}

export interface SendActionOptions<
  TContext extends MachineContext,
  TEvent extends EventObject
> extends RaiseActionOptions<TContext, TEvent> {
  to?:
    | string
    | ActorRef<any, any>
    | ExprWithMeta<TContext, TEvent, string | ActorRef<any, any>>;
}

export interface RaiseActionOptions<
  TContext extends MachineContext,
  TEvent extends EventObject
> {
  id?: string | number;
  delay?: number | string | DelayExpr<TContext, TEvent>;
}

export interface RaiseActionParams<
  TContext extends MachineContext,
  TExpressionEvent extends EventObject,
  TEvent extends EventObject
> extends RaiseActionOptions<TContext, TExpressionEvent> {
  event: TEvent | SendExpr<TContext, TExpressionEvent, TEvent>;
}

export interface SendActionParams<
  TContext extends MachineContext,
  TEvent extends EventObject,
  TSentEvent extends EventObject = EventObject
> extends SendActionOptions<TContext, TEvent> {
  event: TSentEvent | SendExpr<TContext, TEvent, TSentEvent>;
}

export interface DynamicCancelActionObject<
  TContext extends MachineContext,
  TExpressionEvent extends EventObject
> {
  type: ActionTypes.Cancel;
  params: {
    sendId: string | ExprWithMeta<TContext, TExpressionEvent, string>;
  };
}

export interface CancelActionObject extends BaseActionObject {
  type: ActionTypes.Cancel;
  params: {
    sendId: string;
  };
}

export type Assigner<
  TContext extends MachineContext,
  TExpressionEvent extends EventObject,
  TEvent extends EventObject = TExpressionEvent
> = (
  context: TContext,
  event: TExpressionEvent,
  meta: AssignMeta<TContext, TExpressionEvent, TEvent>
) => Partial<TContext>;

export type PartialAssigner<
  TContext extends MachineContext,
  TExpressionEvent extends EventObject,
  TEvent extends EventObject,
  TKey extends keyof TContext
> = (
  context: TContext,
  event: TExpressionEvent,
  meta: AssignMeta<TContext, TExpressionEvent, TEvent>
) => TContext[TKey];

export type PropertyAssigner<
  TContext extends MachineContext,
  TExpressionEvent extends EventObject,
  TEvent extends EventObject = TExpressionEvent
> = {
  [K in keyof TContext]?:
    | PartialAssigner<TContext, TExpressionEvent, TEvent, K>
    | TContext[K];
};

export type Mapper<
  TContext extends MachineContext,
  TEvent extends EventObject,
  TParams extends {}
> = (context: TContext, event: TEvent) => TParams;

export type PropertyMapper<
  TContext extends MachineContext,
  TEvent extends EventObject,
  TParams extends {}
> = {
  [K in keyof TParams]?:
    | ((context: TContext, event: TEvent) => TParams[K])
    | TParams[K];
};

export interface AnyAssignAction extends BaseActionObject {
  type: ActionTypes.Assign;
  assignment: any;
}

export type DynamicAssignAction<
  TContext extends MachineContext,
  TExpressionEvent extends EventObject,
  TEvent extends EventObject = TExpressionEvent
> = BaseDynamicActionObject<
  TContext,
  TExpressionEvent,
  TEvent,
  AssignActionObject<TContext> | RaiseActionObject<TContext, TExpressionEvent>,
  {
    assignment:
      | Assigner<TContext, TExpressionEvent, TEvent>
      | PropertyAssigner<TContext, TExpressionEvent, TEvent>;
  }
>;

export interface AssignActionObject<TContext extends MachineContext>
  extends BaseActionObject {
  type: ActionTypes.Assign;
  params: {
    context: TContext;
    actions: BaseActionObject[];
  };
}

export interface DynamicPureActionObject<
  TContext extends MachineContext,
  TEvent extends EventObject
> {
  type: ActionTypes.Pure;
  params: {
    get: (
      context: TContext,
      event: TEvent
    ) => SingleOrArray<BaseActionObject | BaseActionObject['type']> | undefined;
  };
}

export interface PureActionObject extends BaseActionObject {
  type: ActionTypes.Pure;
  params: {
    actions: BaseActionObject[];
  };
}

export interface ChooseAction<
  TContext extends MachineContext,
  TEvent extends EventObject
> extends BaseActionObject {
  type: ActionTypes.Choose;
  params: {
    guards: Array<ChooseCondition<TContext, TEvent>>;
  };
}

export interface ResolvedChooseAction extends BaseActionObject {
  type: ActionTypes.Choose;
  params: {
    actions: BaseActionObject[];
  };
}

export interface TransitionDefinition<
  TContext extends MachineContext,
  TEvent extends EventObject
> extends Omit<TransitionConfig<TContext, TEvent>, 'target'> {
  target: Array<StateNode<TContext, TEvent>> | undefined;
  source: StateNode<TContext, TEvent>;
  actions: BaseActionObject[];
  external: boolean;
  guard?: GuardDefinition<TContext, TEvent>;
  eventType: TEvent['type'] | '*';
  toJSON: () => {
    target: string[] | undefined;
    source: string;
    actions: BaseActionObject[];
    guard?: GuardDefinition<TContext, TEvent>;
    eventType: TEvent['type'] | '*';
    meta?: Record<string, any>;
  };
}

export type AnyTransitionDefinition = TransitionDefinition<any, any>;

export interface InitialTransitionDefinition<
  TContext extends MachineContext,
  TEvent extends EventObject
> extends TransitionDefinition<TContext, TEvent> {
  target: Array<StateNode<TContext, TEvent>>;
  guard?: never;
}

export type TransitionDefinitionMap<
  TContext extends MachineContext,
  TEvent extends EventObject
> = {
  [K in TEvent['type'] | '*']: Array<
    TransitionDefinition<
      TContext,
      K extends TEvent['type'] ? Extract<TEvent, { type: K }> : EventObject
    >
  >;
};

export interface DelayedTransitionDefinition<
  TContext extends MachineContext,
  TEvent extends EventObject
> extends TransitionDefinition<TContext, TEvent> {
  delay: number | string | DelayExpr<TContext, TEvent>;
}

export interface Edge<
  TContext extends MachineContext,
  TEvent extends EventObject,
  TEventType extends TEvent['type'] = string
> {
  event: TEventType;
  source: StateNode<TContext, TEvent>;
  target: StateNode<TContext, TEvent>;
  cond?: GuardConfig<TContext, TEvent & { type: TEventType }>;
  actions: Array<Action<TContext, TEvent>>;
  meta?: MetaObject;
  transition: TransitionDefinition<TContext, TEvent>;
}
export interface NodesAndEdges<
  TContext extends MachineContext,
  TEvent extends EventObject
> {
  nodes: StateNode[];
  edges: Array<Edge<TContext, TEvent, TEvent['type']>>;
}

export interface Segment<
  TContext extends MachineContext,
  TEvent extends EventObject
> {
  /**
   * From state.
   */
  state: State<TContext, TEvent>;
  /**
   * Event from state.
   */
  event: TEvent;
}

export interface PathItem<
  TContext extends MachineContext,
  TEvent extends EventObject
> {
  state: State<TContext, TEvent>;
  path: Array<Segment<TContext, TEvent>>;
  weight?: number;
}

export interface PathMap<
  TContext extends MachineContext,
  TEvent extends EventObject
> {
  [key: string]: PathItem<TContext, TEvent>;
}

export interface PathsItem<
  TContext extends MachineContext,
  TEvent extends EventObject
> {
  state: State<TContext, TEvent>;
  paths: Array<Array<Segment<TContext, TEvent>>>;
}

export interface PathsMap<
  TContext extends MachineContext,
  TEvent extends EventObject
> {
  [key: string]: PathsItem<TContext, TEvent>;
}

export interface TransitionMap {
  state: StateValue | undefined;
}

export interface AdjacencyMap {
  [stateId: string]: Record<string, TransitionMap>;
}

export interface ValueAdjacencyMap<
  TContext extends MachineContext,
  TEvent extends EventObject
> {
  [stateId: string]: Record<string, State<TContext, TEvent>>;
}

export type SCXMLEventMeta<TEvent extends EventObject> = StateMeta<any, TEvent>;

export interface StateMeta<
  TContext extends MachineContext,
  TEvent extends EventObject
> {
  state: State<TContext, TEvent, any>;
  _event: SCXML.Event<TEvent>;
<<<<<<< HEAD
  self: ActorRef<TEvent>;
=======
  system?: ActorSystem<any>;
>>>>>>> 61553600
}

export interface StateLike<TContext extends MachineContext> {
  value: StateValue;
  context: TContext;
  event: EventObject;
  _event: SCXML.Event<EventObject>;
}

export interface StateConfig<
  TContext extends MachineContext,
  TEvent extends EventObject
> {
  value: StateValue;
  context: TContext;
  _event: SCXML.Event<TEvent>;
  historyValue?: HistoryValue<TContext, TEvent>;
  actions?: BaseActionObject[];
  meta?: any;
  configuration?: Array<StateNode<TContext, TEvent>>;
  transitions?: Array<TransitionDefinition<TContext, TEvent>>;
  children: Record<string, ActorRef<any>>;
  done?: boolean;
  output?: any;
  tags?: Set<string>;
  machine?: StateMachine<TContext, TEvent, any, any, any>;
  _internalQueue?: Array<SCXML.Event<TEvent>>;
}

export interface InterpreterOptions<_TActorBehavior extends AnyActorBehavior> {
  /**
   * Whether state actions should be executed immediately upon transition. Defaults to `true`.
   */
  execute?: boolean;
  clock?: Clock;
  logger?: (...args: any[]) => void;
  parent?: ActorRef<any>;
  /**
   * If `true`, defers processing of sent events until the service
   * is initialized (`.start()`). Otherwise, an error will be thrown
   * for events sent to an uninitialized service.
   *
   * Default: `true`
   */
  deferEvents?: boolean;
  /**
   * The custom `id` for referencing this service.
   */
  id?: string;
  /**
   * If `true`, states and events will be logged to Redux DevTools.
   *
   * Default: `false`
   */
  devTools?: boolean | DevToolsAdapter; // TODO: add enhancer options

  sync?: boolean;

  /**
   * The system ID to register this actor under
   */
  systemId?: string;
  /**
   * The input data to pass to the actor.
   */
  input?: any;

  // state?:
  //   | PersistedStateFrom<TActorBehavior>
  //   | InternalStateFrom<TActorBehavior>;
  state?: any;

  /**
   * The source definition.
   */
  src?: string;
}

export type AnyInterpreter = Interpreter<any>;

export declare namespace SCXML {
  // tslint:disable-next-line:no-shadowed-variable
  export interface Event<TEvent extends EventObject> {
    /**
     * This is a character string giving the name of the event.
     * The SCXML Processor must set the name field to the name of this event.
     * It is what is matched against the 'event' attribute of <transition>.
     * Note that transitions can do additional tests by using the value of this field
     * inside boolean expressions in the 'cond' attribute.
     */
    name: string;
    /**
     * This field describes the event type.
     * The SCXML Processor must set it to: "platform" (for events raised by the platform itself, such as error events),
     * "internal" (for events raised by <raise> and <send> with target '_internal')
     * or "external" (for all other events).
     */
    type: 'platform' | 'internal' | 'external';
    /**
     * If the sending entity has specified a value for this, the Processor must set this field to that value
     * (see C Event I/O Processors for details).
     * Otherwise, in the case of error events triggered by a failed attempt to send an event,
     * the Processor must set this field to the send id of the triggering <send> element.
     * Otherwise it must leave it blank.
     */
    sendid?: string;
    /**
     * This is a URI, equivalent to the 'target' attribute on the <send> element.
     * For external events, the SCXML Processor should set this field to a value which,
     * when used as the value of 'target', will allow the receiver of the event to <send>
     * a response back to the originating entity via the Event I/O Processor specified in 'origintype'.
     * For internal and platform events, the Processor must leave this field blank.
     */
    origin?: ActorRef<any>;
    /**
     * This is equivalent to the 'type' field on the <send> element.
     * For external events, the SCXML Processor should set this field to a value which,
     * when used as the value of 'type', will allow the receiver of the event to <send>
     * a response back to the originating entity at the URI specified by 'origin'.
     * For internal and platform events, the Processor must leave this field blank.
     */
    origintype?: string;
    /**
     * If this event is generated from an invoked child process, the SCXML Processor
     * must set this field to the invoke id of the invocation that triggered the child process.
     * Otherwise it must leave it blank.
     */
    invokeid?: string;
    /**
     * This field contains whatever data the sending entity chose to include in this event.
     * The receiving SCXML Processor should reformat this data to match its data model,
     * but must not otherwise modify it.
     *
     * If the conversion is not possible, the Processor must leave the field blank
     * and must place an error 'error.execution' in the internal event queue.
     */
    data: TEvent;
    /**
     * @private
     */
    $$type: 'scxml';
  }
}

// Based on RxJS types
export type Observer<T> = {
  next?: (value: T) => void;
  error?: (err: any) => void;
  complete?: () => void;
};

export interface Subscription {
  unsubscribe(): void;
}

export interface InteropObservable<T> {
  [Symbol.observable]: () => InteropSubscribable<T>;
}

export interface InteropSubscribable<T> {
  subscribe(observer: Observer<T>): Subscription;
}

export interface Subscribable<T> extends InteropSubscribable<T> {
  subscribe(observer: Observer<T>): Subscription;
  subscribe(
    next: (value: T) => void,
    error?: (error: any) => void,
    complete?: () => void
  ): Subscription;
}

// TODO: should only take in behaviors
export type Spawnable =
  | AnyStateMachine
  | PromiseLike<any>
  | InvokeCallback
  | InteropObservable<any>
  | Subscribable<any>
  | ActorBehavior<any, any>;

export type ExtractEvent<
  TEvent extends EventObject,
  TEventType extends TEvent['type']
> = TEvent extends any
  ? TEventType extends TEvent['type']
    ? TEvent
    : never
  : never;

export interface BaseActorRef<TEvent extends EventObject> {
  send: (event: TEvent) => void;
}

export interface ActorLike<TCurrent, TEvent extends EventObject>
  extends Subscribable<TCurrent> {
  send: (event: TEvent) => void;
}

export interface ActorRef<TEvent extends EventObject, TSnapshot = any>
  extends Subscribable<TSnapshot>,
    InteropObservable<TSnapshot> {
  /**
   * The unique identifier for this actor relative to its parent.
   */
  id: string;
  sessionId: string;
  send: (event: TEvent) => void;
  // TODO: should this be optional?
  start?: () => void;
  getSnapshot: () => TSnapshot | undefined;
  // TODO: this should return some sort of TPersistedState, not any
  getPersistedState?: () => any;
  stop?: () => void;
  toJSON?: () => any;
  // TODO: figure out how to hide this externally as `sendTo(ctx => ctx.actorRef._parent._parent._parent._parent)` shouldn't be allowed
  _parent?: ActorRef<any, any>;
  system?: ActorSystem<any>;
  status: ActorStatus;
  src?: string;
}

export type AnyActorRef = ActorRef<any, any>;

export type ActorRefFrom<T> = ReturnTypeOrValue<T> extends infer R
  ? R extends StateMachine<
      infer TContext,
      infer TEvent,
      any,
      any,
      infer TResolvedTypesMeta
    >
    ? ActorRef<
        TEvent,
        State<
          TContext,
          TEvent,
          AreAllImplementationsAssumedToBeProvided<TResolvedTypesMeta> extends false
            ? MarkAllImplementationsAsProvided<TResolvedTypesMeta>
            : TResolvedTypesMeta
        >
      >
    : R extends Promise<infer U>
    ? ActorRef<{ type: string }, U | undefined>
    : R extends ActorBehavior<infer TEvent, infer TSnapshot>
    ? ActorRef<TEvent, TSnapshot>
    : never
  : never;

export type DevToolsAdapter = (service: AnyInterpreter) => void;

export type InterpreterFrom<
  T extends AnyStateMachine | ((...args: any[]) => AnyStateMachine)
> = ReturnTypeOrValue<T> extends StateMachine<
  infer TContext,
  infer TEvent,
  any,
  any,
  infer TResolvedTypesMeta
>
  ? Interpreter<
      ActorBehavior<
        TEvent,
        State<TContext, TEvent, TResolvedTypesMeta>,
        State<TContext, TEvent, TResolvedTypesMeta>,
        PersistedMachineState<State<TContext, TEvent, TResolvedTypesMeta>>
      >
    >
  : never;

export type MachineImplementationsFrom<
  T extends AnyStateMachine | ((...args: any[]) => AnyStateMachine),
  TRequireMissingImplementations extends boolean = false
> = ReturnTypeOrValue<T> extends StateMachine<
  infer TContext,
  infer TEvent,
  any,
  any,
  infer TResolvedTypesMeta
>
  ? InternalMachineImplementations<
      TContext,
      TEvent,
      TResolvedTypesMeta,
      TRequireMissingImplementations
    >
  : never;

// only meant to be used internally for debugging purposes
export type __ResolvedTypesMetaFrom<T> = T extends StateMachine<
  any,
  any,
  any,
  infer TResolvedTypesMeta
>
  ? TResolvedTypesMeta
  : never;

export type EventOfMachine<TMachine extends AnyStateMachine> =
  TMachine extends StateMachine<any, infer E, any, any, any> ? E : never;

export interface ActorContext<
  TEvent extends EventObject,
  TSnapshot,
  TSystem extends ActorSystem<any> = ActorSystem<any>
> {
  self: ActorRef<TEvent, TSnapshot>;
  id: string;
  sessionId: string;
  logger: (...args: any[]) => void;
  defer: (fn: () => void) => void;
  system: TSystem;
}

export type AnyActorContext = ActorContext<any, any, any>;

export interface ActorBehavior<
  TEvent extends EventObject,
  TSnapshot = any,
  TInternalState = any,
  /**
   * Serialized internal state used for persistence & restoration
   */
  TPersisted = TInternalState,
  TSystem extends ActorSystem<any> = ActorSystem<any>
> {
  transition: (
    state: TInternalState,
    message: TEvent | LifecycleSignal,
    ctx: ActorContext<TEvent, TSnapshot, TSystem>
  ) => TInternalState;
  getInitialState: (
    actorCtx: ActorContext<TEvent, TSnapshot, any>,
    input: any
  ) => TInternalState;
  restoreState?: (
    persistedState: TPersisted,
    actorCtx: ActorContext<TEvent, TSnapshot>
  ) => TInternalState;
  getSnapshot?: (state: TInternalState) => TSnapshot;
  getStatus?: (state: TInternalState) => { status: string; data?: any };
  start?: (
    state: TInternalState,
    actorCtx: ActorContext<TEvent, TSnapshot>
  ) => void;
  /**
   * @returns Persisted state
   */
  getPersistedState?: (state: TInternalState) => TPersisted;
}

export type AnyActorBehavior = ActorBehavior<any, any, any, any>;

export type SnapshotFrom<T> = ReturnTypeOrValue<T> extends infer R
  ? R extends ActorRef<infer _, infer TSnapshot>
    ? TSnapshot
    : R extends Interpreter<infer TBehavior>
    ? SnapshotFrom<TBehavior>
    : R extends ActorBehavior<infer _, infer TSnapshot>
    ? TSnapshot
    : R extends ActorContext<infer _, infer TSnapshot, infer __>
    ? TSnapshot
    : never
  : never;

export type EventFromBehavior<TBehavior extends ActorBehavior<any, any>> =
  TBehavior extends ActorBehavior<infer TEvent, infer _> ? TEvent : never;

export type PersistedStateFrom<TBehavior extends ActorBehavior<any, any>> =
  TBehavior extends ActorBehavior<
    infer _TEvent,
    infer _TSnapshot,
    infer _TInternalState,
    infer TPersisted
  >
    ? TPersisted
    : never;

export type InternalStateFrom<TBehavior extends ActorBehavior<any, any>> =
  TBehavior extends ActorBehavior<
    infer _TEvent,
    infer _TSnapshot,
    infer TInternalState,
    infer _TPersisted
  >
    ? TInternalState
    : never;

type ResolveEventType<T> = ReturnTypeOrValue<T> extends infer R
  ? R extends StateMachine<
      infer _,
      infer TEvent,
      infer __,
      infer ___,
      infer ____
    >
    ? TEvent
    : R extends State<infer _, infer TEvent, infer __>
    ? TEvent
    : // TODO: the special case for Interpreter shouldn't be needed here as it implements ActorRef
    // however to drop it we'd have to remove ` | SCXML.Event<TEvent>` from its `send`'s accepted parameter
    R extends Interpreter<infer _, infer TEvent>
    ? TEvent
    : R extends ActorRef<infer TEvent, infer _>
    ? TEvent
    : never
  : never;

export type EventFrom<
  T,
  K extends Prop<TEvent, 'type'> = never,
  TEvent extends EventObject = ResolveEventType<T>
> = IsNever<K> extends true ? TEvent : ExtractEvent<TEvent, K>;

export type ContextFrom<T> = ReturnTypeOrValue<T> extends infer R
  ? R extends StateMachine<
      infer TContext,
      infer _,
      infer __,
      infer ___,
      infer ____
    >
    ? TContext
    : R extends State<infer TContext, infer _, infer __>
    ? TContext
    : R extends Interpreter<infer TBehavior>
    ? TBehavior extends StateMachine<infer TContext, infer _>
      ? TContext
      : never
    : never
  : never;

export type InferEvent<E extends EventObject> = {
  [T in E['type']]: { type: T } & Extract<E, { type: T }>;
}[E['type']];

export type TODO = any;

export type StateValueFrom<TMachine extends AnyStateMachine> = Parameters<
  StateFrom<TMachine>['matches']
>[0];

export type StateFromMachine<TMachine extends AnyStateMachine> =
  TMachine['initialState'];

export interface ActorSystemInfo {
  actors: Record<string, AnyActorRef>;
}

export interface ActorSystem<T extends ActorSystemInfo> {
  _bookId: () => string;
  _register: (sessionId: string, actorRef: AnyActorRef) => string;
  _unregister: (actorRef: AnyActorRef) => void;
  _set: <K extends keyof T['actors']>(key: K, actorRef: T['actors'][K]) => void;
  get: <K extends keyof T['actors']>(key: K) => T['actors'][K] | undefined;
}
export type PersistedMachineState<TState extends AnyState> = Pick<
  TState,
  'value' | 'output' | 'context' | '_event' | 'done' | 'historyValue'
> & {
  children: {
    [K in keyof TState['children']]: {
      state: any; // TODO: fix (should be state from actorref)
      src?: string;
    };
  };
};<|MERGE_RESOLUTION|>--- conflicted
+++ resolved
@@ -1550,11 +1550,8 @@
 > {
   state: State<TContext, TEvent, any>;
   _event: SCXML.Event<TEvent>;
-<<<<<<< HEAD
   self: ActorRef<TEvent>;
-=======
   system?: ActorSystem<any>;
->>>>>>> 61553600
 }
 
 export interface StateLike<TContext extends MachineContext> {
