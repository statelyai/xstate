import type { StateNode } from './StateNode.ts';
import type { State } from './State.ts';
import type { ActorStatus, Clock, Interpreter } from './interpreter.ts';
import type { StateMachine } from './StateMachine.ts';
import type { LifecycleSignal } from './actors/index.ts';
import {
  TypegenDisabled,
  ResolveTypegenMeta,
  TypegenConstraint,
  MarkAllImplementationsAsProvided,
  AreAllImplementationsAssumedToBeProvided
} from './typegenTypes.ts';

export type AnyFunction = (...args: any[]) => any;

type ReturnTypeOrValue<T> = T extends AnyFunction ? ReturnType<T> : T;

// https://github.com/microsoft/TypeScript/issues/23182#issuecomment-379091887
export type IsNever<T> = [T] extends [never] ? true : false;

export type Compute<A extends any> = { [K in keyof A]: A[K] } & unknown;
export type Prop<T, K> = K extends keyof T ? T[K] : never;
export type Values<T> = T[keyof T];
export type Merge<M, N> = Omit<M, keyof N> & N;
// TODO: replace in v5 with:
// export type IndexByType<T extends { type: string }> = { [E in T as E['type']]: E; };
export type IndexByType<T extends { type: string }> = {
  [K in T['type']]: T extends any ? (K extends T['type'] ? T : never) : never;
};

export type Equals<A1 extends any, A2 extends any> = (<A>() => A extends A2
  ? true
  : false) extends <A>() => A extends A1 ? true : false
  ? true
  : false;
export type IsAny<T> = Equals<T, any>;
export type Cast<A, B> = A extends B ? A : B;
export type NoInfer<T> = [T][T extends any ? 0 : any];
export type LowInfer<T> = T & {};

export type EventType = string;
export type ActionType = string;
export type MetaObject = Record<string, any>;

export type Lazy<T> = () => T;
export type MaybeLazy<T> = T | Lazy<T>;

/**
 * The full definition of an event, with a string `type`.
 */
export interface EventObject {
  /**
   * The type of event that is sent.
   */
  type: string;
}

export interface AnyEventObject extends EventObject {
  [key: string]: any;
}

export interface ParameterizedObject {
  type: string;
  params?: Record<string, any>;
}

export interface BaseActionObject extends ParameterizedObject {
  execute?: (actorCtx: AnyActorContext) => void;
}

export interface BuiltInActionObject extends ParameterizedObject {
  type: `xstate.${string}`;
  params: Record<string, any>;
}

export interface UnifiedArg<
  TContext extends MachineContext,
  TEvent extends EventObject
> {
  context: TContext;
  event: TEvent;
}

export interface BaseDynamicActionObject<
  TContext extends MachineContext,
  TExpressionEvent extends EventObject,
  TEvent extends EventObject,
  TResolvedAction extends BaseActionObject,
  TDynamicParams extends Record<string, any>
> {
  type: `xstate.${string}`;
  params: TDynamicParams;
  resolve: (
    event: TExpressionEvent,
    extra: {
      state: State<TContext, TEvent, TODO, TODO>;
      /**
       * The original action object
       */
      action: ParameterizedObject;
      actorContext: AnyActorContext | undefined;
    }
  ) => [AnyState, TResolvedAction];

  /** @deprecated an internal signature that doesn't exist at runtime. Its existence helps TS to choose a better code path in the inference algorithm  */
  (
    args: {
      context: TContext;
      event: TExpressionEvent;
    } & ActionMeta<TEvent, ParameterizedObject>
  ): void;
}

export type MachineContext = Record<string, any>;

export interface ActionMeta<
  TEvent extends EventObject,
  TAction extends ParameterizedObject = ParameterizedObject
> extends StateMeta<TEvent> {
  action: TAction;
}

export type InputFrom<T extends AnyActorBehavior> = T extends ActorBehavior<
  infer _TEvent,
  infer _TSnapshot,
  infer _TInternalState,
  infer _TPersisted,
  infer _TSystem,
  infer TInput
>
  ? TInput
  : any; // TODO: never?

// TODO: do not accept machines without all implementations
// we should also accept a raw machine as actor logic here
// or just make machine actor logic
export type Spawner = <T extends ActorLogic<any, any> | string>( // TODO: read string from machine logic keys
  logic: T,
  options?: Partial<{
    id: string;
    systemId?: string;
    input: T extends AnyActorBehavior ? InputFrom<T> : any;
  }>
) => T extends ActorLogic<
  infer TActorEvent,
  infer TActorEmitted,
  infer _,
  infer __,
  infer ___
>
  ? ActorRef<TActorEvent, TActorEmitted>
  : ActorRef<any, any>; // TODO: narrow this to logic from machine

export interface AssignMeta<
  TExpressionEvent extends EventObject,
  _TEvent extends EventObject
> extends StateMeta<TExpressionEvent> {
  action: BaseActionObject;
  event: TExpressionEvent;
  spawn: Spawner;
}

export type ActionFunction<
  TContext extends MachineContext,
  TExpressionEvent extends EventObject,
  TAction extends ParameterizedObject = ParameterizedObject,
  TEvent extends EventObject = TExpressionEvent
> = (
  args: {
    context: TContext;
    event: TExpressionEvent;
  } & ActionMeta<TEvent, TAction>
) => void;

export interface ChooseCondition<
  TContext extends MachineContext,
  TExpressionEvent extends EventObject,
  TEvent extends EventObject = TExpressionEvent
> {
  guard?: GuardConfig<TContext, TExpressionEvent>;
  actions: Actions<TContext, TExpressionEvent, TEvent>;
}

export type Action<
  TContext extends MachineContext,
  TExpressionEvent extends EventObject,
  TEvent extends EventObject = TExpressionEvent
> =
  | ActionType
  | ParameterizedObject
  | ActionFunction<TContext, TExpressionEvent, ParameterizedObject, TEvent>
  | BaseDynamicActionObject<TContext, TExpressionEvent, TEvent, any, any>; // TODO: fix last param

/**
 * Extracts action objects that have no extra properties.
 */
type SimpleActionsFrom<T extends ParameterizedObject> =
  ParameterizedObject extends T
    ? T // If actions are unspecified, all action types are allowed (unsafe)
    : ExtractWithSimpleSupport<T>;

export type BaseAction<
  TContext extends MachineContext,
  TExpressionEvent extends EventObject,
  TAction extends ParameterizedObject,
  TEvent extends EventObject
> =
  | BaseDynamicActionObject<
      TContext,
      TExpressionEvent,
      TEvent,
      any, // TODO: at the very least this should include TAction, but probably at a covariant position or something, we really need to rethink how action objects are typed
      any
    >
  | TAction
  | SimpleActionsFrom<TAction>['type']
  | ActionFunction<TContext, TExpressionEvent, TAction, TEvent>;

export type BaseActions<
  TContext extends MachineContext,
  TExpressionEvent extends EventObject,
  TEvent extends EventObject,
  TAction extends ParameterizedObject
> = SingleOrArray<BaseAction<TContext, TExpressionEvent, TAction, TEvent>>;

export type Actions<
  TContext extends MachineContext,
  TExpressionEvent extends EventObject,
  TEvent extends EventObject = TExpressionEvent
> = SingleOrArray<Action<TContext, TEvent>>;

export type StateKey = string | AnyState;

export interface StateValueMap {
  [key: string]: StateValue;
}

/**
 * The string or object representing the state value relative to the parent state node.
 *
 * - For a child atomic state node, this is a string, e.g., `"pending"`.
 * - For complex state nodes, this is an object, e.g., `{ success: "someChildState" }`.
 */
export type StateValue = string | StateValueMap;

export type GuardPredicate<
  TContext extends MachineContext,
  TEvent extends EventObject
> = (
  args: {
    context: TContext;
    event: TEvent;
  } & GuardMeta<TContext, TEvent>
) => boolean;

export interface DefaultGuardObject<
  TContext extends MachineContext,
  TEvent extends EventObject
> extends ParameterizedObject {
  /**
   * Nested guards
   */
  children?: Array<GuardObject<TContext, TEvent>>;
  predicate?: GuardPredicate<TContext, TEvent>;
}

export type GuardEvaluator<
  TContext extends MachineContext,
  TEvent extends EventObject
> = (
  guard: GuardDefinition<TContext, TEvent>,
  context: TContext,
  event: TEvent,
  state: State<TContext, TEvent, TODO, TODO>
) => boolean;

export interface GuardMeta<
  TContext extends MachineContext,
  TEvent extends EventObject
> {
  state: State<TContext, TEvent, TODO, TODO>;
  guard: GuardDefinition<TContext, TEvent>;
  evaluate: GuardEvaluator<TContext, TEvent>;
}

export type GuardConfig<
  TContext extends MachineContext,
  TEvent extends EventObject
> = string | GuardPredicate<TContext, TEvent> | GuardObject<TContext, TEvent>;

export type GuardObject<
  TContext extends MachineContext,
  TEvent extends EventObject
> = BooleanGuardObject<TContext, TEvent> | DefaultGuardObject<TContext, TEvent>;

export interface GuardDefinition<
  TContext extends MachineContext,
  TEvent extends EventObject
> {
  type: string;
  children?: Array<GuardDefinition<TContext, TEvent>>;
  predicate?: GuardPredicate<TContext, TEvent>;
  params: { [key: string]: any };
}

export interface BooleanGuardObject<
  TContext extends MachineContext,
  TEvent extends EventObject
> extends ParameterizedObject {
  type: 'xstate.boolean';
  children: Array<GuardConfig<TContext, TEvent>>;
  params: {
    op: 'and' | 'or' | 'not';
  };
  predicate: undefined;
}

export interface BooleanGuardDefinition<
  TContext extends MachineContext,
  TEvent extends EventObject
> extends GuardDefinition<TContext, TEvent> {
  type: 'xstate.boolean';
  params: {
    op: 'and' | 'or' | 'not';
  };
}

export type TransitionTarget = SingleOrArray<string>;

export interface TransitionConfig<
  TContext extends MachineContext,
  TExpressionEvent extends EventObject,
  TEvent extends EventObject = TExpressionEvent,
  TAction extends ParameterizedObject = ParameterizedObject
> {
  guard?: GuardConfig<TContext, TExpressionEvent>;
  actions?: BaseActions<TContext, TExpressionEvent, TEvent, TAction>;
  reenter?: boolean;
  target?: TransitionTarget | undefined;
  meta?: Record<string, any>;
  description?: string;
}

export interface TargetTransitionConfig<
  TContext extends MachineContext,
  TEvent extends EventObject
> extends TransitionConfig<TContext, TEvent> {
  target: TransitionTarget; // TODO: just make this non-optional
}

export type ConditionalTransitionConfig<
  TContext extends MachineContext,
  TEvent extends EventObject = EventObject
> = Array<TransitionConfig<TContext, TEvent>>;

export interface InitialTransitionConfig<
  TContext extends MachineContext,
  TEvent extends EventObject
> extends TransitionConfig<TContext, TEvent> {
  guard?: never;
  target: TransitionTarget;
}

export type Transition<
  TContext extends MachineContext,
  TEvent extends EventObject = EventObject
> =
  | string
  | TransitionConfig<TContext, TEvent>
  | ConditionalTransitionConfig<TContext, TEvent>;

type ExtractWithSimpleSupport<T extends { type: string }> = T extends any
  ? { type: T['type'] } extends T
    ? T
    : never
  : never;

export type Receiver<TEvent extends EventObject> = (
  listener: {
    bivarianceHack(event: TEvent): void;
  }['bivarianceHack']
) => void;

export type InvokeCallback<
  TEvent extends EventObject = AnyEventObject,
  TSentEvent extends EventObject = AnyEventObject,
  TInput = unknown
> = (
  sendBack: (event: TSentEvent) => void,
  onReceive: Receiver<TEvent>,
  { input }: { input: TInput }
) => (() => void) | Promise<any> | void;

export type ActorLogicCreator<
  TContext extends MachineContext,
  TEvent extends EventObject,
  TActorLogic extends AnyActorLogic = AnyActorLogic
> = (
  context: TContext,
  event: TEvent,
  meta: {
    id: string;
    data?: any;
    src: string;
    event: TEvent;
    meta: MetaObject | undefined;
    input: any;
  }
) => TActorLogic;

export interface InvokeMeta {
  src: string;
  meta: MetaObject | undefined;
}

export interface InvokeDefinition<
  TContext extends MachineContext,
  TEvent extends EventObject
> {
  id: string;

  systemId: string | undefined;
  /**
   * The source of the actor logic to be invoked
   */
  src: string;

  input?: Mapper<TContext, TEvent, any> | any;
  /**
   * The transition to take upon the invoked child machine reaching its final top-level state.
   */
  onDone?:
    | string
    | SingleOrArray<TransitionConfig<TContext, DoneInvokeEvent<any>>>;
  /**
   * The transition to take upon the invoked child machine sending an error event.
   */
  onError?: string | SingleOrArray<TransitionConfig<TContext, ErrorEvent<any>>>;

  onSnapshot?:
    | string
    | SingleOrArray<TransitionConfig<TContext, SnapshotEvent<any>>>;

  toJSON: () => Omit<
    InvokeDefinition<TContext, TEvent>,
    'onDone' | 'onError' | 'toJSON'
  >;
  meta: MetaObject | undefined;
}

export interface Delay {
  id: string;
  /**
   * The time to delay the event, in milliseconds.
   */
  delay: number;
}

export type DelayedTransitions<
  TContext extends MachineContext,
  TEvent extends EventObject
> =
  | Record<
      string | number,
      string | SingleOrArray<TransitionConfig<TContext, TEvent>>
    >
  | Array<
      TransitionConfig<TContext, TEvent> & {
        delay: number | string | Expr<TContext, TEvent, number>;
      }
    >;

export type StateTypes =
  | 'atomic'
  | 'compound'
  | 'parallel'
  | 'final'
  | 'history'
  | string; // TODO: remove once TS fixes this type-widening issue

export type SingleOrArray<T> = T[] | T;

export type StateNodesConfig<
  TContext extends MachineContext,
  TEvent extends EventObject
> = {
  [K in string]: StateNode<TContext, TEvent>;
};

export type StatesConfig<
  TContext extends MachineContext,
  TEvent extends EventObject,
  TAction extends ParameterizedObject,
  TActors extends ActorImpl
> = {
  [K in string]: StateNodeConfig<TContext, TEvent, TAction, TActors>;
};

export type StatesDefinition<
  TContext extends MachineContext,
  TEvent extends EventObject
> = {
  [K in string]: StateNodeDefinition<TContext, TEvent>;
};

export type TransitionConfigTarget = string | undefined;

export type TransitionConfigOrTarget<
  TContext extends MachineContext,
  TExpressionEvent extends EventObject,
  TEvent extends EventObject = TExpressionEvent
> = SingleOrArray<
  TransitionConfigTarget | TransitionConfig<TContext, TExpressionEvent, TEvent>
>;

export type TransitionsConfigMap<
  TContext extends MachineContext,
  TEvent extends EventObject
> = {
  [K in TEvent['type'] | '' | '*']?: K extends '' | '*'
    ? TransitionConfigOrTarget<TContext, TEvent>
    : TransitionConfigOrTarget<TContext, ExtractEvent<TEvent, K>, TEvent>;
};

type TransitionsConfigArray<
  TContext extends MachineContext,
  TEvent extends EventObject
> = Array<
  // distribute the union
  | (TEvent extends EventObject
      ? TransitionConfig<TContext, TEvent> & { event: TEvent['type'] }
      : never)
  | (TransitionConfig<TContext, TEvent> & { event: '*' })
>;

export type TransitionsConfig<
  TContext extends MachineContext,
  TEvent extends EventObject
> =
  | TransitionsConfigMap<TContext, TEvent>
  | TransitionsConfigArray<TContext, TEvent>;

export type InvokeConfig<
  TContext extends MachineContext,
  TEvent extends EventObject,
  TActors extends ActorImpl
> = TActors extends { src: infer TSrc }
  ? {
      /**
       * The unique identifier for the invoked machine. If not specified, this
       * will be the machine's own `id`, or the URL (from `src`).
       */
      id?: TActors['id'];

<<<<<<< HEAD
      systemId?: string;
      /**
       * The source of the machine to be invoked, or the machine itself.
       */
      src: TSrc | ActorBehavior<any, any>; // TODO: fix types
=======
  systemId?: string;
  /**
   * The source of the machine to be invoked, or the machine itself.
   */
  src: string | ActorLogic<any, any>; // TODO: fix types
>>>>>>> 4863a4ad

      input?: Mapper<TContext, TEvent, TActors['input']> | TActors['input'];
      /**
       * The transition to take upon the invoked child machine reaching its final top-level state.
       */
      onDone?:
        | string
        | SingleOrArray<
            TransitionConfigOrTarget<
              TContext,
              DoneInvokeEvent<TActors['output']>,
              TEvent
            >
          >;
      /**
       * The transition to take upon the invoked child machine sending an error event.
       */
      onError?:
        | string
        | SingleOrArray<
            TransitionConfigOrTarget<TContext, ErrorEvent<any>, TEvent>
          >;

      onSnapshot?:
        | string
        | SingleOrArray<
            TransitionConfigOrTarget<TContext, SnapshotEvent<any>, TEvent>
          >;
      /**
       * Meta data related to this invocation
       */
      meta?: MetaObject;
    }
  : {
      /**
       * The unique identifier for the invoked machine. If not specified, this
       * will be the machine's own `id`, or the URL (from `src`).
       */
      id?: string;

      systemId?: string;
      /**
       * The source of the machine to be invoked, or the machine itself.
       */
      src: ActorBehavior<any, any>; // TODO: fix types

      input?: Mapper<TContext, TEvent, any> | any;
      /**
       * The transition to take upon the invoked child machine reaching its final top-level state.
       */
      onDone?:
        | string
        | SingleOrArray<
            TransitionConfigOrTarget<TContext, DoneInvokeEvent<any>, TEvent>
          >;
      /**
       * The transition to take upon the invoked child machine sending an error event.
       */
      onError?:
        | string
        | SingleOrArray<
            TransitionConfigOrTarget<TContext, ErrorEvent<any>, TEvent>
          >;

      onSnapshot?:
        | string
        | SingleOrArray<
            TransitionConfigOrTarget<TContext, SnapshotEvent<any>, TEvent>
          >;
      /**
       * Meta data related to this invocation
       */
      meta?: MetaObject;
    };

export interface StateNodeConfig<
  TContext extends MachineContext,
  TEvent extends EventObject,
  TAction extends ParameterizedObject,
  TActors extends ActorImpl
> {
  /**
   * The initial state transition.
   */
  initial?:
    | InitialTransitionConfig<TContext, TEvent>
    | SingleOrArray<string>
    | undefined;
  /**
   * The type of this state node:
   *
   *  - `'atomic'` - no child state nodes
   *  - `'compound'` - nested child state nodes (XOR)
   *  - `'parallel'` - orthogonal nested child state nodes (AND)
   *  - `'history'` - history state node
   *  - `'final'` - final state node
   */
  type?: 'atomic' | 'compound' | 'parallel' | 'final' | 'history';
  /**
   * Indicates whether the state node is a history state node, and what
   * type of history:
   * shallow, deep, true (shallow), false (none), undefined (none)
   */
  history?: 'shallow' | 'deep' | boolean | undefined;
  /**
   * The mapping of state node keys to their state node configurations (recursive).
   */
  states?: StatesConfig<TContext, TEvent, TAction, TActors> | undefined;
  /**
   * The services to invoke upon entering this state node. These services will be stopped upon exiting this state node.
   */
  invoke?: SingleOrArray<
    TActors['src'] | InvokeConfig<TContext, TEvent, TActors>
  >;
  /**
   * The mapping of event types to their potential transition(s).
   */
  on?: TransitionsConfig<TContext, TEvent>;
  /**
   * The action(s) to be executed upon entering the state node.
   */
  entry?: BaseActions<TContext, TEvent, TEvent, TAction>;
  /**
   * The action(s) to be executed upon exiting the state node.
   */
  exit?: BaseActions<TContext, TEvent, TEvent, TAction>;
  /**
   * The potential transition(s) to be taken upon reaching a final child state node.
   *
   * This is equivalent to defining a `[done(id)]` transition on this state node's `on` property.
   */
  onDone?:
    | string
    | SingleOrArray<TransitionConfig<TContext, DoneEventObject>>
    | undefined;
  /**
   * The mapping (or array) of delays (in milliseconds) to their potential transition(s).
   * The delayed transitions are taken after the specified delay in an interpreter.
   */
  after?: DelayedTransitions<TContext, TEvent>;

  /**
   * An eventless transition that is always taken when this state node is active.
   */
  always?: TransitionConfigOrTarget<TContext, TEvent>;
  /**
   * @private
   */
  parent?: StateNode<TContext, TEvent>;
  /**
   * The meta data associated with this state node, which will be returned in State instances.
   */
  meta?: any;
  /**
   * The output data sent with the "done.state._id_" event if this is a final state node.
   *
   * The output data will be evaluated with the current `context` and placed on the `.data` property
   * of the event.
   */
  output?:
    | Mapper<TContext, TEvent, any>
    | PropertyMapper<TContext, TEvent, any>;
  /**
   * The unique ID of the state node, which can be referenced as a transition target via the
   * `#id` syntax.
   */
  id?: string | undefined;
  /**
   * The string delimiter for serializing the path to a string. The default is "."
   */
  delimiter?: string;
  /**
   * The order this state node appears. Corresponds to the implicit document order.
   */
  order?: number;

  /**
   * The tags for this state node, which are accumulated into the `state.tags` property.
   */
  tags?: SingleOrArray<string>;
  /**
   * A text description of the state node
   */
  description?: string;

  /**
   * A default target for a history state
   */
  target?: string;
}

export interface StateNodeDefinition<
  TContext extends MachineContext,
  TEvent extends EventObject
> {
  id: string;
  version?: string | undefined;
  key: string;
  type: 'atomic' | 'compound' | 'parallel' | 'final' | 'history';
  initial: InitialTransitionDefinition<TContext, TEvent> | undefined;
  history: boolean | 'shallow' | 'deep' | undefined;
  states: StatesDefinition<TContext, TEvent>;
  on: TransitionDefinitionMap<TContext, TEvent>;
  transitions: Array<TransitionDefinition<TContext, TEvent>>;
  entry: BaseActionObject[];
  exit: BaseActionObject[];
  meta: any;
  order: number;
  output?: FinalStateNodeConfig<TContext, TEvent>['output'];
  invoke: Array<InvokeDefinition<TContext, TEvent>>;
  description?: string;
  tags: string[];
}

export interface StateMachineDefinition<
  TContext extends MachineContext,
  TEvent extends EventObject
> extends StateNodeDefinition<TContext, TEvent> {
  context: TContext;
}

export type AnyStateNode = StateNode<any, any>;

export type AnyStateNodeDefinition = StateNodeDefinition<any, any>;

export type AnyState = State<any, any, any, any, any>;

export type AnyStateMachine = StateMachine<any, any, any, any, any>;

export type AnyStateConfig = StateConfig<any, AnyEventObject>;

export interface AtomicStateNodeConfig<
  TContext extends MachineContext,
  TEvent extends EventObject
> extends StateNodeConfig<TContext, TEvent, TODO, TODO> {
  initial?: undefined;
  parallel?: false | undefined;
  states?: undefined;
  onDone?: undefined;
}

export interface HistoryStateNodeConfig<
  TContext extends MachineContext,
  TEvent extends EventObject
> extends AtomicStateNodeConfig<TContext, TEvent> {
  history: 'shallow' | 'deep' | true;
  target: string | undefined;
}

export interface FinalStateNodeConfig<
  TContext extends MachineContext,
  TEvent extends EventObject
> extends AtomicStateNodeConfig<TContext, TEvent> {
  type: 'final';
  /**
   * The data to be sent with the "done.state.<id>" event. The data can be
   * static or dynamic (based on assigners).
   */
  output?:
    | Mapper<TContext, TEvent, any>
    | PropertyMapper<TContext, TEvent, any>;
}

export type SimpleOrStateNodeConfig<
  TContext extends MachineContext,
  TEvent extends EventObject
> =
  | AtomicStateNodeConfig<TContext, TEvent>
  | StateNodeConfig<TContext, TEvent, TODO, TODO>;

export type ActionFunctionMap<
  TContext extends MachineContext,
  TEvent extends EventObject,
  TAction extends ParameterizedObject = ParameterizedObject
> = {
  [K in TAction['type']]?:
    | BaseDynamicActionObject<TContext, TEvent, TEvent, TAction, any>
    | ActionFunction<
        TContext,
        TEvent,
        TAction extends { type: K } ? TAction : never
      >;
};

export type DelayFunctionMap<
  TContext extends MachineContext,
  TEvent extends EventObject
> = Record<string, DelayConfig<TContext, TEvent>>;

export type DelayConfig<
  TContext extends MachineContext,
  TEvent extends EventObject
> = number | DelayExpr<TContext, TEvent>;

// TODO: possibly refactor this somehow, use even a simpler type, and maybe even make `machine.options` private or something
export interface MachineImplementationsSimplified<
  TContext extends MachineContext,
  TEvent extends EventObject,
  TAction extends ParameterizedObject = ParameterizedObject
> {
  guards: Record<string, GuardPredicate<TContext, TEvent>>;
  actions: ActionFunctionMap<TContext, TEvent, TAction>;
  actors: Record<
    string,
    | AnyActorLogic
    | { src: AnyActorLogic; input: Mapper<TContext, TEvent, any> | any }
  >;
  delays: DelayFunctionMap<TContext, TEvent>;
}

type MachineImplementationsActions<
  TContext extends MachineContext,
  TResolvedTypesMeta,
  TEventsCausingActions = Prop<
    Prop<TResolvedTypesMeta, 'resolved'>,
    'eventsCausingActions'
  >,
  TIndexedEvents = Prop<Prop<TResolvedTypesMeta, 'resolved'>, 'indexedEvents'>
> = {
  [K in keyof TEventsCausingActions]?:
    | BaseDynamicActionObject<
        TContext,
        Cast<Prop<TIndexedEvents, TEventsCausingActions[K]>, EventObject>,
        Cast<Prop<TIndexedEvents, keyof TIndexedEvents>, EventObject>,
        any, // TODO: this should receive something like `Cast<Prop<TIndexedActions, K>, ParameterizedObject>`, but at the moment builtin actions expect Resolved*Action here and this should be simplified somehow
        any
      >
    | ActionFunction<
        TContext,
        Cast<Prop<TIndexedEvents, TEventsCausingActions[K]>, EventObject>,
        ParameterizedObject, // TODO: when bringing back parametrized actions this should accept something like `Cast<Prop<TIndexedActions, K>, ParameterizedObject>`. At the moment we need to keep this type argument consistent with what is provided to the fake callable signature within `BaseDynamicActionObject`
        Cast<Prop<TIndexedEvents, keyof TIndexedEvents>, EventObject>
      >;
};

type MachineImplementationsDelays<
  TContext extends MachineContext,
  TResolvedTypesMeta,
  TEventsCausingDelays = Prop<
    Prop<TResolvedTypesMeta, 'resolved'>,
    'eventsCausingDelays'
  >,
  TIndexedEvents = Prop<Prop<TResolvedTypesMeta, 'resolved'>, 'indexedEvents'>
> = {
  [K in keyof TEventsCausingDelays]?: DelayConfig<
    TContext,
    Cast<Prop<TIndexedEvents, TEventsCausingDelays[K]>, EventObject>
  >;
};

type MachineImplementationsGuards<
  TContext extends MachineContext,
  TResolvedTypesMeta,
  TEventsCausingGuards = Prop<
    Prop<TResolvedTypesMeta, 'resolved'>,
    'eventsCausingGuards'
  >,
  TIndexedEvents = Prop<Prop<TResolvedTypesMeta, 'resolved'>, 'indexedEvents'>
> = {
  [K in keyof TEventsCausingGuards]?: GuardPredicate<
    TContext,
    Cast<Prop<TIndexedEvents, TEventsCausingGuards[K]>, EventObject>
  >;
};

type MachineImplementationsActors<
  TContext extends MachineContext,
  TEvents extends EventObject,
  TActors extends ActorImpl,
  TResolvedTypesMeta,
  _TEventsCausingActors = Prop<
    Prop<TResolvedTypesMeta, 'resolved'>,
    'eventsCausingActors'
  >,
  _TIndexedEvents = Prop<Prop<TResolvedTypesMeta, 'resolved'>, 'indexedEvents'>,
  _TInvokeSrcNameMap = Prop<
    Prop<TResolvedTypesMeta, 'resolved'>,
    'invokeSrcNameMap'
  >
> = {
  // TODO: this should require `{ src, input }` for required inputs
<<<<<<< HEAD
  [K in TActors['src']]?:
    | WithDefault<TActors['logic'], AnyActorBehavior>
    | {
        src: WithDefault<TActors['logic'], AnyActorBehavior>;
=======
  [K in keyof TEventsCausingActors]?:
    | AnyActorLogic
    | {
        src: AnyActorLogic;
>>>>>>> 4863a4ad
        input:
          | Mapper<
              TContext,
              // Cast<Prop<TIndexedEvents, TEventsCausingActors[K]>, EventObject>,
              TEvents,
              any
            >
          | any;
      };
};

type MakeKeysRequired<T extends string> = { [K in T]: unknown };

type MaybeMakeMissingImplementationsRequired<
  TImplementationType,
  TMissingImplementationsForType,
  TRequireMissingImplementations
> = TRequireMissingImplementations extends true
  ? IsNever<TMissingImplementationsForType> extends true
    ? {}
    : {
        [K in Cast<TImplementationType, string>]: MakeKeysRequired<
          Cast<TMissingImplementationsForType, string>
        >;
      }
  : {};

type GenerateActionsImplementationsPart<
  TContext extends MachineContext,
  TResolvedTypesMeta,
  TRequireMissingImplementations,
  TMissingImplementations
> = MaybeMakeMissingImplementationsRequired<
  'actions',
  Prop<TMissingImplementations, 'actions'>,
  TRequireMissingImplementations
> & {
  actions?: MachineImplementationsActions<TContext, TResolvedTypesMeta>;
};

type GenerateDelaysImplementationsPart<
  TContext extends MachineContext,
  TResolvedTypesMeta,
  TRequireMissingImplementations,
  TMissingImplementations
> = MaybeMakeMissingImplementationsRequired<
  'delays',
  Prop<TMissingImplementations, 'delays'>,
  TRequireMissingImplementations
> & {
  delays?: MachineImplementationsDelays<TContext, TResolvedTypesMeta>;
};

type GenerateGuardsImplementationsPart<
  TContext extends MachineContext,
  TResolvedTypesMeta,
  TRequireMissingImplementations,
  TMissingImplementations
> = MaybeMakeMissingImplementationsRequired<
  'guards',
  Prop<TMissingImplementations, 'guards'>,
  TRequireMissingImplementations
> & {
  guards?: MachineImplementationsGuards<TContext, TResolvedTypesMeta>;
};

type GenerateActorsImplementationsPart<
  TContext extends MachineContext,
  TEvents extends EventObject,
  TActors extends ActorImpl,
  TResolvedTypesMeta,
  TRequireMissingImplementations,
  TMissingImplementations
> = MaybeMakeMissingImplementationsRequired<
  'actors',
  Prop<TMissingImplementations, 'actors'>,
  TRequireMissingImplementations
> & {
  actors?: MachineImplementationsActors<
    TContext,
    TEvents,
    TActors,
    TResolvedTypesMeta
  >;
};

export type InternalMachineImplementations<
  TContext extends MachineContext,
  TEvents extends EventObject,
  _TActions extends ParameterizedObject,
  TActors extends ActorImpl,
  TResolvedTypesMeta,
  TRequireMissingImplementations extends boolean = false,
  TMissingImplementations = Prop<
    Prop<TResolvedTypesMeta, 'resolved'>,
    'missingImplementations'
  >
> = GenerateActionsImplementationsPart<
  TContext,
  TResolvedTypesMeta,
  TRequireMissingImplementations,
  TMissingImplementations
> &
  GenerateDelaysImplementationsPart<
    TContext,
    TResolvedTypesMeta,
    TRequireMissingImplementations,
    TMissingImplementations
  > &
  GenerateGuardsImplementationsPart<
    TContext,
    TResolvedTypesMeta,
    TRequireMissingImplementations,
    TMissingImplementations
  > & {
    // > //   TMissingImplementations //   TRequireMissingImplementations, //   TResolvedTypesMeta, //   TActors, //   TEvents, //   TContext, // GenerateActorsImplementationsPart<
    actors?: {
      [K in TActors['src']]?:
        | (TActors & { src: K })['logic']
        | {
            src: (TActors & { src: K })['logic'];
            input: Mapper<TContext, TEvents, any> | any;
          };
    };
  };

export type MachineImplementations<
  TContext extends MachineContext,
  TEvent extends EventObject,
  TAction extends ParameterizedObject = ParameterizedObject,
  TActors extends ActorImpl = ActorImpl,
  TTypesMeta extends TypegenConstraint = TypegenDisabled
> = InternalMachineImplementations<
  TContext,
  TEvent,
  TAction,
  TActors,
  ResolveTypegenMeta<TTypesMeta, TEvent, TAction, TActors>
>;

type InitialContext<TContext extends MachineContext> =
  | TContext
  | ContextFactory<TContext>;

export type ContextFactory<TContext extends MachineContext> = ({
  spawn,
  input
}: {
  spawn: Spawner;
  input: any; // TODO: fix
}) => TContext;

export interface MachineConfig<
  TContext extends MachineContext,
  TEvent extends EventObject,
  TAction extends ParameterizedObject = ParameterizedObject,
  TActors extends ActorImpl = ActorImpl,
  TTypesMeta = TypegenDisabled
> extends StateNodeConfig<
    NoInfer<TContext>,
    NoInfer<TEvent>,
    NoInfer<TAction>,
    NoInfer<TActors>
  > {
  /**
   * The initial context (extended state)
   */
  context?: InitialContext<LowInfer<TContext>>;
  /**
   * The machine's own version.
   */
  version?: string;
  types?: MachineTypes<TContext, TEvent, TActors, TTypesMeta>;
}

export interface ActorImpl {
  src: string;
  id?: string;
  logic?: AnyActorBehavior;
  // TODO: delete all the below and replace with logic
  events?: EventObject;
  snapshot?: any;
  input?: any;
  output?: any;
}

export interface MachineTypes<
  TContext extends MachineContext,
  TEvent extends EventObject,
  TActors extends ActorImpl,
  TTypesMeta = TypegenDisabled
> {
  context?: TContext;
  actions?: { type: string; [key: string]: any };
  actors?: TActors;
  events?: TEvent;
  guards?: { type: string; [key: string]: any };
  typegen?: TTypesMeta;
}

export interface HistoryStateNode<TContext extends MachineContext>
  extends StateNode<TContext> {
  history: 'shallow' | 'deep';
  target: string | undefined;
}

export type HistoryValue<
  TContext extends MachineContext,
  TEvent extends EventObject
> = Record<string, Array<StateNode<TContext, TEvent>>>;

export type AnyHistoryValue = HistoryValue<any, any>;

export type StateFrom<
  T extends AnyStateMachine | ((...args: any[]) => AnyStateMachine)
> = T extends AnyStateMachine
  ? ReturnType<T['transition']>
  : T extends (...args: any[]) => AnyStateMachine
  ? ReturnType<ReturnType<T>['transition']>
  : never;

export type Transitions<
  TContext extends MachineContext,
  TEvent extends EventObject
> = Array<TransitionDefinition<TContext, TEvent>>;

export enum ActionTypes {
  Stop = 'xstate.stop',
  Raise = 'xstate.raise',
  Send = 'xstate.send',
  Cancel = 'xstate.cancel',
  Assign = 'xstate.assign',
  After = 'xstate.after',
  DoneState = 'done.state',
  DoneInvoke = 'done.invoke',
  Log = 'xstate.log',
  Init = 'xstate.init',
  Invoke = 'xstate.invoke',
  ErrorExecution = 'error.execution',
  ErrorCommunication = 'error.communication',
  ErrorPlatform = 'error.platform',
  ErrorCustom = 'xstate.error',
  Pure = 'xstate.pure',
  Choose = 'xstate.choose'
}

export interface RaiseActionObject<
  TContext extends MachineContext,
  TExpressionEvent extends EventObject,
  TEvent extends EventObject = TExpressionEvent
> extends BaseActionObject {
  type: ActionTypes.Raise;
  params: {
    event: TEvent;
    delay: RaiseActionOptions<TContext, TExpressionEvent>['delay'];
    id: string | number;
  };
}

export interface DoneInvokeEvent<TData> extends EventObject {
  type: `done.invoke.${string}`;
  output: TData;
}

export interface ErrorEvent<TErrorData> {
  type: `error.${string}`;
  data: TErrorData;
}

export interface SnapshotEvent<TData> {
  type: `xstate.snapshot.${string}`;
  data: TData;
}

export interface ErrorExecutionEvent extends EventObject {
  src: string;
  type: ActionTypes.ErrorExecution;
  data: any;
}

export interface ErrorPlatformEvent extends EventObject {
  data: any;
}

export interface DoneEventObject extends EventObject {
  output?: any;
  toString(): string;
}

export type DoneEvent = DoneEventObject & string;

export interface InvokeAction {
  type: ActionTypes.Invoke;
  src: string | ActorRef<any>;
  id: string;
  exec?: undefined;
  meta: MetaObject | undefined;
}

export interface DynamicInvokeActionObject<
  TContext extends MachineContext,
  TEvent extends EventObject
> {
  type: ActionTypes.Invoke;
  params: InvokeDefinition<TContext, TEvent>;
}

export interface InvokeActionObject extends BaseActionObject {
  type: ActionTypes.Invoke;
  params: {
    src: string | ActorRef<any>;
    id: string;
    exec?: undefined;
    ref?: ActorRef<any>;
    meta: MetaObject | undefined;
  };
}

export interface DynamicStopActionObject<
  TContext extends MachineContext,
  TExpressionEvent extends EventObject
> {
  type: ActionTypes.Stop;
  params: {
    actor:
      | string
      | ActorRef<any>
      | Expr<TContext, TExpressionEvent, ActorRef<any> | string>;
  };
}

export interface StopActionObject {
  type: ActionTypes.Stop;
  params: {
    actor: ActorRef<any>;
  };
}

export type DelayExpr<
  TContext extends MachineContext,
  TEvent extends EventObject
> = ExprWithMeta<TContext, TEvent, number>;

export type LogExpr<
  TContext extends MachineContext,
  TEvent extends EventObject
> = ExprWithMeta<TContext, TEvent, any>;

export interface DynamicLogAction<
  TContext extends MachineContext,
  TExpressionEvent extends EventObject,
  TEvent extends EventObject
> extends BaseDynamicActionObject<
    TContext,
    TExpressionEvent,
    TEvent,
    LogActionObject,
    {
      label: string | undefined;
      expr: string | LogExpr<TContext, TExpressionEvent>;
    }
  > {
  type: ActionTypes.Log;
}

export interface LogActionObject extends BuiltInActionObject {
  type: ActionTypes.Log;
  params: {
    label: string | undefined;
    value: any;
  };
}

export interface SendActionObject<
  TSentEvent extends EventObject = AnyEventObject
> extends BaseActionObject {
  type: 'xstate.send';
  params: {
    to: ActorRef<TSentEvent> | undefined;
    event: TSentEvent;
    delay?: number;
    id: string | number;
    internal: boolean;
  };
}

export type Expr<
  TContext extends MachineContext,
  TEvent extends EventObject,
  T
> = (arg: UnifiedArg<TContext, TEvent>) => T;

export type ExprWithMeta<
  TContext extends MachineContext,
  TEvent extends EventObject,
  T
> = (args: UnifiedArg<TContext, TEvent> & StateMeta<TEvent>) => T;

export type SendExpr<
  TContext extends MachineContext,
  TEvent extends EventObject,
  TSentEvent extends EventObject = AnyEventObject
> = ExprWithMeta<TContext, TEvent, TSentEvent>;

export enum SpecialTargets {
  Parent = '#_parent',
  Internal = '#_internal'
}

export interface SendActionOptions<
  TContext extends MachineContext,
  TEvent extends EventObject
> extends RaiseActionOptions<TContext, TEvent> {
  to?:
    | string
    | ActorRef<any, any>
    | ExprWithMeta<TContext, TEvent, string | ActorRef<any, any>>;
}

export interface RaiseActionOptions<
  TContext extends MachineContext,
  TEvent extends EventObject
> {
  id?: string | number;
  delay?: number | string | DelayExpr<TContext, TEvent>;
}

export interface RaiseActionParams<
  TContext extends MachineContext,
  TExpressionEvent extends EventObject,
  TEvent extends EventObject
> extends RaiseActionOptions<TContext, TExpressionEvent> {
  event: TEvent | SendExpr<TContext, TExpressionEvent, TEvent>;
}

export interface SendActionParams<
  TContext extends MachineContext,
  TEvent extends EventObject,
  TSentEvent extends EventObject = EventObject
> extends SendActionOptions<TContext, TEvent> {
  event: TSentEvent | SendExpr<TContext, TEvent, TSentEvent>;
}

export interface DynamicCancelActionObject<
  TContext extends MachineContext,
  TExpressionEvent extends EventObject
> {
  type: ActionTypes.Cancel;
  params: {
    sendId: string | ExprWithMeta<TContext, TExpressionEvent, string>;
  };
}

export interface CancelActionObject extends BaseActionObject {
  type: ActionTypes.Cancel;
  params: {
    sendId: string;
  };
}

export type Assigner<
  TContext extends MachineContext,
  TExpressionEvent extends EventObject,
  TEvent extends EventObject = TExpressionEvent
> = (
  args: {
    context: TContext;
    event: TExpressionEvent;
  } & AssignMeta<TExpressionEvent, TEvent>
) => Partial<TContext>;

export type PartialAssigner<
  TContext extends MachineContext,
  TExpressionEvent extends EventObject,
  TEvent extends EventObject,
  TKey extends keyof TContext
> = (
  args: {
    context: TContext;
    event: TExpressionEvent;
  } & AssignMeta<TExpressionEvent, TEvent>
) => TContext[TKey];

export type PropertyAssigner<
  TContext extends MachineContext,
  TExpressionEvent extends EventObject,
  TEvent extends EventObject = TExpressionEvent
> = {
  [K in keyof TContext]?:
    | PartialAssigner<TContext, TExpressionEvent, TEvent, K>
    | TContext[K];
};

export type Mapper<
  TContext extends MachineContext,
  TEvent extends EventObject,
  TParams extends {}
> = (args: {
  context: TContext;
  event: TEvent;
  // self: ActorRef<TEvent>;
}) => TParams;

export type PropertyMapper<
  TContext extends MachineContext,
  TEvent extends EventObject,
  TParams extends {}
> = {
  [K in keyof TParams]?:
    | ((args: { context: TContext; event: TEvent }) => TParams[K])
    | TParams[K];
};

export interface AnyAssignAction extends BaseActionObject {
  type: ActionTypes.Assign;
  assignment: any;
}

export type DynamicAssignAction<
  TContext extends MachineContext,
  TExpressionEvent extends EventObject,
  TEvent extends EventObject = TExpressionEvent
> = BaseDynamicActionObject<
  TContext,
  TExpressionEvent,
  TEvent,
  AssignActionObject<TContext> | RaiseActionObject<TContext, TExpressionEvent>,
  {
    assignment:
      | Assigner<TContext, TExpressionEvent, TEvent>
      | PropertyAssigner<TContext, TExpressionEvent, TEvent>;
  }
>;

export interface AssignActionObject<TContext extends MachineContext>
  extends BaseActionObject {
  type: ActionTypes.Assign;
  params: {
    context: TContext;
    actions: BaseActionObject[];
  };
}

export interface DynamicPureActionObject<
  TContext extends MachineContext,
  TEvent extends EventObject
> {
  type: ActionTypes.Pure;
  params: {
    get: (args: {
      context: TContext;
      event: TEvent;
    }) =>
      | SingleOrArray<BaseActionObject | BaseActionObject['type']>
      | undefined;
  };
}

export interface PureActionObject extends BaseActionObject {
  type: ActionTypes.Pure;
  params: {
    actions: BaseActionObject[];
  };
}

export interface ChooseAction<
  TContext extends MachineContext,
  TEvent extends EventObject
> extends BaseActionObject {
  type: ActionTypes.Choose;
  params: {
    guards: Array<ChooseCondition<TContext, TEvent>>;
  };
}

export interface ResolvedChooseAction extends BaseActionObject {
  type: ActionTypes.Choose;
  params: {
    actions: BaseActionObject[];
  };
}

export interface TransitionDefinition<
  TContext extends MachineContext,
  TEvent extends EventObject
> extends Omit<TransitionConfig<TContext, TEvent>, 'target'> {
  target: Array<StateNode<TContext, TEvent>> | undefined;
  source: StateNode<TContext, TEvent>;
  actions: BaseActionObject[];
  reenter: boolean;
  guard?: GuardDefinition<TContext, TEvent>;
  eventType: TEvent['type'] | '*';
  toJSON: () => {
    target: string[] | undefined;
    source: string;
    actions: BaseActionObject[];
    guard?: GuardDefinition<TContext, TEvent>;
    eventType: TEvent['type'] | '*';
    meta?: Record<string, any>;
  };
}

export type AnyTransitionDefinition = TransitionDefinition<any, any>;

export interface InitialTransitionDefinition<
  TContext extends MachineContext,
  TEvent extends EventObject
> extends TransitionDefinition<TContext, TEvent> {
  target: Array<StateNode<TContext, TEvent>>;
  guard?: never;
}

export type TransitionDefinitionMap<
  TContext extends MachineContext,
  TEvent extends EventObject
> = {
  [K in TEvent['type'] | '*']: Array<
    TransitionDefinition<
      TContext,
      K extends TEvent['type'] ? Extract<TEvent, { type: K }> : EventObject
    >
  >;
};

export interface DelayedTransitionDefinition<
  TContext extends MachineContext,
  TEvent extends EventObject
> extends TransitionDefinition<TContext, TEvent> {
  delay: number | string | DelayExpr<TContext, TEvent>;
}

export interface Edge<
  TContext extends MachineContext,
  TEvent extends EventObject,
  TEventType extends TEvent['type'] = string
> {
  event: TEventType;
  source: StateNode<TContext, TEvent>;
  target: StateNode<TContext, TEvent>;
  cond?: GuardConfig<TContext, TEvent & { type: TEventType }>;
  actions: Array<Action<TContext, TEvent>>;
  meta?: MetaObject;
  transition: TransitionDefinition<TContext, TEvent>;
}
export interface NodesAndEdges<
  TContext extends MachineContext,
  TEvent extends EventObject
> {
  nodes: StateNode[];
  edges: Array<Edge<TContext, TEvent, TEvent['type']>>;
}

export interface Segment<
  TContext extends MachineContext,
  TEvent extends EventObject
> {
  /**
   * From state.
   */
  state: State<TContext, TEvent, TODO, TODO>;
  /**
   * Event from state.
   */
  event: TEvent;
}

export interface StateMeta<TEvent extends EventObject> {
  self: ActorRef<TEvent>;
  system: ActorSystem<any>;
}

export interface StateLike<TContext extends MachineContext> {
  value: StateValue;
  context: TContext;
  event: EventObject;
}

export interface StateConfig<
  TContext extends MachineContext,
  TEvent extends EventObject
> {
  value: StateValue;
  context: TContext;
  event: TEvent;
  historyValue?: HistoryValue<TContext, TEvent>;
  actions?: BaseActionObject[];
  meta?: any;
  configuration?: Array<StateNode<TContext, TEvent>>;
  transitions?: Array<TransitionDefinition<TContext, TEvent>>;
  children: Record<string, ActorRef<any>>;
  done?: boolean;
  output?: any;
  tags?: Set<string>;
  machine?: StateMachine<TContext, TEvent, any, any, any>;
  _internalQueue?: Array<TEvent>;
}

<<<<<<< HEAD
export interface InterpreterOptions<TActorBehavior extends AnyActorBehavior> {
=======
export interface InterpreterOptions<_TActorLogic extends AnyActorLogic> {
>>>>>>> 4863a4ad
  /**
   * Whether state actions should be executed immediately upon transition. Defaults to `true`.
   */
  execute?: boolean;
  clock?: Clock;
  logger?: (...args: any[]) => void;
  parent?: ActorRef<any>;
  /**
   * If `true`, defers processing of sent events until the service
   * is initialized (`.start()`). Otherwise, an error will be thrown
   * for events sent to an uninitialized service.
   *
   * Default: `true`
   */
  deferEvents?: boolean;
  /**
   * The custom `id` for referencing this service.
   */
  id?: string;
  /**
   * If `true`, states and events will be logged to Redux DevTools.
   *
   * Default: `false`
   */
  devTools?: boolean | DevToolsAdapter; // TODO: add enhancer options

  sync?: boolean;

  /**
   * The system ID to register this actor under
   */
  systemId?: string;
  /**
   * The input data to pass to the actor.
   */
  input?: InputFrom<TActorBehavior>;

  // state?:
  //   | PersistedStateFrom<TActorLogic>
  //   | InternalStateFrom<TActorLogic>;
  state?: any;

  /**
   * The source definition.
   */
  src?: string;
}

export type AnyInterpreter = Interpreter<any>;

// Based on RxJS types
export type Observer<T> = {
  next?: (value: T) => void;
  error?: (err: any) => void;
  complete?: () => void;
};

export interface Subscription {
  unsubscribe(): void;
}

export interface InteropObservable<T> {
  [Symbol.observable]: () => InteropSubscribable<T>;
}

export interface InteropSubscribable<T> {
  subscribe(observer: Observer<T>): Subscription;
}

export interface Subscribable<T> extends InteropSubscribable<T> {
  subscribe(observer: Observer<T>): Subscription;
  subscribe(
    next: (value: T) => void,
    error?: (error: any) => void,
    complete?: () => void
  ): Subscription;
}

export type ExtractEvent<
  TEvent extends EventObject,
  TEventType extends TEvent['type']
> = TEvent extends any
  ? TEventType extends TEvent['type']
    ? TEvent
    : never
  : never;

export interface BaseActorRef<TEvent extends EventObject> {
  send: (event: TEvent) => void;
}

export interface ActorLike<TCurrent, TEvent extends EventObject>
  extends Subscribable<TCurrent> {
  send: (event: TEvent) => void;
}

export interface ActorRef<TEvent extends EventObject, TSnapshot = any>
  extends Subscribable<TSnapshot>,
    InteropObservable<TSnapshot> {
  /**
   * The unique identifier for this actor relative to its parent.
   */
  id: string;
  sessionId: string;
  send: (event: TEvent) => void;
  // TODO: should this be optional?
  start?: () => void;
  getSnapshot: () => TSnapshot | undefined;
  // TODO: this should return some sort of TPersistedState, not any
  getPersistedState?: () => any;
  stop: () => void;
  toJSON?: () => any;
  // TODO: figure out how to hide this externally as `sendTo(ctx => ctx.actorRef._parent._parent._parent._parent)` shouldn't be allowed
  _parent?: ActorRef<any, any>;
  system?: ActorSystem<any>;
  status: ActorStatus;
  src?: string;
}

export type AnyActorRef = ActorRef<any, any>;

export type ActorRefFrom<T> = ReturnTypeOrValue<T> extends infer R
  ? R extends StateMachine<
      infer TContext,
      infer TEvent,
      any,
      any,
      infer TResolvedTypesMeta
    >
    ? ActorRef<
        TEvent,
        State<
          TContext,
          TEvent,
          TODO,
          TODO,
          AreAllImplementationsAssumedToBeProvided<TResolvedTypesMeta> extends false
            ? MarkAllImplementationsAsProvided<TResolvedTypesMeta>
            : TResolvedTypesMeta
        >
      >
    : R extends Promise<infer U>
    ? ActorRef<{ type: string }, U | undefined>
    : R extends ActorLogic<infer TEvent, infer TSnapshot>
    ? ActorRef<TEvent, TSnapshot>
    : never
  : never;

export type DevToolsAdapter = (service: AnyInterpreter) => void;

export type InterpreterFrom<
  T extends AnyStateMachine | ((...args: any[]) => AnyStateMachine)
> = ReturnTypeOrValue<T> extends StateMachine<
  infer TContext,
  infer TEvent,
  infer TActions,
  infer TActors,
  infer TResolvedTypesMeta
>
  ? Interpreter<
      ActorLogic<
        TEvent,
        State<TContext, TEvent, TActions, TActors, TResolvedTypesMeta>,
        State<TContext, TEvent, TActions, TActors, TResolvedTypesMeta>,
        PersistedMachineState<
          State<TContext, TEvent, TActions, TActors, TResolvedTypesMeta>
        >
      >
    >
  : never;

export type MachineImplementationsFrom<
  T extends AnyStateMachine | ((...args: any[]) => AnyStateMachine),
  TRequireMissingImplementations extends boolean = false
> = ReturnTypeOrValue<T> extends StateMachine<
  infer TContext,
  infer TEvent,
  infer TActions,
  infer TActors,
  infer TResolvedTypesMeta
>
  ? InternalMachineImplementations<
      TContext,
      TEvent,
      TActions,
      TActors,
      TResolvedTypesMeta,
      TRequireMissingImplementations
    >
  : never;

// only meant to be used internally for debugging purposes
export type __ResolvedTypesMetaFrom<T> = T extends StateMachine<
  any,
  any,
  any,
  infer TResolvedTypesMeta
>
  ? TResolvedTypesMeta
  : never;

export type EventOfMachine<TMachine extends AnyStateMachine> =
  TMachine extends StateMachine<any, infer E, any, any, any> ? E : never;

export interface ActorContext<
  TEvent extends EventObject,
  TSnapshot,
  TSystem extends ActorSystem<any> = ActorSystem<any>
> {
  self: ActorRef<TEvent, TSnapshot>;
  id: string;
  sessionId: string;
  logger: (...args: any[]) => void;
  defer: (fn: () => void) => void;
  system: TSystem;
  stopChild: (child: AnyActorRef) => void;
}

export type AnyActorContext = ActorContext<any, any, any>;

export interface ActorLogic<
  TEvent extends EventObject,
  TSnapshot = any,
  TInternalState = TSnapshot,
  /**
   * Serialized internal state used for persistence & restoration
   */
  TPersisted = TInternalState,
  TSystem extends ActorSystem<any> = ActorSystem<any>,
  TInput = any,
  _TOutput = never
> {
  config?: unknown;
  transition: (
    state: TInternalState,
    message: TEvent | LifecycleSignal,
    ctx: ActorContext<TEvent, TSnapshot, TSystem>
  ) => TInternalState;
  getInitialState: (
    actorCtx: ActorContext<TEvent, TSnapshot, TSystem>,
    input: TInput
  ) => TInternalState;
  restoreState?: (
    persistedState: TPersisted,
    actorCtx: ActorContext<TEvent, TSnapshot>
  ) => TInternalState;
  getSnapshot?: (state: TInternalState) => TSnapshot;
  getStatus?: (state: TInternalState) => { status: string; data?: any };
  start?: (
    state: TInternalState,
    actorCtx: ActorContext<TEvent, TSnapshot>
  ) => void;
  /**
   * @returns Persisted state
   */
  getPersistedState?: (state: TInternalState) => TPersisted;
}

<<<<<<< HEAD
export type AnyActorBehavior = ActorBehavior<any, any, any, any, any, any, any>;
=======
export type AnyActorLogic = ActorLogic<any, any, any, any>;
>>>>>>> 4863a4ad

export type SnapshotFrom<T> = ReturnTypeOrValue<T> extends infer R
  ? R extends ActorRef<infer _, infer TSnapshot>
    ? TSnapshot
    : R extends Interpreter<infer TLogic>
    ? SnapshotFrom<TLogic>
    : R extends StateMachine<
        infer _,
        infer __,
        infer ___,
        infer ____,
        infer _____
      >
    ? StateFrom<R>
    : R extends ActorLogic<
        infer _,
        infer TSnapshot,
        infer __,
        infer ___,
        infer ____
      >
    ? TSnapshot
    : R extends ActorContext<infer _, infer TSnapshot, infer __>
    ? TSnapshot
    : never
  : never;

export type EventFromLogic<TLogic extends ActorLogic<any, any>> =
  TLogic extends ActorLogic<
    infer TEvent,
    infer _,
    infer __,
    infer ___,
    infer ____
  >
    ? TEvent
    : never;

export type PersistedStateFrom<TLogic extends ActorLogic<any, any>> =
  TLogic extends ActorLogic<
    infer _TEvent,
    infer _TSnapshot,
    infer _TInternalState,
    infer TPersisted
  >
    ? TPersisted
    : never;

export type InternalStateFrom<TLogic extends ActorLogic<any, any>> =
  TLogic extends ActorLogic<
    infer _TEvent,
    infer _TSnapshot,
    infer TInternalState,
    infer _TPersisted
  >
    ? TInternalState
    : never;

type ResolveEventType<T> = ReturnTypeOrValue<T> extends infer R
  ? R extends StateMachine<
      infer _,
      infer TEvent,
      infer __,
      infer ___,
      infer ____
    >
    ? TEvent
    : R extends State<
        infer _TContext,
        infer TEvent,
        infer _TActions,
        infer _TActors
      >
    ? TEvent
    : R extends ActorRef<infer TEvent, infer _>
    ? TEvent
    : never
  : never;

export type EventFrom<
  T,
  K extends Prop<TEvent, 'type'> = never,
  TEvent extends EventObject = ResolveEventType<T>
> = IsNever<K> extends true ? TEvent : ExtractEvent<TEvent, K>;

export type ContextFrom<T> = ReturnTypeOrValue<T> extends infer R
  ? R extends StateMachine<
      infer TContext,
      infer _,
      infer __,
      infer ___,
      infer ____
    >
    ? TContext
    : R extends State<
        infer TContext,
        infer _TEvents,
        infer _TActions,
        infer _TActors
      >
    ? TContext
    : R extends Interpreter<infer TActorLogic>
    ? TActorLogic extends StateMachine<infer TContext, infer _>
      ? TContext
      : never
    : never
  : never;

export type InferEvent<E extends EventObject> = {
  [T in E['type']]: { type: T } & Extract<E, { type: T }>;
}[E['type']];

export type TODO = any;

export type StateValueFrom<TMachine extends AnyStateMachine> = Parameters<
  StateFrom<TMachine>['matches']
>[0];

export type TagsFrom<TMachine extends AnyStateMachine> = Parameters<
  StateFrom<TMachine>['hasTag']
>[0];

export interface ActorSystemInfo {
  actors: Record<string, AnyActorRef>;
}

export interface ActorSystem<T extends ActorSystemInfo> {
  _bookId: () => string;
  _register: (sessionId: string, actorRef: AnyActorRef) => string;
  _unregister: (actorRef: AnyActorRef) => void;
  _set: <K extends keyof T['actors']>(key: K, actorRef: T['actors'][K]) => void;
  get: <K extends keyof T['actors']>(key: K) => T['actors'][K] | undefined;
}
export type PersistedMachineState<TState extends AnyState> = Pick<
  TState,
  'value' | 'output' | 'context' | 'event' | 'done' | 'historyValue'
> & {
  children: {
    [K in keyof TState['children']]: {
      state: any; // TODO: fix (should be state from actorref)
      src?: string;
    };
  };
};

export type WithDefault<T, TDefault> = T extends undefined ? TDefault : T;<|MERGE_RESOLUTION|>--- conflicted
+++ resolved
@@ -120,7 +120,7 @@
   action: TAction;
 }
 
-export type InputFrom<T extends AnyActorBehavior> = T extends ActorBehavior<
+export type InputFrom<T extends AnyActorLogic> = T extends ActorLogic<
   infer _TEvent,
   infer _TSnapshot,
   infer _TInternalState,
@@ -139,7 +139,7 @@
   options?: Partial<{
     id: string;
     systemId?: string;
-    input: T extends AnyActorBehavior ? InputFrom<T> : any;
+    input: T extends AnyActorLogic ? InputFrom<T> : any;
   }>
 ) => T extends ActorLogic<
   infer TActorEvent,
@@ -552,19 +552,11 @@
        */
       id?: TActors['id'];
 
-<<<<<<< HEAD
       systemId?: string;
       /**
        * The source of the machine to be invoked, or the machine itself.
        */
-      src: TSrc | ActorBehavior<any, any>; // TODO: fix types
-=======
-  systemId?: string;
-  /**
-   * The source of the machine to be invoked, or the machine itself.
-   */
-  src: string | ActorLogic<any, any>; // TODO: fix types
->>>>>>> 4863a4ad
+      src: TSrc | ActorLogic<any, any>; // TODO: fix types
 
       input?: Mapper<TContext, TEvent, TActors['input']> | TActors['input'];
       /**
@@ -609,7 +601,7 @@
       /**
        * The source of the machine to be invoked, or the machine itself.
        */
-      src: ActorBehavior<any, any>; // TODO: fix types
+      src: AnyActorLogic; // TODO: fix types
 
       input?: Mapper<TContext, TEvent, any> | any;
       /**
@@ -946,17 +938,10 @@
   >
 > = {
   // TODO: this should require `{ src, input }` for required inputs
-<<<<<<< HEAD
   [K in TActors['src']]?:
-    | WithDefault<TActors['logic'], AnyActorBehavior>
+    | WithDefault<TActors['logic'], AnyActorLogic>
     | {
-        src: WithDefault<TActors['logic'], AnyActorBehavior>;
-=======
-  [K in keyof TEventsCausingActors]?:
-    | AnyActorLogic
-    | {
-        src: AnyActorLogic;
->>>>>>> 4863a4ad
+        src: WithDefault<TActors['logic'], AnyActorLogic>;
         input:
           | Mapper<
               TContext,
@@ -1135,7 +1120,7 @@
 export interface ActorImpl {
   src: string;
   id?: string;
-  logic?: AnyActorBehavior;
+  logic?: AnyActorLogic;
   // TODO: delete all the below and replace with logic
   events?: EventObject;
   snapshot?: any;
@@ -1654,11 +1639,7 @@
   _internalQueue?: Array<TEvent>;
 }
 
-<<<<<<< HEAD
-export interface InterpreterOptions<TActorBehavior extends AnyActorBehavior> {
-=======
-export interface InterpreterOptions<_TActorLogic extends AnyActorLogic> {
->>>>>>> 4863a4ad
+export interface InterpreterOptions<TActorBehavior extends AnyActorLogic> {
   /**
    * Whether state actions should be executed immediately upon transition. Defaults to `true`.
    */
@@ -1917,11 +1898,7 @@
   getPersistedState?: (state: TInternalState) => TPersisted;
 }
 
-<<<<<<< HEAD
-export type AnyActorBehavior = ActorBehavior<any, any, any, any, any, any, any>;
-=======
 export type AnyActorLogic = ActorLogic<any, any, any, any>;
->>>>>>> 4863a4ad
 
 export type SnapshotFrom<T> = ReturnTypeOrValue<T> extends infer R
   ? R extends ActorRef<infer _, infer TSnapshot>
