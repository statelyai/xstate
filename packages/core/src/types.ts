import type { StateNode } from './StateNode.ts';
import type { State } from './State.ts';
import type { ActorStatus, Clock, Actor } from './interpreter.ts';
import type { StateMachine } from './StateMachine.ts';
import {
  TypegenDisabled,
  ResolveTypegenMeta,
  TypegenConstraint,
  MarkAllImplementationsAsProvided,
  AreAllImplementationsAssumedToBeProvided
} from './typegenTypes.ts';
import { PromiseActorLogic } from './actors/promise.ts';
import { Guard, GuardPredicate, UnknownGuard } from './guards.ts';
import { Spawner } from './spawn.ts';
import { AssignArgs } from './actions/assign.ts';

/**
 * `T | unknown` reduces to `unknown` and that can be problematic when it comes to contextual typing.
 * It especially is a problem when the union has a function member, like here:
 *
 * ```ts
 * declare function test(cbOrVal: ((arg: number) => unknown) | unknown): void;
 * test((arg) => {}) // oops, implicit any
 * ```
 *
 * This type can be used to avoid this problem. This union represents the same value space as `unknown`.
 */
export type NonReducibleUnknown = {} | null | undefined;
export type AnyFunction = (...args: any[]) => any;

type ReturnTypeOrValue<T> = T extends AnyFunction ? ReturnType<T> : T;

// https://github.com/microsoft/TypeScript/issues/23182#issuecomment-379091887
export type IsNever<T> = [T] extends [never] ? true : false;

export type Compute<A extends any> = { [K in keyof A]: A[K] } & unknown;
export type Prop<T, K> = K extends keyof T ? T[K] : never;
export type Values<T> = T[keyof T];
export type Merge<M, N> = Omit<M, keyof N> & N;
export type IndexByProp<T extends Record<P, string>, P extends keyof T> = {
  [E in T as E[P]]: E;
};

export type IndexByType<T extends { type: string }> = IndexByProp<T, 'type'>;

export type Equals<A1 extends any, A2 extends any> = (<A>() => A extends A2
  ? true
  : false) extends <A>() => A extends A1 ? true : false
  ? true
  : false;
export type IsAny<T> = Equals<T, any>;
export type Cast<A, B> = A extends B ? A : B;
export type NoInfer<T> = [T][T extends any ? 0 : any];
export type LowInfer<T> = T & {};

export type MetaObject = Record<string, any>;

export type Lazy<T> = () => T;
export type MaybeLazy<T> = T | Lazy<T>;

/**
 * The full definition of an event, with a string `type`.
 */
export interface EventObject {
  /**
   * The type of event that is sent.
   */
  type: string;
}

export interface AnyEventObject extends EventObject {
  [key: string]: any;
}

export interface ParameterizedObject {
  type: string;
  params?: Record<string, unknown>;
}

export interface UnifiedArg<
  TContext extends MachineContext,
  TExpressionEvent extends EventObject
> {
  context: TContext;
  event: TExpressionEvent;
  self: ActorRef<TExpressionEvent>; // TODO: this should refer to `TEvent`
  system: ActorSystem<any>;
}

export type MachineContext = Record<string, any>;

export interface ActionArgs<
  TContext extends MachineContext,
  TEvent extends EventObject,
  TAction extends ParameterizedObject | undefined
> extends UnifiedArg<TContext, TEvent> {
  action: TAction;
}

export type InputFrom<T extends AnyActorLogic> = T extends StateMachine<
  infer _TContext,
  infer _TEvent,
  infer _TActor,
  infer _TAction,
  infer _TGuard,
  infer _TDelay,
  infer _TTag,
  infer TInput,
  infer _TOutput,
  infer _TResolvedTypesMeta
>
  ? TInput
  : T extends ActorLogic<
      infer _TEvent,
      infer _TSnapshot,
      infer _TInternalState,
      infer _TPersisted,
      infer _TSystem,
      infer TInput
    >
  ? TInput
  : never;

export type OutputFrom<T extends AnyActorLogic> = T extends ActorLogic<
  infer _TEvent,
  infer _TSnapshot,
  infer _TInternalState,
  infer _TPersisted,
  infer _TSystem,
  infer _TInput,
  infer TOutput
>
  ? TOutput
  : never;

export type ActionFunction<
  TContext extends MachineContext,
  TExpressionEvent extends EventObject,
  TEvent extends EventObject,
  TExpressionAction extends ParameterizedObject | undefined,
  TActor extends ProvidedActor,
  TAction extends ParameterizedObject,
  TGuard extends ParameterizedObject,
  TDelay extends string
> = {
  (args: ActionArgs<TContext, TExpressionEvent, TExpressionAction>): void;
  _out_TEvent?: TEvent;
  _out_TActor?: TActor;
  _out_TAction?: TAction;
  _out_TGuard?: TGuard;
  _out_TDelay?: TDelay;
};

export interface ChooseBranch<
  TContext extends MachineContext,
  TExpressionEvent extends EventObject,
  TEvent extends EventObject = TExpressionEvent,
  TActor extends ProvidedActor = ProvidedActor,
  TAction extends ParameterizedObject = ParameterizedObject,
  TGuard extends ParameterizedObject = ParameterizedObject,
  TDelay extends string = string
> {
  guard?: Guard<TContext, TExpressionEvent, undefined, TGuard>;
  actions: Actions<
    TContext,
    TExpressionEvent,
    TEvent,
    undefined,
    TActor,
    TAction,
    TGuard,
    TDelay
  >;
}

export type NoRequiredParams<T extends ParameterizedObject> = T extends any
  ? { type: T['type'] } extends T
    ? T['type']
    : never
  : never;

export type Action<
  TContext extends MachineContext,
  TExpressionEvent extends EventObject,
  TEvent extends EventObject,
  TExpressionAction extends ParameterizedObject | undefined,
  TActor extends ProvidedActor,
  TAction extends ParameterizedObject,
  TGuard extends ParameterizedObject,
  TDelay extends string
> =
  | NoRequiredParams<TAction>
  | TAction
  | ActionFunction<
      TContext,
      TExpressionEvent,
      TEvent,
      TExpressionAction,
      TActor,
      TAction,
      TGuard,
      TDelay
    >;

export type UnknownAction = Action<
  MachineContext,
  EventObject,
  EventObject,
  ParameterizedObject | undefined,
  ProvidedActor,
  ParameterizedObject,
  ParameterizedObject,
  string
>;

export type Actions<
  TContext extends MachineContext,
  TExpressionEvent extends EventObject,
  TEvent extends EventObject,
  TExpressionAction extends ParameterizedObject | undefined,
  TActor extends ProvidedActor,
  TAction extends ParameterizedObject,
  TGuard extends ParameterizedObject,
  TDelay extends string
> = SingleOrArray<
  Action<
    TContext,
    TExpressionEvent,
    TEvent,
    TExpressionAction,
    TActor,
    TAction,
    TGuard,
    TDelay
  >
>;

export type StateKey = string | AnyState;

export interface StateValueMap {
  [key: string]: StateValue;
}

/**
 * The string or object representing the state value relative to the parent state node.
 *
 * - For a child atomic state node, this is a string, e.g., `"pending"`.
 * - For complex state nodes, this is an object, e.g., `{ success: "someChildState" }`.
 */
export type StateValue = string | StateValueMap;

export type TransitionTarget = SingleOrArray<string>;

export interface TransitionConfig<
  TContext extends MachineContext,
  TExpressionEvent extends EventObject,
  TEvent extends EventObject,
  TActor extends ProvidedActor,
  TAction extends ParameterizedObject,
  TGuard extends ParameterizedObject,
  TDelay extends string
> {
  guard?: Guard<TContext, TExpressionEvent, undefined, TGuard>;
  actions?: Actions<
    TContext,
    TExpressionEvent,
    TEvent,
    undefined,
    TActor,
    TAction,
    TGuard,
    TDelay
  >;
  reenter?: boolean;
  target?: TransitionTarget | undefined;
  meta?: Record<string, any>;
  description?: string;
}

export interface InitialTransitionConfig<
  TContext extends MachineContext,
  TEvent extends EventObject,
  TActor extends ProvidedActor,
  TAction extends ParameterizedObject,
  TGuard extends ParameterizedObject,
  TDelay extends string
> extends TransitionConfig<
    TContext,
    TEvent,
    TEvent,
    TActor,
    TAction,
    TGuard,
    TDelay
  > {
  target: TransitionTarget;
}

export type AnyTransitionConfig = TransitionConfig<
  any,
  any,
  any,
  any,
  any,
  any,
  any
>;

export interface InvokeMeta {
  src: string;
  meta: MetaObject | undefined;
}

export interface InvokeDefinition<
  TContext extends MachineContext,
  TEvent extends EventObject,
  TActor extends ProvidedActor,
  TAction extends ParameterizedObject,
  TGuard extends ParameterizedObject,
  TDelay extends string
> {
  id: string;

  systemId: string | undefined;
  /**
   * The source of the actor logic to be invoked
   */
  src: string;

  input?: Mapper<TContext, TEvent, NonReducibleUnknown> | NonReducibleUnknown;
  /**
   * The transition to take upon the invoked child machine reaching its final top-level state.
   */
  onDone?:
    | string
    | SingleOrArray<
        TransitionConfig<
          TContext,
          DoneInvokeEvent<any>,
          DoneInvokeEvent<any>,
          TActor,
          TAction,
          TGuard,
          TDelay
        >
      >;
  /**
   * The transition to take upon the invoked child machine sending an error event.
   */
  onError?:
    | string
    | SingleOrArray<
        TransitionConfig<
          TContext,
          ErrorEvent<any>,
          ErrorEvent<any>,
          TActor,
          TAction,
          TGuard,
          TDelay
        >
      >;

  onSnapshot?:
    | string
    | SingleOrArray<
        TransitionConfig<
          TContext,
          SnapshotEvent<any>,
          SnapshotEvent<any>,
          TActor,
          TAction,
          TGuard,
          TDelay
        >
      >;

  toJSON: () => Omit<
    InvokeDefinition<TContext, TEvent, TActor, TAction, TGuard, TDelay>,
    'onDone' | 'onError' | 'toJSON'
  >;
  meta: MetaObject | undefined;
}

type Delay<TDelay extends string> = TDelay | number;

export type DelayedTransitions<
  TContext extends MachineContext,
  TEvent extends EventObject,
  TActor extends ProvidedActor,
  TAction extends ParameterizedObject,
  TGuard extends ParameterizedObject,
  TDelay extends string
> =
  | {
      [K in Delay<TDelay>]?:
        | string
        | SingleOrArray<
            TransitionConfig<
              TContext,
              TEvent,
              TEvent,
              TActor,
              TAction,
              TGuard,
              TDelay
            >
          >;
    }
  | Array<
      TransitionConfig<
        TContext,
        TEvent,
        TEvent,
        TActor,
        TAction,
        TGuard,
        TDelay
      > & {
        delay:
          | Delay<TDelay>
          | ((args: UnifiedArg<TContext, TEvent>) => Delay<TDelay>);
      }
    >;

export type StateTypes =
  | 'atomic'
  | 'compound'
  | 'parallel'
  | 'final'
  | 'history'
  | string; // TODO: remove once TS fixes this type-widening issue

export type SingleOrArray<T> = readonly T[] | T;

export type StateNodesConfig<
  TContext extends MachineContext,
  TEvent extends EventObject
> = {
  [K in string]: StateNode<TContext, TEvent>;
};

export type StatesConfig<
  TContext extends MachineContext,
  TEvent extends EventObject,
  TActor extends ProvidedActor,
  TAction extends ParameterizedObject,
  TGuard extends ParameterizedObject,
  TDelay extends string,
  TTag extends string,
  TOutput
> = {
  [K in string]: StateNodeConfig<
    TContext,
    TEvent,
    TActor,
    TAction,
    TGuard,
    TDelay,
    TTag,
    TOutput
  >;
};

export type StatesDefinition<
  TContext extends MachineContext,
  TEvent extends EventObject
> = {
  [K in string]: StateNodeDefinition<TContext, TEvent>;
};

export type TransitionConfigTarget = string | undefined;

export type TransitionConfigOrTarget<
  TContext extends MachineContext,
  TExpressionEvent extends EventObject,
  TEvent extends EventObject,
  TActor extends ProvidedActor,
  TAction extends ParameterizedObject,
  TGuard extends ParameterizedObject,
  TDelay extends string
> = SingleOrArray<
  | TransitionConfigTarget
  | TransitionConfig<
      TContext,
      TExpressionEvent,
      TEvent,
      TActor,
      TAction,
      TGuard,
      TDelay
    >
>;

export type TransitionsConfig<
  TContext extends MachineContext,
  TEvent extends EventObject,
  TActor extends ProvidedActor,
  TAction extends ParameterizedObject,
  TGuard extends ParameterizedObject,
  TDelay extends string
<<<<<<< HEAD
> = {
  // TODO: this doesn't support partial descriptors
  [K in TEvent['type'] | '*']?: K extends '*'
    ? TransitionConfigOrTarget<
        TContext,
        TEvent,
        TEvent,
        TActor,
        TAction,
        TGuard,
        TDelay
      >
    : TransitionConfigOrTarget<
=======
> =
  | {
      [K in EventDescriptor<TEvent>]?: TransitionConfigOrTarget<
>>>>>>> d04cf6fe
        TContext,
        ExtractEvent<TEvent, K>,
        TEvent,
        TActor,
        TAction,
        TGuard,
        TDelay
      >;
    };

type PartialEventDescriptor<TEventType extends string> =
  TEventType extends `${infer TLeading}.${infer TTail}`
    ? `${TLeading}.*` | `${TLeading}.${PartialEventDescriptor<TTail>}`
    : never;

export type EventDescriptor<TEvent extends EventObject> =
  | TEvent['type']
  | PartialEventDescriptor<TEvent['type']>
  | '*';

type NormalizeDescriptor<TDescriptor extends string> = TDescriptor extends '*'
  ? string
  : TDescriptor extends `${infer TLeading}.*`
  ? `${TLeading}.${string}`
  : TDescriptor;

export type IsLiteralString<T extends string> = string extends T ? false : true;

type DistributeActors<
  TContext extends MachineContext,
  TEvent extends EventObject,
  TActor extends ProvidedActor,
  TAction extends ParameterizedObject,
  TGuard extends ParameterizedObject,
  TDelay extends string,
  TAllActor extends ProvidedActor
> = TActor extends { src: infer TSrc }
  ? Compute<
      {
        systemId?: string;
        /**
         * The source of the machine to be invoked, or the machine itself.
         */
        src: TSrc;

        // TODO: currently we do not enforce required inputs here
        // in a sense, we shouldn't - they could be provided within the `implementations` object
        // how do we verify if the required input has been provided?
        input?:
          | Mapper<TContext, TEvent, InputFrom<TActor['logic']>>
          | InputFrom<TActor['logic']>;
        /**
         * The transition to take upon the invoked child machine reaching its final top-level state.
         */
        onDone?:
          | string
          | SingleOrArray<
              TransitionConfigOrTarget<
                TContext,
                DoneInvokeEvent<OutputFrom<TActor['logic']>>,
                TEvent,
                TAllActor,
                TAction,
                TGuard,
                TDelay
              >
            >;
        /**
         * The transition to take upon the invoked child machine sending an error event.
         */
        onError?:
          | string
          | SingleOrArray<
              TransitionConfigOrTarget<
                TContext,
                ErrorEvent<any>,
                TEvent,
                TAllActor,
                TAction,
                TGuard,
                TDelay
              >
            >;

        onSnapshot?:
          | string
          | SingleOrArray<
              TransitionConfigOrTarget<
                TContext,
                SnapshotEvent<any>,
                TEvent,
                TAllActor,
                TAction,
                TGuard,
                TDelay
              >
            >;
        /**
         * Meta data related to this invocation
         */
        meta?: MetaObject;
      } & (TActor['id'] extends string
        ? {
            /**
             * The unique identifier for the invoked machine. If not specified, this
             * will be the machine's own `id`, or the URL (from `src`).
             */
            id: TActor['id'];
          }
        : {
            /**
             * The unique identifier for the invoked machine. If not specified, this
             * will be the machine's own `id`, or the URL (from `src`).
             */
            id?: string;
          })
    >
  : never;

export type InvokeConfig<
  TContext extends MachineContext,
  TEvent extends EventObject,
  TActor extends ProvidedActor,
  TAction extends ParameterizedObject,
  TGuard extends ParameterizedObject,
  TDelay extends string
> = IsLiteralString<TActor['src']> extends true
  ? DistributeActors<TContext, TEvent, TActor, TAction, TGuard, TDelay, TActor>
  : {
      /**
       * The unique identifier for the invoked machine. If not specified, this
       * will be the machine's own `id`, or the URL (from `src`).
       */
      id?: string;

      systemId?: string;
      /**
       * The source of the machine to be invoked, or the machine itself.
       */
      src: AnyActorLogic | string; // TODO: fix types

      input?:
        | Mapper<TContext, TEvent, NonReducibleUnknown>
        | NonReducibleUnknown;
      /**
       * The transition to take upon the invoked child machine reaching its final top-level state.
       */
      onDone?:
        | string
        | SingleOrArray<
            TransitionConfigOrTarget<
              TContext,
              DoneInvokeEvent<any>,
              TEvent,
              TActor,
              TAction,
              TGuard,
              TDelay
            >
          >;
      /**
       * The transition to take upon the invoked child machine sending an error event.
       */
      onError?:
        | string
        | SingleOrArray<
            TransitionConfigOrTarget<
              TContext,
              ErrorEvent<any>,
              TEvent,
              TActor,
              TAction,
              TGuard,
              TDelay
            >
          >;

      onSnapshot?:
        | string
        | SingleOrArray<
            TransitionConfigOrTarget<
              TContext,
              SnapshotEvent<any>,
              TEvent,
              TActor,
              TAction,
              TGuard,
              TDelay
            >
          >;
      /**
       * Meta data related to this invocation
       */
      meta?: MetaObject;
    };

export type AnyInvokeConfig = InvokeConfig<any, any, any, any, any, any>;

export interface StateNodeConfig<
  TContext extends MachineContext,
  TEvent extends EventObject,
  TActor extends ProvidedActor,
  TAction extends ParameterizedObject,
  TGuard extends ParameterizedObject,
  TDelay extends string,
  TTag extends string,
  TOutput
> {
  /**
   * The initial state transition.
   */
  initial?:
    | InitialTransitionConfig<TContext, TEvent, TActor, TAction, TGuard, TDelay>
    | SingleOrArray<string>
    | undefined;
  /**
   * The type of this state node:
   *
   *  - `'atomic'` - no child state nodes
   *  - `'compound'` - nested child state nodes (XOR)
   *  - `'parallel'` - orthogonal nested child state nodes (AND)
   *  - `'history'` - history state node
   *  - `'final'` - final state node
   */
  type?: 'atomic' | 'compound' | 'parallel' | 'final' | 'history';
  /**
   * Indicates whether the state node is a history state node, and what
   * type of history:
   * shallow, deep, true (shallow), false (none), undefined (none)
   */
  history?: 'shallow' | 'deep' | boolean | undefined;
  /**
   * The mapping of state node keys to their state node configurations (recursive).
   */
  states?:
    | StatesConfig<
        TContext,
        TEvent,
        TActor,
        TAction,
        TGuard,
        TDelay,
        TTag,
        NonReducibleUnknown
      >
    | undefined;
  /**
   * The services to invoke upon entering this state node. These services will be stopped upon exiting this state node.
   */
  invoke?: SingleOrArray<
    | TActor['src']
    | InvokeConfig<TContext, TEvent, TActor, TAction, TGuard, TDelay>
  >;
  /**
   * The mapping of event types to their potential transition(s).
   */
  on?: TransitionsConfig<TContext, TEvent, TActor, TAction, TGuard, TDelay>;
  /**
   * The action(s) to be executed upon entering the state node.
   */
  entry?: Actions<
    TContext,
    TEvent,
    TEvent,
    undefined,
    TActor,
    TAction,
    TGuard,
    TDelay
  >;
  /**
   * The action(s) to be executed upon exiting the state node.
   */
  exit?: Actions<
    TContext,
    TEvent,
    TEvent,
    undefined,
    TActor,
    TAction,
    TGuard,
    TDelay
  >;
  /**
   * The potential transition(s) to be taken upon reaching a final child state node.
   *
   * This is equivalent to defining a `[done(id)]` transition on this state node's `on` property.
   */
  onDone?:
    | string
    | SingleOrArray<
        TransitionConfig<
          TContext,
          DoneEventObject,
          DoneEventObject,
          TActor,
          TAction,
          TGuard,
          TDelay
        >
      >
    | undefined;
  /**
   * The mapping (or array) of delays (in milliseconds) to their potential transition(s).
   * The delayed transitions are taken after the specified delay in an interpreter.
   */
  after?: DelayedTransitions<TContext, TEvent, TActor, TAction, TGuard, TDelay>;

  /**
   * An eventless transition that is always taken when this state node is active.
   */
  always?: TransitionConfigOrTarget<
    TContext,
    TEvent,
    TEvent,
    TActor,
    TAction,
    TGuard,
    TDelay
  >;
  /**
   * @private
   */
  parent?: StateNode<TContext, TEvent>;
  /**
   * The meta data associated with this state node, which will be returned in State instances.
   */
  meta?: any;
  /**
   * The output data sent with the "done.state._id_" event if this is a final state node.
   *
   * The output data will be evaluated with the current `context` and placed on the `.data` property
   * of the event.
   */
  output?: Mapper<TContext, TEvent, TOutput> | TOutput;
  /**
   * The unique ID of the state node, which can be referenced as a transition target via the
   * `#id` syntax.
   */
  id?: string | undefined;
  /**
   * The order this state node appears. Corresponds to the implicit document order.
   */
  order?: number;

  /**
   * The tags for this state node, which are accumulated into the `state.tags` property.
   */
  tags?: SingleOrArray<TTag>;
  /**
   * A text description of the state node
   */
  description?: string;

  /**
   * A default target for a history state
   */
  target?: string;
}

export type AnyStateNodeConfig = StateNodeConfig<
  any,
  any,
  any,
  any,
  any,
  any,
  any,
  any
>;

export interface StateNodeDefinition<
  TContext extends MachineContext,
  TEvent extends EventObject
> {
  id: string;
  version?: string | undefined;
  key: string;
  type: 'atomic' | 'compound' | 'parallel' | 'final' | 'history';
  initial: InitialTransitionDefinition<TContext, TEvent> | undefined;
  history: boolean | 'shallow' | 'deep' | undefined;
  states: StatesDefinition<TContext, TEvent>;
  on: TransitionDefinitionMap<TContext, TEvent>;
  transitions: Array<TransitionDefinition<TContext, TEvent>>;
  // TODO: establish what a definition really is
  entry: UnknownAction[];
  exit: UnknownAction[];
  meta: any;
  order: number;
  output?: FinalStateNodeConfig<TContext, TEvent>['output'];
  invoke: Array<InvokeDefinition<TContext, TEvent, TODO, TODO, TODO, TODO>>;
  description?: string;
  tags: string[];
}

export interface StateMachineDefinition<
  TContext extends MachineContext,
  TEvent extends EventObject
> extends StateNodeDefinition<TContext, TEvent> {}

export type AnyStateNode = StateNode<any, any>;

export type AnyStateNodeDefinition = StateNodeDefinition<any, any>;

export type AnyState = State<
  any,
  any,
  any,
  any,
  any, // delays
  any // tags
>;

export type AnyStateMachine = StateMachine<
  any,
  any,
  any,
  any,
  any,
  any,
  any,
  any,
  any, // delays
  any // tags
>;

export type AnyStateConfig = StateConfig<any, AnyEventObject>;

export interface AtomicStateNodeConfig<
  TContext extends MachineContext,
  TEvent extends EventObject
> extends StateNodeConfig<
    TContext,
    TEvent,
    TODO,
    TODO,
    TODO,
    TODO,
    TODO,
    TODO
  > {
  initial?: undefined;
  parallel?: false | undefined;
  states?: undefined;
  onDone?: undefined;
}

export interface HistoryStateNodeConfig<
  TContext extends MachineContext,
  TEvent extends EventObject
> extends AtomicStateNodeConfig<TContext, TEvent> {
  history: 'shallow' | 'deep' | true;
  target: string | undefined;
}

export interface FinalStateNodeConfig<
  TContext extends MachineContext,
  TEvent extends EventObject
> extends AtomicStateNodeConfig<TContext, TEvent> {
  type: 'final';
  /**
   * The data to be sent with the "done.state.<id>" event. The data can be
   * static or dynamic (based on assigners).
   */
  output?: Mapper<TContext, TEvent, any>;
}

export type SimpleOrStateNodeConfig<
  TContext extends MachineContext,
  TEvent extends EventObject
> =
  | AtomicStateNodeConfig<TContext, TEvent>
  | StateNodeConfig<TContext, TEvent, TODO, TODO, TODO, TODO, TODO, TODO>;

export type ActionFunctionMap<
  TContext extends MachineContext,
  TEvent extends EventObject,
  TActor extends ProvidedActor,
  TAction extends ParameterizedObject = ParameterizedObject,
  TGuard extends ParameterizedObject = ParameterizedObject,
  TDelay extends string = string
> = {
  [K in TAction['type']]?: ActionFunction<
    TContext,
    TEvent,
    TEvent,
    TAction extends { type: K } ? TAction : never,
    TActor,
    TAction,
    TGuard,
    TDelay
  >;
};

type GuardMap<
  TContext extends MachineContext,
  TEvent extends EventObject,
  TGuard extends ParameterizedObject
> = {
  [K in TGuard['type']]?: GuardPredicate<
    TContext,
    TEvent,
    TGuard extends { type: K } ? TGuard : never,
    TGuard
  >;
};

export type DelayFunctionMap<
  TContext extends MachineContext,
  TEvent extends EventObject,
  TAction extends ParameterizedObject
> = Record<string, DelayConfig<TContext, TEvent, TAction>>;

export type DelayConfig<
  TContext extends MachineContext,
  TExpressionEvent extends EventObject,
  TExpressionAction extends ParameterizedObject | undefined
> = number | DelayExpr<TContext, TExpressionEvent, TExpressionAction>;

// TODO: possibly refactor this somehow, use even a simpler type, and maybe even make `machine.options` private or something
export interface MachineImplementationsSimplified<
  TContext extends MachineContext,
  TEvent extends EventObject,
  TActor extends ProvidedActor = ProvidedActor,
  TAction extends ParameterizedObject = ParameterizedObject,
  TGuard extends ParameterizedObject = ParameterizedObject
> {
  guards: GuardMap<TContext, TEvent, TGuard>;
  actions: ActionFunctionMap<TContext, TEvent, TActor, TAction>;
  actors: Record<
    string,
    | AnyActorLogic
    | { src: AnyActorLogic; input: Mapper<TContext, TEvent, any> | any }
  >;
  delays: DelayFunctionMap<TContext, TEvent, TAction>;
}

type MaybeNarrowedEvent<TIndexedEvents, TCausingLookup, K> = Cast<
  Prop<
    TIndexedEvents,
    K extends keyof TCausingLookup
      ? TCausingLookup[K]
      : TIndexedEvents[keyof TIndexedEvents]
  >,
  EventObject
>;

type MachineImplementationsActions<
  TContext extends MachineContext,
  TResolvedTypesMeta,
  TEventsCausingActions = Prop<
    Prop<TResolvedTypesMeta, 'resolved'>,
    'eventsCausingActions'
  >,
  TIndexedEvents = Prop<Prop<TResolvedTypesMeta, 'resolved'>, 'indexedEvents'>,
  TIndexedActors = Prop<Prop<TResolvedTypesMeta, 'resolved'>, 'indexedActors'>,
  TIndexedActions = Prop<
    Prop<TResolvedTypesMeta, 'resolved'>,
    'indexedActions'
  >,
  TIndexedGuards = Prop<Prop<TResolvedTypesMeta, 'resolved'>, 'indexedGuards'>,
  TIndexedDelays = Prop<Prop<TResolvedTypesMeta, 'resolved'>, 'indexedDelays'>
> = {
  [K in keyof TIndexedActions]?: ActionFunction<
    TContext,
    MaybeNarrowedEvent<TIndexedEvents, TEventsCausingActions, K>,
    Cast<Prop<TIndexedEvents, keyof TIndexedEvents>, EventObject>,
    Cast<TIndexedActions[K], ParameterizedObject>,
    Cast<Prop<TIndexedActors, keyof TIndexedActors>, ProvidedActor>,
    Cast<Prop<TIndexedActions, keyof TIndexedActions>, ParameterizedObject>,
    Cast<Prop<TIndexedGuards, keyof TIndexedGuards>, ParameterizedObject>,
    Cast<
      Prop<TIndexedDelays, keyof TIndexedDelays>,
      ParameterizedObject
    >['type']
  >;
};

type MachineImplementationsActors<
  TContext extends MachineContext,
  TResolvedTypesMeta,
  TEventsCausingActors = Prop<
    Prop<TResolvedTypesMeta, 'resolved'>,
    'eventsCausingActors'
  >,
  TIndexedActors = Prop<Prop<TResolvedTypesMeta, 'resolved'>, 'indexedActors'>,
  TIndexedEvents = Prop<Prop<TResolvedTypesMeta, 'resolved'>, 'indexedEvents'>,
  _TInvokeSrcNameMap = Prop<
    Prop<TResolvedTypesMeta, 'resolved'>,
    'invokeSrcNameMap'
  >
> = {
  // TODO: this should require `{ src, input }` for required inputs
  [K in keyof TIndexedActors]?:
    | Cast<Prop<TIndexedActors[K], 'logic'>, AnyActorLogic>
    | {
        src: Cast<Prop<TIndexedActors[K], 'logic'>, AnyActorLogic>;
        input:
          | Mapper<
              TContext,
              MaybeNarrowedEvent<TIndexedEvents, TEventsCausingActors, K>,
              InputFrom<Cast<Prop<TIndexedActors[K], 'logic'>, AnyActorLogic>>
            >
          | InputFrom<Cast<Prop<TIndexedActors[K], 'logic'>, AnyActorLogic>>;
      };
};

type MachineImplementationsDelays<
  TContext extends MachineContext,
  TResolvedTypesMeta,
  TEventsCausingDelays = Prop<
    Prop<TResolvedTypesMeta, 'resolved'>,
    'eventsCausingDelays'
  >,
  TIndexedEvents = Prop<Prop<TResolvedTypesMeta, 'resolved'>, 'indexedEvents'>,
  TIndexedActions = Prop<
    Prop<TResolvedTypesMeta, 'resolved'>,
    'indexedActions'
  >,
  TIndexedDelays = Prop<Prop<TResolvedTypesMeta, 'resolved'>, 'indexedDelays'>
> = {
  [K in keyof TIndexedDelays]?: DelayConfig<
    TContext,
    MaybeNarrowedEvent<TIndexedEvents, TEventsCausingDelays, K>,
    // delays in referenced send actions might use specific `TAction`
    // delays executed by auto-generated send actions related to after transitions won't have that
    // since they are effectively implicit inline actions
    | Cast<Prop<TIndexedActions, keyof TIndexedActions>, ParameterizedObject>
    | undefined
  >;
};

type MachineImplementationsGuards<
  TContext extends MachineContext,
  TResolvedTypesMeta,
  TEventsCausingGuards = Prop<
    Prop<TResolvedTypesMeta, 'resolved'>,
    'eventsCausingGuards'
  >,
  TIndexedEvents = Prop<Prop<TResolvedTypesMeta, 'resolved'>, 'indexedEvents'>,
  TIndexedGuards = Prop<Prop<TResolvedTypesMeta, 'resolved'>, 'indexedGuards'>
> = {
  [K in keyof TIndexedGuards]?: Guard<
    TContext,
    MaybeNarrowedEvent<TIndexedEvents, TEventsCausingGuards, K>,
    Cast<TIndexedGuards[K], ParameterizedObject>,
    Cast<Prop<TIndexedGuards, keyof TIndexedGuards>, ParameterizedObject>
  >;
};

type MakeKeysRequired<T extends string> = { [K in T]: unknown };

type MaybeMakeMissingImplementationsRequired<
  TImplementationType,
  TMissingImplementationsForType,
  TRequireMissingImplementations
> = TRequireMissingImplementations extends true
  ? IsNever<TMissingImplementationsForType> extends true
    ? {}
    : {
        [K in Cast<TImplementationType, string>]: MakeKeysRequired<
          Cast<TMissingImplementationsForType, string>
        >;
      }
  : {};

type GenerateActionsImplementationsPart<
  TContext extends MachineContext,
  TResolvedTypesMeta,
  TRequireMissingImplementations,
  TMissingImplementations
> = Compute<
  MaybeMakeMissingImplementationsRequired<
    'actions',
    Prop<TMissingImplementations, 'actions'>,
    TRequireMissingImplementations
  > & {
    actions?: MachineImplementationsActions<TContext, TResolvedTypesMeta>;
  }
>;

type GenerateActorsImplementationsPart<
  TContext extends MachineContext,
  TResolvedTypesMeta,
  TRequireMissingImplementations,
  TMissingImplementations
> = Compute<
  MaybeMakeMissingImplementationsRequired<
    'actors',
    Prop<TMissingImplementations, 'actors'>,
    TRequireMissingImplementations
  > & {
    actors?: MachineImplementationsActors<TContext, TResolvedTypesMeta>;
  }
>;

type GenerateDelaysImplementationsPart<
  TContext extends MachineContext,
  TResolvedTypesMeta,
  TRequireMissingImplementations,
  TMissingImplementations
> = Compute<
  MaybeMakeMissingImplementationsRequired<
    'delays',
    Prop<TMissingImplementations, 'delays'>,
    TRequireMissingImplementations
  > & {
    delays?: MachineImplementationsDelays<TContext, TResolvedTypesMeta>;
  }
>;

type GenerateGuardsImplementationsPart<
  TContext extends MachineContext,
  TResolvedTypesMeta,
  TRequireMissingImplementations,
  TMissingImplementations
> = Compute<
  MaybeMakeMissingImplementationsRequired<
    'guards',
    Prop<TMissingImplementations, 'guards'>,
    TRequireMissingImplementations
  > & {
    guards?: MachineImplementationsGuards<TContext, TResolvedTypesMeta>;
  }
>;

export type InternalMachineImplementations<
  TContext extends MachineContext,
  TEvent extends EventObject,
  TActor extends ProvidedActor,
  TAction extends ParameterizedObject,
  TDelay extends string,
  TResolvedTypesMeta,
  TRequireMissingImplementations extends boolean = false,
  TMissingImplementations = Prop<
    Prop<TResolvedTypesMeta, 'resolved'>,
    'missingImplementations'
  >
> =
  // TODO: remove per-Generate* Computes
  Compute<
    GenerateActionsImplementationsPart<
      TContext,
      TResolvedTypesMeta,
      TRequireMissingImplementations,
      TMissingImplementations
    > &
      GenerateActorsImplementationsPart<
        TContext,
        TResolvedTypesMeta,
        TRequireMissingImplementations,
        TMissingImplementations
      > &
      GenerateDelaysImplementationsPart<
        TContext,
        TResolvedTypesMeta,
        TRequireMissingImplementations,
        TMissingImplementations
      > &
      GenerateGuardsImplementationsPart<
        TContext,
        TResolvedTypesMeta,
        TRequireMissingImplementations,
        TMissingImplementations
      >
  >;

export type MachineImplementations<
  TContext extends MachineContext,
  TEvent extends EventObject,
  TActor extends ProvidedActor = ProvidedActor,
  TAction extends ParameterizedObject = ParameterizedObject,
  TGuard extends ParameterizedObject = ParameterizedObject,
  TDelay extends string = string,
  TTag extends string = string,
  TTypesMeta extends TypegenConstraint = TypegenDisabled
> = InternalMachineImplementations<
  TContext,
  TEvent,
  TActor,
  TAction,
  TDelay,
  ResolveTypegenMeta<TTypesMeta, TEvent, TActor, TAction, TGuard, TDelay, TTag>
>;

type InitialContext<
  TContext extends MachineContext,
  TActor extends ProvidedActor,
  TInput
> = TContext | ContextFactory<TContext, TActor, TInput>;

export type ContextFactory<
  TContext extends MachineContext,
  TActor extends ProvidedActor,
  TInput
> = ({ spawn, input }: { spawn: Spawner<TActor>; input: TInput }) => TContext;

type RootStateNodeConfig<
  TContext extends MachineContext,
  TEvent extends EventObject,
  TActor extends ProvidedActor,
  TAction extends ParameterizedObject,
  TGuard extends ParameterizedObject,
  TDelay extends string,
  TTag extends string,
  TOutput
> = Omit<
  StateNodeConfig<
    TContext,
    TEvent,
    TActor,
    TAction,
    TGuard,
    TDelay,
    TTag,
    TOutput
  >,
  'states'
> & {
  states?:
    | StatesConfig<
        TContext,
        TEvent,
        TActor,
        TAction,
        TGuard,
        TDelay,
        TTag,
        TOutput
      >
    | undefined;
};

export type MachineConfig<
  TContext extends MachineContext,
  TEvent extends EventObject,
  TActor extends ProvidedActor = ProvidedActor,
  TAction extends ParameterizedObject = ParameterizedObject,
  TGuard extends ParameterizedObject = ParameterizedObject,
  TDelay extends string = string,
  TTag extends string = string,
  TInput = any,
  TOutput = unknown,
  TTypesMeta = TypegenDisabled
> = (RootStateNodeConfig<
  NoInfer<TContext>,
  NoInfer<TEvent>,
  NoInfer<TActor>,
  NoInfer<TAction>,
  NoInfer<TGuard>,
  NoInfer<TDelay>,
  NoInfer<TTag>,
  NoInfer<TOutput>
> & {
  /**
   * The initial context (extended state)
   */
  /**
   * The machine's own version.
   */
  version?: string;
  types?: MachineTypes<
    TContext,
    TEvent,
    TActor,
    TAction,
    TGuard,
    TDelay,
    TTag,
    TInput,
    TOutput,
    TTypesMeta
  >;
}) &
  (Equals<TContext, MachineContext> extends true
    ? { context?: InitialContext<LowInfer<TContext>, TActor, TInput> }
    : { context: InitialContext<LowInfer<TContext>, TActor, TInput> });

export interface ProvidedActor {
  src: string;
  logic: AnyActorLogic;
  id?: string;
}

export interface MachineTypes<
  TContext extends MachineContext,
  TEvent extends EventObject,
  TActor extends ProvidedActor,
  TAction extends ParameterizedObject,
  TGuard extends ParameterizedObject,
  TDelay extends string,
  TTag extends string,
  TInput,
  TOutput,
  TTypesMeta = TypegenDisabled
> {
  context?: TContext;
  events?: TEvent;
  actors?: TActor;
  actions?: TAction;
  guards?: TGuard;
  delays?: TDelay;
  tags?: TTag;
  input?: TInput;
  output?: TOutput;
  typegen?: TTypesMeta;
}

export interface HistoryStateNode<TContext extends MachineContext>
  extends StateNode<TContext> {
  history: 'shallow' | 'deep';
  target: string | undefined;
}

export type HistoryValue<
  TContext extends MachineContext,
  TEvent extends EventObject
> = Record<string, Array<StateNode<TContext, TEvent>>>;

export type AnyHistoryValue = HistoryValue<any, any>;

export type StateFrom<
  T extends AnyStateMachine | ((...args: any[]) => AnyStateMachine)
> = T extends AnyStateMachine
  ? ReturnType<T['transition']>
  : T extends (...args: any[]) => AnyStateMachine
  ? ReturnType<ReturnType<T>['transition']>
  : never;

export type Transitions<
  TContext extends MachineContext,
  TEvent extends EventObject
> = Array<TransitionDefinition<TContext, TEvent>>;

export enum ConstantPrefix {
  After = 'xstate.after',
  DoneState = 'done.state',
  DoneInvoke = 'done.invoke',
  ErrorExecution = 'error.execution',
  ErrorCommunication = 'error.communication',
  ErrorPlatform = 'error.platform',
  ErrorCustom = 'xstate.error'
}

export interface DoneInvokeEvent<TOutput> {
  type: `done.invoke.${string}`;
  output: TOutput;
}

export interface ErrorEvent<TErrorData> {
  type: `error.${string}`;
  data: TErrorData;
}

export interface SnapshotEvent<TData> {
  type: `xstate.snapshot.${string}`;
  data: TData;
}

export interface ErrorExecutionEvent extends EventObject {
  src: string;
  type: ConstantPrefix.ErrorExecution;
  data: any;
}

export interface ErrorPlatformEvent extends EventObject {
  data: any;
}

export interface DoneEventObject extends EventObject {
  output?: any;
  toString(): string;
}

export type DoneEvent = DoneEventObject & string;

export type DelayExpr<
  TContext extends MachineContext,
  TExpressionEvent extends EventObject,
  TExpressionAction extends ParameterizedObject | undefined
> = (args: ActionArgs<TContext, TExpressionEvent, TExpressionAction>) => number;

export type LogExpr<
  TContext extends MachineContext,
  TExpressionEvent extends EventObject,
  TExpressionAction extends ParameterizedObject | undefined
> = (
  args: ActionArgs<TContext, TExpressionEvent, TExpressionAction>
) => unknown;

export type SendExpr<
  TContext extends MachineContext,
  TExpressionEvent extends EventObject,
  TExpressionAction extends ParameterizedObject | undefined,
  TSentEvent extends EventObject
> = (
  args: ActionArgs<TContext, TExpressionEvent, TExpressionAction>
) => TSentEvent;

export enum SpecialTargets {
  Parent = '#_parent',
  Internal = '#_internal'
}

export interface SendToActionOptions<
  TContext extends MachineContext,
  TExpressionEvent extends EventObject,
  TExpressionAction extends ParameterizedObject | undefined,
  TDelay extends string
> extends RaiseActionOptions<
    TContext,
    TExpressionEvent,
    TExpressionAction,
    TDelay
  > {}

export interface RaiseActionOptions<
  TContext extends MachineContext,
  TExpressionEvent extends EventObject,
  TExpressionAction extends ParameterizedObject | undefined,
  TDelay extends string
> {
  id?: string;
  delay?:
    | Delay<TDelay>
    | DelayExpr<TContext, TExpressionEvent, TExpressionAction>;
}

export interface RaiseActionParams<
  TContext extends MachineContext,
  TExpressionEvent extends EventObject,
  TExpressionAction extends ParameterizedObject | undefined,
  TEvent extends EventObject,
  TDelay extends string
> extends RaiseActionOptions<
    TContext,
    TExpressionEvent,
    TExpressionAction,
    TDelay
  > {
  event:
    | TEvent
    | SendExpr<TContext, TExpressionEvent, TExpressionAction, TEvent>;
}

export interface SendToActionParams<
  TContext extends MachineContext,
  TExpressionEvent extends EventObject,
  TExpressionAction extends ParameterizedObject | undefined,
  TSentEvent extends EventObject,
  TDelay extends string
> extends SendToActionOptions<
    TContext,
    TExpressionEvent,
    TExpressionAction,
    TDelay
  > {
  event:
    | TSentEvent
    | SendExpr<TContext, TExpressionEvent, TExpressionAction, TSentEvent>;
}

export type Assigner<
  TContext extends MachineContext,
  TExpressionEvent extends EventObject,
  TExpressionAction extends ParameterizedObject | undefined,
  TActor extends ProvidedActor
> = (
  args: AssignArgs<TContext, TExpressionEvent, TExpressionAction, TActor>
) => Partial<TContext>;

export type PartialAssigner<
  TContext extends MachineContext,
  TExpressionEvent extends EventObject,
  TExpressionAction extends ParameterizedObject | undefined,
  TActor extends ProvidedActor,
  TKey extends keyof TContext
> = (
  args: AssignArgs<TContext, TExpressionEvent, TExpressionAction, TActor>
) => TContext[TKey];

export type PropertyAssigner<
  TContext extends MachineContext,
  TExpressionEvent extends EventObject,
  TExpressionAction extends ParameterizedObject | undefined,
  TActor extends ProvidedActor
> = {
  [K in keyof TContext]?:
    | PartialAssigner<TContext, TExpressionEvent, TExpressionAction, TActor, K>
    | TContext[K];
};

export type Mapper<
  TContext extends MachineContext,
  TEvent extends EventObject,
  TResult
> = (args: {
  context: TContext;
  event: TEvent;
  self: ActorRef<TEvent>;
}) => TResult;

export type PropertyMapper<
  TContext extends MachineContext,
  TEvent extends EventObject,
  TParams extends {}
> = {
  [K in keyof TParams]?: Mapper<TContext, TEvent, TParams[K]> | TParams[K];
};

export interface TransitionDefinition<
  TContext extends MachineContext,
  TEvent extends EventObject
> extends Omit<
    TransitionConfig<TContext, TEvent, TEvent, TODO, TODO, TODO, TODO>,
    | 'target'
    // `guard` is correctly rejected by `extends` here and `actions` should be too
    // however, `any` passed to `TransitionConfig` as `TAction` collapses its `.actions` to `any` and it's accidentally allowed here
    // it doesn't exactly have to be incorrect, we are overriding this here anyway but it looks like a lucky accident rather than smth done on purpose
    | 'guard'
  > {
  target: ReadonlyArray<StateNode<TContext, TEvent>> | undefined;
  source: StateNode<TContext, TEvent>;
  actions: readonly UnknownAction[];
  reenter: boolean;
  guard?: UnknownGuard;
  eventType: EventDescriptor<TEvent>;
  toJSON: () => {
    target: string[] | undefined;
    source: string;
    actions: readonly UnknownAction[];
    guard?: UnknownGuard;
    eventType: EventDescriptor<TEvent>;
    meta?: Record<string, any>;
  };
}

export type AnyTransitionDefinition = TransitionDefinition<any, any>;

export interface InitialTransitionDefinition<
  TContext extends MachineContext,
  TEvent extends EventObject
> extends TransitionDefinition<TContext, TEvent> {
  target: ReadonlyArray<StateNode<TContext, TEvent>>;
  guard?: never;
}

export type TransitionDefinitionMap<
  TContext extends MachineContext,
  TEvent extends EventObject
> = {
  [K in EventDescriptor<TEvent>]: Array<
    TransitionDefinition<TContext, ExtractEvent<TEvent, K>>
  >;
};

export interface DelayedTransitionDefinition<
  TContext extends MachineContext,
  TEvent extends EventObject
> extends TransitionDefinition<TContext, TEvent> {
  delay: number | string | DelayExpr<TContext, TEvent, undefined>;
}

export interface StateLike<TContext extends MachineContext> {
  value: StateValue;
  context: TContext;
  event: EventObject;
}

export interface StateConfig<
  TContext extends MachineContext,
  TEvent extends EventObject
> {
  value: StateValue;
  context: TContext;
  historyValue?: HistoryValue<TContext, TEvent>;
  meta?: any;
  configuration?: Array<StateNode<TContext, TEvent>>;
  children: Record<string, ActorRef<any>>;
  done?: boolean;
  output?: any;
  error?: unknown;
  tags?: Set<string>;
  machine?: StateMachine<TContext, TEvent, any, any, any, any, any, any, any>;
  _internalQueue?: Array<TEvent>;
}

export interface ActorOptions<TLogic extends AnyActorLogic> {
  /**
   * Whether state actions should be executed immediately upon transition. Defaults to `true`.
   */
  execute?: boolean;
  clock?: Clock;
  logger?: (...args: any[]) => void;
  parent?: ActorRef<any>;
  /**
   * If `true`, defers processing of sent events until the service
   * is initialized (`.start()`). Otherwise, an error will be thrown
   * for events sent to an uninitialized service.
   *
   * Default: `true`
   */
  deferEvents?: boolean;
  /**
   * The custom `id` for referencing this service.
   */
  id?: string;
  /**
   * If `true`, states and events will be logged to Redux DevTools.
   *
   * Default: `false`
   */
  devTools?: boolean | DevToolsAdapter; // TODO: add enhancer options

  sync?: boolean;

  /**
   * The system ID to register this actor under
   */
  systemId?: string;
  /**
   * The input data to pass to the actor.
   */
  input?: InputFrom<TLogic>;

  // state?:
  //   | PersistedStateFrom<TActorLogic>
  //   | InternalStateFrom<TActorLogic>;
  state?: any;

  /**
   * The source definition.
   */
  src?: string;
}

export type AnyActor = Actor<any, any>;

/**
 * @deprecated Use `AnyActor` instead.
 */
export type AnyInterpreter = AnyActor;

// Based on RxJS types
export type Observer<T> = {
  next?: (value: T) => void;
  error?: (err: any) => void;
  complete?: () => void;
};

export interface Subscription {
  unsubscribe(): void;
}

export interface InteropObservable<T> {
  [Symbol.observable]: () => InteropSubscribable<T>;
}

export interface InteropSubscribable<T> {
  subscribe(observer: Observer<T>): Subscription;
}

export interface Subscribable<T> extends InteropSubscribable<T> {
  subscribe(observer: Observer<T>): Subscription;
  subscribe(
    next: (value: T) => void,
    error?: (error: any) => void,
    complete?: () => void
  ): Subscription;
}

export type ExtractEvent<
  TEvent extends EventObject,
  TDescriptor extends EventDescriptor<TEvent>
> = string extends TEvent['type']
  ? TEvent
  : NormalizeDescriptor<TDescriptor> extends infer TNormalizedDescriptor
  ? TEvent extends any
    ? TEvent['type'] extends TNormalizedDescriptor
      ? TEvent
      : never
    : never
  : never;

export interface BaseActorRef<TEvent extends EventObject> {
  send: (event: TEvent) => void;
}

export interface ActorLike<TCurrent, TEvent extends EventObject>
  extends Subscribable<TCurrent> {
  send: (event: TEvent) => void;
}

export interface ActorRef<TEvent extends EventObject, TSnapshot = any>
  extends Subscribable<TSnapshot>,
    InteropObservable<TSnapshot> {
  /**
   * The unique identifier for this actor relative to its parent.
   */
  id: string;
  sessionId: string;
  send: (event: TEvent) => void;
  // TODO: should this be optional?
  start?: () => void;
  getSnapshot: () => TSnapshot;
  // TODO: this should return some sort of TPersistedState, not any
  getPersistedState?: () => any;
  stop: () => void;
  toJSON?: () => any;
  // TODO: figure out how to hide this externally as `sendTo(ctx => ctx.actorRef._parent._parent._parent._parent)` shouldn't be allowed
  _parent?: ActorRef<any, any>;
  system?: ActorSystem<any>;
  status: ActorStatus;
  src?: string;
}

export type AnyActorRef = ActorRef<any, any>;

export type ActorLogicFrom<T> = ReturnTypeOrValue<T> extends infer R
  ? R extends StateMachine<any, any, any, any, any, any, any, any, any>
    ? R
    : R extends Promise<infer U>
    ? PromiseActorLogic<U>
    : never
  : never;

export type ActorRefFrom<T> = ReturnTypeOrValue<T> extends infer R
  ? R extends StateMachine<
      infer TContext,
      infer TEvent,
      infer TActor,
      infer _TAction,
      infer _TGuard,
      infer _TDelay,
      infer TTag,
      infer _TInput,
      infer TOutput,
      infer TResolvedTypesMeta
    >
    ? ActorRef<
        TEvent,
        State<
          TContext,
          TEvent,
          TActor,
          TTag,
          TOutput,
          AreAllImplementationsAssumedToBeProvided<TResolvedTypesMeta> extends false
            ? MarkAllImplementationsAsProvided<TResolvedTypesMeta>
            : TResolvedTypesMeta
        >
      >
    : R extends Promise<infer U>
    ? ActorRefFrom<PromiseActorLogic<U>>
    : R extends ActorLogic<
        infer TEvent,
        infer TSnapshot,
        infer _,
        infer __,
        infer ___,
        infer ____,
        infer _____
      >
    ? ActorRef<TEvent, TSnapshot>
    : never
  : never;

export type DevToolsAdapter = (service: AnyActor) => void;

/**
 * @deprecated Use `Actor<T>` instead.
 */
export type InterpreterFrom<
  T extends AnyStateMachine | ((...args: any[]) => AnyStateMachine)
> = ReturnTypeOrValue<T> extends StateMachine<
  infer TContext,
  infer TEvent,
  infer TActor,
  infer _TAction,
  infer _TGuard,
  infer _TDelay,
  infer TTag,
  infer TInput,
  infer TOutput,
  infer TResolvedTypesMeta
>
  ? Actor<
      ActorLogic<
        TEvent,
        State<TContext, TEvent, TActor, TTag, TOutput, TResolvedTypesMeta>,
        State<TContext, TEvent, TActor, TTag, TOutput, TResolvedTypesMeta>,
        PersistedMachineState<
          State<TContext, TEvent, TActor, TTag, TOutput, TResolvedTypesMeta>
        >,
        ActorSystem<any>,
        TInput
      >
    >
  : never;

export type MachineImplementationsFrom<
  T extends AnyStateMachine | ((...args: any[]) => AnyStateMachine),
  TRequireMissingImplementations extends boolean = false
> = ReturnTypeOrValue<T> extends StateMachine<
  infer TContext,
  infer TEvent,
  infer TActor,
  infer TAction,
  infer _TGuard,
  infer TDelay,
  infer _TTag,
  infer _TInput,
  infer _TOutput,
  infer TResolvedTypesMeta
>
  ? InternalMachineImplementations<
      TContext,
      TEvent,
      TActor,
      TAction,
      TDelay,
      TResolvedTypesMeta,
      TRequireMissingImplementations
    >
  : never;

// only meant to be used internally for debugging purposes
export type __ResolvedTypesMetaFrom<T> = T extends StateMachine<
  any, // context
  any, // event
  any, // actor
  any, // action
  any, // guard
  any, // delay
  any, // tag
  any, // input
  any, // output
  infer TResolvedTypesMeta
>
  ? TResolvedTypesMeta
  : never;

export interface ActorContext<
  TEvent extends EventObject,
  TSnapshot,
  TSystem extends ActorSystem<any> = ActorSystem<any>
> {
  self: ActorRef<TEvent, TSnapshot>;
  id: string;
  sessionId: string;
  logger: (...args: any[]) => void;
  defer: (fn: () => void) => void;
  system: TSystem;
  stopChild: (child: AnyActorRef) => void;
}

export type AnyActorContext = ActorContext<any, any, any>;

export interface ActorLogic<
  TEvent extends EventObject,
  TSnapshot = any,
  TInternalState = TSnapshot,
  /**
   * Serialized internal state used for persistence & restoration
   */
  TPersisted = TInternalState,
  TSystem extends ActorSystem<any> = ActorSystem<any>,
  TInput = any,
  TOutput = unknown
> {
  config?: unknown;
  transition: (
    state: TInternalState,
    message: TEvent,
    ctx: ActorContext<TEvent, TSnapshot, TSystem>
  ) => TInternalState;
  getInitialState: (
    actorCtx: ActorContext<TEvent, TSnapshot, TSystem>,
    input: TInput
  ) => TInternalState;
  restoreState?: (
    persistedState: TPersisted,
    actorCtx: ActorContext<TEvent, TSnapshot>
  ) => TInternalState;
  getSnapshot?: (state: TInternalState) => TSnapshot;
  getStatus?: (state: TInternalState) => { status: string; data?: any };
  start?: (
    state: TInternalState,
    actorCtx: ActorContext<TEvent, TSnapshot>
  ) => void;
  /**
   * @returns Persisted state
   */
  getPersistedState?: (state: TInternalState) => TPersisted;
  _out_TOutput?: TOutput; // temp hack to use this type param so we can error properly, ideally this should appear somewhere in the type, perhaps in the `getStatus`?
}

export type AnyActorLogic = ActorLogic<
  any, // event
  any, // snapshot
  any, // internal state
  any, // persisted state
  any, // system
  any, // input
  any // output
>;

export type SnapshotFrom<T> = ReturnTypeOrValue<T> extends infer R
  ? R extends ActorRef<infer _, infer TSnapshot>
    ? TSnapshot
    : R extends Actor<infer TLogic>
    ? SnapshotFrom<TLogic>
    : R extends StateMachine<
        infer _TContext,
        infer _TEvent,
        infer _TActor,
        infer _TAction,
        infer _TGuard,
        infer _TDelay,
        infer _TTag,
        infer _TInput,
        infer _TOutput,
        infer _TResolvedTypesMeta
      >
    ? StateFrom<R>
    : R extends ActorLogic<
        infer _,
        infer TSnapshot,
        infer __,
        infer ___,
        infer ____
      >
    ? TSnapshot
    : R extends ActorContext<infer _, infer TSnapshot, infer __>
    ? TSnapshot
    : never
  : never;

export type EventFromLogic<TLogic extends ActorLogic<any, any>> =
  TLogic extends ActorLogic<
    infer TEvent,
    infer _,
    infer __,
    infer ___,
    infer ____
  >
    ? TEvent
    : never;

export type PersistedStateFrom<TLogic extends ActorLogic<any, any>> =
  TLogic extends ActorLogic<
    infer _TEvent,
    infer _TSnapshot,
    infer _TInternalState,
    infer TPersisted
  >
    ? TPersisted
    : never;

export type InternalStateFrom<TLogic extends ActorLogic<any, any>> =
  TLogic extends ActorLogic<
    infer _TEvent,
    infer _TSnapshot,
    infer TInternalState,
    infer _TPersisted
  >
    ? TInternalState
    : never;

type ResolveEventType<T> = ReturnTypeOrValue<T> extends infer R
  ? R extends StateMachine<
      infer _TContext,
      infer TEvent,
      infer _TActor,
      infer _TAction,
      infer _TGuard,
      infer _TDelay,
      infer _TTag,
      infer _TInput,
      infer _TOutput,
      infer _TResolvedTypesMeta
    >
    ? TEvent
    : R extends State<
        infer _TContext,
        infer TEvent,
        infer _TActor,
        infer _TOutput,
        infer _TResolvedTypesMeta
      >
    ? TEvent
    : R extends ActorRef<infer TEvent, infer _>
    ? TEvent
    : never
  : never;

export type EventFrom<
  T,
  K extends Prop<TEvent, 'type'> = never,
  TEvent extends EventObject = ResolveEventType<T>
> = IsNever<K> extends true ? TEvent : ExtractEvent<TEvent, K>;

export type ContextFrom<T> = ReturnTypeOrValue<T> extends infer R
  ? R extends StateMachine<
      infer TContext,
      infer _TEvent,
      infer _TActor,
      infer _TAction,
      infer _TGuard,
      infer _TDelay,
      infer _TTag,
      infer _TInput,
      infer _TOutput,
      infer _TTypesMeta
    >
    ? TContext
    : R extends State<
        infer TContext,
        infer _TEvent,
        infer _TActor,
        infer _TOutput,
        infer _TResolvedTypesMeta
      >
    ? TContext
    : R extends Actor<infer TActorLogic>
    ? TActorLogic extends StateMachine<
        infer TContext,
        infer _TEvent,
        infer _TActor,
        infer _TAction,
        infer _TGuard,
        infer _TDelay,
        infer _TTag,
        infer _TInput,
        infer _TOutput,
        infer _TTypesMeta
      >
      ? TContext
      : never
    : never
  : never;

export type InferEvent<E extends EventObject> = {
  [T in E['type']]: { type: T } & Extract<E, { type: T }>;
}[E['type']];

export type TODO = any;

export type StateValueFrom<TMachine extends AnyStateMachine> = Parameters<
  StateFrom<TMachine>['matches']
>[0];

export type TagsFrom<TMachine extends AnyStateMachine> = Parameters<
  StateFrom<TMachine>['hasTag']
>[0];

export interface ActorSystemInfo {
  actors: Record<string, AnyActorRef>;
}

export interface ActorSystem<T extends ActorSystemInfo> {
  _bookId: () => string;
  _register: (sessionId: string, actorRef: AnyActorRef) => string;
  _unregister: (actorRef: AnyActorRef) => void;
  _set: <K extends keyof T['actors']>(key: K, actorRef: T['actors'][K]) => void;
  get: <K extends keyof T['actors']>(key: K) => T['actors'][K] | undefined;
}

export type AnyActorSystem = ActorSystem<any>;

export type PersistedMachineState<TState extends AnyState> = Pick<
  TState,
  'value' | 'output' | 'error' | 'context' | 'done' | 'historyValue'
> & {
  children: {
    [K in keyof TState['children']]: {
      state: any; // TODO: fix (should be state from actorref)
      src?: string;
    };
  };
};<|MERGE_RESOLUTION|>--- conflicted
+++ resolved
@@ -499,25 +499,9 @@
   TAction extends ParameterizedObject,
   TGuard extends ParameterizedObject,
   TDelay extends string
-<<<<<<< HEAD
-> = {
-  // TODO: this doesn't support partial descriptors
-  [K in TEvent['type'] | '*']?: K extends '*'
-    ? TransitionConfigOrTarget<
-        TContext,
-        TEvent,
-        TEvent,
-        TActor,
-        TAction,
-        TGuard,
-        TDelay
-      >
-    : TransitionConfigOrTarget<
-=======
 > =
   | {
       [K in EventDescriptor<TEvent>]?: TransitionConfigOrTarget<
->>>>>>> d04cf6fe
         TContext,
         ExtractEvent<TEvent, K>,
         TEvent,
