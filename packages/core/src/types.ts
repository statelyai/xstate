--- conflicted
+++ resolved
@@ -156,19 +156,11 @@
 ) => void;
 
 export interface ChooseCondition<
-<<<<<<< HEAD
   TContext extends MachineContext,
   TExpressionEvent extends EventObject,
   TEvent extends EventObject = TExpressionEvent
 > {
-  guard?: GuardConfig<TContext, TEvent>;
-=======
-  TContext,
-  TExpressionEvent extends EventObject,
-  TEvent extends EventObject = TExpressionEvent
-> {
-  cond?: Condition<TContext, TExpressionEvent>;
->>>>>>> 534f31d0
+  guard?: GuardConfig<TContext, TExpressionEvent>;
   actions: Actions<TContext, TExpressionEvent, TEvent>;
 }
 
@@ -1970,10 +1962,13 @@
   StateFrom<TMachine>['matches']
 >[0];
 
+export type TagsFrom<TMachine extends AnyStateMachine> = Parameters<
+  StateFrom<TMachine>['hasTag']
+>[0];
+
 export type StateFromMachine<TMachine extends AnyStateMachine> =
   TMachine['initialState'];
 
-<<<<<<< HEAD
 export interface ActorSystemInfo {
   actors: Record<string, AnyActorRef>;
 }
@@ -1995,15 +1990,4 @@
       src?: string;
     };
   };
-};
-=======
-export type PredictableActionArgumentsExec = (
-  action: ActionObject<unknown, EventObject>,
-  context: unknown,
-  _event: SCXML.Event<EventObject>
-) => void;
-
-export type TagsFrom<TMachine extends AnyStateMachine> = Parameters<
-  StateFrom<TMachine>['hasTag']
->[0];
->>>>>>> 534f31d0
+};