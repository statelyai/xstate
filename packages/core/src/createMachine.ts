import { StateMachine } from './StateMachine.ts';
<<<<<<< HEAD
import { ResolveTypegenMeta } from './types.ts';
=======
import { ResolvedStateMachineTypes } from './types.ts';
>>>>>>> 8aa4c2b9
import {
  AnyActorRef,
  EventObject,
  AnyEventObject,
  Cast,
  InternalMachineImplementations,
  IsNever,
  MachineConfig,
  MachineContext,
  MachineTypes,
  NonReducibleUnknown,
  ParameterizedObject,
  ProvidedActor,
  StateValue,
  ToChildren,
  MetaObject
} from './types.ts';

type TestValue =
  | string
  | {
      [k: string]: TestValue | undefined;
    };

type _GroupTestValues<TTestValue extends string | TestValue> =
  TTestValue extends string
    ? TTestValue extends `${string}.${string}`
      ? [never, never]
      : [TTestValue, never]
    : [never, TTestValue];
type GroupTestValues<TTestValue extends string | TestValue> = {
  leafCandidates: _GroupTestValues<TTestValue>[0];
  nonLeaf: _GroupTestValues<TTestValue>[1];
};

type FilterLeafValues<
  TLeafCandidate extends string,
  TNonLeaf extends { [k: string]: TestValue | undefined }
> = IsNever<TNonLeaf> extends true
  ? TLeafCandidate
  : TLeafCandidate extends string
    ? TLeafCandidate extends keyof TNonLeaf
      ? never
      : TLeafCandidate
    : never;

// this is not 100% accurate since we can't make parallel regions required in the result
// `TTestValue` doesn't encode this information anyhow for us to be able to do that
// this is fine for most practical use cases anyway though
type ToStateValue<TTestValue extends string | TestValue> =
  | FilterLeafValues<
      GroupTestValues<TTestValue>['leafCandidates'],
      GroupTestValues<TTestValue>['nonLeaf']
    >
  | (IsNever<GroupTestValues<TTestValue>['nonLeaf']> extends false
      ? {
          [K in keyof GroupTestValues<TTestValue>['nonLeaf']]: ToStateValue<
            NonNullable<GroupTestValues<TTestValue>['nonLeaf'][K]>
          >;
        }
      : never);

/**
 * Creates a state machine (statechart) with the given configuration.
 *
 * The state machine represents the pure logic of a state machine actor.
 *
 * @param config The state machine configuration.
 * @param options DEPRECATED: use `setup({ ... })` or `machine.provide({ ... })` to provide machine implementations instead.
 *
 * @example
  ```ts
  import { createMachine } from 'xstate';

  const lightMachine = createMachine({
    id: 'light',
    initial: 'green',
    states: {
      green: {
        on: {
          TIMER: { target: 'yellow' }
        }
      },
      yellow: {
        on: {
          TIMER: { target: 'red' }
        }
      },
      red: {
        on: {
          TIMER: { target: 'green' }
        }
      }
    }
  });

  const lightActor = createActor(lightMachine);
  lightActor.start();

  lightActor.send({ type: 'TIMER' });
  ```
 */
export function createMachine<
  TContext extends MachineContext,
  TEvent extends AnyEventObject, // TODO: consider using a stricter `EventObject` here
  TActor extends ProvidedActor,
  TAction extends ParameterizedObject,
  TGuard extends ParameterizedObject,
  TDelay extends string,
  TTag extends string,
  TInput,
  TOutput extends NonReducibleUnknown,
  TEmitted extends EventObject,
  TMeta extends MetaObject,
  // it's important to have at least one default type parameter here
  // it allows us to benefit from contextual type instantiation as it makes us to pass the hasInferenceCandidatesOrDefault check in the compiler
  // we should be able to remove this when we start inferring TConfig, with it we'll always have an inference candidate
  _ = any
>(
  config: {
    types?: MachineTypes<
      TContext,
      TEvent,
      TActor,
      TAction,
      TGuard,
      TDelay,
      TTag,
      TInput,
      TOutput,
      TEmitted,
      TMeta
    >;
    schemas?: unknown;
  } & MachineConfig<
    TContext,
    TEvent,
    TActor,
    TAction,
    TGuard,
    TDelay,
    TTag,
    TInput,
    TOutput,
    TEmitted,
    TMeta
  >,
  implementations?: InternalMachineImplementations<
<<<<<<< HEAD
    ResolveTypegenMeta<
=======
    ResolvedStateMachineTypes<
>>>>>>> 8aa4c2b9
      TContext,
      TEvent,
      TActor,
      TAction,
      TGuard,
      TDelay,
      TTag,
      TEmitted
    >
  >
): StateMachine<
  TContext,
  TEvent,
  Cast<ToChildren<TActor>, Record<string, AnyActorRef | undefined>>,
  TActor,
  TAction,
  TGuard,
  TDelay,
  StateValue,
  TTag & string,
  TInput,
  TOutput,
  TEmitted,
  TMeta // TMeta
> {
  return new StateMachine<
    any,
    any,
    any,
    any,
    any,
    any,
    any,
    any,
    any,
    any,
    any,
    any, // TEmitted
    any // TMeta
  >(config as any, implementations as any);
}<|MERGE_RESOLUTION|>--- conflicted
+++ resolved
@@ -1,9 +1,5 @@
 import { StateMachine } from './StateMachine.ts';
-<<<<<<< HEAD
-import { ResolveTypegenMeta } from './types.ts';
-=======
 import { ResolvedStateMachineTypes } from './types.ts';
->>>>>>> 8aa4c2b9
 import {
   AnyActorRef,
   EventObject,
@@ -152,11 +148,7 @@
     TMeta
   >,
   implementations?: InternalMachineImplementations<
-<<<<<<< HEAD
-    ResolveTypegenMeta<
-=======
     ResolvedStateMachineTypes<
->>>>>>> 8aa4c2b9
       TContext,
       TEvent,
       TActor,
