import { StateMachine } from './StateMachine.ts';
import { ResolvedStateMachineTypes, TODO } from './types.ts';
import {
  AnyActorRef,
  EventObject,
  AnyEventObject,
  Cast,
  InternalMachineImplementations,
  MachineConfig,
  MachineContext,
  MachineTypes,
  NonReducibleUnknown,
  ParameterizedObject,
  ProvidedActor,
  StateValue,
  ToChildren,
  MetaObject
} from './types.ts';

type TestValue =
  | string
  | {
      [k: string]: TestValue | undefined;
    };

type _GroupTestValues<TTestValue extends string | TestValue> =
  TTestValue extends string
    ? TTestValue extends `${string}.${string}`
      ? [never, never]
      : [TTestValue, never]
    : [never, TTestValue];
<<<<<<< HEAD
type GroupTestValues<TTestValue extends string | TestValue> = {
  leafCandidates: _GroupTestValues<TTestValue>[0];
  nonLeaf: _GroupTestValues<TTestValue>[1];
};

type FilterLeafValues<
  TLeafCandidate extends string,
  TNonLeaf extends { [k: string]: TestValue | undefined }
> =
  IsNever<TNonLeaf> extends true
    ? TLeafCandidate
    : TLeafCandidate extends string
      ? TLeafCandidate extends keyof TNonLeaf
        ? never
        : TLeafCandidate
      : never;

// this is not 100% accurate since we can't make parallel regions required in the result
// `TTestValue` doesn't encode this information anyhow for us to be able to do that
// this is fine for most practical use cases anyway though
type ToStateValue<TTestValue extends string | TestValue> =
  | FilterLeafValues<
      GroupTestValues<TTestValue>['leafCandidates'],
      GroupTestValues<TTestValue>['nonLeaf']
    >
  | (IsNever<GroupTestValues<TTestValue>['nonLeaf']> extends false
      ? {
          [K in keyof GroupTestValues<TTestValue>['nonLeaf']]: ToStateValue<
            NonNullable<GroupTestValues<TTestValue>['nonLeaf'][K]>
          >;
        }
      : never);
=======
>>>>>>> 9d44c903

/**
 * Creates a state machine (statechart) with the given configuration.
 *
 * The state machine represents the pure logic of a state machine actor.
 *
 * @example
 *
 * ```ts
 * import { createMachine } from 'xstate';
 *
 * const lightMachine = createMachine({
 *   id: 'light',
 *   initial: 'green',
 *   states: {
 *     green: {
 *       on: {
 *         TIMER: { target: 'yellow' }
 *       }
 *     },
 *     yellow: {
 *       on: {
 *         TIMER: { target: 'red' }
 *       }
 *     },
 *     red: {
 *       on: {
 *         TIMER: { target: 'green' }
 *       }
 *     }
 *   }
 * });
 *
 * const lightActor = createActor(lightMachine);
 * lightActor.start();
 *
 * lightActor.send({ type: 'TIMER' });
 * ```
 *
 * @param config The state machine configuration.
 * @param options DEPRECATED: use `setup({ ... })` or `machine.provide({ ... })`
 *   to provide machine implementations instead.
 */
export function createMachine<
  TContext extends MachineContext,
  TEvent extends AnyEventObject, // TODO: consider using a stricter `EventObject` here
  TActor extends ProvidedActor,
  TAction extends ParameterizedObject,
  TGuard extends ParameterizedObject,
  TDelay extends string,
  TTag extends string,
  TInput,
  TOutput extends NonReducibleUnknown,
  TEmitted extends EventObject,
  TMeta extends MetaObject,
  // it's important to have at least one default type parameter here
  // it allows us to benefit from contextual type instantiation as it makes us to pass the hasInferenceCandidatesOrDefault check in the compiler
  // we should be able to remove this when we start inferring TConfig, with it we'll always have an inference candidate
  _ = any
>(
  config: {
    types?: MachineTypes<
      TContext,
      TEvent,
      TActor,
      TAction,
      TGuard,
      TDelay,
      TTag,
      TInput,
      TOutput,
      TEmitted,
      TMeta
    >;
    schemas?: unknown;
  } & MachineConfig<
    TContext,
    TEvent,
    TActor,
    TAction,
    TGuard,
    TDelay,
    TTag,
    TInput,
    TOutput,
    TEmitted,
    TMeta
  >,
  implementations?: InternalMachineImplementations<
    ResolvedStateMachineTypes<
      TContext,
      TEvent,
      TActor,
      TAction,
      TGuard,
      TDelay,
      TTag,
      TEmitted
    >
  >
): StateMachine<
  TContext,
  TEvent,
  Cast<ToChildren<TActor>, Record<string, AnyActorRef | undefined>>,
  TActor,
  TAction,
  TGuard,
  TDelay,
  StateValue,
  TTag & string,
  TInput,
  TOutput,
  TEmitted,
  TMeta, // TMeta
  TODO // TStateSchema
> {
  return new StateMachine<
    any,
    any,
    any,
    any,
    any,
    any,
    any,
    any,
    any,
    any,
    any,
    any, // TEmitted
    any, // TMeta
    any // TStateSchema
  >(config as any, implementations as any);
}<|MERGE_RESOLUTION|>--- conflicted
+++ resolved
@@ -29,41 +29,6 @@
       ? [never, never]
       : [TTestValue, never]
     : [never, TTestValue];
-<<<<<<< HEAD
-type GroupTestValues<TTestValue extends string | TestValue> = {
-  leafCandidates: _GroupTestValues<TTestValue>[0];
-  nonLeaf: _GroupTestValues<TTestValue>[1];
-};
-
-type FilterLeafValues<
-  TLeafCandidate extends string,
-  TNonLeaf extends { [k: string]: TestValue | undefined }
-> =
-  IsNever<TNonLeaf> extends true
-    ? TLeafCandidate
-    : TLeafCandidate extends string
-      ? TLeafCandidate extends keyof TNonLeaf
-        ? never
-        : TLeafCandidate
-      : never;
-
-// this is not 100% accurate since we can't make parallel regions required in the result
-// `TTestValue` doesn't encode this information anyhow for us to be able to do that
-// this is fine for most practical use cases anyway though
-type ToStateValue<TTestValue extends string | TestValue> =
-  | FilterLeafValues<
-      GroupTestValues<TTestValue>['leafCandidates'],
-      GroupTestValues<TTestValue>['nonLeaf']
-    >
-  | (IsNever<GroupTestValues<TTestValue>['nonLeaf']> extends false
-      ? {
-          [K in keyof GroupTestValues<TTestValue>['nonLeaf']]: ToStateValue<
-            NonNullable<GroupTestValues<TTestValue>['nonLeaf'][K]>
-          >;
-        }
-      : never);
-=======
->>>>>>> 9d44c903
 
 /**
  * Creates a state machine (statechart) with the given configuration.
