--- conflicted
+++ resolved
@@ -1,13 +1,9 @@
-import {
+import type {
   AnyActorContext,
   AnyActorLogic,
   AnyStateMachine,
   EventFromLogic,
-<<<<<<< HEAD
   InternalStateFrom
-=======
-  InternalStateFrom,
->>>>>>> c098a097
 } from '.';
 import { createEmptyActor } from './actors';
 
