--- conflicted
+++ resolved
@@ -8,7 +8,8 @@
   ActorContext,
   EventObject,
   ActorRef,
-  BaseActorRef
+  BaseActorRef,
+  AnyEventObject
 } from './types';
 import { toSCXMLEvent, isPromiseLike, isSCXMLEvent, isFunction } from './utils';
 import { doneInvoke, error } from './actions';
@@ -93,12 +94,12 @@
       const _event = toSCXMLEvent(event);
 
       if (_event.name === startSignalType) {
-        const sender: Sender<TEvent> = (e) => {
+        const sender = (eventForParent: AnyEventObject) => {
           if (state.canceled) {
             return state;
           }
 
-          self._parent?.send(toSCXMLEvent(e, { origin: self }));
+          self._parent?.send(toSCXMLEvent(eventForParent, { origin: self }));
         };
 
         const receiver: Receiver<TEvent> = (newListener) => {
@@ -164,47 +165,6 @@
         dispose: undefined as Promise<any> | (() => void) | void
       };
 
-<<<<<<< HEAD
-=======
-      const sender = (e) => {
-        if (state.canceled) {
-          return state;
-        }
-
-        parent?.send(toSCXMLEvent(e, { origin: self }));
-      };
-
-      const receiver: Receiver<TEvent> = (newListener) => {
-        state.receivers.add(newListener);
-      };
-
-      state.dispose = invokeCallback(sender, receiver);
-
-      if (isPromiseLike(state.dispose)) {
-        state.dispose.then(
-          (resolved) => {
-            self._parent?.send(
-              toSCXMLEvent(doneInvoke(id, resolved), {
-                origin: self
-              })
-            );
-
-            state.canceled = true;
-          },
-          (errorData) => {
-            const errorEvent = error(id, errorData);
-
-            self._parent?.send(
-              toSCXMLEvent(errorEvent, {
-                origin: self
-              })
-            );
-
-            state.canceled = true;
-          }
-        );
-      }
->>>>>>> 6e7f769a
       return state;
     },
     getSnapshot: () => undefined
