import type {
  InvokeCallback,
  Subscribable,
  Subscription,
  Lazy,
  Sender,
  Receiver,
  Behavior,
  ActorContext,
  EventObject,
  ActorRef,
  BaseActorRef
} from './types';
import { toSCXMLEvent, isPromiseLike, isSCXMLEvent, isFunction } from './utils';
import { doneInvoke, error } from './actions';
import { symbolObservable } from './symbolObservable';

/**
 * Returns an actor behavior from a reducer and its initial state.
 *
 * @param transition The pure reducer that returns the next state given the current state and event.
 * @param initialState The initial state of the reducer.
 * @returns An actor behavior
 */
export function fromReducer<TState, TEvent extends EventObject>(
  transition: (
    state: TState,
    event: TEvent,
    actorContext: ActorContext<TEvent, TState>
  ) => TState,
  initialState: TState
): Behavior<TEvent, TState> {
  return {
    transition: (state, event, actorCtx) => {
      // @ts-ignore TODO
      const resolvedEvent = isSCXMLEvent(event) ? event.data : event;
      // @ts-ignore TODO
      return transition(state, resolvedEvent, actorCtx);
    },
    getInitialState: () => initialState,
    getSnapshot: (state) => state,
    getPersisted: (state) => state,
    restoreState: (state) => state
  };
}

export const startSignalType = 'xstate.init';
export const stopSignalType = 'xstate.stop';
export const startSignal: StartSignal = { type: 'xstate.init' };
export const stopSignal: StopSignal = { type: 'xstate.stop' };

export interface StartSignal {
  type: 'xstate.init';
}

export interface StopSignal {
  type: 'xstate.stop';
}

export type LifecycleSignal = StartSignal | StopSignal;
export type LifecycleSignalType =
  | typeof startSignalType
  | typeof stopSignalType;

/**
 * An object that expresses the behavior of an actor in reaction to received events,
 * as well as an optionally emitted stream of values.
 *
 * @template TReceived The received event
 * @template TSnapshot The emitted value
 */

function isSignal(eventType: string): eventType is LifecycleSignalType {
  return eventType === startSignalType || eventType === stopSignalType;
}

export function fromCallback<TEvent extends EventObject>(
  invokeCallback: InvokeCallback
): Behavior<TEvent, undefined> {
  const behavior: Behavior<
    TEvent,
    undefined,
    {
      canceled: boolean;
      receivers: Set<(e: EventObject) => void>;
      dispose: void | (() => void) | Promise<any>;
    }
  > = {
    transition: (state, event) => {
      const _event = toSCXMLEvent(event);

      if (_event.name === stopSignalType) {
        state.canceled = true;

        if (isFunction(state.dispose)) {
          state.dispose();
        }
        return state;
      }

      if (isSignal(_event.name)) {
        // TODO: unrecognized signal
        return state;
      }

      const plainEvent = isSCXMLEvent(event) ? event.data : event;
      if (!isSignal(plainEvent.type)) {
        state.receivers.forEach((receiver) =>
          receiver(plainEvent as EventObject)
        );
      }

      return state;
    },
    getInitialState: ({ self, id }) => {
      const { _parent: parent } = self;
      const state = {
        canceled: false,
        receivers: new Set<(e: EventObject) => void>(),
        dispose: undefined as Promise<any> | (() => void) | void
      };

      const sender: Sender<TEvent> = (e) => {
        if (state.canceled) {
          return state;
        }

        parent?.send(toSCXMLEvent(e, { origin: self }));
      };

      const receiver: Receiver<TEvent> = (newListener) => {
        state.receivers.add(newListener);
      };

      state.dispose = invokeCallback(sender, receiver);

      if (isPromiseLike(state.dispose)) {
        state.dispose.then(
          (resolved) => {
            self._parent?.send(
              toSCXMLEvent(doneInvoke(id, resolved), {
                origin: self
              })
            );

            state.canceled = true;
          },
          (errorData) => {
            const errorEvent = error(id, errorData);

            self._parent?.send(
              toSCXMLEvent(errorEvent, {
                origin: self
              })
            );

            state.canceled = true;
          }
        );
      }
      return state;
    },
    getSnapshot: () => undefined
  };

  return behavior;
}

export function fromPromise<T>(
  lazyPromise: Lazy<PromiseLike<T>>
): Behavior<
  { type: string },
  T | undefined,
  { canceled: boolean; data: T | undefined }
> {
  const resolveEventType = '$$xstate.resolve';
  const rejectEventType = '$$xstate.reject';

  // TODO: add event types
  const behavior: Behavior<
    any,
    T | undefined,
    {
      status: 'pending' | 'error' | 'done';
      canceled: boolean;
      data: T | undefined;
    }
  > = {
    transition: (state, event) => {
      const _event = toSCXMLEvent(event);
      if (state.canceled) {
        return state;
      }

      const eventObject = _event.data;

      switch (_event.name) {
        case resolveEventType:
          return { ...state, status: 'done', data: eventObject.data };
        case rejectEventType:
          return { ...state, status: 'error', data: eventObject.data };
        case stopSignalType:
          return { ...state, canceled: true };
        default:
          return state;
      }
    },
    getInitialState: ({ self }) => {
      const resolvedPromise = Promise.resolve(lazyPromise());

      resolvedPromise.then(
        (response) => {
          self.send({ type: resolveEventType, data: response });
        },
        (errorData) => {
          self.send({ type: rejectEventType, data: errorData });
        }
      );
      return {
        canceled: false,
        status: 'pending',
        data: undefined
      };
    },
    getSnapshot: (state) => state.data,
<<<<<<< HEAD
    getPersisted: (state) => state,
    restoreState: (state) => state
=======
    getStatus: (state) => state
>>>>>>> b86448c9
  };

  return behavior;
}

export function fromObservable<T, TEvent extends EventObject>(
  lazyObservable: Lazy<Subscribable<T>>
): Behavior<TEvent, T | undefined> {
  const nextEventType = '$$xstate.next';
  const errorEventType = '$$xstate.error';
  const completeEventType = '$$xstate.complete';

  // TODO: add event types
  const behavior: Behavior<
    any,
    T | undefined,
    {
      subscription: Subscription | undefined;
      observable: Subscribable<T> | undefined;
      canceled: boolean;
      status: 'active' | 'done' | 'error';
      data: T | undefined;
    }
  > = {
    transition: (state, event, { self, id }) => {
      const _event = toSCXMLEvent(event);
      if (state.canceled) {
        return state;
      }

      switch (_event.name) {
        case nextEventType:
          self._parent?.send(
            toSCXMLEvent(
              {
                type: `xstate.snapshot.${id}`,
                data: _event.data.data
              },
              { origin: self }
            )
          );
          return { ...state, data: event.data.data };
        case errorEventType:
          const errorEvent = error(id, _event.data.data);
          self._parent?.send(
            toSCXMLEvent(errorEvent, {
              origin: self
            })
          );
          return { ...state, status: 'error', data: _event.data.data };
        case completeEventType:
          return { ...state, status: 'done' };
        case stopSignalType:
          state.canceled = true;
          state.subscription?.unsubscribe();
          return state;
        default:
          return state;
      }
    },
    getInitialState: ({ self }) => {
      const state = {
        subscription: undefined as Subscription | undefined,
        observable: undefined as Subscribable<T> | undefined,
        canceled: false,
        status: 'active' as const,
        data: undefined
      };
      state.observable = lazyObservable();
      state.subscription = state.observable.subscribe({
        next: (value) => {
          self.send({ type: nextEventType, data: value });
        },
        error: (err) => {
          self.send({ type: errorEventType, data: err });
        },
        complete: () => {
          self.send({ type: completeEventType });
        }
      });
      return state;
    },
    getSnapshot: (state) => state.data,
    getStatus: (state) => state
  };

  return behavior;
}

/**
 * Creates an event observable behavior that listens to an observable
 * that delivers event objects.
 *
 *
 * @param lazyObservable A function that creates an observable
 * @returns An event observable behavior
 */
export function fromEventObservable<T extends EventObject>(
  lazyObservable: Lazy<Subscribable<T>>
): Behavior<EventObject, T | undefined> {
  const nextEventType = '$$xstate.next';
  const errorEventType = '$$xstate.error';
  const completeEventType = '$$xstate.complete';

  // TODO: event types
  const behavior: Behavior<
    any,
    T | undefined,
    {
      subscription: Subscription | undefined;
      observable: Subscribable<T> | undefined;
      canceled: boolean;
      data: T | undefined;
    }
  > = {
    transition: (state, event, { self, id }) => {
      const _event = toSCXMLEvent(event);
      if (state.canceled) {
        return state;
      }

      switch (_event.name) {
        case nextEventType:
          return { ...state, data: _event.data };
        case errorEventType:
          const errorEvent = error(id, _event.data.data);
          self._parent?.send(
            toSCXMLEvent(errorEvent, {
              origin: self
            })
          );
          return state;
        case completeEventType:
          self._parent?.send(
            toSCXMLEvent(doneInvoke(id), {
              origin: self
            })
          );
          return state;
        case stopSignalType:
          state.canceled = true;
          state.subscription?.unsubscribe();
          return state;
        default:
          return state;
      }
    },
    getInitialState: ({ self }) => {
      const state = {
        subscription: undefined as Subscription | undefined,
        observable: undefined as Subscribable<T> | undefined,
        canceled: false,
        data: undefined
      };

      state.observable = lazyObservable();
      state.subscription = state.observable.subscribe({
        next: (value) => {
          self._parent?.send(toSCXMLEvent(value, { origin: self }));
        },
        error: (err) => {
          self.send({ type: errorEventType, data: err });
        },
        complete: () => {
          self.send({ type: completeEventType });
        }
      });
      return state;
    },
    getSnapshot: (_) => undefined
  };

  return behavior;
}

export function isActorRef(item: any): item is ActorRef<any> {
  return !!item && typeof item === 'object' && typeof item.send === 'function';
}

// TODO: refactor the return type, this could be written in a better way
// but it's best to avoid unneccessary breaking changes now
// @deprecated use `interpret(behavior)` instead
export function toActorRef<
  TEvent extends EventObject,
  TSnapshot = any,
  TActorRefLike extends BaseActorRef<TEvent> = BaseActorRef<TEvent>
>(
  actorRefLike: TActorRefLike
): ActorRef<TEvent, TSnapshot> & Omit<TActorRefLike, keyof ActorRef<any, any>> {
  return {
    subscribe: () => ({ unsubscribe: () => void 0 }),
    id: 'anonymous',
    getSnapshot: () => undefined,
    [symbolObservable]: function () {
      return this;
    },
    ...actorRefLike
  };
}<|MERGE_RESOLUTION|>--- conflicted
+++ resolved
@@ -223,12 +223,9 @@
       };
     },
     getSnapshot: (state) => state.data,
-<<<<<<< HEAD
     getPersisted: (state) => state,
-    restoreState: (state) => state
-=======
+    restoreState: (state) => state,
     getStatus: (state) => state
->>>>>>> b86448c9
   };
 
   return behavior;
