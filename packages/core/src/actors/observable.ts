import { XSTATE_STOP } from '../constants';
import {
  Subscribable,
  ActorLogic,
  EventObject,
  Subscription,
  AnyActorSystem,
  ActorRefFrom,
  Snapshot,
  HomomorphicOmit
} from '../types';

<<<<<<< HEAD
export interface ObservableInternalState<T, TInput = unknown> {
  subscription: Subscription | undefined;
  status: 'active' | 'done' | 'error' | 'stopped';
  data: T | undefined;
  input: TInput | undefined;
  error?: unknown;
}
=======
export type ObservableSnapshot<TContext, TInput> = Snapshot<undefined> & {
  context: TContext | undefined;
  input: TInput | undefined;
  _subscription: Subscription | undefined;
};
>>>>>>> 73753506

export type ObservablePersistedState<TContext, TInput> = HomomorphicOmit<
  ObservableSnapshot<TContext, TInput>,
  '_subscription'
>;

export type ObservableActorLogic<TContext, TInput> = ActorLogic<
  ObservableSnapshot<TContext, TInput>,
  { type: string; [k: string]: unknown },
  TInput,
  ObservablePersistedState<TContext, TInput>,
  AnyActorSystem
>;

export type ObservableActorRef<TContext> = ActorRefFrom<
  ObservableActorLogic<TContext, any>
>;

export function fromObservable<TContext, TInput>(
  observableCreator: ({
    input,
    system
  }: {
    input: TInput;
    system: AnyActorSystem;
    self: ObservableActorRef<TContext>;
  }) => Subscribable<TContext>
): ObservableActorLogic<TContext, TInput> {
  const nextEventType = '$$xstate.next';
  const errorEventType = '$$xstate.error';
  const completeEventType = '$$xstate.complete';

  return {
    config: observableCreator,
    transition: (snapshot, event, { self, id, defer }) => {
      if (snapshot.status !== 'active') {
        return snapshot;
      }

      switch (event.type) {
<<<<<<< HEAD
        case nextEventType:
          return {
            ...state,
            data: (event as any).data
          };
=======
        case nextEventType: {
          const newSnapshot = {
            ...snapshot,
            context: event.data as TContext
          };
          // match the exact timing of events sent by machines
          // send actions are not executed immediately
          defer(() => {
            self._parent?.send({
              type: `xstate.snapshot.${id}`,
              data: newSnapshot
            });
          });
          return newSnapshot;
        }
>>>>>>> 73753506
        case errorEventType:
          return {
            ...snapshot,
            status: 'error',
            error: (event as any).data,
            input: undefined,
<<<<<<< HEAD
            error: (event as any).data, // TODO: if we keep this as `data` we should reflect this in the type
            subscription: undefined
=======
            _subscription: undefined
>>>>>>> 73753506
          };
        case completeEventType:
          return {
            ...snapshot,
            status: 'done',
            input: undefined,
            _subscription: undefined
          };
        case XSTATE_STOP:
          snapshot._subscription!.unsubscribe();
          return {
<<<<<<< HEAD
            ...state,
=======
            ...snapshot,
>>>>>>> 73753506
            status: 'stopped',
            input: undefined,
            _subscription: undefined
          };
        default:
          return snapshot;
      }
    },
    getInitialState: (_, input) => {
      return {
        status: 'active',
        output: undefined,
        error: undefined,
        context: undefined,
        input,
        _subscription: undefined
      };
    },
    start: (state, { self, system }) => {
      if (state.status === 'done') {
        // Do not restart a completed observable
        return;
      }
      state._subscription = observableCreator({
        input: state.input!,
        system,
        self
      }).subscribe({
        next: (value) => {
          self.send({ type: nextEventType, data: value });
        },
        error: (err) => {
          self.send({ type: errorEventType, data: err });
        },
        complete: () => {
          self.send({ type: completeEventType });
        }
      });
    },
    getPersistedState: ({ _subscription, ...state }) => state,
    restoreState: (state) => ({
      ...state,
      _subscription: undefined
    })
  };
}

/**
 * Creates event observable logic that listens to an observable
 * that delivers event objects.
 *
 *
 * @param lazyObservable A function that creates an observable
 * @returns Event observable logic
 */

export function fromEventObservable<T extends EventObject, TInput>(
  lazyObservable: ({
    input,
    system
  }: {
    input: TInput;
    system: AnyActorSystem;
    self: ObservableActorRef<T>;
  }) => Subscribable<T>
): ObservableActorLogic<T, TInput> {
  const errorEventType = '$$xstate.error';
  const completeEventType = '$$xstate.complete';

  // TODO: event types
  return {
    config: lazyObservable,
    transition: (state, event) => {
      if (state.status !== 'active') {
        return state;
      }

      switch (event.type) {
        case errorEventType:
          return {
            ...state,
            status: 'error',
            error: (event as any).data,
            input: undefined,
<<<<<<< HEAD
            error: (event as any).data, // TODO: if we keep this as `data` we should reflect this in the type
            subscription: undefined
=======
            _subscription: undefined
>>>>>>> 73753506
          };
        case completeEventType:
          return {
            ...state,
            status: 'done',
            input: undefined,
            _subscription: undefined
          };
        case XSTATE_STOP:
          state._subscription!.unsubscribe();
          return {
            ...state,
            status: 'stopped',
            input: undefined,
            _subscription: undefined
          };
        default:
          return state;
      }
    },
    getInitialState: (_, input) => {
      return {
        status: 'active',
        output: undefined,
        error: undefined,
        context: undefined,
        input,
        _subscription: undefined
      };
    },
    start: (state, { self, system }) => {
      if (state.status === 'done') {
        // Do not restart a completed observable
        return;
      }

      state._subscription = lazyObservable({
        input: state.input!,
        system,
        self
      }).subscribe({
        next: (value) => {
          self._parent?.send(value);
        },
        error: (err) => {
          self.send({ type: errorEventType, data: err });
        },
        complete: () => {
          self.send({ type: completeEventType });
        }
      });
    },
    getPersistedState: ({ _subscription, ...state }) => state,
    restoreState: (state) => ({
      ...state,
      _subscription: undefined
    })
  };
}<|MERGE_RESOLUTION|>--- conflicted
+++ resolved
@@ -10,21 +10,11 @@
   HomomorphicOmit
 } from '../types';
 
-<<<<<<< HEAD
-export interface ObservableInternalState<T, TInput = unknown> {
-  subscription: Subscription | undefined;
-  status: 'active' | 'done' | 'error' | 'stopped';
-  data: T | undefined;
-  input: TInput | undefined;
-  error?: unknown;
-}
-=======
 export type ObservableSnapshot<TContext, TInput> = Snapshot<undefined> & {
   context: TContext | undefined;
   input: TInput | undefined;
   _subscription: Subscription | undefined;
 };
->>>>>>> 73753506
 
 export type ObservablePersistedState<TContext, TInput> = HomomorphicOmit<
   ObservableSnapshot<TContext, TInput>,
@@ -65,41 +55,19 @@
       }
 
       switch (event.type) {
-<<<<<<< HEAD
-        case nextEventType:
-          return {
-            ...state,
-            data: (event as any).data
-          };
-=======
         case nextEventType: {
-          const newSnapshot = {
+          return {
             ...snapshot,
             context: event.data as TContext
           };
-          // match the exact timing of events sent by machines
-          // send actions are not executed immediately
-          defer(() => {
-            self._parent?.send({
-              type: `xstate.snapshot.${id}`,
-              data: newSnapshot
-            });
-          });
-          return newSnapshot;
         }
->>>>>>> 73753506
         case errorEventType:
           return {
             ...snapshot,
             status: 'error',
             error: (event as any).data,
             input: undefined,
-<<<<<<< HEAD
-            error: (event as any).data, // TODO: if we keep this as `data` we should reflect this in the type
-            subscription: undefined
-=======
-            _subscription: undefined
->>>>>>> 73753506
+            _subscription: undefined
           };
         case completeEventType:
           return {
@@ -111,11 +79,7 @@
         case XSTATE_STOP:
           snapshot._subscription!.unsubscribe();
           return {
-<<<<<<< HEAD
-            ...state,
-=======
-            ...snapshot,
->>>>>>> 73753506
+            ...snapshot,
             status: 'stopped',
             input: undefined,
             _subscription: undefined
@@ -200,12 +164,7 @@
             status: 'error',
             error: (event as any).data,
             input: undefined,
-<<<<<<< HEAD
-            error: (event as any).data, // TODO: if we keep this as `data` we should reflect this in the type
-            subscription: undefined
-=======
-            _subscription: undefined
->>>>>>> 73753506
+            _subscription: undefined
           };
         case completeEventType:
           return {
