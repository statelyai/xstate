import {
  Subscribable,
  ActorLogic,
  EventObject,
  Subscription,
  AnyActorSystem,
  ActorRefFrom
} from '../types';
import { stopSignalType } from '../actors';

export interface ObservableInternalState<T, TInput = unknown> {
  subscription: Subscription | undefined;
  status: 'active' | 'done' | 'error' | 'canceled';
  data: T | undefined;
  input: TInput | undefined;
}

export type ObservablePersistedState<T, TInput = unknown> = Omit<
  ObservableInternalState<T, TInput>,
  'subscription'
>;

export type ObservableActorLogic<T, TInput> = ActorLogic<
  { type: string; [k: string]: unknown },
  T | undefined,
  ObservableInternalState<T, TInput>,
  ObservablePersistedState<T, TInput>,
  AnyActorSystem,
  TInput
>;

export type ObservableActorRef<T> = ActorRefFrom<ObservableActorLogic<T, any>>;

export function fromObservable<T, TInput>(
  observableCreator: ({
    input,
    system
  }: {
    input: TInput;
    system: AnyActorSystem;
    self: ObservableActorRef<T>;
  }) => Subscribable<T>
): ObservableActorLogic<T, TInput> {
  const nextEventType = '$$xstate.next';
  const errorEventType = '$$xstate.error';
  const completeEventType = '$$xstate.complete';

<<<<<<< HEAD
  // TODO: add event types
  const logic: ActorLogic<
    any,
    T | undefined,
    ObservableInternalState<T>,
    ObservablePersistedState<T>
  > = {
    name: 'observable',
=======
  return {
>>>>>>> 719aab12
    config: observableCreator,
    transition: (state, event, { self, id, defer, system }) => {
      if (state.status !== 'active') {
        return state;
      }

      switch (event.type) {
        case nextEventType:
          // match the exact timing of events sent by machines
          // send actions are not executed immediately
          defer(() => {
            system.sendTo(
              self._parent,
              {
                type: `xstate.snapshot.${id}`,
                data: event.data
              },
              self
            );
          });
          return {
            ...state,
            data: (event as any).data
          };
        case errorEventType:
          return {
            ...state,
            status: 'error',
            input: undefined,
            data: (event as any).data, // TODO: if we keep this as `data` we should reflect this in the type
            subscription: undefined
          };
        case completeEventType:
          return {
            ...state,
            status: 'done',
            input: undefined,
            subscription: undefined
          };
        case stopSignalType:
          state.subscription!.unsubscribe();
          return {
            ...state,
            status: 'canceled',
            input: undefined,
            subscription: undefined
          };
        default:
          return state;
      }
    },
    getInitialState: (_, input) => {
      return {
        subscription: undefined,
        status: 'active',
        data: undefined,
        input
      };
    },
    start: (state, { self, system }) => {
      if (state.status === 'done') {
        // Do not restart a completed observable
        return;
      }
      state.subscription = observableCreator({
        input: state.input!,
        system,
        self
      }).subscribe({
        next: (value) => {
          system.sendTo(self, { type: nextEventType, data: value }, self);
        },
        error: (err) => {
          system.sendTo(self, { type: errorEventType, data: err }, self);
        },
        complete: () => {
          system.sendTo(self, { type: completeEventType }, self);
        }
      });
    },
    getSnapshot: (state) => state.data,
    getPersistedState: ({ status, data, input }) => ({
      status,
      data,
      input
    }),
    getStatus: (state) => state,
    restoreState: (state) => ({
      ...state,
      subscription: undefined
    })
  };
}

/**
 * Creates event observable logic that listens to an observable
 * that delivers event objects.
 *
 *
 * @param lazyObservable A function that creates an observable
 * @returns Event observable logic
 */

export function fromEventObservable<T extends EventObject, TInput>(
  lazyObservable: ({
    input,
    system
  }: {
    input: TInput;
    system: AnyActorSystem;
    self: ObservableActorRef<T>;
  }) => Subscribable<T>
): ObservableActorLogic<T, TInput> {
  const errorEventType = '$$xstate.error';
  const completeEventType = '$$xstate.complete';

  // TODO: event types
<<<<<<< HEAD
  const logic: ActorLogic<
    any,
    T | undefined,
    ObservableInternalState<T>,
    ObservablePersistedState<T>
  > = {
    name: 'eventObservable',
=======
  return {
>>>>>>> 719aab12
    config: lazyObservable,
    transition: (state, event) => {
      if (state.status !== 'active') {
        return state;
      }

      switch (event.type) {
        case errorEventType:
          return {
            ...state,
            status: 'error',
            input: undefined,
            data: (event as any).data, // TODO: if we keep this as `data` we should reflect this in the type
            subscription: undefined
          };
        case completeEventType:
          return {
            ...state,
            status: 'done',
            input: undefined,
            subscription: undefined
          };
        case stopSignalType:
          state.subscription!.unsubscribe();
          return {
            ...state,
            status: 'canceled',
            input: undefined,
            subscription: undefined
          };
        default:
          return state;
      }
    },
    getInitialState: (_, input) => {
      return {
        subscription: undefined,
        status: 'active',
        data: undefined,
        input
      };
    },
    start: (state, { self, system }) => {
      if (state.status === 'done') {
        // Do not restart a completed observable
        return;
      }

      state.subscription = lazyObservable({
        input: state.input!,
        system,
        self
      }).subscribe({
        next: (value) => {
          system.sendTo(self._parent, value, self);
        },
        error: (err) => {
          system.sendTo(self, { type: errorEventType, data: err }, self);
        },
        complete: () => {
          system.sendTo(self, { type: completeEventType }, self);
        }
      });
    },
    getSnapshot: (_) => undefined,
    getPersistedState: ({ status, data, input }) => ({
      status,
      data,
      input
    }),
    getStatus: (state) => state,
    restoreState: (state) => ({
      ...state,
      subscription: undefined
    })
  };
}<|MERGE_RESOLUTION|>--- conflicted
+++ resolved
@@ -45,18 +45,9 @@
   const errorEventType = '$$xstate.error';
   const completeEventType = '$$xstate.complete';
 
-<<<<<<< HEAD
   // TODO: add event types
-  const logic: ActorLogic<
-    any,
-    T | undefined,
-    ObservableInternalState<T>,
-    ObservablePersistedState<T>
-  > = {
+  const logic: ObservableActorLogic<T, TInput> = {
     name: 'observable',
-=======
-  return {
->>>>>>> 719aab12
     config: observableCreator,
     transition: (state, event, { self, id, defer, system }) => {
       if (state.status !== 'active') {
@@ -149,6 +140,8 @@
       subscription: undefined
     })
   };
+
+  return logic;
 }
 
 /**
@@ -174,17 +167,8 @@
   const completeEventType = '$$xstate.complete';
 
   // TODO: event types
-<<<<<<< HEAD
-  const logic: ActorLogic<
-    any,
-    T | undefined,
-    ObservableInternalState<T>,
-    ObservablePersistedState<T>
-  > = {
+  const logic: ObservableActorLogic<T, TInput> = {
     name: 'eventObservable',
-=======
-  return {
->>>>>>> 719aab12
     config: lazyObservable,
     transition: (state, event) => {
       if (state.status !== 'active') {
@@ -261,4 +245,6 @@
       subscription: undefined
     })
   };
+
+  return logic;
 }