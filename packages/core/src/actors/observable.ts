import {
  Subscribable,
  ActorLogic,
  EventObject,
  Subscription,
  AnyActorSystem,
  ActorRefFrom
} from '../types';
import { stopSignalType } from '../actors';

export interface ObservableInternalState<T> {
  subscription: Subscription | undefined;
  status: 'active' | 'done' | 'error' | 'canceled';
  data: T | undefined;
  input?: any;
}

export type ObservablePersistedState<T> = Omit<
  ObservableInternalState<T>,
  'subscription'
>;

export type ObservableActorLogic<T> = ActorLogic<
  EventObject,
  T | undefined,
  ObservableInternalState<T>,
  ObservablePersistedState<T>
>;

export type ObservableActorRef<T> = ActorRefFrom<ObservableActorLogic<T>>;

// TODO: this likely shouldn't accept TEvent, observable actor doesn't accept external events
<<<<<<< HEAD
export function fromObservable<T, TEvent extends EventObject, TInput>(
=======
export function fromObservable<T>(
>>>>>>> 4df57440
  observableCreator: ({
    input,
    system
  }: {
    input: TInput;
    system: AnyActorSystem;
    self: ObservableActorRef<T>;
  }) => Subscribable<T>
<<<<<<< HEAD
): ActorLogic<
  TEvent,
  T | undefined,
  ObservableInternalState<T>,
  ObservablePersistedState<T>,
  AnyActorSystem,
  TInput
> {
=======
): ObservableActorLogic<T> {
>>>>>>> 4df57440
  const nextEventType = '$$xstate.next';
  const errorEventType = '$$xstate.error';
  const completeEventType = '$$xstate.complete';

  // TODO: add event types
  const logic: ActorLogic<
    any,
    T | undefined,
    ObservableInternalState<T>,
    ObservablePersistedState<T>
  > = {
    config: observableCreator,
    transition: (state, event, { self, id, defer }) => {
      if (state.status !== 'active') {
        return state;
      }

      switch (event.type) {
        case nextEventType:
          // match the exact timing of events sent by machines
          // send actions are not executed immediately
          defer(() => {
            self._parent?.send({
              type: `xstate.snapshot.${id}`,
              data: event.data
            });
          });
          return {
            ...state,
            data: event.data
          };
        case errorEventType:
          return {
            ...state,
            status: 'error',
            input: undefined,
            data: event.data,
            subscription: undefined
          };
        case completeEventType:
          return {
            ...state,
            status: 'done',
            input: undefined,
            subscription: undefined
          };
        case stopSignalType:
          state.subscription!.unsubscribe();
          return {
            ...state,
            status: 'canceled',
            input: undefined,
            subscription: undefined
          };
        default:
          return state;
      }
    },
    getInitialState: (_, input) => {
      return {
        subscription: undefined,
        status: 'active',
        data: undefined,
        input
      };
    },
    start: (state, { self, system }) => {
      if (state.status === 'done') {
        // Do not restart a completed observable
        return;
      }
      state.subscription = observableCreator({
        input: state.input,
        system,
        self
      }).subscribe({
        next: (value) => {
          self.send({ type: nextEventType, data: value });
        },
        error: (err) => {
          self.send({ type: errorEventType, data: err });
        },
        complete: () => {
          self.send({ type: completeEventType });
        }
      });
    },
    getSnapshot: (state) => state.data,
    getPersistedState: ({ status, data, input }) => ({
      status,
      data,
      input
    }),
    getStatus: (state) => state,
    restoreState: (state) => ({
      ...state,
      subscription: undefined
    })
  };

  return logic;
}

/**
 * Creates event observable logic that listens to an observable
 * that delivers event objects.
 *
 *
 * @param lazyObservable A function that creates an observable
 * @returns Event observable logic
 */

export function fromEventObservable<T extends EventObject, TInput>(
  lazyObservable: ({
    input,
    system
  }: {
    input: TInput;
    system: AnyActorSystem;
    self: ObservableActorRef<T>;
  }) => Subscribable<T>
<<<<<<< HEAD
): ActorLogic<
  EventObject,
  T | undefined,
  ObservableInternalState<T>,
  ObservablePersistedState<T>,
  AnyActorSystem,
  TInput
> {
=======
): ObservableActorLogic<T> {
>>>>>>> 4df57440
  const errorEventType = '$$xstate.error';
  const completeEventType = '$$xstate.complete';

  // TODO: event types
  const logic: ActorLogic<
    any,
    T | undefined,
    ObservableInternalState<T>,
    ObservablePersistedState<T>
  > = {
    config: lazyObservable,
    transition: (state, event) => {
      if (state.status !== 'active') {
        return state;
      }

      switch (event.type) {
        case errorEventType:
          return {
            ...state,
            status: 'error',
            input: undefined,
            data: event.data,
            subscription: undefined
          };
        case completeEventType:
          return {
            ...state,
            status: 'done',
            input: undefined,
            subscription: undefined
          };
        case stopSignalType:
          state.subscription!.unsubscribe();
          return {
            ...state,
            status: 'canceled',
            input: undefined,
            subscription: undefined
          };
        default:
          return state;
      }
    },
    getInitialState: (_, input) => {
      return {
        subscription: undefined,
        status: 'active',
        data: undefined,
        input
      };
    },
    start: (state, { self, system }) => {
      if (state.status === 'done') {
        // Do not restart a completed observable
        return;
      }

      state.subscription = lazyObservable({
        input: state.input,
        system,
        self
      }).subscribe({
        next: (value) => {
          self._parent?.send(value);
        },
        error: (err) => {
          self.send({ type: errorEventType, data: err });
        },
        complete: () => {
          self.send({ type: completeEventType });
        }
      });
    },
    getSnapshot: (_) => undefined,
    getPersistedState: ({ status, data, input }) => ({
      status,
      data,
      input
    }),
    getStatus: (state) => state,
    restoreState: (state) => ({
      ...state,
      subscription: undefined
    })
  };

  return logic;
}<|MERGE_RESOLUTION|>--- conflicted
+++ resolved
@@ -20,21 +20,18 @@
   'subscription'
 >;
 
-export type ObservableActorLogic<T> = ActorLogic<
+export type ObservableActorLogic<T, TInput> = ActorLogic<
   EventObject,
   T | undefined,
   ObservableInternalState<T>,
-  ObservablePersistedState<T>
+  ObservablePersistedState<T>,
+  AnyActorSystem,
+  TInput
 >;
 
-export type ObservableActorRef<T> = ActorRefFrom<ObservableActorLogic<T>>;
-
-// TODO: this likely shouldn't accept TEvent, observable actor doesn't accept external events
-<<<<<<< HEAD
-export function fromObservable<T, TEvent extends EventObject, TInput>(
-=======
-export function fromObservable<T>(
->>>>>>> 4df57440
+export type ObservableActorRef<T> = ActorRefFrom<ObservableActorLogic<T, any>>;
+
+export function fromObservable<T, TInput>(
   observableCreator: ({
     input,
     system
@@ -43,18 +40,7 @@
     system: AnyActorSystem;
     self: ObservableActorRef<T>;
   }) => Subscribable<T>
-<<<<<<< HEAD
-): ActorLogic<
-  TEvent,
-  T | undefined,
-  ObservableInternalState<T>,
-  ObservablePersistedState<T>,
-  AnyActorSystem,
-  TInput
-> {
-=======
-): ObservableActorLogic<T> {
->>>>>>> 4df57440
+): ObservableActorLogic<T, TInput> {
   const nextEventType = '$$xstate.next';
   const errorEventType = '$$xstate.error';
   const completeEventType = '$$xstate.complete';
@@ -176,18 +162,7 @@
     system: AnyActorSystem;
     self: ObservableActorRef<T>;
   }) => Subscribable<T>
-<<<<<<< HEAD
-): ActorLogic<
-  EventObject,
-  T | undefined,
-  ObservableInternalState<T>,
-  ObservablePersistedState<T>,
-  AnyActorSystem,
-  TInput
-> {
-=======
-): ObservableActorLogic<T> {
->>>>>>> 4df57440
+): ObservableActorLogic<T, TInput> {
   const errorEventType = '$$xstate.error';
   const completeEventType = '$$xstate.complete';
 
