import { XSTATE_STOP } from '../constants.ts';
import { AnyActorSystem } from '../system.ts';
import {
  ActorLogic,
  ActorRefFrom,
<<<<<<< HEAD
  AnyActorScope,
=======
  AnyActorRef,
>>>>>>> 148d8fce
  EventObject,
  NonReducibleUnknown,
  Snapshot
} from '../types.ts';

export type PromiseSnapshot<TOutput, TInput> = Snapshot<TOutput> & {
  input: TInput | undefined;
};

const XSTATE_PROMISE_RESOLVE = 'xstate.promise.resolve';
const XSTATE_PROMISE_REJECT = 'xstate.promise.reject';

export type PromiseActorLogic<TOutput, TInput = unknown> = ActorLogic<
  PromiseSnapshot<TOutput, TInput>,
  { type: string; [k: string]: unknown },
  TInput, // input
  AnyActorSystem,
  EventObject // TEmitted
>;

export type PromiseActorRef<TOutput> = ActorRefFrom<
  PromiseActorLogic<TOutput, unknown>
>;

/**
 * An actor logic creator which returns promise logic as defined by an async process that resolves or rejects after some time.
 *
 * Actors created from promise actor logic (“promise actors”) can:
 * - Emit the resolved value of the promise
 * - Output the resolved value of the promise
 *
 * Sending events to promise actors will have no effect.
 *
 * @param promiseCreator
 *   A function which returns a Promise, and accepts an object with the following properties:
 *   - `input` - Data that was provided to the promise actor
 *   - `self` - The parent actor of the promise actor
 *   - `system` - The actor system to which the promise actor belongs
 * @see {@link https://stately.ai/docs/input | Input docs} for more information about how input is passed
 *
 * @example
 * ```ts
 * const promiseLogic = fromPromise(async () => {
 *   const result = await fetch('https://example.com/...')
 *     .then((data) => data.json());
 *
 *   return result;
 * });
 *
 * const promiseActor = createActor(promiseLogic);
 * promiseActor.subscribe((snapshot) => {
 *   console.log(snapshot);
 * });
 * promiseActor.start();
 * // => {
 * //   output: undefined,
 * //   status: 'active'
 * //   ...
 * // }
 *
 * // After promise resolves
 * // => {
 * //   output: { ... },
 * //   status: 'done',
 * //   ...
 * // }
 * ```
 */

const controllerMap = new WeakMap<AnyActorRef, AbortController>();

export function fromPromise<TOutput, TInput = NonReducibleUnknown>(
  promiseCreator: ({
    input,
    system
  }: {
    /**
     * Data that was provided to the promise actor
     */
    input: TInput;
    /**
     * The actor system to which the promise actor belongs
     */
    system: AnyActorSystem;
    /**
     * The parent actor of the promise actor
     */
    self: PromiseActorRef<TOutput>;
<<<<<<< HEAD
    spawnChild: AnyActorScope['spawnChild'];
=======
    signal: AbortSignal;
>>>>>>> 148d8fce
  }) => PromiseLike<TOutput>
): PromiseActorLogic<TOutput, TInput> {
  const logic: PromiseActorLogic<TOutput, TInput> = {
    config: promiseCreator,
    transition: (state, event, scope) => {
      if (state.status !== 'active') {
        return state;
      }

      switch (event.type) {
        case XSTATE_PROMISE_RESOLVE: {
          const resolvedValue = (event as any).data;
          return {
            ...state,
            status: 'done',
            output: resolvedValue,
            input: undefined
          };
        }
        case XSTATE_PROMISE_REJECT:
          return {
            ...state,
            status: 'error',
            error: (event as any).data,
            input: undefined
          };
        case XSTATE_STOP: {
          controllerMap.get(scope.self)?.abort();
          return {
            ...state,
            status: 'stopped',
            input: undefined
          };
        }
        default:
          return state;
      }
    },
    start: (state, { self, system, spawnChild }) => {
      // TODO: determine how to allow customizing this so that promises
      // can be restarted if necessary
      if (state.status !== 'active') {
        return;
      }
      const controller = new AbortController();
      controllerMap.set(self, controller);
      const resolvedPromise = Promise.resolve(
<<<<<<< HEAD
        promiseCreator({ input: state.input!, system, self, spawnChild })
=======
        promiseCreator({
          input: state.input!,
          system,
          self,
          signal: controller.signal
        })
>>>>>>> 148d8fce
      );

      resolvedPromise.then(
        (response) => {
          if (self.getSnapshot().status !== 'active') {
            return;
          }
          controllerMap.delete(self);
          system._relay(self, self, {
            type: XSTATE_PROMISE_RESOLVE,
            data: response
          });
        },
        (errorData) => {
          if (self.getSnapshot().status !== 'active') {
            return;
          }
          controllerMap.delete(self);
          system._relay(self, self, {
            type: XSTATE_PROMISE_REJECT,
            data: errorData
          });
        }
      );
    },
    getInitialSnapshot: (_, input) => {
      return {
        status: 'active',
        output: undefined,
        error: undefined,
        input,
        children: {}
      };
    },
    getPersistedSnapshot: (snapshot) => snapshot,
    restoreSnapshot: (snapshot: any) => snapshot
  };

  return logic;
}<|MERGE_RESOLUTION|>--- conflicted
+++ resolved
@@ -3,11 +3,8 @@
 import {
   ActorLogic,
   ActorRefFrom,
-<<<<<<< HEAD
   AnyActorScope,
-=======
   AnyActorRef,
->>>>>>> 148d8fce
   EventObject,
   NonReducibleUnknown,
   Snapshot
@@ -96,11 +93,8 @@
      * The parent actor of the promise actor
      */
     self: PromiseActorRef<TOutput>;
-<<<<<<< HEAD
     spawnChild: AnyActorScope['spawnChild'];
-=======
     signal: AbortSignal;
->>>>>>> 148d8fce
   }) => PromiseLike<TOutput>
 ): PromiseActorLogic<TOutput, TInput> {
   const logic: PromiseActorLogic<TOutput, TInput> = {
@@ -148,16 +142,13 @@
       const controller = new AbortController();
       controllerMap.set(self, controller);
       const resolvedPromise = Promise.resolve(
-<<<<<<< HEAD
-        promiseCreator({ input: state.input!, system, self, spawnChild })
-=======
         promiseCreator({
           input: state.input!,
           system,
           self,
-          signal: controller.signal
+          signal: controller.signal,
+          spawnChild
         })
->>>>>>> 148d8fce
       );
 
       resolvedPromise.then(
