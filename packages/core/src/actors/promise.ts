--- conflicted
+++ resolved
@@ -1,8 +1,9 @@
-<<<<<<< HEAD
-import { ActorLogic, ActorRefFrom, ActorSystem } from '../types';
-=======
-import { ActorLogic, AnyActorSystem } from '../types';
->>>>>>> eb7c8b38
+import {
+  ActorLogic,
+  ActorRefFrom,
+  ActorSystem,
+  AnyActorSystem
+} from '../types';
 import { stopSignalType } from '../actors';
 
 export interface PromiseInternalState<T> {
@@ -34,19 +35,14 @@
 
 export function fromPromise<T, TInput>(
   // TODO: add types
-<<<<<<< HEAD
-  promiseCreator: ({ input }: { input: TInput }) => PromiseLike<T>
-): PromiseActorLogic<T, TInput> {
-=======
   promiseCreator: ({
     input,
     system
   }: {
-    input: any;
+    input: TInput;
     system: AnyActorSystem;
   }) => PromiseLike<T>
-): ActorLogic<{ type: string }, T | undefined, PromiseInternalState<T>> {
->>>>>>> eb7c8b38
+): PromiseActorLogic<T, TInput> {
   const resolveEventType = '$$xstate.resolve';
   const rejectEventType = '$$xstate.reject';
 
