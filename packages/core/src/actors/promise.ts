import { XSTATE_STOP } from '../constants.ts';
import { AnyActorSystem } from '../system.ts';
import {
  ActorLogic,
  ActorRefFrom,
  NonReducibleUnknown,
  Snapshot
} from '../types.ts';

export type PromiseSnapshot<TOutput, TInput> = Snapshot<TOutput> & {
  input: TInput | undefined;
<<<<<<< HEAD
  steps?: Record<string, [status: 0 | 1 | 2, result: any]>;
}

const resolveEventType = '$$xstate.resolve';
const rejectEventType = '$$xstate.reject';
=======
};
>>>>>>> 94c88410

const XSTATE_PROMISE_RESOLVE = 'xstate.promise.resolve';
const XSTATE_PROMISE_REJECT = 'xstate.promise.reject';

export type PromiseActorLogic<TOutput, TInput = unknown> = ActorLogic<
  PromiseSnapshot<TOutput, TInput>,
  { type: string; [k: string]: unknown },
  TInput, // input
  AnyActorSystem
>;

export type PromiseActorRef<TOutput> = ActorRefFrom<
  PromiseActorLogic<TOutput, unknown>
>;

/**
 * An actor logic creator which returns promise logic as defined by an async process that resolves or rejects after some time.
 *
 * Actors created from promise actor logic (“promise actors”) can:
 * - Emit the resolved value of the promise
 * - Output the resolved value of the promise
 *
 * Sending events to promise actors will have no effect.
 *
 * @param promiseCreator
 *   A function which returns a Promise, and accepts an object with the following properties:
 *   - `input` - Data that was provided to the promise actor
 *   - `self` - The parent actor of the promise actor
 *   - `system` - The actor system to which the promise actor belongs
 * @see {@link https://stately.ai/docs/input | Input docs} for more information about how input is passed
 *
 * @example
 * ```ts
 * const promiseLogic = fromPromise(async () => {
 *   const result = await fetch('https://example.com/...')
 *     .then((data) => data.json());
 *
 *   return result;
 * });
 *
 * const promiseActor = createActor(promiseLogic);
 * promiseActor.subscribe((snapshot) => {
 *   console.log(snapshot);
 * });
 * promiseActor.start();
 * // => {
 * //   output: undefined,
 * //   status: 'active'
 * //   ...
 * // }
 *
 * // After promise resolves
 * // => {
 * //   output: { ... },
 * //   status: 'done',
 * //   ...
 * // }
 * ```
 */
export function fromPromise<TOutput, TInput = NonReducibleUnknown>(
  promiseCreator: ({
    input,
    system
  }: {
    /**
     * Data that was provided to the promise actor
     */
    input: TInput;
    /**
     * The actor system to which the promise actor belongs
     */
    system: AnyActorSystem;
<<<<<<< HEAD
    self: PromiseActorRef<T>;
    step: <T>(name: string, promiseCreator: () => Promise<T>) => Promise<T>;
  }) => PromiseLike<T>
): PromiseActorLogic<T, TInput> {
  // TODO: add event types
  const logic: PromiseActorLogic<T, TInput> = {
=======
    /**
     * The parent actor of the promise actor
     */
    self: PromiseActorRef<TOutput>;
  }) => PromiseLike<TOutput>
): PromiseActorLogic<TOutput, TInput> {
  const logic: PromiseActorLogic<TOutput, TInput> = {
>>>>>>> 94c88410
    config: promiseCreator,
    transition: (state, event) => {
      if (state.status !== 'active') {
        return state;
      }

      switch (event.type) {
        case XSTATE_PROMISE_RESOLVE: {
          const resolvedValue = (event as any).data;
          return {
            ...state,
            status: 'done',
            output: resolvedValue,
            input: undefined
          };
        }
        case XSTATE_PROMISE_REJECT:
          return {
            ...state,
            status: 'error',
            error: (event as any).data,
            input: undefined
          };
        case XSTATE_STOP:
          return {
            ...state,
            status: 'stopped',
            input: undefined
          };
        case '$$xstate.step':
          return {
            ...state,
            steps: {
              ...(state.steps || {}),
              [(event as any).name]: [event.status, (event as any).output]
            }
          };
        default:
          return state;
      }
    },
    start: (state, { self, system }) => {
      // TODO: determine how to allow customizing this so that promises
      // can be restarted if necessary
      if (state.status !== 'active') {
        return;
      }

      function step(name: string, promiseCreator: () => Promise<any>) {
        if (state.steps?.[name]) {
          return state.steps[name][1];
        }

        const promise = promiseCreator();
        return promise.then(
          (result) => {
            self.send({
              type: '$$xstate.step',
              status: 1,
              name,
              output: result
            });
            return result;
          },
          (error) => {
            // self.send({ type: '$$xstate.step', status: 2, name, error });

            return error;
          }
        );
      }

      const resolvedPromise = Promise.resolve(
        promiseCreator({ input: state.input!, system, self, step })
      );

      resolvedPromise.then(
        (response) => {
          if (self.getSnapshot().status !== 'active') {
            return;
          }
          system._relay(self, self, {
            type: XSTATE_PROMISE_RESOLVE,
            data: response
          });
        },
        (errorData) => {
          if (self.getSnapshot().status !== 'active') {
            return;
          }
          system._relay(self, self, {
            type: XSTATE_PROMISE_REJECT,
            data: errorData
          });
        }
      );
    },
    getInitialSnapshot: (_, input) => {
      return {
        status: 'active',
        output: undefined,
        error: undefined,
        input
      };
    },
    getPersistedSnapshot: (snapshot) => snapshot,
    restoreSnapshot: (snapshot: any) => snapshot
  };

  return logic;
}<|MERGE_RESOLUTION|>--- conflicted
+++ resolved
@@ -9,15 +9,8 @@
 
 export type PromiseSnapshot<TOutput, TInput> = Snapshot<TOutput> & {
   input: TInput | undefined;
-<<<<<<< HEAD
   steps?: Record<string, [status: 0 | 1 | 2, result: any]>;
-}
-
-const resolveEventType = '$$xstate.resolve';
-const rejectEventType = '$$xstate.reject';
-=======
 };
->>>>>>> 94c88410
 
 const XSTATE_PROMISE_RESOLVE = 'xstate.promise.resolve';
 const XSTATE_PROMISE_REJECT = 'xstate.promise.reject';
@@ -90,22 +83,15 @@
      * The actor system to which the promise actor belongs
      */
     system: AnyActorSystem;
-<<<<<<< HEAD
-    self: PromiseActorRef<T>;
-    step: <T>(name: string, promiseCreator: () => Promise<T>) => Promise<T>;
-  }) => PromiseLike<T>
-): PromiseActorLogic<T, TInput> {
-  // TODO: add event types
-  const logic: PromiseActorLogic<T, TInput> = {
-=======
     /**
      * The parent actor of the promise actor
      */
     self: PromiseActorRef<TOutput>;
+    step: <T>(name: string, promiseCreator: () => Promise<T>) => Promise<T>;
   }) => PromiseLike<TOutput>
 ): PromiseActorLogic<TOutput, TInput> {
+  // TODO: add event types
   const logic: PromiseActorLogic<TOutput, TInput> = {
->>>>>>> 94c88410
     config: promiseCreator,
     transition: (state, event) => {
       if (state.status !== 'active') {
