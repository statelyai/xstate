--- conflicted
+++ resolved
@@ -1,13 +1,9 @@
-<<<<<<< HEAD
 import {
   ActorLogic,
   ActorRefFrom,
   ActorSystem,
   AnyActorSystem
 } from '../types';
-=======
-import { ActorLogic, ActorRef, ActorRefFrom, AnyActorSystem } from '../types';
->>>>>>> 4df57440
 import { stopSignalType } from '../actors';
 
 export interface PromiseInternalState<T> {
@@ -32,7 +28,6 @@
       type: 'xstate.stop';
     };
 
-<<<<<<< HEAD
 export type PromiseActorLogic<T, TInput = any> = ActorLogic<
   { type: string; [k: string]: unknown },
   T | undefined,
@@ -46,16 +41,6 @@
 export type PromiseActorRef<T> = ActorRefFrom<PromiseActorLogic<T>>;
 
 export function fromPromise<T, TInput>(
-=======
-export type PromiseActorLogic<T> = ActorLogic<
-  PromiseEvent<T>,
-  T | undefined,
-  PromiseInternalState<T>
->;
-export type PromiseActorRef<T> = ActorRefFrom<PromiseActorLogic<T>>;
-
-export function fromPromise<T>(
->>>>>>> 4df57440
   // TODO: add types
   promiseCreator: ({
     input,
@@ -65,19 +50,9 @@
     system: AnyActorSystem;
     self: PromiseActorRef<T>;
   }) => PromiseLike<T>
-<<<<<<< HEAD
 ): PromiseActorLogic<T, TInput> {
   // TODO: add event types
   const logic: PromiseActorLogic<T, TInput> = {
-=======
-): PromiseActorLogic<T> {
-  // TODO: add event types, consider making the `PromiseEvent` a private type or smth alike
-  const logic: ActorLogic<
-    PromiseEvent<T>,
-    T | undefined,
-    PromiseInternalState<T>
-  > = {
->>>>>>> 4df57440
     config: promiseCreator,
     transition: (state, event) => {
       if (state.status !== 'active') {
