import {
  ActorLogic,
  ActorRefFrom,
  ActorSystem,
  AnyActorSystem,
  Snapshot
} from '../types';
import { XSTATE_STOP } from '../constants';

<<<<<<< HEAD
export interface PromiseInternalState<T, TInput = unknown> {
  status: 'active' | 'error' | 'done' | 'stopped';
  data: T | undefined;
=======
export type PromiseSnapshot<TOutput, TInput> = Snapshot<TOutput> & {
>>>>>>> 73753506
  input: TInput | undefined;
};

const resolveEventType = '$$xstate.resolve';
const rejectEventType = '$$xstate.reject';

export type PromiseActorEvents<T> =
  | {
      type: typeof resolveEventType;
      data: T;
    }
  | {
      type: typeof rejectEventType;
      data: any;
    }
  | {
      type: typeof XSTATE_STOP;
    };

export type PromiseActorLogic<TOutput, TInput = unknown> = ActorLogic<
  PromiseSnapshot<TOutput, TInput>,
  { type: string; [k: string]: unknown },
  TInput, // input
  PromiseSnapshot<TOutput, TInput>, // persisted state
  ActorSystem<any>
>;

export type PromiseActorRef<TOutput> = ActorRefFrom<
  PromiseActorLogic<TOutput, unknown>
>;

export function fromPromise<TOutput, TInput = unknown>(
  // TODO: add types
  promiseCreator: ({
    input,
    system
  }: {
    input: TInput;
    system: AnyActorSystem;
    self: PromiseActorRef<TOutput>;
  }) => PromiseLike<TOutput>
): PromiseActorLogic<TOutput, TInput> {
  // TODO: add event types
  const logic: PromiseActorLogic<TOutput, TInput> = {
    config: promiseCreator,
    transition: (state, event) => {
      if (state.status !== 'active') {
        return state;
      }

      switch (event.type) {
        case resolveEventType: {
          const resolvedValue = (event as any).data;
          return {
            ...state,
            status: 'done',
            output: resolvedValue,
            input: undefined
          };
        }
        case rejectEventType:
          return {
            ...state,
            status: 'error',
<<<<<<< HEAD
            error: (event as any).data, // TODO: if we keep this as `data` we should reflect this in the type
=======
            error: (event as any).data,
>>>>>>> 73753506
            input: undefined
          };
        case XSTATE_STOP:
          return {
            ...state,
            status: 'stopped',
            input: undefined
          };
        default:
          return state;
      }
    },
    start: (state, { self, system }) => {
      // TODO: determine how to allow customizing this so that promises
      // can be restarted if necessary
      if (state.status !== 'active') {
        return;
      }

      const resolvedPromise = Promise.resolve(
        promiseCreator({ input: state.input!, system, self })
      );

      resolvedPromise.then(
        (response) => {
          if (self.getSnapshot().status !== 'active') {
            return;
          }
          self.send({ type: resolveEventType, data: response });
        },
        (errorData) => {
          if (self.getSnapshot().status !== 'active') {
            return;
          }
          self.send({ type: rejectEventType, data: errorData });
        }
      );
    },
    getInitialState: (_, input) => {
      return {
        status: 'active',
        output: undefined,
        error: undefined,
        input
      };
    },
<<<<<<< HEAD
    getSnapshot: (state) => (state.status === 'done' ? state.data : undefined),
    getStatus: (state) => state,
=======
>>>>>>> 73753506
    getPersistedState: (state) => state,
    restoreState: (state) => state
  };

  return logic;
}<|MERGE_RESOLUTION|>--- conflicted
+++ resolved
@@ -7,13 +7,7 @@
 } from '../types';
 import { XSTATE_STOP } from '../constants';
 
-<<<<<<< HEAD
-export interface PromiseInternalState<T, TInput = unknown> {
-  status: 'active' | 'error' | 'done' | 'stopped';
-  data: T | undefined;
-=======
 export type PromiseSnapshot<TOutput, TInput> = Snapshot<TOutput> & {
->>>>>>> 73753506
   input: TInput | undefined;
 };
 
@@ -78,11 +72,7 @@
           return {
             ...state,
             status: 'error',
-<<<<<<< HEAD
-            error: (event as any).data, // TODO: if we keep this as `data` we should reflect this in the type
-=======
             error: (event as any).data,
->>>>>>> 73753506
             input: undefined
           };
         case XSTATE_STOP:
@@ -129,11 +119,6 @@
         input
       };
     },
-<<<<<<< HEAD
-    getSnapshot: (state) => (state.status === 'done' ? state.data : undefined),
-    getStatus: (state) => state,
-=======
->>>>>>> 73753506
     getPersistedState: (state) => state,
     restoreState: (state) => state
   };
