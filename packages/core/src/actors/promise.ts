import { XSTATE_STOP } from '../constants.ts';
import { AnyActorSystem } from '../system.ts';
import {
  ActorLogic,
  ActorRefFrom,
<<<<<<< HEAD
  ActorScope,
  AnyActorRef,
=======
  AnyActorRef,
  EventObject,
>>>>>>> 6341cfbb
  NonReducibleUnknown,
  Snapshot
} from '../types.ts';

export type PromiseSnapshot<TOutput, TInput> = Snapshot<TOutput> & {
  input: TInput | undefined;
  children: Record<string, any>;
};

const XSTATE_PROMISE_RESOLVE = 'xstate.promise.resolve';
const XSTATE_PROMISE_REJECT = 'xstate.promise.reject';
const XSTATE_SPAWN_CHILD = 'xstate.spawn.child';

export type PromiseActorLogic<
  TOutput,
  TInput = unknown,
  TEmitted extends EventObject = EventObject
> = ActorLogic<
  PromiseSnapshot<TOutput, TInput>,
  { type: string; [k: string]: unknown },
  TInput, // input
  AnyActorSystem,
  TEmitted // TEmitted
>;

export type PromiseActorRef<TOutput> = ActorRefFrom<
  PromiseActorLogic<TOutput, unknown>
>;

/**
 * An actor logic creator which returns promise logic as defined by an async process that resolves or rejects after some time.
 *
 * Actors created from promise actor logic (“promise actors”) can:
 * - Emit the resolved value of the promise
 * - Output the resolved value of the promise
 *
 * Sending events to promise actors will have no effect.
 *
 * @param promiseCreator
 *   A function which returns a Promise, and accepts an object with the following properties:
 *   - `input` - Data that was provided to the promise actor
 *   - `self` - The parent actor of the promise actor
 *   - `system` - The actor system to which the promise actor belongs
 * @see {@link https://stately.ai/docs/input | Input docs} for more information about how input is passed
 *
 * @example
 * ```ts
 * const promiseLogic = fromPromise(async () => {
 *   const result = await fetch('https://example.com/...')
 *     .then((data) => data.json());
 *
 *   return result;
 * });
 *
 * const promiseActor = createActor(promiseLogic);
 * promiseActor.subscribe((snapshot) => {
 *   console.log(snapshot);
 * });
 * promiseActor.start();
 * // => {
 * //   output: undefined,
 * //   status: 'active'
 * //   ...
 * // }
 *
 * // After promise resolves
 * // => {
 * //   output: { ... },
 * //   status: 'done',
 * //   ...
 * // }
 * ```
 */

const controllerMap = new WeakMap<AnyActorRef, AbortController>();

export function fromPromise<
  TOutput,
  TInput = NonReducibleUnknown,
  TEmitted extends EventObject = EventObject
>(
  promiseCreator: ({
    input,
    system,
    self,
    signal,
    emit
  }: {
    /**
     * Data that was provided to the promise actor
     */
    input: TInput;
    /**
     * The actor system to which the promise actor belongs
     */
    system: AnyActorSystem;
    /**
     * The parent actor of the promise actor
     */
    self: PromiseActorRef<TOutput>;
<<<<<<< HEAD
    spawnChild: ActorScope<any, any, any>['spawnChild'];
=======
    signal: AbortSignal;
    emit: (emitted: TEmitted) => void;
>>>>>>> 6341cfbb
  }) => PromiseLike<TOutput>
): PromiseActorLogic<TOutput, TInput, TEmitted> {
  const logic: PromiseActorLogic<TOutput, TInput, TEmitted> = {
    config: promiseCreator,
<<<<<<< HEAD
    transition: (state, event, actorScope) => {
=======
    transition: (state, event, scope) => {
>>>>>>> 6341cfbb
      if (state.status !== 'active') {
        return state;
      }

      const stopChildren = () => {
        for (const child of Object.values(state.children)) {
          actorScope.stopChild(child);
        }
      };

      switch (event.type) {
        case XSTATE_PROMISE_RESOLVE: {
          stopChildren();
          const resolvedValue = (event as any).data;
          return {
            ...state,
            status: 'done',
            output: resolvedValue,
            input: undefined
          };
        }
        case XSTATE_PROMISE_REJECT:
          stopChildren();
          return {
            ...state,
            status: 'error',
            error: (event as any).data,
            input: undefined
          };
<<<<<<< HEAD
        case XSTATE_STOP:
          stopChildren();
=======
        case XSTATE_STOP: {
          controllerMap.get(scope.self)?.abort();
>>>>>>> 6341cfbb
          return {
            ...state,
            status: 'stopped',
            input: undefined
          };
<<<<<<< HEAD
        case XSTATE_SPAWN_CHILD: {
          return {
            ...state,
            children: {
              ...state.children,
              [(event as any).child.id]: (event as any).child
            }
          };
=======
>>>>>>> 6341cfbb
        }
        default:
          return state;
      }
    },
<<<<<<< HEAD
    start: (state, { self, system, spawnChild }) => {
=======
    start: (state, { self, system, emit }) => {
>>>>>>> 6341cfbb
      // TODO: determine how to allow customizing this so that promises
      // can be restarted if necessary
      if (state.status !== 'active') {
        return;
      }
<<<<<<< HEAD

      const innerSpawnChild: typeof spawnChild<any> = (logic, actorOptions) => {
        const child = spawnChild(logic, actorOptions) as AnyActorRef;

        self.send({
          type: XSTATE_SPAWN_CHILD,
          child
        });

        return child;
      };

=======
      const controller = new AbortController();
      controllerMap.set(self, controller);
>>>>>>> 6341cfbb
      const resolvedPromise = Promise.resolve(
        promiseCreator({
          input: state.input!,
          system,
          self,
<<<<<<< HEAD
          spawnChild: innerSpawnChild as any
=======
          signal: controller.signal,
          emit
>>>>>>> 6341cfbb
        })
      );

      resolvedPromise.then(
        (response) => {
          if (self.getSnapshot().status !== 'active') {
            return;
          }
          controllerMap.delete(self);
          system._relay(self, self, {
            type: XSTATE_PROMISE_RESOLVE,
            data: response
          });
        },
        (errorData) => {
          if (self.getSnapshot().status !== 'active') {
            return;
          }
          controllerMap.delete(self);
          system._relay(self, self, {
            type: XSTATE_PROMISE_REJECT,
            data: errorData
          });
        }
      );
    },
    getInitialSnapshot: (_, input) => {
      return {
        status: 'active',
        output: undefined,
        error: undefined,
        input,
        children: {}
      };
    },
    getPersistedSnapshot: (snapshot) => snapshot,
    restoreSnapshot: (snapshot: any) => snapshot
  };

  return logic;
}<|MERGE_RESOLUTION|>--- conflicted
+++ resolved
@@ -3,13 +3,9 @@
 import {
   ActorLogic,
   ActorRefFrom,
-<<<<<<< HEAD
   ActorScope,
   AnyActorRef,
-=======
-  AnyActorRef,
   EventObject,
->>>>>>> 6341cfbb
   NonReducibleUnknown,
   Snapshot
 } from '../types.ts';
@@ -110,21 +106,14 @@
      * The parent actor of the promise actor
      */
     self: PromiseActorRef<TOutput>;
-<<<<<<< HEAD
     spawnChild: ActorScope<any, any, any>['spawnChild'];
-=======
     signal: AbortSignal;
     emit: (emitted: TEmitted) => void;
->>>>>>> 6341cfbb
   }) => PromiseLike<TOutput>
 ): PromiseActorLogic<TOutput, TInput, TEmitted> {
   const logic: PromiseActorLogic<TOutput, TInput, TEmitted> = {
     config: promiseCreator,
-<<<<<<< HEAD
     transition: (state, event, actorScope) => {
-=======
-    transition: (state, event, scope) => {
->>>>>>> 6341cfbb
       if (state.status !== 'active') {
         return state;
       }
@@ -154,19 +143,15 @@
             error: (event as any).data,
             input: undefined
           };
-<<<<<<< HEAD
         case XSTATE_STOP:
           stopChildren();
-=======
-        case XSTATE_STOP: {
-          controllerMap.get(scope.self)?.abort();
->>>>>>> 6341cfbb
+          controllerMap.get(actorScope.self)?.abort();
+
           return {
             ...state,
             status: 'stopped',
             input: undefined
           };
-<<<<<<< HEAD
         case XSTATE_SPAWN_CHILD: {
           return {
             ...state,
@@ -175,24 +160,17 @@
               [(event as any).child.id]: (event as any).child
             }
           };
-=======
->>>>>>> 6341cfbb
         }
         default:
           return state;
       }
     },
-<<<<<<< HEAD
-    start: (state, { self, system, spawnChild }) => {
-=======
-    start: (state, { self, system, emit }) => {
->>>>>>> 6341cfbb
+    start: (state, { self, system, spawnChild, emit }) => {
       // TODO: determine how to allow customizing this so that promises
       // can be restarted if necessary
       if (state.status !== 'active') {
         return;
       }
-<<<<<<< HEAD
 
       const innerSpawnChild: typeof spawnChild<any> = (logic, actorOptions) => {
         const child = spawnChild(logic, actorOptions) as AnyActorRef;
@@ -205,21 +183,16 @@
         return child;
       };
 
-=======
       const controller = new AbortController();
       controllerMap.set(self, controller);
->>>>>>> 6341cfbb
       const resolvedPromise = Promise.resolve(
         promiseCreator({
           input: state.input!,
           system,
           self,
-<<<<<<< HEAD
-          spawnChild: innerSpawnChild as any
-=======
+          spawnChild: innerSpawnChild as any,
           signal: controller.signal,
           emit
->>>>>>> 6341cfbb
         })
       );
 
