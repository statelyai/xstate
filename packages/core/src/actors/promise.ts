import {
  ActorLogic,
  ActorRefFrom,
  ActorSystem,
  AnyActorSystem
} from '../types';
import { stopSignalType } from '../actors';

export interface PromiseInternalState<T> {
  status: 'active' | 'error' | 'done' | 'canceled';
  data: T | undefined;
  input?: any;
}

<<<<<<< HEAD
type PromiseActorEvents<T> =
  | {
      type: '$$xstate.resolve';
      data: T;
    }
  | {
      type: '$$xstate.reject';
      data: unknown;
    };

export type PromiseActorLogic<T, TInput = any> = ActorLogic<
  PromiseActorEvents<T>,
  T | undefined,
  PromiseInternalState<T>, // internal state
  PromiseInternalState<T>, // persisted state
  ActorSystem<any>,
  TInput, // input
  T // output
>;

export type PromiseActorRef<T> = ActorRefFrom<PromiseActorLogic<T>>;

export function fromPromise<T, TInput>(
=======
const resolveEventType = '$$xstate.resolve';
const rejectEventType = '$$xstate.reject';

export type PromiseEvent<T> =
  | {
      type: typeof resolveEventType;
      data: T;
    }
  | {
      type: typeof rejectEventType;
      data: any;
    }
  | {
      type: 'xstate.stop';
    };

export function fromPromise<T>(
>>>>>>> a95d9aaa
  // TODO: add types
  promiseCreator: ({
    input,
    system
  }: {
    input: TInput;
    system: AnyActorSystem;
  }) => PromiseLike<T>
<<<<<<< HEAD
): PromiseActorLogic<T, TInput> {
  const resolveEventType = '$$xstate.resolve';
  const rejectEventType = '$$xstate.reject';

  // TODO: add event types
  const logic: PromiseActorLogic<T, TInput> = {
=======
): ActorLogic<PromiseEvent<T>, T | undefined, PromiseInternalState<T>> {
  // TODO: add event types, consider making the `PromiseEvent` a private type or smth alike
  const logic: ActorLogic<
    PromiseEvent<T>,
    T | undefined,
    PromiseInternalState<T>
  > = {
>>>>>>> a95d9aaa
    config: promiseCreator,
    transition: (state, event) => {
      if (state.status !== 'active') {
        return state;
      }

      switch (event.type) {
        case resolveEventType:
          return {
            ...state,
            status: 'done',
            data: event.data,
            input: undefined
          };
        case rejectEventType:
          return {
            ...state,
            status: 'error',
            data: (event as any).data,
            input: undefined
          };
        case stopSignalType:
          return {
            ...state,
            status: 'canceled',
            input: undefined
          };
        default:
          return state;
      }
    },
    start: (state, { self, system }) => {
      // TODO: determine how to allow customizing this so that promises
      // can be restarted if necessary
      if (state.status !== 'active') {
        return;
      }

      const resolvedPromise = Promise.resolve(
        promiseCreator({ input: state.input, system })
      );

      resolvedPromise.then(
        (response) => {
          // TODO: remove this condition once dead letter queue lands
          if ((self as any)._state.status !== 'active') {
            return;
          }
          self.send({ type: resolveEventType, data: response });
        },
        (errorData) => {
          // TODO: remove this condition once dead letter queue lands
          if ((self as any)._state.status !== 'active') {
            return;
          }
          self.send({ type: rejectEventType, data: errorData });
        }
      );
    },
    getInitialState: (_, input) => {
      return {
        status: 'active',
        data: undefined,
        input
      };
    },
    getSnapshot: (state) => state.data,
    getStatus: (state) => state,
    getPersistedState: (state) => state,
    restoreState: (state) => state
  };

  return logic;
}<|MERGE_RESOLUTION|>--- conflicted
+++ resolved
@@ -12,15 +12,20 @@
   input?: any;
 }
 
-<<<<<<< HEAD
-type PromiseActorEvents<T> =
+const resolveEventType = '$$xstate.resolve';
+const rejectEventType = '$$xstate.reject';
+
+export type PromiseActorEvents<T> =
   | {
-      type: '$$xstate.resolve';
+      type: typeof resolveEventType;
       data: T;
     }
   | {
-      type: '$$xstate.reject';
-      data: unknown;
+      type: typeof rejectEventType;
+      data: any;
+    }
+  | {
+      type: 'xstate.stop';
     };
 
 export type PromiseActorLogic<T, TInput = any> = ActorLogic<
@@ -36,25 +41,6 @@
 export type PromiseActorRef<T> = ActorRefFrom<PromiseActorLogic<T>>;
 
 export function fromPromise<T, TInput>(
-=======
-const resolveEventType = '$$xstate.resolve';
-const rejectEventType = '$$xstate.reject';
-
-export type PromiseEvent<T> =
-  | {
-      type: typeof resolveEventType;
-      data: T;
-    }
-  | {
-      type: typeof rejectEventType;
-      data: any;
-    }
-  | {
-      type: 'xstate.stop';
-    };
-
-export function fromPromise<T>(
->>>>>>> a95d9aaa
   // TODO: add types
   promiseCreator: ({
     input,
@@ -63,22 +49,9 @@
     input: TInput;
     system: AnyActorSystem;
   }) => PromiseLike<T>
-<<<<<<< HEAD
 ): PromiseActorLogic<T, TInput> {
-  const resolveEventType = '$$xstate.resolve';
-  const rejectEventType = '$$xstate.reject';
-
   // TODO: add event types
   const logic: PromiseActorLogic<T, TInput> = {
-=======
-): ActorLogic<PromiseEvent<T>, T | undefined, PromiseInternalState<T>> {
-  // TODO: add event types, consider making the `PromiseEvent` a private type or smth alike
-  const logic: ActorLogic<
-    PromiseEvent<T>,
-    T | undefined,
-    PromiseInternalState<T>
-  > = {
->>>>>>> a95d9aaa
     config: promiseCreator,
     transition: (state, event) => {
       if (state.status !== 'active') {
