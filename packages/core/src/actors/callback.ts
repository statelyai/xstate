import {
  InvokeCallback,
  Receiver,
  ActorLogic,
  EventObject,
  AnyEventObject,
  ActorSystem
} from '../types';
import { isPromiseLike, isFunction } from '../utils';
import { doneInvoke, error } from '../actions.ts';
import { startSignalType, stopSignalType, isSignal } from '../actors/index.ts';

export interface CallbackInternalState {
  canceled: boolean;
  receivers: Set<(e: EventObject) => void>;
  dispose: void | (() => void) | Promise<any>;
  input?: any;
}

<<<<<<< HEAD
export function fromCallback<TEvent extends EventObject, TInput>(
  invokeCallback: InvokeCallback<AnyEventObject, AnyEventObject, TInput>
): ActorBehavior<
  TEvent,
  undefined,
  CallbackInternalState,
  CallbackInternalState,
  ActorSystem<any>,
  TInput
> {
  const behavior: ActorBehavior<TEvent, undefined, CallbackInternalState> = {
=======
export function fromCallback<TEvent extends EventObject>(
  invokeCallback: InvokeCallback
): ActorLogic<TEvent, undefined, CallbackInternalState> {
  const logic: ActorLogic<TEvent, undefined, CallbackInternalState> = {
>>>>>>> 4863a4ad
    config: invokeCallback,
    start: (_state, { self }) => {
      self.send({ type: startSignalType } as TEvent);
    },
    transition: (state, event, { self, id }) => {
      if (event.type === startSignalType) {
        const sender = (eventForParent: AnyEventObject) => {
          if (state.canceled) {
            return;
          }

          self._parent?.send(eventForParent);
        };

        const receiver: Receiver<TEvent> = (newListener) => {
          state.receivers.add(newListener);
        };

        state.dispose = invokeCallback(sender, receiver, {
          input: state.input
        });

        if (isPromiseLike(state.dispose)) {
          state.dispose.then(
            (resolved) => {
              self._parent?.send(doneInvoke(id, resolved));
              state.canceled = true;
            },
            (errorData) => {
              state.canceled = true;
              self._parent?.send(error(id, errorData));
            }
          );
        }
        return state;
      }

      if (event.type === stopSignalType) {
        state.canceled = true;

        if (isFunction(state.dispose)) {
          state.dispose();
        }
        return state;
      }

      if (isSignal(event.type)) {
        // TODO: unrecognized signal
        return state;
      }

      if (!isSignal(event.type)) {
        state.receivers.forEach((receiver) => receiver(event));
      }

      return state;
    },
    getInitialState: (_, input) => {
      return {
        canceled: false,
        receivers: new Set(),
        dispose: undefined,
        input
      };
    },
    getSnapshot: () => undefined,
    getPersistedState: ({ input }) => input
  };

  return logic;
}<|MERGE_RESOLUTION|>--- conflicted
+++ resolved
@@ -17,10 +17,9 @@
   input?: any;
 }
 
-<<<<<<< HEAD
 export function fromCallback<TEvent extends EventObject, TInput>(
   invokeCallback: InvokeCallback<AnyEventObject, AnyEventObject, TInput>
-): ActorBehavior<
+): ActorLogic<
   TEvent,
   undefined,
   CallbackInternalState,
@@ -28,13 +27,7 @@
   ActorSystem<any>,
   TInput
 > {
-  const behavior: ActorBehavior<TEvent, undefined, CallbackInternalState> = {
-=======
-export function fromCallback<TEvent extends EventObject>(
-  invokeCallback: InvokeCallback
-): ActorLogic<TEvent, undefined, CallbackInternalState> {
   const logic: ActorLogic<TEvent, undefined, CallbackInternalState> = {
->>>>>>> 4863a4ad
     config: invokeCallback,
     start: (_state, { self }) => {
       self.send({ type: startSignalType } as TEvent);
