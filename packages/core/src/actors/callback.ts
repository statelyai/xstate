--- conflicted
+++ resolved
@@ -59,11 +59,8 @@
   self,
   sendBack,
   receive,
-<<<<<<< HEAD
-  spawn
-=======
+  spawn,
   emit
->>>>>>> 6341cfbb
 }: {
   /**
    * Data that was provided to the callback actor
@@ -87,11 +84,8 @@
    * the listener is then called whenever events are received by the callback actor
    */
   receive: Receiver<TEvent>;
-<<<<<<< HEAD
   spawn: ActorScope<any, any>['spawnChild'];
-=======
   emit: (emitted: TEmitted) => void;
->>>>>>> 6341cfbb
 }) => (() => void) | void;
 
 /**
@@ -186,11 +180,8 @@
           callbackState.receivers ??= new Set();
           callbackState.receivers.add(listener);
         },
-<<<<<<< HEAD
-        spawn: actorScope.spawnChild
-=======
+        spawn: actorScope.spawnChild,
         emit
->>>>>>> 6341cfbb
       });
     },
     transition: (state, event, actorScope) => {
