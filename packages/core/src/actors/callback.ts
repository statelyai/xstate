import {
  ActorLogic,
  EventObject,
  AnyActorSystem,
  AnyEventObject,
  ActorSystem,
  ActorRefFrom,
  TODO
} from '../types';
import { isPromiseLike } from '../utils';
import { createDoneActorEvent, createErrorActorEvent } from '../eventUtils.ts';
import { XSTATE_INIT, XSTATE_STOP } from '../constants.ts';

export interface CallbackInternalState<
  TEvent extends EventObject,
  TInput = unknown
> {
  canceled: boolean;
  receivers: Set<(e: TEvent) => void>;
  dispose: void | (() => void) | Promise<any>;
  input: TInput;
}

export type CallbackActorLogic<
  TEvent extends EventObject,
  TInput = unknown
> = ActorLogic<
  TEvent,
  undefined,
  CallbackInternalState<TEvent, TInput>,
  Pick<CallbackInternalState<TEvent, TInput>, 'input' | 'canceled'>,
  ActorSystem<any>,
  TInput,
  any
>;

export type CallbackActorRef<
  TEvent extends EventObject,
  TInput = unknown
> = ActorRefFrom<CallbackActorLogic<TEvent, TInput>>;

export type Receiver<TEvent extends EventObject> = (
  listener: {
    bivarianceHack(event: TEvent): void;
  }['bivarianceHack']
) => void;

export type InvokeCallback<
  TEvent extends EventObject = AnyEventObject,
  TSentEvent extends EventObject = AnyEventObject,
  TInput = unknown
> = ({
  input,
  system,
  self,
  sendBack,
  receive
}: {
  input: TInput;
  system: AnyActorSystem;
  self: CallbackActorRef<TEvent>;
  sendBack: (event: TSentEvent) => void;
  receive: Receiver<TEvent>;
}) => (() => void) | Promise<any> | void;

export function fromCallback<TEvent extends EventObject, TInput>(
  invokeCallback: InvokeCallback<TEvent, AnyEventObject, TInput>
): CallbackActorLogic<TEvent, TInput> {
  const logic: CallbackActorLogic<TEvent, TInput> = {
    config: invokeCallback,
    start: (_state, { self, system }) => {
      system.sendTo(self, { type: XSTATE_INIT }, self);
    },
    transition: (state, event, { self, id, system }) => {
      if (event.type === XSTATE_INIT) {
        const sendBack = (eventForParent: AnyEventObject) => {
          if (state.canceled) {
            return;
          }

          system.sendTo(self._parent, eventForParent, self);
        };

        const receive: Receiver<TEvent> = (newListener) => {
          state.receivers.add(newListener);
        };

        state.dispose = invokeCallback({
          input: state.input,
          system,
          self: self as TODO,
          sendBack,
          receive
        });

        if (isPromiseLike(state.dispose)) {
          state.dispose.then(
            (resolved) => {
<<<<<<< HEAD
              system.sendTo(
                self._parent,
                createDoneInvokeEvent(id, resolved),
                self
              );
=======
              self._parent?.send(createDoneActorEvent(id, resolved));
>>>>>>> b8118bf4
              state.canceled = true;
            },
            (errorData) => {
              state.canceled = true;
<<<<<<< HEAD
              system.sendTo(
                self._parent,
                createErrorPlatformEvent(id, errorData),
                self
              );
=======
              self._parent?.send(createErrorActorEvent(id, errorData));
>>>>>>> b8118bf4
            }
          );
        }
        return state;
      }

      if (event.type === XSTATE_STOP) {
        state.canceled = true;

        if (typeof state.dispose === 'function') {
          state.dispose();
        }
        return state;
      }

      state.receivers.forEach((receiver) => receiver(event));

      return state;
    },
    getInitialState: (_, input) => {
      return {
        canceled: false,
        receivers: new Set(),
        dispose: undefined,
        input
      };
    },
    getSnapshot: () => undefined,
    getPersistedState: ({ input, canceled }) => ({ input, canceled })
  };

  return logic;
}<|MERGE_RESOLUTION|>--- conflicted
+++ resolved
@@ -96,28 +96,20 @@
         if (isPromiseLike(state.dispose)) {
           state.dispose.then(
             (resolved) => {
-<<<<<<< HEAD
               system.sendTo(
                 self._parent,
-                createDoneInvokeEvent(id, resolved),
+                createDoneActorEvent(id, resolved),
                 self
               );
-=======
-              self._parent?.send(createDoneActorEvent(id, resolved));
->>>>>>> b8118bf4
               state.canceled = true;
             },
             (errorData) => {
               state.canceled = true;
-<<<<<<< HEAD
               system.sendTo(
                 self._parent,
-                createErrorPlatformEvent(id, errorData),
+                createErrorActorEvent(id, errorData),
                 self
               );
-=======
-              self._parent?.send(createErrorActorEvent(id, errorData));
->>>>>>> b8118bf4
             }
           );
         }
