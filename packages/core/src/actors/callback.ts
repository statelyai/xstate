--- conflicted
+++ resolved
@@ -4,12 +4,9 @@
   ActorLogic,
   EventObject,
   AnyEventObject,
-<<<<<<< HEAD
-  ActorSystem
-=======
+  ActorSystem,
   ActorRefFrom,
   TODO
->>>>>>> 4df57440
 } from '../types';
 import { isPromiseLike } from '../utils';
 import { doneInvoke, error } from '../actions.ts';
@@ -22,7 +19,6 @@
   input?: any;
 }
 
-<<<<<<< HEAD
 export type CallbackActorLogic<
   TEvent extends EventObject,
   TInput = any
@@ -36,33 +32,14 @@
   any
 >;
 
-export function fromCallback<TEvent extends EventObject, TInput>(
-  invokeCallback: InvokeCallback<TEvent, AnyEventObject, TInput>
-): ActorLogic<
-  TEvent,
-  undefined,
-  CallbackInternalState<TEvent>,
-  CallbackInternalState<TEvent>,
-  ActorSystem<any>,
-  TInput
-> {
-  const logic: ActorLogic<TEvent, undefined, CallbackInternalState<TEvent>> = {
-=======
-export type CallbackActorLogic<TEvent extends EventObject> = ActorLogic<
-  TEvent,
-  undefined,
-  CallbackInternalState<TEvent>
->;
-
 export type CallbackActorRef<TEvent extends EventObject> = ActorRefFrom<
   CallbackActorLogic<TEvent>
 >;
 
-export function fromCallback<TEvent extends EventObject>(
-  invokeCallback: InvokeCallback
-): CallbackActorLogic<TEvent> {
-  const logic: CallbackActorLogic<TEvent> = {
->>>>>>> 4df57440
+export function fromCallback<TEvent extends EventObject, TInput>(
+  invokeCallback: InvokeCallback<TEvent, AnyEventObject, TInput>
+): CallbackActorLogic<TEvent, TInput> {
+  const logic: CallbackActorLogic<TEvent, TInput> = {
     config: invokeCallback,
     start: (_state, { self }) => {
       self.send({ type: startSignalType } as TEvent);
