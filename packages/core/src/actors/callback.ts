import {
  ActorLogic,
  EventObject,
  AnyActorSystem,
  AnyEventObject,
  ActorSystem,
  ActorRefFrom,
  TODO
} from '../types';
import { isPromiseLike } from '../utils';
import { doneInvoke, error } from '../actions.ts';
import { startSignalType, stopSignalType, isSignal } from '../actors/index.ts';

export interface CallbackInternalState<
  TEvent extends EventObject,
  TInput = unknown
> {
  canceled: boolean;
  receivers: Set<(e: TEvent) => void>;
  dispose: void | (() => void) | Promise<any>;
  input: TInput;
}

export type CallbackActorLogic<
  TEvent extends EventObject,
  TInput = unknown
> = ActorLogic<
  TEvent,
  undefined,
  CallbackInternalState<TEvent, TInput>,
  Pick<CallbackInternalState<TEvent, TInput>, 'input' | 'canceled'>,
  ActorSystem<any>,
  TInput,
  any
>;

export type CallbackActorRef<
  TEvent extends EventObject,
  TInput = unknown
> = ActorRefFrom<CallbackActorLogic<TEvent, TInput>>;

export type Receiver<TEvent extends EventObject> = (
  listener: {
    bivarianceHack(event: TEvent): void;
  }['bivarianceHack']
) => void;

export type InvokeCallback<
  TEvent extends EventObject = AnyEventObject,
  TSentEvent extends EventObject = AnyEventObject,
  TInput = unknown
> = ({
  input,
  system,
  self,
  sendBack,
  receive
}: {
  input: TInput;
  system: AnyActorSystem;
  self: CallbackActorRef<TEvent>;
  sendBack: (event: TSentEvent) => void;
  receive: Receiver<TEvent>;
}) => (() => void) | Promise<any> | void;

export function fromCallback<TEvent extends EventObject, TInput>(
  invokeCallback: InvokeCallback<TEvent, AnyEventObject, TInput>
): CallbackActorLogic<TEvent, TInput> {
<<<<<<< HEAD
  const logic: CallbackActorLogic<TEvent, TInput> = {
    name: 'callback',
=======
  return {
>>>>>>> 719aab12
    config: invokeCallback,
    start: (_state, { self, system }) => {
      system.sendTo(self, { type: startSignalType }, self);
    },
    transition: (state, event, { self, id, system }) => {
      if (event.type === startSignalType) {
        const sendBack = (eventForParent: AnyEventObject) => {
          if (state.canceled) {
            return;
          }

          system.sendTo(self._parent, eventForParent, self);
        };

        const receive: Receiver<TEvent> = (newListener) => {
          state.receivers.add(newListener);
        };

        state.dispose = invokeCallback({
          input: state.input,
          system,
          self: self as TODO,
          sendBack,
          receive
        });

        if (isPromiseLike(state.dispose)) {
          state.dispose.then(
            (resolved) => {
              system.sendTo(self._parent, doneInvoke(id, resolved), self);
              state.canceled = true;
            },
            (errorData) => {
              state.canceled = true;
              system.sendTo(self._parent, error(id, errorData), self);
            }
          );
        }
        return state;
      }

      if (event.type === stopSignalType) {
        state.canceled = true;

        if (typeof state.dispose === 'function') {
          state.dispose();
        }
        return state;
      }

      if (isSignal(event)) {
        // TODO: unrecognized signal
        return state;
      }

      state.receivers.forEach((receiver) => receiver(event));

      return state;
    },
    getInitialState: (_, input) => {
      return {
        canceled: false,
        receivers: new Set(),
        dispose: undefined,
        input
      };
    },
    getSnapshot: () => undefined,
    getPersistedState: ({ input, canceled }) => ({ input, canceled })
  };
}<|MERGE_RESOLUTION|>--- conflicted
+++ resolved
@@ -66,12 +66,8 @@
 export function fromCallback<TEvent extends EventObject, TInput>(
   invokeCallback: InvokeCallback<TEvent, AnyEventObject, TInput>
 ): CallbackActorLogic<TEvent, TInput> {
-<<<<<<< HEAD
   const logic: CallbackActorLogic<TEvent, TInput> = {
     name: 'callback',
-=======
-  return {
->>>>>>> 719aab12
     config: invokeCallback,
     start: (_state, { self, system }) => {
       system.sendTo(self, { type: startSignalType }, self);
@@ -142,4 +138,6 @@
     getSnapshot: () => undefined,
     getPersistedState: ({ input, canceled }) => ({ input, canceled })
   };
+
+  return logic;
 }