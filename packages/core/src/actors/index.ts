--- conflicted
+++ resolved
@@ -8,44 +8,11 @@
   type ObservableActorLogic
 } from './observable.ts';
 export { fromPromise, type PromiseActorLogic } from './promise.ts';
-<<<<<<< HEAD
-export { fromTransition, type TransitionActorLogic } from './transition.ts';
-
-export function isActorRef(item: any): item is ActorRef<any> {
-  return !!item && typeof item === 'object' && typeof item.send === 'function';
-}
-
-// TODO: refactor the return type, this could be written in a better way
-// but it's best to avoid unneccessary breaking changes now
-// @deprecated use `interpret(actorLogic)` instead
-export function toActorRef<
-  TEvent extends EventObject,
-  TSnapshot = any,
-  TActorRefLike extends BaseActorRef<TEvent> = BaseActorRef<TEvent>
->(
-  actorRefLike: TActorRefLike
-): ActorRef<TEvent, TSnapshot> & Omit<TActorRefLike, keyof ActorRef<any, any>> {
-  return {
-    subscribe: () => ({ unsubscribe: () => void 0 }),
-    id: 'anonymous',
-    sessionId: '',
-    getSnapshot: () => undefined as TSnapshot, // TODO: this isn't safe
-    [symbolObservable]: function () {
-      return this;
-    },
-    status: ActorStatus.Running,
-    stop: () => void 0,
-    getOutput: () => undefined,
-    ...actorRefLike
-  };
-}
-=======
 export {
   fromTransition,
   type TransitionActorLogic,
   type TransitionSnapshot
 } from './transition.ts';
->>>>>>> f7f3c2d3
 
 const emptyLogic = fromTransition((_) => undefined, undefined);
 
