--- conflicted
+++ resolved
@@ -9,7 +9,7 @@
 export type TransitionActorLogic<
   TState,
   TEvent extends EventObject
-> = ActorLogic<TEvent, TState, TState>;
+> = ActorLogic<TEvent, TState, TState, TState>;
 
 export type TransitionActorRef<
   TState,
@@ -36,23 +36,17 @@
     event: TEvent,
     actorContext: ActorContext<TEvent, TState, TSystem>
   ) => TState,
-<<<<<<< HEAD
-  initialState: TState | (({ input }: { input: TInput }) => TState) // TODO: type
-): ActorLogic<TEvent, TState, TState> {
-  const logic: ActorLogic<TEvent, TState, TState> = {
-=======
   initialState:
     | TState
     | (({
         input,
         self
       }: {
-        input: any;
+        input: TInput;
         self: TransitionActorRef<TState, TEvent>;
       }) => TState) // TODO: type
 ): TransitionActorLogic<TState, TEvent> {
-  const logic: ActorLogic<TEvent, TState, TState, TState> = {
->>>>>>> 4df57440
+  return {
     config: transition,
     transition: (state, event, actorContext) => {
       return transition(state, event as TEvent, actorContext as any);
@@ -66,6 +60,4 @@
     getPersistedState: (state) => state,
     restoreState: (state) => state
   };
-
-  return logic;
 }