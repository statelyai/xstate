import {
  ActorLogic,
  ActorScope,
  ActorSystem,
  EventObject,
  ActorRefFrom,
  AnyActorSystem,
  Snapshot
} from '../types';

export type TransitionSnapshot<TContext> = Snapshot<undefined> & {
  context: TContext;
};

export type TransitionActorLogic<
  TContext,
  TEvent extends EventObject,
  TInput
> = ActorLogic<TransitionSnapshot<TContext>, TEvent, TInput, AnyActorSystem>;

export type TransitionActorRef<
  TContext,
  TEvent extends EventObject
> = ActorRefFrom<
  TransitionActorLogic<TransitionSnapshot<TContext>, TEvent, unknown>
>;

/**
 * Returns actor logic given a transition function and its initial state.
 *
 * A “transition function” is a function that takes the current `state` and received `event` object as arguments, and returns the next state, similar to a reducer.
 *
 * Actors created from transition logic (“transition actors”) can:
 *
 * - Receive events
 * - Emit snapshots of its state
 *
 * The transition function’s `state` is used as its transition actor’s `context`.
 *
 * Note that the "state" for a transition function is provided by the initial state argument, and is not the same as the State object of an actor or a state within a machine configuration.
 *
 * @param transition The transition function used to describe the transition logic. It should return the next state given the current state and event. It receives the following arguments:
 * - `state` - the current state.
 * - `event` - the received event.
 * - `actorScope` - the actor scope object, with properties like `self` and `system`.
 * @param initialContext The initial state of the transition function, either an object representing the state, or a function which returns a state object. If a function, it will receive as its only argument an object with the following properties:
 * - `input` - the `input` provided to its parent transition actor.
 * - `self` - a reference to its parent transition actor.
 * @see {@link https://stately.ai/docs/input | Input docs} for more information about how input is passed
 * @returns Actor logic
 *
 * @example
 * ```ts
 * const transitionLogic = fromTransition(
 *   (state, event) => {
 *     if (event.type === 'increment') {
 *       return {
 *         ...state,
 *         count: state.count + 1,
 *       };
 *     }
 *     return state;
 *   },
 *   { count: 0 },
 * );
 *
 * const transitionActor = createActor(transitionLogic);
 * transitionActor.subscribe((snapshot) => {
 *   console.log(snapshot);
 * });
 * transitionActor.start();
 * // => {
 * //   status: 'active',
 * //   context: { count: 0 },
 * //   ...
 * // }
 *
 * transitionActor.send({ type: 'increment' });
 * // => {
 * //   status: 'active',
 * //   context: { count: 1 },
 * //   ...
 * // }
 * ```
 */
export function fromTransition<
  TContext,
  TEvent extends EventObject,
  TSystem extends ActorSystem<any>,
  TInput
>(
  transition: (
    state: TContext,
    event: TEvent,
    actorScope: ActorScope<TransitionSnapshot<TContext>, TEvent, TSystem>
  ) => TContext,
  initialContext:
    | TContext
    | (({
        input,
        self
      }: {
        input: TInput;
        self: TransitionActorRef<TContext, TEvent>;
      }) => TContext) // TODO: type
): TransitionActorLogic<TContext, TEvent, TInput> {
  return {
    config: transition,
    transition: (state, event, actorScope) => {
      return {
        ...state,
        context: transition(state.context, event as TEvent, actorScope as any)
      };
    },
    getInitialState: (_, input) => {
      return {
        status: 'active',
        output: undefined,
        error: undefined,
        context:
          typeof initialContext === 'function'
            ? (initialContext as any)({ input })
            : initialContext
      };
    },
    getPersistedState: (state) => state,
<<<<<<< HEAD
    restoreState: (state) => state,
    getOutput: () => undefined
=======
    restoreState: (state: any) => state
>>>>>>> ba4e8b36
  };
}<|MERGE_RESOLUTION|>--- conflicted
+++ resolved
@@ -124,11 +124,6 @@
       };
     },
     getPersistedState: (state) => state,
-<<<<<<< HEAD
-    restoreState: (state) => state,
-    getOutput: () => undefined
-=======
     restoreState: (state: any) => state
->>>>>>> ba4e8b36
   };
 }