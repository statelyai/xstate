import {
  getEventType,
  toStatePath,
  toStateValue,
  mapValues,
  path,
  toStatePaths,
  pathToStateValue,
  flatten,
  mapFilterValues,
  nestedPath,
  toArray,
  isBuiltInEvent,
  partition,
  updateHistoryValue,
  warn,
  isArray,
  isFunction,
  isString,
  toGuard,
  isMachine,
  toSCXMLEvent,
  mapContext,
  toTransitionConfigArray,
  normalizeTarget,
  evaluateGuard,
  createInvokeId
} from './utils';
import {
  Event,
  StateValue,
  TransitionConfig,
  StateTransition,
  StateValueMap,
  MachineOptions,
  EventObject,
  HistoryStateNodeConfig,
  HistoryValue,
  StateNodeDefinition,
  TransitionDefinition,
  DelayedTransitionDefinition,
  ActivityDefinition,
  StateNodeConfig,
  StateSchema,
  StatesDefinition,
  StateNodesConfig,
  FinalStateNodeConfig,
  InvokeDefinition,
  ActionObject,
  Mapper,
  PropertyMapper,
  NullEvent,
  MachineConfig,
  InvokeCreator,
  DoneEventObject,
  SingleOrArray,
  SendActionObject,
  SpecialTargets,
  SCXML,
  RaiseActionObject,
  ActivityActionObject,
  InvokeActionObject,
  Typestate,
  TransitionDefinitionMap,
  DelayExpr,
  InvokeSourceDefinition,
  MachineSchema,
  ActorRef,
  StateMachine,
  InternalMachineOptions,
  ServiceMap,
  StateConfig,
<<<<<<< HEAD
  AnyStateNode
=======
  AnyStateMachine
>>>>>>> 984010ca
} from './types';
import { matchesState } from './utils';
import { State, stateValuesEqual } from './State';
import * as actionTypes from './actionTypes';
import {
  start,
  stop,
  toActivityDefinition,
  send,
  cancel,
  after,
  raise,
  done,
  doneInvoke,
  error,
  toActionObject,
  initEvent,
  toActionObjects,
  resolveActions
} from './actions';
import { IS_PRODUCTION } from './environment';
import { STATE_DELIMITER } from './constants';
import {
  getValue,
  getConfiguration,
  has,
  getChildren,
  getAllStateNodes,
  isInFinalState,
  isLeafNode,
  getTagsFromConfiguration
} from './stateUtils';
import { createInvocableActor } from './Actor';
import { toInvokeDefinition } from './invokeUtils';
import { TypegenDisabled } from './typegenTypes';

const NULL_EVENT = '';
const STATE_IDENTIFIER = '#';
const WILDCARD = '*';

const EMPTY_OBJECT = {};

const isStateId = (str: string) => str[0] === STATE_IDENTIFIER;
const createDefaultOptions = <TContext>(): MachineOptions<TContext, any> => ({
  actions: {},
  guards: {},
  services: {},
  activities: {},
  delays: {}
});

const validateArrayifiedTransitions = <TContext>(
  stateNode: StateNode<any, any, any, any, any, any>,
  event: string,
  transitions: Array<
    TransitionConfig<TContext, EventObject> & {
      event: string;
    }
  >
) => {
  const hasNonLastUnguardedTarget = transitions
    .slice(0, -1)
    .some(
      (transition) =>
        !('cond' in transition) &&
        !('in' in transition) &&
        (isString(transition.target) || isMachine(transition.target))
    );
  const eventText =
    event === NULL_EVENT ? 'the transient event' : `event '${event}'`;

  warn(
    !hasNonLastUnguardedTarget,
    `One or more transitions for ${eventText} on state '${stateNode.id}' are unreachable. ` +
      `Make sure that the default transition is the last one defined.`
  );
};

class StateNode<
  TContext = any,
  TStateSchema extends StateSchema = any,
  TEvent extends EventObject = EventObject,
  TTypestate extends Typestate<TContext> = { value: any; context: TContext },
  TServiceMap extends ServiceMap = ServiceMap,
  TResolvedTypesMeta = TypegenDisabled
> {
  /**
   * The relative key of the state node, which represents its location in the overall state value.
   */
  public key: string;
  /**
   * The unique ID of the state node.
   */
  public id: string;
  /**
   * The machine's own version.
   */
  public version?: string;
  /**
   * The type of this state node:
   *
   *  - `'atomic'` - no child state nodes
   *  - `'compound'` - nested child state nodes (XOR)
   *  - `'parallel'` - orthogonal nested child state nodes (AND)
   *  - `'history'` - history state node
   *  - `'final'` - final state node
   */
  public type: 'atomic' | 'compound' | 'parallel' | 'final' | 'history';
  /**
   * The string path from the root machine node to this node.
   */
  public path: string[];
  /**
   * The initial state node key.
   */
  public initial?: keyof TStateSchema['states'];
  /**
   * (DEPRECATED) Whether the state node is a parallel state node.
   *
   * Use `type: 'parallel'` instead.
   */
  public parallel?: boolean;
  /**
   * Whether the state node is "transient". A state node is considered transient if it has
   * an immediate transition from a "null event" (empty string), taken upon entering the state node.
   */
  private _transient: boolean;
  /**
   * The child state nodes.
   */
  public states: StateNodesConfig<TContext, TStateSchema, TEvent>;
  /**
   * The type of history on this state node. Can be:
   *
   *  - `'shallow'` - recalls only top-level historical state value
   *  - `'deep'` - recalls historical state value at all levels
   */
  public history: false | 'shallow' | 'deep';
  /**
   * The action(s) to be executed upon entering the state node.
   */
  public onEntry: Array<ActionObject<TContext, TEvent>>; // TODO: deprecate (entry)
  /**
   * The action(s) to be executed upon exiting the state node.
   */
  public onExit: Array<ActionObject<TContext, TEvent>>; // TODO: deprecate (exit)
  /**
   * The activities to be started upon entering the state node,
   * and stopped upon exiting the state node.
   */
  public activities: Array<ActivityDefinition<TContext, TEvent>>;
  public strict: boolean;
  /**
   * The parent state node.
   */
  public parent?: StateNode<TContext, any, TEvent, any, any, any>;
  /**
   * The root machine node.
   */
  public machine: StateNode<TContext, any, TEvent, TTypestate>;
  /**
   * The meta data associated with this state node, which will be returned in State instances.
   */
  public meta?: TStateSchema extends { meta: infer D } ? D : any;
  /**
   * The data sent with the "done.state._id_" event if this is a final state node.
   */
  public doneData?:
    | Mapper<TContext, TEvent, any>
    | PropertyMapper<TContext, TEvent, any>;
  /**
   * The string delimiter for serializing the path to a string. The default is "."
   */
  public delimiter: string;
  /**
   * The order this state node appears. Corresponds to the implicit SCXML document order.
   */
  public order: number = -1;
  /**
   * The services invoked by this state node.
   */
  public invoke: Array<InvokeDefinition<TContext, TEvent>>;

  public options: MachineOptions<TContext, TEvent>;

  public schema: MachineSchema<TContext, TEvent>;

  public __xstatenode: true = true;

  public description?: string;

  private __cache = {
    events: undefined as Array<TEvent['type']> | undefined,
    relativeValue: new Map() as Map<StateNode<TContext>, StateValue>,
    initialStateValue: undefined as StateValue | undefined,
    initialState: undefined as State<TContext, TEvent> | undefined,
    on: undefined as TransitionDefinitionMap<TContext, TEvent> | undefined,
    transitions: undefined as
      | Array<TransitionDefinition<TContext, TEvent>>
      | undefined,
    candidates: {} as {
      [K in TEvent['type'] | NullEvent['type'] | '*']:
        | Array<
            TransitionDefinition<
              TContext,
              K extends TEvent['type']
                ? Extract<TEvent, { type: K }>
                : EventObject
            >
          >
        | undefined;
    },
    delayedTransitions: undefined as
      | Array<DelayedTransitionDefinition<TContext, TEvent>>
      | undefined
  };

  private idMap: Record<
    string,
    StateNode<TContext, any, TEvent, any, any, any>
  > = {};
  public tags: string[] = [];

  constructor(
    /**
     * The raw config used to create the machine.
     */
    public config: StateNodeConfig<TContext, TStateSchema, TEvent>,
    options?: MachineOptions<TContext, TEvent>,
    /**
     * The initial extended state
     */
    private _context:
      | Readonly<TContext>
      | (() => Readonly<TContext>) = ('context' in config
      ? (config as StateMachine<TContext, any, TEvent>).context
      : undefined) as any, // TODO: this is unsafe, but we're removing it in v5 anyway
    _stateInfo?: {
      parent: StateNode<any, any, any, any, any, any>;
      key: string;
    }
  ) {
    this.options = Object.assign(createDefaultOptions<TContext>(), options);
    this.parent = _stateInfo?.parent;
    this.key =
      this.config.key || _stateInfo?.key || this.config.id || '(machine)';
    this.machine = this.parent ? this.parent.machine : (this as any);
    this.path = this.parent ? this.parent.path.concat(this.key) : [];
    this.delimiter =
      this.config.delimiter ||
      (this.parent ? this.parent.delimiter : STATE_DELIMITER);
    this.id =
      this.config.id || [this.machine.key, ...this.path].join(this.delimiter);
    this.version = this.parent
      ? this.parent.version
      : (this.config as MachineConfig<TContext, TStateSchema, TEvent>).version;
    this.type =
      this.config.type ||
      (this.config.parallel
        ? 'parallel'
        : this.config.states && Object.keys(this.config.states).length
        ? 'compound'
        : this.config.history
        ? 'history'
        : 'atomic');
    this.schema = this.parent
      ? this.machine.schema
      : (this.config as MachineConfig<TContext, TStateSchema, TEvent>).schema ??
        ({} as this['schema']);
    this.description = this.config.description;

    if (!IS_PRODUCTION) {
      warn(
        !('parallel' in this.config),
        `The "parallel" property is deprecated and will be removed in version 4.1. ${
          this.config.parallel
            ? `Replace with \`type: 'parallel'\``
            : `Use \`type: '${this.type}'\``
        } in the config for state node '${this.id}' instead.`
      );
    }

    this.initial = this.config.initial;

    this.states = (this.config.states
      ? mapValues(
          this.config.states,
          (stateConfig: StateNodeConfig<TContext, any, TEvent>, key) => {
            const stateNode = new StateNode(stateConfig, {}, undefined, {
              parent: this,
              key: key as string
            });
            Object.assign(this.idMap, {
              [stateNode.id]: stateNode,
              ...stateNode.idMap
            });
            return stateNode;
          }
        )
      : EMPTY_OBJECT) as StateNodesConfig<TContext, TStateSchema, TEvent>;

    // Document order
    let order = 0;

    function dfs(
      stateNode: StateNode<TContext, any, TEvent, any, any, any>
    ): void {
      stateNode.order = order++;

      for (const child of getChildren(stateNode)) {
        dfs(child);
      }
    }

    dfs(this);

    // History config
    this.history =
      this.config.history === true ? 'shallow' : this.config.history || false;

    this._transient =
      !!this.config.always ||
      (!this.config.on
        ? false
        : Array.isArray(this.config.on)
        ? this.config.on.some(({ event }: { event: string }) => {
            return event === NULL_EVENT;
          })
        : NULL_EVENT in this.config.on);
    this.strict = !!this.config.strict;

    // TODO: deprecate (entry)
    this.onEntry = toArray(
      this.config.entry || this.config.onEntry
    ).map((action) => toActionObject(action));
    // TODO: deprecate (exit)
    this.onExit = toArray(
      this.config.exit || this.config.onExit
    ).map((action) => toActionObject(action));
    this.meta = this.config.meta;
    this.doneData =
      this.type === 'final'
        ? (this.config as FinalStateNodeConfig<TContext, TEvent>).data
        : undefined;
    this.invoke = toArray(this.config.invoke).map((invokeConfig, i) => {
      if (isMachine(invokeConfig)) {
        const invokeId = createInvokeId(this.id, i);
        this.machine.options.services = {
          [invokeId]: invokeConfig,
          ...this.machine.options.services
        };

        return toInvokeDefinition({
          src: invokeId,
          id: invokeId
        });
      } else if (isString(invokeConfig.src)) {
        const invokeId = invokeConfig.id || createInvokeId(this.id, i);
        return toInvokeDefinition({
          ...invokeConfig,
          id: invokeId,
          src: invokeConfig.src as string
        });
      } else if (isMachine(invokeConfig.src) || isFunction(invokeConfig.src)) {
        const invokeId = invokeConfig.id || createInvokeId(this.id, i);
        this.machine.options.services = {
          [invokeId]: invokeConfig.src as InvokeCreator<TContext, TEvent>,
          ...this.machine.options.services
        } as any;

        return toInvokeDefinition({
          id: invokeId,
          ...invokeConfig,
          src: invokeId
        });
      } else {
        const invokeSource = invokeConfig.src as InvokeSourceDefinition;

        return toInvokeDefinition({
          id: createInvokeId(this.id, i),
          ...invokeConfig,
          src: invokeSource
        });
      }
    });
    this.activities = toArray(this.config.activities)
      .concat(this.invoke)
      .map((activity) => toActivityDefinition(activity));
    this.transition = this.transition.bind(this);
    this.tags = toArray(this.config.tags);

    // TODO: this is the real fix for initialization once
    // state node getters are deprecated
    // if (!this.parent) {
    //   this._init();
    // }
  }

  private _init(): void {
    if (this.__cache.transitions) {
      return;
    }
    getAllStateNodes(this).forEach((stateNode) => stateNode.on);
  }

  /**
   * Clones this state machine with custom options and context.
   *
   * @param options Options (actions, guards, activities, services) to recursively merge with the existing options.
   * @param context Custom context (will override predefined context)
   */
  public withConfig(
    options: InternalMachineOptions<TContext, TEvent, TResolvedTypesMeta, true>,
    context?: TContext | (() => TContext)
  ): StateNode<
    TContext,
    TStateSchema,
    TEvent,
    TTypestate,
    TServiceMap,
    TResolvedTypesMeta
  > {
    const { actions, activities, guards, services, delays } = this.options;

    return new StateNode(
      this.config,
      {
        actions: { ...actions, ...options.actions },
        activities: { ...activities, ...(options as any).activities },
        guards: { ...guards, ...options.guards },
        services: { ...services, ...options.services },
        delays: { ...delays, ...options.delays }
      },
      context ?? this.context
    );
  }

  /**
   * Clones this state machine with custom context.
   *
   * @param context Custom context (will override predefined context, not recursive)
   */
  public withContext(
    context: TContext | (() => TContext)
  ): StateNode<TContext, TStateSchema, TEvent, TTypestate> {
    return new StateNode(this.config, this.options, context);
  }

  public get context(): TContext {
    return isFunction(this._context) ? this._context() : this._context;
  }

  /**
   * The well-structured state node definition.
   */
  public get definition(): StateNodeDefinition<TContext, TStateSchema, TEvent> {
    return {
      id: this.id,
      key: this.key,
      version: this.version,
      context: this.context,
      type: this.type,
      initial: this.initial,
      history: this.history,
      states: mapValues(
        this.states,
        (state: StateNode<TContext, any, TEvent>) => state.definition
      ) as StatesDefinition<TContext, TStateSchema, TEvent>,
      on: this.on,
      transitions: this.transitions,
      entry: this.onEntry,
      exit: this.onExit,
      activities: this.activities || [],
      meta: this.meta,
      order: this.order || -1,
      data: this.doneData,
      invoke: this.invoke,
      description: this.description,
      tags: this.tags
    };
  }

  public toJSON() {
    return this.definition;
  }

  /**
   * The mapping of events to transitions.
   */
  public get on(): TransitionDefinitionMap<TContext, TEvent> {
    if (this.__cache.on) {
      return this.__cache.on;
    }

    const transitions = this.transitions;

    return (this.__cache.on = transitions.reduce((map, transition) => {
      map[transition.eventType] = map[transition.eventType] || [];
      map[transition.eventType].push(transition as any);
      return map;
    }, {} as TransitionDefinitionMap<TContext, TEvent>));
  }

  public get after(): Array<DelayedTransitionDefinition<TContext, TEvent>> {
    return (
      this.__cache.delayedTransitions ||
      ((this.__cache.delayedTransitions = this.getDelayedTransitions()),
      this.__cache.delayedTransitions)
    );
  }

  /**
   * All the transitions that can be taken from this state node.
   */
  public get transitions(): Array<TransitionDefinition<TContext, TEvent>> {
    return (
      this.__cache.transitions ||
      ((this.__cache.transitions = this.formatTransitions()),
      this.__cache.transitions)
    );
  }

  private getCandidates(eventName: TEvent['type'] | NullEvent['type'] | '*') {
    if (this.__cache.candidates[eventName]) {
      return this.__cache.candidates[eventName];
    }

    const transient = eventName === NULL_EVENT;

    const candidates = this.transitions.filter((transition) => {
      const sameEventType = transition.eventType === eventName;
      // null events should only match against eventless transitions
      return transient
        ? sameEventType
        : sameEventType || transition.eventType === WILDCARD;
    }) as any;
    this.__cache.candidates[eventName] = candidates;
    return candidates;
  }

  /**
   * All delayed transitions from the config.
   */
  private getDelayedTransitions(): Array<
    DelayedTransitionDefinition<TContext, TEvent>
  > {
    const afterConfig = this.config.after;

    if (!afterConfig) {
      return [];
    }

    const mutateEntryExit = (
      delay: string | number | DelayExpr<TContext, TEvent>,
      i: number
    ) => {
      const delayRef = isFunction(delay) ? `${this.id}:delay[${i}]` : delay;

      const eventType = after(delayRef, this.id);

      this.onEntry.push(send(eventType, { delay }));
      this.onExit.push(cancel(eventType));

      return eventType;
    };

    const delayedTransitions = isArray(afterConfig)
      ? afterConfig.map((transition, i) => {
          const eventType = mutateEntryExit(transition.delay, i);
          return { ...transition, event: eventType };
        })
      : flatten(
          Object.keys(afterConfig).map((delay, i) => {
            const configTransition = afterConfig[delay];
            const resolvedTransition = isString(configTransition)
              ? { target: configTransition }
              : configTransition;

            const resolvedDelay = !isNaN(+delay) ? +delay : delay;

            const eventType = mutateEntryExit(resolvedDelay, i);

            return toArray(resolvedTransition).map((transition) => ({
              ...transition,
              event: eventType,
              delay: resolvedDelay
            }));
          })
        );

    return delayedTransitions.map((delayedTransition) => {
      const { delay } = delayedTransition;

      return {
        ...this.formatTransition(delayedTransition),
        delay
      };
    });
  }

  /**
   * Returns the state nodes represented by the current state value.
   *
   * @param state The state value or State instance
   */
  public getStateNodes(
    state:
      | StateValue
      | State<TContext, TEvent, any, TTypestate, TResolvedTypesMeta>
  ): Array<
    StateNode<
      TContext,
      any,
      TEvent,
      TTypestate,
      TServiceMap,
      TResolvedTypesMeta
    >
  > {
    if (!state) {
      return [];
    }

    const stateValue =
      state instanceof State
        ? state.value
        : toStateValue(state, this.delimiter);

    if (isString(stateValue)) {
      const initialStateValue = this.getStateNode(stateValue).initial;

      return initialStateValue !== undefined
        ? this.getStateNodes({ [stateValue]: initialStateValue } as StateValue)
        : [this, this.states[stateValue]];
    }

    const subStateKeys = Object.keys(stateValue);
    const subStateNodes: Array<
      StateNode<
        TContext,
        any,
        TEvent,
        TTypestate,
        TServiceMap,
        TResolvedTypesMeta
      >
    > = [this];

    subStateNodes.push(
      ...flatten(
        subStateKeys.map((subStateKey) =>
          this.getStateNode(subStateKey).getStateNodes(stateValue[subStateKey])
        )
      )
    );

    return subStateNodes;
  }

  /**
   * Returns `true` if this state node explicitly handles the given event.
   *
   * @param event The event in question
   */
  public handles(event: Event<TEvent>): boolean {
    const eventType = getEventType<TEvent>(event);

    return this.events.includes(eventType);
  }

  /**
   * Resolves the given `state` to a new `State` instance relative to this machine.
   *
   * This ensures that `.events` and `.nextEvents` represent the correct values.
   *
   * @param state The state to resolve
   */
  public resolveState(
    state: State<TContext, TEvent, any, any> | StateConfig<TContext, TEvent>
  ): State<TContext, TEvent, TStateSchema, TTypestate, TResolvedTypesMeta> {
    const stateFromConfig =
      state instanceof State ? state : State.create(state);

    const configuration = Array.from(
      getConfiguration([], this.getStateNodes(stateFromConfig.value))
    );
    return new State({
      ...stateFromConfig,
      value: this.resolve(stateFromConfig.value),
      configuration,
      done: isInFinalState(configuration, this),
      tags: getTagsFromConfiguration(configuration),
      machine: (this.machine as unknown) as AnyStateMachine
    });
  }

  private transitionLeafNode(
    stateValue: string,
    state: State<TContext, TEvent>,
    _event: SCXML.Event<TEvent>
  ): StateTransition<TContext, TEvent> | undefined {
    const stateNode = this.getStateNode(stateValue);
    const next = stateNode.next(state, _event);

    if (!next || !next.transitions.length) {
      return this.next(state, _event);
    }

    return next;
  }
  private transitionCompoundNode(
    stateValue: StateValueMap,
    state: State<TContext, TEvent>,
    _event: SCXML.Event<TEvent>
  ): StateTransition<TContext, TEvent> | undefined {
    const subStateKeys = Object.keys(stateValue);

    const stateNode = this.getStateNode(subStateKeys[0]);
    const next = stateNode._transition(
      stateValue[subStateKeys[0]],
      state,
      _event
    );

    if (!next || !next.transitions.length) {
      return this.next(state, _event);
    }

    return next;
  }
  private transitionParallelNode(
    stateValue: StateValueMap,
    state: State<TContext, TEvent>,
    _event: SCXML.Event<TEvent>
  ): StateTransition<TContext, TEvent> | undefined {
    const transitionMap: Record<string, StateTransition<TContext, TEvent>> = {};

    for (const subStateKey of Object.keys(stateValue)) {
      const subStateValue = stateValue[subStateKey];

      if (!subStateValue) {
        continue;
      }

      const subStateNode = this.getStateNode(subStateKey);
      const next = subStateNode._transition(subStateValue, state, _event);
      if (next) {
        transitionMap[subStateKey] = next;
      }
    }

    const stateTransitions = Object.keys(transitionMap).map(
      (key) => transitionMap[key]
    );
    const enabledTransitions = flatten(
      stateTransitions.map((st) => st.transitions)
    );

    const willTransition = stateTransitions.some(
      (st) => st.transitions.length > 0
    );

    if (!willTransition) {
      return this.next(state, _event);
    }
    const entryNodes = flatten(stateTransitions.map((t) => t.entrySet));

    const configuration = flatten(
      Object.keys(transitionMap).map((key) => transitionMap[key].configuration)
    );

    return {
      transitions: enabledTransitions,
      entrySet: entryNodes,
      exitSet: flatten(stateTransitions.map((t) => t.exitSet)),
      configuration,
      source: state,
      actions: flatten(
        Object.keys(transitionMap).map((key) => {
          return transitionMap[key].actions;
        })
      )
    };
  }
  private _transition(
    stateValue: StateValue,
    state: State<TContext, TEvent, any, any, any>,
    _event: SCXML.Event<TEvent>
  ): StateTransition<TContext, TEvent> | undefined {
    // leaf node
    if (isString(stateValue)) {
      return this.transitionLeafNode(stateValue, state, _event);
    }

    // hierarchical node
    if (Object.keys(stateValue).length === 1) {
      return this.transitionCompoundNode(stateValue, state, _event);
    }

    // orthogonal node
    return this.transitionParallelNode(stateValue, state, _event);
  }
  public getTransitionData(
    state: State<TContext, TEvent, any, any, any>,
    event: Event<TEvent> | SCXML.Event<TEvent>
  ) {
    return this._transition(state.value, state, toSCXMLEvent(event));
  }
  private next(
    state: State<TContext, TEvent>,
    _event: SCXML.Event<TEvent>
  ): StateTransition<TContext, TEvent> | undefined {
    const eventName = _event.name;
    const actions: Array<ActionObject<TContext, TEvent>> = [];

    let nextStateNodes: Array<StateNode<TContext, any, TEvent>> = [];
    let selectedTransition: TransitionDefinition<TContext, TEvent> | undefined;

    for (const candidate of this.getCandidates(eventName)) {
      const { cond, in: stateIn } = candidate;
      const resolvedContext = state.context;

      const isInState = stateIn
        ? isString(stateIn) && isStateId(stateIn)
          ? // Check if in state by ID
            state.matches(
              toStateValue(this.getStateNodeById(stateIn).path, this.delimiter)
            )
          : // Check if in state by relative grandparent
            matchesState(
              toStateValue(stateIn, this.delimiter),
              path(this.path.slice(0, -2))(state.value)
            )
        : true;

      let guardPassed = false;

      try {
        guardPassed =
          !cond ||
          evaluateGuard(this.machine, cond, resolvedContext, _event, state);
      } catch (err) {
        throw new Error(
          `Unable to evaluate guard '${
            cond!.name || cond!.type
          }' in transition for event '${eventName}' in state node '${
            this.id
          }':\n${err.message}`
        );
      }

      if (guardPassed && isInState) {
        if (candidate.target !== undefined) {
          nextStateNodes = candidate.target;
        }
        actions.push(...candidate.actions);
        selectedTransition = candidate;
        break;
      }
    }

    if (!selectedTransition) {
      return undefined;
    }
    if (!nextStateNodes.length) {
      return {
        transitions: [selectedTransition],
        entrySet: [],
        exitSet: [],
        configuration: state.value ? [this] : [],
        source: state,
        actions
      };
    }

    const allNextStateNodes = flatten(
      nextStateNodes.map((stateNode) => {
        return this.getRelativeStateNodes(stateNode, state.historyValue);
      })
    );

    const isInternal = !!selectedTransition.internal;

    const reentryNodes: AnyStateNode[] = [];

    if (!isInternal) {
      allNextStateNodes.forEach((n1) => {
        this.nodesFromChild(n1).forEach((n2) => {
          if (n2 !== this.machine) {
            reentryNodes.push(n2);
          }
        });
      });
    }

    return {
      transitions: [selectedTransition],
      entrySet: reentryNodes,
      exitSet: isInternal || this === this.machine ? [] : [this],
      configuration: allNextStateNodes,
      source: state,
      actions
    };
  }

  private nodesFromChild(
    childStateNode: StateNode<TContext, any, TEvent, any, any, any>
  ): Array<StateNode<TContext, any, TEvent, any, any, any>> {
    if (childStateNode.escapes(this)) {
      return [];
    }

    const nodes: Array<StateNode<TContext, any, TEvent, any, any, any>> = [];
    let marker:
      | StateNode<TContext, any, TEvent, any, any, any>
      | undefined = childStateNode;

    while (marker && marker !== this) {
      nodes.push(marker);
      marker = marker.parent;
    }
    nodes.push(this); // inclusive

    return nodes;
  }

  /**
   * Whether the given state node "escapes" this state node. If the `stateNode` is equal to or the parent of
   * this state node, it does not escape.
   */
  private escapes(
    stateNode: StateNode<TContext, any, TEvent, any, any, any>
  ): boolean {
    if (this === stateNode) {
      return false;
    }

    let parent = this.parent;

    while (parent) {
      if (parent === stateNode) {
        return false;
      }
      parent = parent.parent;
    }

    return true;
  }

  private getActions(
    transition: StateTransition<TContext, TEvent>,
    currentContext: TContext,
    _event: SCXML.Event<TEvent>,
    prevState?: State<TContext, any, any, any, any>
  ): Array<ActionObject<TContext, TEvent>> {
    const prevConfig = getConfiguration(
      [],
      prevState ? this.getStateNodes(prevState.value) : [this]
    );
    const resolvedConfig = transition.configuration.length
      ? getConfiguration(prevConfig, transition.configuration)
      : prevConfig;

    for (const stateNode of resolvedConfig) {
      if (!has(prevConfig, stateNode)) {
        transition.entrySet.push(stateNode);
      }
    }
    for (const stateNode of prevConfig) {
      if (
        !has(resolvedConfig, stateNode) ||
        has(transition.exitSet, stateNode.parent)
      ) {
        transition.exitSet.push(stateNode);
      }
    }

    const doneEvents = flatten(
      transition.entrySet.map((sn) => {
        const events: DoneEventObject[] = [];

        if (sn.type !== 'final') {
          return events;
        }

        const parent = sn.parent!;

        if (!parent.parent) {
          return events;
        }

        events.push(
          done(sn.id, sn.doneData), // TODO: deprecate - final states should not emit done events for their own state.
          done(
            parent.id,
            sn.doneData
              ? mapContext(sn.doneData, currentContext, _event)
              : undefined
          )
        );

        const grandparent = parent.parent!;

        if (grandparent.type === 'parallel') {
          if (
            getChildren(grandparent).every((parentNode) =>
              isInFinalState(transition.configuration, parentNode)
            )
          ) {
            events.push(done(grandparent.id));
          }
        }

        return events;
      })
    );

    transition.exitSet.sort((a, b) => b.order - a.order);
    transition.entrySet.sort((a, b) => a.order - b.order);

    const entryStates = new Set(transition.entrySet);
    const exitStates = new Set(transition.exitSet);

    const [entryActions, exitActions] = [
      flatten(
        Array.from(entryStates).map((stateNode) => {
          return [
            ...stateNode.activities.map((activity) => start(activity)),
            ...stateNode.onEntry
          ];
        })
      ).concat(doneEvents.map(raise) as Array<ActionObject<TContext, TEvent>>),
      flatten(
        Array.from(exitStates).map((stateNode) => [
          ...stateNode.onExit,
          ...stateNode.activities.map((activity) => stop(activity))
        ])
      )
    ];

    const actions = toActionObjects(
      exitActions.concat(transition.actions).concat(entryActions),
      this.machine.options.actions as any
    ) as Array<ActionObject<TContext, TEvent>>;

    return actions;
  }

  /**
   * Determines the next state given the current `state` and sent `event`.
   *
   * @param state The current State instance or state value
   * @param event The event that was sent at the current state
   * @param context The current context (extended state) of the current state
   */
  public transition(
    state:
      | StateValue
      | State<TContext, TEvent, any, TTypestate, TResolvedTypesMeta> = this
      .initialState,
    event: Event<TEvent> | SCXML.Event<TEvent>,
    context?: TContext
  ): State<TContext, TEvent, TStateSchema, TTypestate, TResolvedTypesMeta> {
    const _event = toSCXMLEvent(event);
    let currentState: State<
      TContext,
      TEvent,
      any,
      TTypestate,
      TResolvedTypesMeta
    >;

    if (state instanceof State) {
      currentState =
        context === undefined
          ? state
          : this.resolveState(State.from(state, context));
    } else {
      const resolvedStateValue = isString(state)
        ? this.resolve(pathToStateValue(this.getResolvedPath(state)))
        : this.resolve(state);
      const resolvedContext = context ?? this.machine.context;

      currentState = this.resolveState(
        State.from<TContext, TEvent>(resolvedStateValue, resolvedContext)
      );
    }

    if (!IS_PRODUCTION && _event.name === WILDCARD) {
      throw new Error(`An event cannot have the wildcard type ('${WILDCARD}')`);
    }

    if (this.strict) {
      if (!this.events.includes(_event.name) && !isBuiltInEvent(_event.name)) {
        throw new Error(
          `Machine '${this.id}' does not accept event '${_event.name}'`
        );
      }
    }

    const stateTransition = this._transition(
      currentState.value,
      currentState,
      _event
    ) || {
      transitions: [],
      configuration: [],
      entrySet: [],
      exitSet: [],
      source: currentState,
      actions: []
    };

    const prevConfig = getConfiguration(
      [],
      this.getStateNodes(currentState.value)
    );
    const resolvedConfig = stateTransition.configuration.length
      ? getConfiguration(prevConfig, stateTransition.configuration)
      : prevConfig;

    stateTransition.configuration = [...resolvedConfig];

    return this.resolveTransition(
      stateTransition,
      currentState,
      currentState.context,
      _event
    );
  }

  private resolveRaisedTransition(
    state: State<
      TContext,
      TEvent,
      TStateSchema,
      TTypestate,
      TResolvedTypesMeta
    >,
    _event: SCXML.Event<TEvent> | NullEvent,
    originalEvent: SCXML.Event<TEvent>
  ): State<TContext, TEvent, TStateSchema, TTypestate, TResolvedTypesMeta> {
    const currentActions = state.actions;

    state = this.transition(state, _event as SCXML.Event<TEvent>);
    // Save original event to state
    // TODO: this should be the raised event! Delete in V5 (breaking)
    state._event = originalEvent;
    state.event = originalEvent.data;

    state.actions.unshift(...currentActions);
    return state;
  }

  private resolveTransition(
    stateTransition: StateTransition<TContext, TEvent>,
    currentState: State<TContext, TEvent, any, any, any> | undefined,
    context: TContext,
    _event: SCXML.Event<TEvent> = initEvent as SCXML.Event<TEvent>
  ): State<TContext, TEvent, TStateSchema, TTypestate, TResolvedTypesMeta> {
    const { configuration } = stateTransition;
    // Transition will "apply" if:
    // - this is the initial state (there is no current state)
    // - OR there are transitions
    const willTransition =
      !currentState || stateTransition.transitions.length > 0;
    const resolvedStateValue = willTransition
      ? getValue(this.machine, configuration)
      : undefined;
    const historyValue = currentState
      ? currentState.historyValue
        ? currentState.historyValue
        : stateTransition.source
        ? (this.machine.historyValue(currentState.value) as HistoryValue)
        : undefined
      : undefined;
    const actions = this.getActions(
      stateTransition,
      context,
      _event,
      currentState
    );
    const activities = currentState ? { ...currentState.activities } : {};
    for (const action of actions) {
      if (action.type === actionTypes.start) {
        activities[
          action.activity!.id || action.activity!.type
        ] = action as ActivityDefinition<TContext, TEvent>;
      } else if (action.type === actionTypes.stop) {
        activities[action.activity!.id || action.activity!.type] = false;
      }
    }

    const [resolvedActions, updatedContext] = resolveActions(
      this,
      currentState,
      context,
      _event,
      actions,
      this.machine.config.preserveActionOrder
    );

    const [raisedEvents, nonRaisedActions] = partition(
      resolvedActions,
      (
        action
      ): action is
        | RaiseActionObject<TEvent>
        | SendActionObject<TContext, TEvent, TEvent> =>
        action.type === actionTypes.raise ||
        (action.type === actionTypes.send &&
          (action as SendActionObject<TContext, TEvent>).to ===
            SpecialTargets.Internal)
    );

    const invokeActions = resolvedActions.filter((action) => {
      return (
        action.type === actionTypes.start &&
        (action as ActivityActionObject<TContext, TEvent>).activity?.type ===
          actionTypes.invoke
      );
    }) as Array<InvokeActionObject<TContext, TEvent>>;

    const children = invokeActions.reduce(
      (acc, action) => {
        acc[action.activity.id] = createInvocableActor(
          action.activity,
          this.machine as any,
          updatedContext,
          _event
        );

        return acc;
      },
      currentState
        ? { ...currentState.children }
        : ({} as Record<string, ActorRef<any>>)
    );

    const resolvedConfiguration = willTransition
      ? stateTransition.configuration
      : currentState
      ? currentState.configuration
      : [];

    const isDone = isInFinalState(resolvedConfiguration, this);

    const nextState = new State<
      TContext,
      TEvent,
      TStateSchema,
      TTypestate,
      TResolvedTypesMeta
    >({
      value: resolvedStateValue || currentState!.value,
      context: updatedContext,
      _event,
      // Persist _sessionid between states
      _sessionid: currentState ? currentState._sessionid : null,
      historyValue: resolvedStateValue
        ? historyValue
          ? updateHistoryValue(historyValue, resolvedStateValue)
          : undefined
        : currentState
        ? currentState.historyValue
        : undefined,
      history:
        !resolvedStateValue || stateTransition.source
          ? currentState
          : undefined,
      actions: resolvedStateValue ? nonRaisedActions : ([] as any[]),
      activities: resolvedStateValue
        ? activities
        : currentState
        ? currentState.activities
        : {},
      events: [],
      configuration: resolvedConfiguration,
      transitions: stateTransition.transitions,
      children,
      done: isDone,
      tags: getTagsFromConfiguration(resolvedConfiguration),
      machine: this as any
    });

    const didUpdateContext = context !== updatedContext;

    nextState.changed = _event.name === actionTypes.update || didUpdateContext;

    // Dispose of penultimate histories to prevent memory leaks
    const { history } = nextState;
    if (history) {
      delete history.history;
    }

    // There are transient transitions if the machine is not in a final state
    // and if some of the state nodes have transient ("always") transitions.
    const isTransient =
      !isDone &&
      (this._transient ||
        configuration.some((stateNode) => {
          return stateNode._transient;
        }));

    // If there are no enabled transitions, check if there are transient transitions.
    // If there are transient transitions, continue checking for more transitions
    // because an transient transition should be triggered even if there are no
    // enabled transitions.
    //
    // If we're already working on an transient transition (by checking
    // if the event is a NULL_EVENT), then stop to prevent an infinite loop.
    //
    // Otherwise, if there are no enabled nor transient transitions, we are done.
    if (!willTransition && (!isTransient || _event.name === NULL_EVENT)) {
      return nextState;
    }

    let maybeNextState = nextState;

    if (!isDone) {
      if (isTransient) {
        maybeNextState = this.resolveRaisedTransition(
          maybeNextState,
          {
            type: actionTypes.nullEvent
          },
          _event
        );
      }

      while (raisedEvents.length) {
        const raisedEvent = raisedEvents.shift()!;
        maybeNextState = this.resolveRaisedTransition(
          maybeNextState,
          raisedEvent._event,
          _event
        );
      }
    }

    // Detect if state changed
    const changed =
      maybeNextState.changed ||
      (history
        ? !!maybeNextState.actions.length ||
          didUpdateContext ||
          typeof history.value !== typeof maybeNextState.value ||
          !stateValuesEqual(maybeNextState.value, history.value)
        : undefined);

    maybeNextState.changed = changed;

    // Preserve original history after raised events
    maybeNextState.history = history;

    return maybeNextState;
  }

  /**
   * Returns the child state node from its relative `stateKey`, or throws.
   */
  public getStateNode(
    stateKey: string
  ): StateNode<
    TContext,
    any,
    TEvent,
    TTypestate,
    TServiceMap,
    TResolvedTypesMeta
  > {
    if (isStateId(stateKey)) {
      return this.machine.getStateNodeById(stateKey) as any;
    }

    if (!this.states) {
      throw new Error(
        `Unable to retrieve child state '${stateKey}' from '${this.id}'; no child states exist.`
      );
    }

    const result = this.states[stateKey];
    if (!result) {
      throw new Error(
        `Child state '${stateKey}' does not exist on '${this.id}'`
      );
    }

    return result;
  }

  /**
   * Returns the state node with the given `stateId`, or throws.
   *
   * @param stateId The state ID. The prefix "#" is removed.
   */
  public getStateNodeById(
    stateId: string
  ): StateNode<TContext, any, TEvent, any, TServiceMap, TResolvedTypesMeta> {
    const resolvedStateId = isStateId(stateId)
      ? stateId.slice(STATE_IDENTIFIER.length)
      : stateId;

    if (resolvedStateId === this.id) {
      return this;
    }

    const stateNode = this.machine.idMap[resolvedStateId];

    if (!stateNode) {
      throw new Error(
        `Child state node '#${resolvedStateId}' does not exist on machine '${this.id}'`
      );
    }

    return stateNode;
  }

  /**
   * Returns the relative state node from the given `statePath`, or throws.
   *
   * @param statePath The string or string array relative path to the state node.
   */
  public getStateNodeByPath(
    statePath: string | string[]
  ): StateNode<TContext, any, TEvent, any, any, any> {
    if (typeof statePath === 'string' && isStateId(statePath)) {
      try {
        return this.getStateNodeById(statePath.slice(1));
      } catch (e) {
        // try individual paths
        // throw e;
      }
    }

    const arrayStatePath = toStatePath(statePath, this.delimiter).slice();
    let currentStateNode: StateNode<
      TContext,
      any,
      TEvent,
      any,
      any,
      any
    > = this;
    while (arrayStatePath.length) {
      const key = arrayStatePath.shift()!;

      if (!key.length) {
        break;
      }

      currentStateNode = currentStateNode.getStateNode(key);
    }

    return currentStateNode;
  }

  /**
   * Resolves a partial state value with its full representation in this machine.
   *
   * @param stateValue The partial state value to resolve.
   */
  public resolve(stateValue: StateValue): StateValue {
    if (!stateValue) {
      return this.initialStateValue || EMPTY_OBJECT; // TODO: type-specific properties
    }

    switch (this.type) {
      case 'parallel':
        return mapValues(
          this.initialStateValue as Record<string, StateValue>,
          (subStateValue, subStateKey) => {
            return subStateValue
              ? this.getStateNode(subStateKey).resolve(
                  stateValue[subStateKey] || subStateValue
                )
              : EMPTY_OBJECT;
          }
        );

      case 'compound':
        if (isString(stateValue)) {
          const subStateNode = this.getStateNode(stateValue);

          if (
            subStateNode.type === 'parallel' ||
            subStateNode.type === 'compound'
          ) {
            return { [stateValue]: subStateNode.initialStateValue! };
          }

          return stateValue;
        }
        if (!Object.keys(stateValue).length) {
          return this.initialStateValue || {};
        }

        return mapValues(stateValue, (subStateValue, subStateKey) => {
          return subStateValue
            ? this.getStateNode(subStateKey as string).resolve(subStateValue)
            : EMPTY_OBJECT;
        });

      default:
        return stateValue || EMPTY_OBJECT;
    }
  }

  private getResolvedPath(stateIdentifier: string): string[] {
    if (isStateId(stateIdentifier)) {
      const stateNode = this.machine.idMap[
        stateIdentifier.slice(STATE_IDENTIFIER.length)
      ];

      if (!stateNode) {
        throw new Error(`Unable to find state node '${stateIdentifier}'`);
      }

      return stateNode.path;
    }

    return toStatePath(stateIdentifier, this.delimiter);
  }
  private get initialStateValue(): StateValue | undefined {
    if (this.__cache.initialStateValue) {
      return this.__cache.initialStateValue;
    }

    let initialStateValue: StateValue | undefined;

    if (this.type === 'parallel') {
      initialStateValue = mapFilterValues(
        this.states as Record<string, StateNode<TContext, any, TEvent>>,
        (state) => state.initialStateValue || EMPTY_OBJECT,
        (stateNode) => !(stateNode.type === 'history')
      );
    } else if (this.initial !== undefined) {
      if (!this.states[this.initial]) {
        throw new Error(
          `Initial state '${this.initial}' not found on '${this.key}'`
        );
      }

      initialStateValue = (isLeafNode(this.states[this.initial])
        ? this.initial
        : {
            [this.initial]: this.states[this.initial].initialStateValue
          }) as StateValue;
    } else {
      // The finite state value of a machine without child states is just an empty object
      initialStateValue = {};
    }

    this.__cache.initialStateValue = initialStateValue;

    return this.__cache.initialStateValue;
  }

  public getInitialState(
    stateValue: StateValue,
    context?: TContext
  ): State<TContext, TEvent, TStateSchema, TTypestate, TResolvedTypesMeta> {
    this._init(); // TODO: this should be in the constructor (see note in constructor)
    const configuration = this.getStateNodes(stateValue);

    return this.resolveTransition(
      {
        configuration,
        entrySet: configuration,
        exitSet: [],
        transitions: [],
        source: undefined,
        actions: []
      },
      undefined,
      context ?? this.machine.context,
      undefined
    );
  }

  /**
   * The initial State instance, which includes all actions to be executed from
   * entering the initial state.
   */
  public get initialState(): State<
    TContext,
    TEvent,
    TStateSchema,
    TTypestate,
    TResolvedTypesMeta
  > {
    const { initialStateValue } = this;

    if (!initialStateValue) {
      throw new Error(
        `Cannot retrieve initial state from simple state '${this.id}'.`
      );
    }

    return this.getInitialState(initialStateValue);
  }

  /**
   * The target state value of the history state node, if it exists. This represents the
   * default state value to transition to if no history value exists yet.
   */
  public get target(): StateValue | undefined {
    let target;
    if (this.type === 'history') {
      const historyConfig = this.config as HistoryStateNodeConfig<
        TContext,
        TEvent
      >;
      if (isString(historyConfig.target)) {
        target = isStateId(historyConfig.target)
          ? pathToStateValue(
              this.machine
                .getStateNodeById(historyConfig.target)
                .path.slice(this.path.length - 1)
            )
          : historyConfig.target;
      } else {
        target = historyConfig.target;
      }
    }

    return target;
  }

  /**
   * Returns the leaf nodes from a state path relative to this state node.
   *
   * @param relativeStateId The relative state path to retrieve the state nodes
   * @param history The previous state to retrieve history
   * @param resolve Whether state nodes should resolve to initial child state nodes
   */
  public getRelativeStateNodes(
    relativeStateId: StateNode<TContext, any, TEvent>,
    historyValue?: HistoryValue,
    resolve: boolean = true
  ): Array<StateNode<TContext, any, TEvent>> {
    return resolve
      ? relativeStateId.type === 'history'
        ? relativeStateId.resolveHistory(historyValue)
        : relativeStateId.initialStateNodes
      : [relativeStateId];
  }
  public get initialStateNodes(): Array<
    StateNode<TContext, any, TEvent, any, any, any>
  > {
    if (isLeafNode(this)) {
      return [this];
    }

    // Case when state node is compound but no initial state is defined
    if (this.type === 'compound' && !this.initial) {
      if (!IS_PRODUCTION) {
        warn(false, `Compound state node '${this.id}' has no initial state.`);
      }
      return [this];
    }

    const initialStateNodePaths = toStatePaths(this.initialStateValue!);
    return flatten(
      initialStateNodePaths.map((initialPath) =>
        this.getFromRelativePath(initialPath)
      )
    );
  }
  /**
   * Retrieves state nodes from a relative path to this state node.
   *
   * @param relativePath The relative path from this state node
   * @param historyValue
   */
  public getFromRelativePath(
    relativePath: string[]
  ): Array<StateNode<TContext, any, TEvent, any, any, any>> {
    if (!relativePath.length) {
      return [this];
    }

    const [stateKey, ...childStatePath] = relativePath;

    if (!this.states) {
      throw new Error(
        `Cannot retrieve subPath '${stateKey}' from node with no states`
      );
    }

    const childStateNode = this.getStateNode(stateKey);

    if (childStateNode.type === 'history') {
      return childStateNode.resolveHistory();
    }

    if (!this.states[stateKey]) {
      throw new Error(
        `Child state '${stateKey}' does not exist on '${this.id}'`
      );
    }

    return this.states[stateKey].getFromRelativePath(childStatePath);
  }

  private historyValue(
    relativeStateValue?: StateValue | undefined
  ): HistoryValue | undefined {
    if (!Object.keys(this.states).length) {
      return undefined;
    }

    return {
      current: relativeStateValue || this.initialStateValue,
      states: mapFilterValues<
        StateNode<TContext, any, TEvent>,
        HistoryValue | undefined
      >(
        this.states,
        (stateNode, key) => {
          if (!relativeStateValue) {
            return stateNode.historyValue();
          }

          const subStateValue = isString(relativeStateValue)
            ? undefined
            : relativeStateValue[key];

          return stateNode.historyValue(
            subStateValue || stateNode.initialStateValue
          );
        },
        (stateNode) => !stateNode.history
      )
    };
  }
  /**
   * Resolves to the historical value(s) of the parent state node,
   * represented by state nodes.
   *
   * @param historyValue
   */
  private resolveHistory(
    historyValue?: HistoryValue
  ): Array<StateNode<TContext, any, TEvent, any, any, any>> {
    if (this.type !== 'history') {
      return [this];
    }

    const parent = this.parent!;

    if (!historyValue) {
      const historyTarget = this.target;
      return historyTarget
        ? flatten(
            toStatePaths(historyTarget).map((relativeChildPath) =>
              parent.getFromRelativePath(relativeChildPath)
            )
          )
        : parent.initialStateNodes;
    }

    const subHistoryValue = nestedPath<HistoryValue>(
      parent.path,
      'states'
    )(historyValue).current;

    if (isString(subHistoryValue)) {
      return [parent.getStateNode(subHistoryValue)];
    }

    return flatten(
      toStatePaths(subHistoryValue!).map((subStatePath) => {
        return this.history === 'deep'
          ? parent.getFromRelativePath(subStatePath)
          : [parent.states[subStatePath[0]]];
      })
    );
  }

  /**
   * All the state node IDs of this state node and its descendant state nodes.
   */
  public get stateIds(): string[] {
    const childStateIds = flatten(
      Object.keys(this.states).map((stateKey) => {
        return this.states[stateKey].stateIds;
      })
    );
    return [this.id].concat(childStateIds);
  }

  /**
   * All the event types accepted by this state node and its descendants.
   */
  public get events(): Array<TEvent['type']> {
    if (this.__cache.events) {
      return this.__cache.events;
    }
    const { states } = this;
    const events = new Set(this.ownEvents);

    if (states) {
      for (const stateId of Object.keys(states)) {
        const state = states[stateId];
        if (state.states) {
          for (const event of state.events) {
            events.add(`${event}`);
          }
        }
      }
    }

    return (this.__cache.events = Array.from(events));
  }

  /**
   * All the events that have transitions directly from this state node.
   *
   * Excludes any inert events.
   */
  public get ownEvents(): Array<TEvent['type']> {
    const events = new Set(
      this.transitions
        .filter((transition) => {
          return !(
            !transition.target &&
            !transition.actions.length &&
            transition.internal
          );
        })
        .map((transition) => transition.eventType)
    );

    return Array.from(events);
  }
  private resolveTarget(
    _target: Array<string | StateNode<TContext, any, TEvent>> | undefined
  ): Array<StateNode<TContext, any, TEvent>> | undefined {
    if (_target === undefined) {
      // an undefined target signals that the state node should not transition from that state when receiving that event
      return undefined;
    }

    return _target.map((target) => {
      if (!isString(target)) {
        return target;
      }

      const isInternalTarget = target[0] === this.delimiter;

      // If internal target is defined on machine,
      // do not include machine key on target
      if (isInternalTarget && !this.parent) {
        return this.getStateNodeByPath(target.slice(1));
      }

      const resolvedTarget = isInternalTarget ? this.key + target : target;

      if (this.parent) {
        try {
          const targetStateNode = this.parent.getStateNodeByPath(
            resolvedTarget
          );
          return targetStateNode;
        } catch (err) {
          throw new Error(
            `Invalid transition definition for state node '${this.id}':\n${err.message}`
          );
        }
      } else {
        return this.getStateNodeByPath(resolvedTarget);
      }
    });
  }

  private formatTransition(
    transitionConfig: TransitionConfig<TContext, TEvent> & {
      event: TEvent['type'] | NullEvent['type'] | '*';
    }
  ): TransitionDefinition<TContext, TEvent> {
    const normalizedTarget = normalizeTarget(transitionConfig.target);
    const internal =
      'internal' in transitionConfig
        ? transitionConfig.internal
        : normalizedTarget
        ? normalizedTarget.some(
            (_target) => isString(_target) && _target[0] === this.delimiter
          )
        : true;
    const { guards } = this.machine.options;

    const target = this.resolveTarget(normalizedTarget);

    const transition = {
      ...transitionConfig,
      actions: toActionObjects(toArray(transitionConfig.actions)),
      cond: toGuard(transitionConfig.cond, guards as any),
      target,
      source: this as any,
      internal,
      eventType: transitionConfig.event,
      toJSON: () => ({
        ...transition,
        target: transition.target
          ? transition.target.map((t) => `#${t.id}`)
          : undefined,
        source: `#${this.id}`
      })
    };

    return transition;
  }
  private formatTransitions(): Array<TransitionDefinition<TContext, TEvent>> {
    let onConfig: Array<
      TransitionConfig<TContext, EventObject> & {
        event: string;
      }
    >;

    if (!this.config.on) {
      onConfig = [];
    } else if (Array.isArray(this.config.on)) {
      onConfig = this.config.on;
    } else {
      const {
        [WILDCARD]: wildcardConfigs = [],
        ...strictTransitionConfigs
      } = this.config.on;

      onConfig = flatten(
        Object.keys(strictTransitionConfigs)
          .map((key) => {
            if (!IS_PRODUCTION && key === NULL_EVENT) {
              warn(
                false,
                `Empty string transition configs (e.g., \`{ on: { '': ... }}\`) for transient transitions are deprecated. Specify the transition in the \`{ always: ... }\` property instead. ` +
                  `Please check the \`on\` configuration for "#${this.id}".`
              );
            }
            const transitionConfigArray = toTransitionConfigArray<
              TContext,
              EventObject
            >(key, strictTransitionConfigs[key as string]);
            if (!IS_PRODUCTION) {
              validateArrayifiedTransitions(this, key, transitionConfigArray);
            }
            return transitionConfigArray;
          })
          .concat(
            toTransitionConfigArray(
              WILDCARD,
              wildcardConfigs as SingleOrArray<
                TransitionConfig<TContext, EventObject> & {
                  event: '*';
                }
              >
            )
          )
      );
    }

    const eventlessConfig = this.config.always
      ? toTransitionConfigArray('', this.config.always)
      : [];

    const doneConfig = this.config.onDone
      ? toTransitionConfigArray(String(done(this.id)), this.config.onDone)
      : [];

    if (!IS_PRODUCTION) {
      warn(
        !(this.config.onDone && !this.parent),
        `Root nodes cannot have an ".onDone" transition. Please check the config of "${this.id}".`
      );
    }

    const invokeConfig = flatten(
      this.invoke.map((invokeDef) => {
        const settleTransitions: any[] = [];
        if (invokeDef.onDone) {
          settleTransitions.push(
            ...toTransitionConfigArray(
              String(doneInvoke(invokeDef.id)),
              invokeDef.onDone
            )
          );
        }
        if (invokeDef.onError) {
          settleTransitions.push(
            ...toTransitionConfigArray(
              String(error(invokeDef.id)),
              invokeDef.onError
            )
          );
        }
        return settleTransitions;
      })
    );

    const delayedTransitions = this.after;

    const formattedTransitions = flatten(
      [...doneConfig, ...invokeConfig, ...onConfig, ...eventlessConfig].map(
        (
          transitionConfig: TransitionConfig<TContext, TEvent> & {
            event: TEvent['type'] | NullEvent['type'] | '*';
          }
        ) =>
          toArray(transitionConfig).map((transition) =>
            this.formatTransition(transition)
          )
      )
    );

    for (const delayedTransition of delayedTransitions) {
      formattedTransitions.push(delayedTransition as any);
    }

    return formattedTransitions;
  }
}

export { StateNode };<|MERGE_RESOLUTION|>--- conflicted
+++ resolved
@@ -70,11 +70,8 @@
   InternalMachineOptions,
   ServiceMap,
   StateConfig,
-<<<<<<< HEAD
-  AnyStateNode
-=======
+  AnyStateNode,
   AnyStateMachine
->>>>>>> 984010ca
 } from './types';
 import { matchesState } from './utils';
 import { State, stateValuesEqual } from './State';
