import type { State } from './State.ts';
import type { StateMachine } from './StateMachine.ts';
import * as actionTypes from './constantPrefixes.ts';
import { NULL_EVENT, STATE_DELIMITER } from './constants.ts';
import { evaluateGuard } from './guards.ts';
import { memo } from './memo.ts';
import {
  formatInitialTransition,
  formatTransition,
  formatTransitions,
  getCandidates,
  getDelayedTransitions
} from './stateUtils.ts';
import type {
  Action,
  AnyActorLogic,
  DelayedTransitionDefinition,
  EventObject,
  FinalStateNodeConfig,
  HistoryStateNodeConfig,
  InitialTransitionDefinition,
  InvokeDefinition,
  MachineContext,
  Mapper,
  PropertyMapper,
<<<<<<< HEAD
  TransitionDefinitionMap,
  InitialTransitionDefinition,
  MachineContext,
  BaseActionObject,
  AnyActorLogic,
  TODO
=======
  StateNodeConfig,
  StateNodeDefinition,
  StateNodesConfig,
  StatesDefinition,
  TransitionDefinition,
  TransitionDefinitionMap
>>>>>>> 2f362327
} from './types.ts';
import {
  createInvokeId,
  flatten,
  mapValues,
  toArray,
  toInvokeConfig,
  toTransitionConfigArray
} from './utils.ts';

const EMPTY_OBJECT = {};

const toSerializableActon = (action: Action<any, any, any>) => {
  if (typeof action === 'string') {
    return { type: action };
  }
  if (typeof action === 'function') {
    if ('resolve' in action) {
      return { type: (action as any).type };
    }
    return {
      type: action.name
    };
  }
  return action;
};

interface StateNodeOptions<
  TContext extends MachineContext,
  TEvent extends EventObject
> {
  _key: string;
  _parent?: StateNode<TContext, TEvent>;
  _machine: StateMachine<TContext, TEvent, any, any, any>;
}

export class StateNode<
  TContext extends MachineContext = MachineContext,
  TEvent extends EventObject = EventObject
> {
  /**
   * The relative key of the state node, which represents its location in the overall state value.
   */
  public key: string;
  /**
   * The unique ID of the state node.
   */
  public id: string;
  /**
   * The type of this state node:
   *
   *  - `'atomic'` - no child state nodes
   *  - `'compound'` - nested child state nodes (XOR)
   *  - `'parallel'` - orthogonal nested child state nodes (AND)
   *  - `'history'` - history state node
   *  - `'final'` - final state node
   */
  public type: 'atomic' | 'compound' | 'parallel' | 'final' | 'history';
  /**
   * The string path from the root machine node to this node.
   */
  public path: string[];
  /**
   * The child state nodes.
   */
  public states: StateNodesConfig<TContext, TEvent>;
  /**
   * The type of history on this state node. Can be:
   *
   *  - `'shallow'` - recalls only top-level historical state value
   *  - `'deep'` - recalls historical state value at all levels
   */
  public history: false | 'shallow' | 'deep';
  /**
   * The action(s) to be executed upon entering the state node.
   */
  public entry: Action<any, any, any>[];
  /**
   * The action(s) to be executed upon exiting the state node.
   */
  public exit: Action<any, any, any>[];
  /**
   * The parent state node.
   */
  public parent?: StateNode<TContext, TEvent>;
  /**
   * The root machine node.
   */
  public machine: StateMachine<TContext, TEvent, any, any>;
  /**
   * The meta data associated with this state node, which will be returned in State instances.
   */
  public meta?: any;
  /**
   * The output data sent with the "done.state._id_" event if this is a final state node.
   */
  public output?:
    | Mapper<TContext, TEvent, any>
    | PropertyMapper<TContext, TEvent, any>;
  /**
   * The order this state node appears. Corresponds to the implicit document order.
   */
  public order: number = -1;

  public description?: string;

  public tags: string[] = [];
  public transitions!: Map<string, TransitionDefinition<TContext, TEvent>[]>;
  public always?: Array<TransitionDefinition<TContext, TEvent>>;

  constructor(
    /**
     * The raw config used to create the machine.
     */
    public config: StateNodeConfig<TContext, TEvent, TODO, TODO>,
    options: StateNodeOptions<TContext, TEvent>
  ) {
    this.parent = options._parent;
    this.key = options._key;
    this.machine = options._machine;
    this.path = this.parent ? this.parent.path.concat(this.key) : [];
    this.id =
      this.config.id || [this.machine.id, ...this.path].join(STATE_DELIMITER);
    this.type =
      this.config.type ||
      (this.config.states && Object.keys(this.config.states).length
        ? 'compound'
        : this.config.history
        ? 'history'
        : 'atomic');
    this.description = this.config.description;

    this.order = this.machine.idMap.size;
    this.machine.idMap.set(this.id, this);

    this.states = (
      this.config.states
        ? mapValues(
            this.config.states,
            (
              stateConfig: StateNodeConfig<TContext, TEvent, TODO, TODO>,
              key
            ) => {
              const stateNode = new StateNode(stateConfig, {
                _parent: this,
                _key: key as string,
                _machine: this.machine
              });
              return stateNode;
            }
          )
        : EMPTY_OBJECT
    ) as StateNodesConfig<TContext, TEvent>;

    if (this.type === 'compound' && !this.config.initial) {
      throw new Error(
        `No initial state specified for compound state node "#${
          this.id
        }". Try adding { initial: "${
          Object.keys(this.states)[0]
        }" } to the state config.`
      );
    }

    // History config
    this.history =
      this.config.history === true ? 'shallow' : this.config.history || false;

    this.entry = toArray(this.config.entry);
    this.exit = toArray(this.config.exit);

    this.meta = this.config.meta;
    this.output =
      this.type === 'final'
        ? (this.config as FinalStateNodeConfig<TContext, TEvent>).output
        : undefined;
    this.tags = toArray(config.tags);
  }

  public _initialize() {
    this.transitions = formatTransitions(this);
    if (this.config.always) {
      this.always = toTransitionConfigArray(this.config.always).map((t) =>
        formatTransition(this, NULL_EVENT, t)
      );
    }

    Object.keys(this.states).forEach((key) => {
      this.states[key]._initialize();
    });
  }

  /**
   * The well-structured state node definition.
   */
  public get definition(): StateNodeDefinition<TContext, TEvent> {
    return {
      id: this.id,
      key: this.key,
      version: this.machine.version,
      type: this.type,
      initial: this.initial
        ? {
            target: this.initial.target,
            source: this,
            actions: this.initial.actions.map(toSerializableActon),
            eventType: null as any,
            reenter: false,
            toJSON: () => ({
              target: this.initial!.target!.map((t) => `#${t.id}`),
              source: `#${this.id}`,
              actions: this.initial!.actions.map(toSerializableActon),
              eventType: null as any
            })
          }
        : undefined,
      history: this.history,
      states: mapValues(this.states, (state: StateNode<TContext, TEvent>) => {
        return state.definition;
      }) as StatesDefinition<TContext, TEvent>,
      on: this.on,
      transitions: [...this.transitions.values()].flat().map((t) => ({
        ...t,
        actions: t.actions.map(toSerializableActon)
      })),
      entry: this.entry.map(toSerializableActon),
      exit: this.exit.map(toSerializableActon),
      meta: this.meta,
      order: this.order || -1,
      output: this.output,
      invoke: this.invoke,
      description: this.description,
      tags: this.tags
    };
  }

  public toJSON() {
    return this.definition;
  }

  /**
   * The logic invoked as actors by this state node.
   */
  public get invoke(): Array<InvokeDefinition<TContext, TEvent>> {
    return memo(this, 'invoke', () =>
      toArray(this.config.invoke).map((invocable, i) => {
        const generatedId = createInvokeId(this.id, i);
        const invokeConfig = toInvokeConfig(invocable, generatedId);
        const resolvedId = invokeConfig.id || generatedId;
        const src = invokeConfig.src as string | AnyActorLogic;
        const { systemId } = invokeConfig;

        // TODO: resolving should not happen here
        const resolvedSrc =
          typeof src === 'string' ? src : !('type' in src) ? resolvedId : src;

        if (
          !this.machine.implementations.actors[resolvedId] &&
          typeof src !== 'string' &&
          !('type' in src)
        ) {
          this.machine.implementations.actors = {
            ...this.machine.implementations.actors,
            // TODO: this should accept `src` as-is
            [resolvedId]: src
          };
        }

        return {
<<<<<<< HEAD
          // type: actionTypes.invoke,
=======
          type: 'xstate.invoke',
>>>>>>> 2f362327
          ...invokeConfig,
          src: resolvedSrc,
          id: resolvedId,
          systemId: systemId,
          toJSON() {
            const { onDone, onError, ...invokeDefValues } = invokeConfig;
            return {
              ...invokeDefValues,
              type: 'xstate.invoke',
              src: resolvedSrc,
              id: resolvedId
            };
          }
        } as InvokeDefinition<TContext, TEvent>;
      })
    );
  }

  /**
   * The mapping of events to transitions.
   */
  public get on(): TransitionDefinitionMap<TContext, TEvent> {
    return memo(this, 'on', () => {
      const transitions = this.transitions;

      return [...transitions]
        .flatMap(([descriptor, t]) => t.map((t) => [descriptor, t] as const))
        .reduce((map: any, [descriptor, transition]) => {
          map[descriptor] = map[descriptor] || [];
          map[descriptor].push(transition);
          return map;
        }, {} as TransitionDefinitionMap<TContext, TEvent>);
    });
  }

  public get after(): Array<DelayedTransitionDefinition<TContext, TEvent>> {
    return memo(this, 'delayedTransitions', () => getDelayedTransitions(this));
  }

  public get initial(): InitialTransitionDefinition<TContext, TEvent> {
    return memo(this, 'initial', () =>
      formatInitialTransition(this, this.config.initial || [])
    );
  }

  public next(
    state: State<TContext, TEvent, TODO, TODO>,
    event: TEvent
  ): TransitionDefinition<TContext, TEvent>[] | undefined {
    const eventType = event.type;
    const actions: Action<any, any, any>[] = [];

    let selectedTransition: TransitionDefinition<TContext, TEvent> | undefined;

    const candidates: Array<TransitionDefinition<TContext, TEvent>> = memo(
      this,
      `candidates-${eventType}`,
      () => getCandidates(this, eventType)
    );

    for (const candidate of candidates) {
      const { guard } = candidate;
      const resolvedContext = state.context;

      let guardPassed = false;

      try {
        guardPassed =
          !guard ||
          evaluateGuard<TContext, TEvent>(guard, resolvedContext, event, state);
      } catch (err: any) {
        throw new Error(
          `Unable to evaluate guard '${
            guard!.type
          }' in transition for event '${eventType}' in state node '${
            this.id
          }':\n${err.message}`
        );
      }

      if (guardPassed) {
        actions.push(...candidate.actions);
        selectedTransition = candidate;
        break;
      }
    }

    return selectedTransition ? [selectedTransition] : undefined;
  }

  /**
   * The target state value of the history state node, if it exists. This represents the
   * default state value to transition to if no history value exists yet.
   */
  public get target(): string | undefined {
    if (this.type === 'history') {
      const historyConfig = this.config as HistoryStateNodeConfig<
        TContext,
        TEvent
      >;
      return historyConfig.target;
    }

    return undefined;
  }

  /**
   * All the state node IDs of this state node and its descendant state nodes.
   */
  public get stateIds(): string[] {
    const childStateIds = flatten(
      Object.keys(this.states).map((stateKey) => {
        return this.states[stateKey].stateIds;
      })
    );
    return [this.id].concat(childStateIds);
  }

  /**
   * All the event types accepted by this state node and its descendants.
   */
  public get events(): Array<TEvent['type']> {
    return memo(this, 'events', () => {
      const { states } = this;
      const events = new Set(this.ownEvents);

      if (states) {
        for (const stateId of Object.keys(states)) {
          const state = states[stateId];
          if (state.states) {
            for (const event of state.events) {
              events.add(`${event}`);
            }
          }
        }
      }

      return Array.from(events);
    });
  }

  /**
   * All the events that have transitions directly from this state node.
   *
   * Excludes any inert events.
   */
  public get ownEvents(): Array<TEvent['type']> {
    const events = new Set(
      [...this.transitions.keys()].filter((descriptor) => {
        return this.transitions
          .get(descriptor)!
          .some(
            (transition) =>
              !(
                !transition.target &&
                !transition.actions.length &&
                !transition.reenter
              )
          );
      })
    );

    return Array.from(events);
  }
}<|MERGE_RESOLUTION|>--- conflicted
+++ resolved
@@ -1,6 +1,5 @@
 import type { State } from './State.ts';
 import type { StateMachine } from './StateMachine.ts';
-import * as actionTypes from './constantPrefixes.ts';
 import { NULL_EVENT, STATE_DELIMITER } from './constants.ts';
 import { evaluateGuard } from './guards.ts';
 import { memo } from './memo.ts';
@@ -23,21 +22,13 @@
   MachineContext,
   Mapper,
   PropertyMapper,
-<<<<<<< HEAD
-  TransitionDefinitionMap,
-  InitialTransitionDefinition,
-  MachineContext,
-  BaseActionObject,
-  AnyActorLogic,
-  TODO
-=======
   StateNodeConfig,
   StateNodeDefinition,
   StateNodesConfig,
   StatesDefinition,
   TransitionDefinition,
-  TransitionDefinitionMap
->>>>>>> 2f362327
+  TransitionDefinitionMap,
+  TODO
 } from './types.ts';
 import {
   createInvokeId,
@@ -307,11 +298,7 @@
         }
 
         return {
-<<<<<<< HEAD
           // type: actionTypes.invoke,
-=======
-          type: 'xstate.invoke',
->>>>>>> 2f362327
           ...invokeConfig,
           src: resolvedSrc,
           id: resolvedId,
