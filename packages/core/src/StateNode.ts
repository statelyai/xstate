import { MachineSnapshot } from './State.ts';
import type { StateMachine } from './StateMachine.ts';
import { NULL_EVENT, STATE_DELIMITER } from './constants.ts';
import { evaluateGuard } from './guards.ts';
import { memo } from './memo.ts';
import {
  convertAction,
  formatInitialTransition,
  formatTransition,
  formatTransitions,
  getCandidates,
  getDelayedTransitions
} from './stateUtils.ts';
import type {
  DelayedTransitionDefinition,
  EventObject,
  InitialTransitionDefinition,
  InvokeDefinition,
  MachineContext,
  Mapper,
  StateNodeConfig,
  StateNodeDefinition,
  StateNodesConfig,
  StatesDefinition,
  TransitionDefinition,
  TransitionDefinitionMap,
  TODO,
  UnknownAction,
  ParameterizedObject,
  AnyStateMachine,
  AnyStateNodeConfig,
  ProvidedActor,
  NonReducibleUnknown,
  EventDescriptor,
  UnknownActionObject
} from './types.ts';
import {
  createInvokeId,
  mapValues,
  toArray,
  toTransitionConfigArray
} from './utils.ts';

const EMPTY_OBJECT = {};

interface StateNodeOptions<
  TContext extends MachineContext,
  TEvent extends EventObject
> {
  _key: string;
  _parent?: StateNode<TContext, TEvent>;
  _machine: AnyStateMachine;
}

export class StateNode<
  TContext extends MachineContext = MachineContext,
  TEvent extends EventObject = EventObject
> {
  /**
   * The relative key of the state node, which represents its location in the
   * overall state value.
   */
  public key: string;
  /** The unique ID of the state node. */
  public id: string;
  /**
   * The type of this state node:
   *
   * - `'atomic'` - no child state nodes
   * - `'compound'` - nested child state nodes (XOR)
   * - `'parallel'` - orthogonal nested child state nodes (AND)
   * - `'history'` - history state node
   * - `'final'` - final state node
   */
  public type: 'atomic' | 'compound' | 'parallel' | 'final' | 'history';
  /** The string path from the root machine node to this node. */
  public path: string[];
  /** The child state nodes. */
  public states: StateNodesConfig<TContext, TEvent>;
  /**
   * The type of history on this state node. Can be:
   *
   * - `'shallow'` - recalls only top-level historical state value
   * - `'deep'` - recalls historical state value at all levels
   */
  public history: false | 'shallow' | 'deep';
  /** The action(s) to be executed upon entering the state node. */
  public entry: UnknownActionObject[];
  /** The action(s) to be executed upon exiting the state node. */
  public exit: UnknownActionObject[];
  /** The parent state node. */
  public parent?: StateNode<TContext, TEvent>;
  /** The root machine node. */
  public machine: StateMachine<
    TContext,
    TEvent,
    any, // children
    any, // actor
    any, // action
    any, // guard
    any, // delay
    any, // state value
    any, // tag
    any, // input
    any, // output
    any, // emitted
    any, // meta
    any // state schema
  >;
  /**
   * The meta data associated with this state node, which will be returned in
   * State instances.
   */
  public meta?: any;
  /**
   * The output data sent with the "xstate.done.state._id_" event if this is a
   * final state node.
   */
  public output?:
    | Mapper<MachineContext, EventObject, unknown, EventObject>
    | NonReducibleUnknown;

  /**
   * The order this state node appears. Corresponds to the implicit document
   * order.
   */
  public order: number = -1;

  public description?: string;

  public tags: string[] = [];
  public transitions!: Map<string, TransitionDefinition<TContext, TEvent>[]>;
  public always?: Array<TransitionDefinition<TContext, TEvent>>;

  constructor(
    /** The raw config used to create the machine. */
    public config: StateNodeConfig<
      TContext,
      TEvent,
      TODO, // actors
      TODO, // actions
      TODO, // guards
      TODO, // delays
      TODO, // tags
      TODO, // output
      TODO, // emitted
      TODO // meta
    >,
    options: StateNodeOptions<TContext, TEvent>
  ) {
    this.parent = options._parent;
    this.key = options._key;
    this.machine = options._machine;
    this.path = this.parent ? this.parent.path.concat(this.key) : [];
    this.id =
      this.config.id || [this.machine.id, ...this.path].join(STATE_DELIMITER);
    this.type =
      this.config.type ||
      (this.config.states && Object.keys(this.config.states).length
        ? 'compound'
        : this.config.history
          ? 'history'
          : 'atomic');
    this.description = this.config.description;

    this.order = this.machine.idMap.size;
    this.machine.idMap.set(this.id, this);

    this.states = (
      this.config.states
        ? mapValues(
            this.config.states,
            (stateConfig: AnyStateNodeConfig, key) => {
              const stateNode = new StateNode(stateConfig, {
                _parent: this,
                _key: key,
                _machine: this.machine
              });
              return stateNode;
            }
          )
        : EMPTY_OBJECT
    ) as StateNodesConfig<TContext, TEvent>;

    if (this.type === 'compound' && !this.config.initial) {
      throw new Error(
        `No initial state specified for compound state node "#${
          this.id
        }". Try adding { initial: "${
          Object.keys(this.states)[0]
        }" } to the state config.`
      );
    }

    // History config
    this.history =
      this.config.history === true ? 'shallow' : this.config.history || false;

    this.entry = toArray(this.config.entry as UnknownAction).map(
      (action, actionIndex) => {
        const actionObject = convertAction(
          action,
          this,
          undefined,
          'entry',
          0,
          actionIndex
        );
        return actionObject;
      }
    );
    this.exit = toArray(this.config.exit as UnknownAction).map(
      (action, actionIndex) => {
        const actionObject = convertAction(
          action,
          this,
          undefined,
          'exit',
          0,
          actionIndex
        );
        return actionObject;
      }
    );

    this.meta = this.config.meta;
    this.output =
      this.type === 'final' || !this.parent ? this.config.output : undefined;
    this.tags = toArray(config.tags).slice();
  }

  /** @internal */
  public _initialize() {
    this.transitions = formatTransitions(this);
    if (this.config.always) {
      this.always = toTransitionConfigArray(this.config.always).map((t, i) =>
        formatTransition(this, NULL_EVENT, t, i)
      );
    }

    Object.keys(this.states).forEach((key) => {
      this.states[key]._initialize();
    });
  }

  /** The well-structured state node definition. */
  public get definition(): StateNodeDefinition<TContext, TEvent> {
    return {
      id: this.id,
      key: this.key,
      version: this.machine.version,
      type: this.type,
      initial: this.initial
        ? {
            target: this.initial.target,
            source: this,
            actions: this.initial.actions,
            eventType: null as any,
            reenter: false,
            toJSON: () => ({
              target: this.initial.target.map((t) => `#${t.id}`),
              source: `#${this.id}`,
<<<<<<< HEAD
              actions: this.initial!.actions,
=======
              actions: this.initial.actions.map(toSerializableAction),
>>>>>>> 42304daf
              eventType: null as any
            })
          }
        : undefined,
      history: this.history,
      states: mapValues(this.states, (state: StateNode<TContext, TEvent>) => {
        return state.definition;
      }) as StatesDefinition<TContext, TEvent>,
      on: this.on,
      transitions: [...this.transitions.values()].flat().map((t) => ({
        ...t,
        actions: t.actions
      })),
      entry: this.entry,
      exit: this.exit,
      meta: this.meta,
      order: this.order || -1,
      output: this.output,
      invoke: this.invoke,
      description: this.description,
      tags: this.tags
    };
  }

  /** @internal */
  public toJSON() {
    return this.definition;
  }

  /** The logic invoked as actors by this state node. */
  public get invoke(): Array<
    InvokeDefinition<
      TContext,
      TEvent,
      ProvidedActor,
      ParameterizedObject,
      ParameterizedObject,
      string,
      TODO, // TEmitted
      TODO // TMeta
    >
  > {
    return memo(this, 'invoke', () =>
      toArray(this.config.invoke).map((invokeConfig, i) => {
        const { src, systemId } = invokeConfig;
        const resolvedId = invokeConfig.id ?? createInvokeId(this.id, i);
        const sourceName =
          typeof src === 'string'
            ? src
            : `xstate.invoke.${createInvokeId(this.id, i)}`;
        if (typeof src !== 'string') {
          this.machine.implementations.actors[sourceName] = src;
        }

        return {
          ...invokeConfig,
          src: sourceName,
          id: resolvedId,
          systemId: systemId,
          toJSON() {
            const { onDone, onError, ...invokeDefValues } = invokeConfig;
            return {
              ...invokeDefValues,
              type: 'xstate.invoke',
              src: sourceName,
              id: resolvedId
            };
          }
        } as InvokeDefinition<
          TContext,
          TEvent,
          ProvidedActor,
          ParameterizedObject,
          ParameterizedObject,
          string,
          TODO, // TEmitted
          TODO // TMeta
        >;
      })
    );
  }

  /** The mapping of events to transitions. */
  public get on(): TransitionDefinitionMap<TContext, TEvent> {
    return memo(this, 'on', () => {
      const transitions = this.transitions;

      return [...transitions]
        .flatMap(([descriptor, t]) => t.map((t) => [descriptor, t] as const))
        .reduce(
          (map: any, [descriptor, transition]) => {
            map[descriptor] = map[descriptor] || [];
            map[descriptor].push(transition);
            return map;
          },
          {} as TransitionDefinitionMap<TContext, TEvent>
        );
    });
  }

  public get after(): Array<DelayedTransitionDefinition<TContext, TEvent>> {
    return memo(
      this,
      'delayedTransitions',
      () => getDelayedTransitions(this) as any
    );
  }

  public get initial(): InitialTransitionDefinition<TContext, TEvent> {
    return memo(this, 'initial', () =>
      formatInitialTransition(this, this.config.initial)
    );
  }

  /** @internal */
  public next(
    snapshot: MachineSnapshot<
      TContext,
      TEvent,
      any,
      any,
      any,
      any,
      any, // TMeta
      any // TStateSchema
    >,
    event: TEvent
  ): TransitionDefinition<TContext, TEvent>[] | undefined {
    const eventType = event.type;
    const actions: UnknownActionObject[] = [];

    let selectedTransition: TransitionDefinition<TContext, TEvent> | undefined;

    const candidates: Array<TransitionDefinition<TContext, TEvent>> = memo(
      this,
      `candidates-${eventType}`,
      () => getCandidates(this, eventType)
    );

    for (const candidate of candidates) {
      const { guard } = candidate;
      const resolvedContext = snapshot.context;

      let guardPassed = false;

      try {
        guardPassed =
          !guard ||
          evaluateGuard<TContext, TEvent>(
            guard,
            resolvedContext,
            event,
            snapshot
          );
      } catch (err: any) {
        const guardType =
          typeof guard === 'string'
            ? guard
            : typeof guard === 'object'
              ? guard.type
              : undefined;
        throw new Error(
          `Unable to evaluate guard ${
            guardType ? `'${guardType}' ` : ''
          }in transition for event '${eventType}' in state node '${
            this.id
          }':\n${err.message}`
        );
      }

      if (guardPassed) {
        actions.push(...candidate.actions);
        selectedTransition = candidate;
        break;
      }
    }

    return selectedTransition ? [selectedTransition] : undefined;
  }

  /** All the event types accepted by this state node and its descendants. */
  public get events(): Array<EventDescriptor<TEvent>> {
    return memo(this, 'events', () => {
      const { states } = this;
      const events = new Set(this.ownEvents);

      if (states) {
        for (const stateId of Object.keys(states)) {
          const state = states[stateId];
          if (state.states) {
            for (const event of state.events) {
              events.add(`${event}`);
            }
          }
        }
      }

      return Array.from(events);
    });
  }

  /**
   * All the events that have transitions directly from this state node.
   *
   * Excludes any inert events.
   */
  public get ownEvents(): Array<EventDescriptor<TEvent>> {
    const events = new Set(
      [...this.transitions.keys()].filter((descriptor) => {
        return this.transitions
          .get(descriptor)!
          .some(
            (transition) =>
              !(
                !transition.target &&
                !transition.actions.length &&
                !transition.reenter
              )
          );
      })
    );

    return Array.from(events);
  }
}<|MERGE_RESOLUTION|>--- conflicted
+++ resolved
@@ -260,11 +260,7 @@
             toJSON: () => ({
               target: this.initial.target.map((t) => `#${t.id}`),
               source: `#${this.id}`,
-<<<<<<< HEAD
-              actions: this.initial!.actions,
-=======
-              actions: this.initial.actions.map(toSerializableAction),
->>>>>>> 42304daf
+              actions: this.initial.actions,
               eventType: null as any
             })
           }
