--- conflicted
+++ resolved
@@ -24,12 +24,8 @@
   InitialTransitionDefinition,
   MachineContext,
   BaseActionObject,
-<<<<<<< HEAD
-  TODO,
-  AnyActorBehavior
-=======
-  AnyActorLogic
->>>>>>> 4863a4ad
+  AnyActorLogic,
+  TODO
 } from './types.ts';
 import type { State } from './State.ts';
 import * as actionTypes from './actionTypes.ts';
@@ -267,11 +263,7 @@
         const generatedId = createInvokeId(this.id, i);
         const invokeConfig = toInvokeConfig(invocable, generatedId);
         const resolvedId = invokeConfig.id || generatedId;
-<<<<<<< HEAD
-        const src = invokeConfig.src as string | AnyActorBehavior;
-=======
         const src = invokeConfig.src as string | AnyActorLogic;
->>>>>>> 4863a4ad
         const { systemId } = invokeConfig;
 
         const resolvedSrc = isString(src)
