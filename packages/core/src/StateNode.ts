--- conflicted
+++ resolved
@@ -6,25 +6,8 @@
   flatten,
   toArray,
   keys,
-<<<<<<< HEAD
   isString,
   toInvokeConfig
-=======
-  isBuiltInEvent,
-  partition,
-  updateHistoryValue,
-  warn,
-  isArray,
-  isFunction,
-  isString,
-  toGuard,
-  isMachine,
-  toSCXMLEvent,
-  mapContext,
-  toTransitionConfigArray,
-  normalizeTarget,
-  evaluateGuard
->>>>>>> 3382eec0
 } from './utils';
 import {
   Event,
@@ -44,15 +27,6 @@
   Mapper,
   PropertyMapper,
   NullEvent,
-<<<<<<< HEAD
-=======
-  MachineConfig,
-  InvokeCreator,
-  DoneEventObject,
-  SingleOrArray,
-  SendActionObject,
-  SpecialTargets,
->>>>>>> 3382eec0
   SCXML,
   TransitionDefinitionMap,
   InitialTransitionDefinition
@@ -63,40 +37,12 @@
 import { toActionObject } from './actions';
 import { formatInitialTransition } from './stateUtils';
 import {
-<<<<<<< HEAD
   getDelayedTransitions,
   formatTransitions,
   getCandidates,
   getStateNodeById,
   evaluateGuard,
   isStateId
-=======
-  start,
-  stop,
-  toActivityDefinition,
-  send,
-  cancel,
-  after,
-  raise,
-  done,
-  doneInvoke,
-  error,
-  toActionObject,
-  initEvent,
-  toActionObjects,
-  resolveActions
-} from './actions';
-import { IS_PRODUCTION } from './environment';
-import { STATE_DELIMITER } from './constants';
-import {
-  getValue,
-  getConfiguration,
-  has,
-  getChildren,
-  getAllStateNodes,
-  isInFinalState,
-  isLeafNode
->>>>>>> 3382eec0
 } from './stateUtils';
 import { MachineNode } from './MachineNode';
 import { STATE_DELIMITER } from './constants';
@@ -252,118 +198,18 @@
     this.history =
       this.config.history === true ? 'shallow' : this.config.history || false;
 
-<<<<<<< HEAD
-    this.entry = toArray(this.config.entry).map(action =>
-=======
-    this._transient = !this.config.on
-      ? false
-      : Array.isArray(this.config.on)
-      ? this.config.on.some(({ event }: { event: string }) => {
-          return event === NULL_EVENT;
-        })
-      : NULL_EVENT in this.config.on;
-    this.strict = !!this.config.strict;
-
-    // TODO: deprecate (entry)
-    this.onEntry = toArray(
-      this.config.entry || this.config.onEntry
-    ).map(action => toActionObject(action));
-    // TODO: deprecate (exit)
-    this.onExit = toArray(this.config.exit || this.config.onExit).map(action =>
->>>>>>> 3382eec0
+    this.entry = toArray(this.config.entry).map((action) =>
       toActionObject(action)
     );
 
-    this.exit = toArray(this.config.exit).map(action => toActionObject(action));
+    this.exit = toArray(this.config.exit).map((action) =>
+      toActionObject(action)
+    );
     this.meta = this.config.meta;
     this.data =
       this.type === 'final'
         ? (this.config as FinalStateNodeConfig<TContext, TEvent>).data
         : undefined;
-<<<<<<< HEAD
-=======
-    this.invoke = toArray(this.config.invoke).map((invokeConfig, i) => {
-      if (isMachine(invokeConfig)) {
-        this.machine.options.services = {
-          [invokeConfig.id]: invokeConfig,
-          ...this.machine.options.services
-        };
-
-        return {
-          type: actionTypes.invoke,
-          src: invokeConfig.id,
-          id: invokeConfig.id
-        };
-      } else if (typeof invokeConfig.src !== 'string') {
-        const invokeSrc = `${this.id}:invocation[${i}]`; // TODO: util function
-        this.machine.options.services = {
-          [invokeSrc]: invokeConfig.src as InvokeCreator<TContext, TEvent>,
-          ...this.machine.options.services
-        };
-
-        return {
-          type: actionTypes.invoke,
-          id: invokeSrc,
-          ...invokeConfig,
-          src: invokeSrc
-        };
-      } else {
-        return {
-          ...invokeConfig,
-          type: actionTypes.invoke,
-          id: invokeConfig.id || (invokeConfig.src as string),
-          src: invokeConfig.src as string
-        };
-      }
-    });
-    this.activities = toArray(this.config.activities)
-      .concat(this.invoke)
-      .map(activity => toActivityDefinition(activity));
-    this.transition = this.transition.bind(this);
-  }
-
-  private _init(): void {
-    if (this.__cache.transitions) {
-      return;
-    }
-    getAllStateNodes(this).forEach(stateNode => stateNode.on);
-  }
-
-  /**
-   * Clones this state machine with custom options and context.
-   *
-   * @param options Options (actions, guards, activities, services) to recursively merge with the existing options.
-   * @param context Custom context (will override predefined context)
-   */
-  public withConfig(
-    options: Partial<MachineOptions<TContext, TEvent>>,
-    context: TContext | undefined = this.context
-  ): StateNode<TContext, TStateSchema, TEvent, TTypestate> {
-    const { actions, activities, guards, services, delays } = this.options;
-
-    return new StateNode(
-      this.config,
-      {
-        actions: { ...actions, ...options.actions },
-        activities: { ...activities, ...options.activities },
-        guards: { ...guards, ...options.guards },
-        services: { ...services, ...options.services },
-        delays: { ...delays, ...options.delays }
-      },
-      context
-    );
-  }
-
-  /**
-   * Clones this state machine with custom context.
-   *
-   * @param context Custom context (will override predefined context, not recursive)
-   */
-  public withContext(
-    context: TContext
-  ): StateNode<TContext, TStateSchema, TEvent> {
-    return new StateNode(this.config, this.options, context);
->>>>>>> 3382eec0
   }
 
   /**
@@ -383,7 +229,7 @@
             actions: this.initial.actions,
             eventType: null as any,
             toJSON: () => ({
-              target: this.initial!.target!.map(t => `#${t.id}`),
+              target: this.initial!.target!.map((t) => `#${t.id}`),
               source: `#${this.id}`,
               actions: this.initial!.actions,
               eventType: null as any
@@ -484,129 +330,8 @@
     );
   }
 
-<<<<<<< HEAD
   public get initial(): InitialTransitionDefinition<TContext, TEvent> {
     return formatInitialTransition(this, this.config.initial || []);
-=======
-  private getCandidates(eventName: TEvent['type'] | NullEvent['type'] | '*') {
-    if (this.__cache.candidates[eventName]) {
-      return this.__cache.candidates[eventName];
-    }
-
-    const transient = eventName === NULL_EVENT;
-
-    const candidates = this.transitions.filter(transition => {
-      const sameEventType = transition.eventType === eventName;
-      // null events should only match against eventless transitions
-      return transient
-        ? sameEventType
-        : sameEventType || transition.eventType === WILDCARD;
-    }) as any;
-    this.__cache.candidates[eventName] = candidates;
-    return candidates;
-  }
-
-  /**
-   * All delayed transitions from the config.
-   */
-  private getDelayedTransitions(): Array<
-    DelayedTransitionDefinition<TContext, TEvent>
-  > {
-    const afterConfig = this.config.after;
-
-    if (!afterConfig) {
-      return [];
-    }
-
-    const mutateEntryExit = (
-      delay: string | number | DelayExpr<TContext, TEvent>,
-      i: number
-    ) => {
-      const delayRef = isFunction(delay) ? `${this.id}:delay[${i}]` : delay;
-
-      const eventType = after(delayRef, this.id);
-
-      this.onEntry.push(send(eventType, { delay }));
-      this.onExit.push(cancel(eventType));
-
-      return eventType;
-    };
-
-    const delayedTransitions = isArray(afterConfig)
-      ? afterConfig.map((transition, i) => {
-          const eventType = mutateEntryExit(transition.delay, i);
-          return { ...transition, event: eventType };
-        })
-      : flatten(
-          keys(afterConfig).map((delay, i) => {
-            const configTransition = afterConfig[delay];
-            const resolvedTransition = isString(configTransition)
-              ? { target: configTransition }
-              : configTransition;
-
-            const resolvedDelay = !isNaN(+delay) ? +delay : delay;
-
-            const eventType = mutateEntryExit(resolvedDelay, i);
-
-            return toArray(resolvedTransition).map(transition => ({
-              ...transition,
-              event: eventType,
-              delay: resolvedDelay
-            }));
-          })
-        );
-
-    return delayedTransitions.map(delayedTransition => {
-      const { delay } = delayedTransition;
-
-      return {
-        ...this.formatTransition(delayedTransition),
-        delay
-      };
-    });
-  }
-
-  /**
-   * Returns the state nodes represented by the current state value.
-   *
-   * @param state The state value or State instance
-   */
-  public getStateNodes(
-    state: StateValue | State<TContext, TEvent>
-  ): Array<StateNode<TContext, any, TEvent>> {
-    if (!state) {
-      return [];
-    }
-    const stateValue =
-      state instanceof State
-        ? state.value
-        : toStateValue(state, this.delimiter);
-
-    if (isString(stateValue)) {
-      const initialStateValue = this.getStateNode(stateValue).initial;
-
-      return initialStateValue !== undefined
-        ? this.getStateNodes({ [stateValue]: initialStateValue } as StateValue)
-        : [this.states[stateValue]];
-    }
-
-    const subStateKeys = keys(stateValue);
-    const subStateNodes: Array<StateNode<
-      TContext,
-      any,
-      TEvent
-    >> = subStateKeys.map(subStateKey => this.getStateNode(subStateKey));
-
-    return subStateNodes.concat(
-      subStateKeys.reduce((allSubStateNodes, subStateKey) => {
-        const subStateNode = this.getStateNode(subStateKey).getStateNodes(
-          stateValue[subStateKey]
-        );
-
-        return allSubStateNodes.concat(subStateNode);
-      }, [] as Array<StateNode<TContext, any, TEvent>>)
-    );
->>>>>>> 3382eec0
   }
 
   /**
@@ -661,9 +386,9 @@
           evaluateGuard(this.machine, cond, resolvedContext, _event, state);
       } catch (err) {
         throw new Error(
-          `Unable to evaluate guard '${cond!.name ||
-            cond!
-              .type}' in transition for event '${eventName}' in state node '${
+          `Unable to evaluate guard '${
+            cond!.name || cond!.type
+          }' in transition for event '${eventName}' in state node '${
             this.id
           }':\n${err.message}`
         );
@@ -700,13 +425,12 @@
    */
   public get stateIds(): string[] {
     const childStateIds = flatten(
-      keys(this.states).map(stateKey => {
+      keys(this.states).map((stateKey) => {
         return this.states[stateKey].stateIds;
       })
     );
     return [this.id].concat(childStateIds);
   }
-<<<<<<< HEAD
 
   /**
    * All the event types accepted by this state node and its descendants.
@@ -732,814 +456,6 @@
     return (this.__cache.events = Array.from(events));
   }
 
-=======
-
-  private getActions(
-    transition: StateTransition<TContext, TEvent>,
-    currentContext: TContext,
-    _event: SCXML.Event<TEvent>,
-    prevState?: State<TContext>
-  ): Array<ActionObject<TContext, TEvent>> {
-    const prevConfig = getConfiguration(
-      [],
-      prevState ? this.getStateNodes(prevState.value) : [this]
-    );
-    const resolvedConfig = transition.configuration.length
-      ? getConfiguration(prevConfig, transition.configuration)
-      : prevConfig;
-
-    for (const sn of resolvedConfig) {
-      if (!has(prevConfig, sn)) {
-        transition.entrySet.push(sn);
-      }
-    }
-    for (const sn of prevConfig) {
-      if (!has(resolvedConfig, sn) || has(transition.exitSet, sn.parent)) {
-        transition.exitSet.push(sn);
-      }
-    }
-
-    if (!transition.source) {
-      transition.exitSet = [];
-
-      // Ensure that root StateNode (machine) is entered
-      transition.entrySet.push(this);
-    }
-
-    const doneEvents = flatten(
-      transition.entrySet.map(sn => {
-        const events: DoneEventObject[] = [];
-
-        if (sn.type !== 'final') {
-          return events;
-        }
-
-        const parent = sn.parent!;
-
-        if (!parent.parent) {
-          return events;
-        }
-
-        events.push(
-          done(sn.id, sn.data), // TODO: deprecate - final states should not emit done events for their own state.
-          done(
-            parent.id,
-            sn.data ? mapContext(sn.data, currentContext, _event) : undefined
-          )
-        );
-
-        const grandparent = parent.parent!;
-
-        if (grandparent.type === 'parallel') {
-          if (
-            getChildren(grandparent).every(parentNode =>
-              isInFinalState(transition.configuration, parentNode)
-            )
-          ) {
-            events.push(done(grandparent.id, grandparent.data));
-          }
-        }
-
-        return events;
-      })
-    );
-
-    transition.exitSet.sort((a, b) => b.order - a.order);
-    transition.entrySet.sort((a, b) => a.order - b.order);
-
-    const entryStates = new Set(transition.entrySet);
-    const exitStates = new Set(transition.exitSet);
-
-    const [entryActions, exitActions] = [
-      flatten(
-        Array.from(entryStates).map(stateNode => {
-          return [
-            ...stateNode.activities.map(activity => start(activity)),
-            ...stateNode.onEntry
-          ];
-        })
-      ).concat(doneEvents.map(raise) as Array<ActionObject<TContext, TEvent>>),
-      flatten(
-        Array.from(exitStates).map(stateNode => [
-          ...stateNode.onExit,
-          ...stateNode.activities.map(activity => stop(activity))
-        ])
-      )
-    ];
-
-    const actions = toActionObjects(
-      exitActions.concat(transition.actions).concat(entryActions),
-      this.machine.options.actions
-    ) as Array<ActionObject<TContext, TEvent>>;
-
-    return actions;
-  }
-
-  /**
-   * Determines the next state given the current `state` and sent `event`.
-   *
-   * @param state The current State instance or state value
-   * @param event The event that was sent at the current state
-   * @param context The current context (extended state) of the current state
-   */
-  public transition(
-    state: StateValue | State<TContext, TEvent> = this.initialState,
-    event: Event<TEvent> | SCXML.Event<TEvent>,
-    context?: TContext
-  ): State<TContext, TEvent, TStateSchema, TTypestate> {
-    const _event = toSCXMLEvent(event);
-    let currentState: State<TContext, TEvent>;
-
-    if (state instanceof State) {
-      currentState =
-        context === undefined
-          ? state
-          : this.resolveState(State.from(state, context));
-    } else {
-      const resolvedStateValue = isString(state)
-        ? this.resolve(pathToStateValue(this.getResolvedPath(state)))
-        : this.resolve(state);
-      const resolvedContext = context ? context : this.machine.context!;
-
-      currentState = this.resolveState(
-        State.from<TContext, TEvent>(resolvedStateValue, resolvedContext)
-      );
-    }
-
-    if (!IS_PRODUCTION && _event.name === WILDCARD) {
-      throw new Error(`An event cannot have the wildcard type ('${WILDCARD}')`);
-    }
-
-    if (this.strict) {
-      if (!this.events.includes(_event.name) && !isBuiltInEvent(_event.name)) {
-        throw new Error(
-          `Machine '${this.id}' does not accept event '${_event.name}'`
-        );
-      }
-    }
-
-    const stateTransition = this._transition(
-      currentState.value,
-      currentState,
-      _event
-    ) || {
-      transitions: [],
-      configuration: [],
-      entrySet: [],
-      exitSet: [],
-      source: currentState,
-      actions: []
-    };
-
-    const prevConfig = getConfiguration(
-      [],
-      this.getStateNodes(currentState.value)
-    );
-    const resolvedConfig = stateTransition.configuration.length
-      ? getConfiguration(prevConfig, stateTransition.configuration)
-      : prevConfig;
-
-    stateTransition.configuration = [...resolvedConfig];
-
-    return this.resolveTransition(stateTransition, currentState, _event);
-  }
-
-  private resolveRaisedTransition(
-    state: State<TContext, TEvent, TStateSchema, TTypestate>,
-    _event: SCXML.Event<TEvent> | NullEvent,
-    originalEvent: SCXML.Event<TEvent>
-  ): State<TContext, TEvent, TStateSchema, TTypestate> {
-    const currentActions = state.actions;
-
-    state = this.transition(state, _event as SCXML.Event<TEvent>);
-    // Save original event to state
-    state._event = originalEvent;
-    state.event = originalEvent.data;
-    state.actions.unshift(...currentActions);
-    return state;
-  }
-
-  private resolveTransition(
-    stateTransition: StateTransition<TContext, TEvent>,
-    currentState?: State<TContext, TEvent>,
-    _event: SCXML.Event<TEvent> = initEvent as SCXML.Event<TEvent>,
-    context: TContext = this.machine.context!
-  ): State<TContext, TEvent, TStateSchema, TTypestate> {
-    const { configuration } = stateTransition;
-    // Transition will "apply" if:
-    // - this is the initial state (there is no current state)
-    // - OR there are transitions
-    const willTransition =
-      !currentState || stateTransition.transitions.length > 0;
-    const resolvedStateValue = willTransition
-      ? getValue(this.machine, configuration)
-      : undefined;
-    const historyValue = currentState
-      ? currentState.historyValue
-        ? currentState.historyValue
-        : stateTransition.source
-        ? (this.machine.historyValue(currentState.value) as HistoryValue)
-        : undefined
-      : undefined;
-    const currentContext = currentState ? currentState.context : context;
-    const actions = this.getActions(
-      stateTransition,
-      currentContext,
-      _event,
-      currentState
-    );
-    const activities = currentState ? { ...currentState.activities } : {};
-    for (const action of actions) {
-      if (action.type === actionTypes.start) {
-        activities[action.activity!.type] = action as ActivityDefinition<
-          TContext,
-          TEvent
-        >;
-      } else if (action.type === actionTypes.stop) {
-        activities[action.activity!.type] = false;
-      }
-    }
-
-    const [resolvedActions, updatedContext] = resolveActions(
-      this,
-      currentState,
-      currentContext,
-      _event,
-      actions
-    );
-
-    const [raisedEvents, nonRaisedActions] = partition(
-      resolvedActions,
-      (
-        action
-      ): action is
-        | RaiseActionObject<TEvent>
-        | SendActionObject<TContext, TEvent> =>
-        action.type === actionTypes.raise ||
-        (action.type === actionTypes.send &&
-          (action as SendActionObject<TContext, TEvent>).to ===
-            SpecialTargets.Internal)
-    );
-
-    const invokeActions = resolvedActions.filter(action => {
-      return (
-        action.type === actionTypes.start &&
-        (action as ActivityActionObject<TContext, TEvent>).activity.type ===
-          actionTypes.invoke
-      );
-    }) as Array<InvokeActionObject<TContext, TEvent>>;
-
-    const children = invokeActions.reduce(
-      (acc, action) => {
-        acc[action.activity.id] = createInvocableActor(action.activity);
-
-        return acc;
-      },
-      currentState
-        ? { ...currentState.children }
-        : ({} as Record<string, Actor>)
-    );
-
-    const resolvedConfiguration = resolvedStateValue
-      ? stateTransition.configuration
-      : currentState
-      ? currentState.configuration
-      : [];
-
-    const meta = resolvedConfiguration.reduce((acc, stateNode) => {
-      if (stateNode.meta !== undefined) {
-        acc[stateNode.id] = stateNode.meta;
-      }
-      return acc;
-    }, {} as Record<string, string>);
-
-    const isDone = isInFinalState(resolvedConfiguration, this);
-
-    const nextState = new State<TContext, TEvent, TStateSchema, TTypestate>({
-      value: resolvedStateValue || currentState!.value,
-      context: updatedContext,
-      _event,
-      // Persist _sessionid between states
-      _sessionid: currentState ? currentState._sessionid : null,
-      historyValue: resolvedStateValue
-        ? historyValue
-          ? updateHistoryValue(historyValue, resolvedStateValue)
-          : undefined
-        : currentState
-        ? currentState.historyValue
-        : undefined,
-      history:
-        !resolvedStateValue || stateTransition.source
-          ? currentState
-          : undefined,
-      actions: resolvedStateValue ? nonRaisedActions : ([] as any[]),
-      activities: resolvedStateValue
-        ? activities
-        : currentState
-        ? currentState.activities
-        : {},
-      meta: resolvedStateValue
-        ? meta
-        : currentState
-        ? currentState.meta
-        : undefined,
-      events: [],
-      configuration: resolvedConfiguration,
-      transitions: stateTransition.transitions,
-      children,
-      done: isDone
-    });
-
-    const didUpdateContext = currentContext !== updatedContext;
-
-    nextState.changed = _event.name === actionTypes.update || didUpdateContext;
-
-    // Dispose of penultimate histories to prevent memory leaks
-    const { history } = nextState;
-    if (history) {
-      delete history.history;
-    }
-
-    if (!resolvedStateValue) {
-      return nextState;
-    }
-
-    let maybeNextState = nextState;
-
-    if (!isDone) {
-      const isTransient =
-        this._transient ||
-        configuration.some(stateNode => stateNode._transient);
-
-      if (isTransient) {
-        maybeNextState = this.resolveRaisedTransition(
-          maybeNextState,
-          {
-            type: actionTypes.nullEvent
-          },
-          _event
-        );
-      }
-
-      while (raisedEvents.length) {
-        const raisedEvent = raisedEvents.shift()!;
-        maybeNextState = this.resolveRaisedTransition(
-          maybeNextState,
-          raisedEvent._event,
-          _event
-        );
-      }
-    }
-
-    // Detect if state changed
-    const changed =
-      maybeNextState.changed ||
-      (history
-        ? !!maybeNextState.actions.length ||
-          didUpdateContext ||
-          typeof history.value !== typeof maybeNextState.value ||
-          !stateValuesEqual(maybeNextState.value, history.value)
-        : undefined);
-
-    maybeNextState.changed = changed;
-
-    // Preserve original history after raised events
-    maybeNextState.historyValue = nextState.historyValue;
-    maybeNextState.history = history;
-
-    return maybeNextState;
-  }
-
-  /**
-   * Returns the child state node from its relative `stateKey`, or throws.
-   */
-  public getStateNode(stateKey: string): StateNode<TContext, any, TEvent> {
-    if (isStateId(stateKey)) {
-      return this.machine.getStateNodeById(stateKey);
-    }
-
-    if (!this.states) {
-      throw new Error(
-        `Unable to retrieve child state '${stateKey}' from '${this.id}'; no child states exist.`
-      );
-    }
-
-    const result = this.states[stateKey];
-    if (!result) {
-      throw new Error(
-        `Child state '${stateKey}' does not exist on '${this.id}'`
-      );
-    }
-
-    return result;
-  }
-
-  /**
-   * Returns the state node with the given `stateId`, or throws.
-   *
-   * @param stateId The state ID. The prefix "#" is removed.
-   */
-  public getStateNodeById(stateId: string): StateNode<TContext, any, TEvent> {
-    const resolvedStateId = isStateId(stateId)
-      ? stateId.slice(STATE_IDENTIFIER.length)
-      : stateId;
-
-    if (resolvedStateId === this.id) {
-      return this;
-    }
-
-    const stateNode = this.machine.idMap[resolvedStateId];
-
-    if (!stateNode) {
-      throw new Error(
-        `Child state node '#${resolvedStateId}' does not exist on machine '${this.id}'`
-      );
-    }
-
-    return stateNode;
-  }
-
-  /**
-   * Returns the relative state node from the given `statePath`, or throws.
-   *
-   * @param statePath The string or string array relative path to the state node.
-   */
-  public getStateNodeByPath(
-    statePath: string | string[]
-  ): StateNode<TContext, any, TEvent> {
-    if (typeof statePath === 'string' && isStateId(statePath)) {
-      try {
-        return this.getStateNodeById(statePath.slice(1));
-      } catch (e) {
-        // try individual paths
-        // throw e;
-      }
-    }
-
-    const arrayStatePath = toStatePath(statePath, this.delimiter).slice();
-    let currentStateNode: StateNode<TContext, any, TEvent> = this;
-    while (arrayStatePath.length) {
-      const key = arrayStatePath.shift()!;
-
-      if (!key.length) {
-        break;
-      }
-
-      currentStateNode = currentStateNode.getStateNode(key);
-    }
-
-    return currentStateNode;
-  }
-
-  /**
-   * Resolves a partial state value with its full representation in this machine.
-   *
-   * @param stateValue The partial state value to resolve.
-   */
-  public resolve(stateValue: StateValue): StateValue {
-    if (!stateValue) {
-      return this.initialStateValue || EMPTY_OBJECT; // TODO: type-specific properties
-    }
-
-    switch (this.type) {
-      case 'parallel':
-        return mapValues(
-          this.initialStateValue as Record<string, StateValue>,
-          (subStateValue, subStateKey) => {
-            return subStateValue
-              ? this.getStateNode(subStateKey).resolve(
-                  stateValue[subStateKey] || subStateValue
-                )
-              : EMPTY_OBJECT;
-          }
-        );
-
-      case 'compound':
-        if (isString(stateValue)) {
-          const subStateNode = this.getStateNode(stateValue);
-
-          if (
-            subStateNode.type === 'parallel' ||
-            subStateNode.type === 'compound'
-          ) {
-            return { [stateValue]: subStateNode.initialStateValue! };
-          }
-
-          return stateValue;
-        }
-        if (!keys(stateValue).length) {
-          return this.initialStateValue || {};
-        }
-
-        return mapValues(stateValue, (subStateValue, subStateKey) => {
-          return subStateValue
-            ? this.getStateNode(subStateKey).resolve(subStateValue)
-            : EMPTY_OBJECT;
-        });
-
-      default:
-        return stateValue || EMPTY_OBJECT;
-    }
-  }
-
-  private getResolvedPath(stateIdentifier: string): string[] {
-    if (isStateId(stateIdentifier)) {
-      const stateNode = this.machine.idMap[
-        stateIdentifier.slice(STATE_IDENTIFIER.length)
-      ];
-
-      if (!stateNode) {
-        throw new Error(`Unable to find state node '${stateIdentifier}'`);
-      }
-
-      return stateNode.path;
-    }
-
-    return toStatePath(stateIdentifier, this.delimiter);
-  }
-  private get initialStateValue(): StateValue | undefined {
-    if (this.__cache.initialStateValue) {
-      return this.__cache.initialStateValue;
-    }
-
-    let initialStateValue: StateValue | undefined;
-
-    if (this.type === 'parallel') {
-      initialStateValue = mapFilterValues(
-        this.states as Record<string, StateNode<TContext, any, TEvent>>,
-        state => state.initialStateValue || EMPTY_OBJECT,
-        stateNode => !(stateNode.type === 'history')
-      );
-    } else if (this.initial !== undefined) {
-      if (!this.states[this.initial]) {
-        throw new Error(
-          `Initial state '${this.initial}' not found on '${this.key}'`
-        );
-      }
-
-      initialStateValue = (isLeafNode(this.states[this.initial])
-        ? this.initial
-        : {
-            [this.initial]: this.states[this.initial].initialStateValue
-          }) as StateValue;
-    }
-
-    this.__cache.initialStateValue = initialStateValue;
-
-    return this.__cache.initialStateValue;
-  }
-
-  public getInitialState(
-    stateValue: StateValue,
-    context?: TContext
-  ): State<TContext, TEvent, TStateSchema, TTypestate> {
-    const configuration = this.getStateNodes(stateValue);
-
-    return this.resolveTransition(
-      {
-        configuration,
-        entrySet: configuration,
-        exitSet: [],
-        transitions: [],
-        source: undefined,
-        actions: []
-      },
-      undefined,
-      undefined,
-      context
-    );
-  }
-
-  /**
-   * The initial State instance, which includes all actions to be executed from
-   * entering the initial state.
-   */
-  public get initialState(): State<TContext, TEvent, TStateSchema, TTypestate> {
-    this._init();
-    const { initialStateValue } = this;
-
-    if (!initialStateValue) {
-      throw new Error(
-        `Cannot retrieve initial state from simple state '${this.id}'.`
-      );
-    }
-
-    return this.getInitialState(initialStateValue);
-  }
-
-  /**
-   * The target state value of the history state node, if it exists. This represents the
-   * default state value to transition to if no history value exists yet.
-   */
-  public get target(): StateValue | undefined {
-    let target;
-    if (this.type === 'history') {
-      const historyConfig = this.config as HistoryStateNodeConfig<
-        TContext,
-        TEvent
-      >;
-      if (isString(historyConfig.target)) {
-        target = isStateId(historyConfig.target)
-          ? pathToStateValue(
-              this.machine
-                .getStateNodeById(historyConfig.target)
-                .path.slice(this.path.length - 1)
-            )
-          : historyConfig.target;
-      } else {
-        target = historyConfig.target;
-      }
-    }
-
-    return target;
-  }
-
-  /**
-   * Returns the leaf nodes from a state path relative to this state node.
-   *
-   * @param relativeStateId The relative state path to retrieve the state nodes
-   * @param history The previous state to retrieve history
-   * @param resolve Whether state nodes should resolve to initial child state nodes
-   */
-  public getRelativeStateNodes(
-    relativeStateId: StateNode<TContext, any, TEvent>,
-    historyValue?: HistoryValue,
-    resolve: boolean = true
-  ): Array<StateNode<TContext, any, TEvent>> {
-    return resolve
-      ? relativeStateId.type === 'history'
-        ? relativeStateId.resolveHistory(historyValue)
-        : relativeStateId.initialStateNodes
-      : [relativeStateId];
-  }
-  public get initialStateNodes(): Array<StateNode<TContext, any, TEvent>> {
-    if (isLeafNode(this)) {
-      return [this];
-    }
-
-    // Case when state node is compound but no initial state is defined
-    if (this.type === 'compound' && !this.initial) {
-      if (!IS_PRODUCTION) {
-        warn(false, `Compound state node '${this.id}' has no initial state.`);
-      }
-      return [this];
-    }
-
-    const initialStateNodePaths = toStatePaths(this.initialStateValue!);
-    return flatten(
-      initialStateNodePaths.map(initialPath =>
-        this.getFromRelativePath(initialPath)
-      )
-    );
-  }
-  /**
-   * Retrieves state nodes from a relative path to this state node.
-   *
-   * @param relativePath The relative path from this state node
-   * @param historyValue
-   */
-  public getFromRelativePath(
-    relativePath: string[]
-  ): Array<StateNode<TContext, any, TEvent>> {
-    if (!relativePath.length) {
-      return [this];
-    }
-
-    const [stateKey, ...childStatePath] = relativePath;
-
-    if (!this.states) {
-      throw new Error(
-        `Cannot retrieve subPath '${stateKey}' from node with no states`
-      );
-    }
-
-    const childStateNode = this.getStateNode(stateKey);
-
-    if (childStateNode.type === 'history') {
-      return childStateNode.resolveHistory();
-    }
-
-    if (!this.states[stateKey]) {
-      throw new Error(
-        `Child state '${stateKey}' does not exist on '${this.id}'`
-      );
-    }
-
-    return this.states[stateKey].getFromRelativePath(childStatePath);
-  }
-
-  private historyValue(
-    relativeStateValue?: StateValue | undefined
-  ): HistoryValue | undefined {
-    if (!keys(this.states).length) {
-      return undefined;
-    }
-
-    return {
-      current: relativeStateValue || this.initialStateValue,
-      states: mapFilterValues<
-        StateNode<TContext, any, TEvent>,
-        HistoryValue | undefined
-      >(
-        this.states,
-        (stateNode, key) => {
-          if (!relativeStateValue) {
-            return stateNode.historyValue();
-          }
-
-          const subStateValue = isString(relativeStateValue)
-            ? undefined
-            : relativeStateValue[key];
-
-          return stateNode.historyValue(
-            subStateValue || stateNode.initialStateValue
-          );
-        },
-        stateNode => !stateNode.history
-      )
-    };
-  }
-  /**
-   * Resolves to the historical value(s) of the parent state node,
-   * represented by state nodes.
-   *
-   * @param historyValue
-   */
-  private resolveHistory(
-    historyValue?: HistoryValue
-  ): Array<StateNode<TContext, any, TEvent>> {
-    if (this.type !== 'history') {
-      return [this];
-    }
-
-    const parent = this.parent!;
-
-    if (!historyValue) {
-      const historyTarget = this.target;
-      return historyTarget
-        ? flatten(
-            toStatePaths(historyTarget).map(relativeChildPath =>
-              parent.getFromRelativePath(relativeChildPath)
-            )
-          )
-        : parent.initialStateNodes;
-    }
-
-    const subHistoryValue = nestedPath<HistoryValue>(
-      parent.path,
-      'states'
-    )(historyValue).current;
-
-    if (isString(subHistoryValue)) {
-      return [parent.getStateNode(subHistoryValue)];
-    }
-
-    return flatten(
-      toStatePaths(subHistoryValue!).map(subStatePath => {
-        return this.history === 'deep'
-          ? parent.getFromRelativePath(subStatePath)
-          : [parent.states[subStatePath[0]]];
-      })
-    );
-  }
-
-  /**
-   * All the state node IDs of this state node and its descendant state nodes.
-   */
-  public get stateIds(): string[] {
-    const childStateIds = flatten(
-      keys(this.states).map(stateKey => {
-        return this.states[stateKey].stateIds;
-      })
-    );
-    return [this.id].concat(childStateIds);
-  }
-
-  /**
-   * All the event types accepted by this state node and its descendants.
-   */
-  public get events(): Array<TEvent['type']> {
-    if (this.__cache.events) {
-      return this.__cache.events;
-    }
-    const { states } = this;
-    const events = new Set(this.ownEvents);
-
-    if (states) {
-      for (const stateId of keys(states)) {
-        const state = states[stateId];
-        if (state.states) {
-          for (const event of state.events) {
-            events.add(`${event}`);
-          }
-        }
-      }
-    }
-
-    return (this.__cache.events = Array.from(events));
-  }
-
->>>>>>> 3382eec0
   /**
    * All the events that have transitions directly from this state node.
    *
@@ -1548,190 +464,16 @@
   public get ownEvents(): Array<TEvent['type']> {
     const events = new Set(
       this.transitions
-        .filter(transition => {
+        .filter((transition) => {
           return !(
             !transition.target &&
             !transition.actions.length &&
             transition.internal
           );
         })
-        .map(transition => transition.eventType)
+        .map((transition) => transition.eventType)
     );
 
     return Array.from(events);
   }
-<<<<<<< HEAD
-}
-=======
-  private resolveTarget(
-    _target: Array<string | StateNode<TContext, any, TEvent>> | undefined
-  ): Array<StateNode<TContext, any, TEvent>> | undefined {
-    if (_target === undefined) {
-      // an undefined target signals that the state node should not transition from that state when receiving that event
-      return undefined;
-    }
-
-    return _target.map(target => {
-      if (!isString(target)) {
-        return target;
-      }
-
-      const isInternalTarget = target[0] === this.delimiter;
-
-      // If internal target is defined on machine,
-      // do not include machine key on target
-      if (isInternalTarget && !this.parent) {
-        return this.getStateNodeByPath(target.slice(1));
-      }
-
-      const resolvedTarget = isInternalTarget ? this.key + target : target;
-
-      if (this.parent) {
-        try {
-          const targetStateNode = this.parent.getStateNodeByPath(
-            resolvedTarget
-          );
-          return targetStateNode;
-        } catch (err) {
-          throw new Error(
-            `Invalid transition definition for state node '${this.id}':\n${err.message}`
-          );
-        }
-      } else {
-        return this.getStateNodeByPath(resolvedTarget);
-      }
-    });
-  }
-
-  private formatTransition(
-    transitionConfig: TransitionConfig<TContext, TEvent> & {
-      event: TEvent['type'] | NullEvent['type'] | '*';
-    }
-  ): TransitionDefinition<TContext, TEvent> {
-    const normalizedTarget = normalizeTarget(transitionConfig.target);
-    const internal =
-      'internal' in transitionConfig
-        ? transitionConfig.internal
-        : normalizedTarget
-        ? normalizedTarget.some(
-            _target => isString(_target) && _target[0] === this.delimiter
-          )
-        : true;
-    const { guards } = this.machine.options;
-
-    const target = this.resolveTarget(normalizedTarget);
-
-    const transition = {
-      ...transitionConfig,
-      actions: toActionObjects(toArray(transitionConfig.actions)),
-      cond: toGuard(transitionConfig.cond, guards),
-      target,
-      source: this,
-      internal,
-      eventType: transitionConfig.event
-    };
-
-    Object.defineProperty(transition, 'toJSON', {
-      value: () => ({
-        ...transition,
-        target: transition.target
-          ? transition.target.map(t => `#${t.id}`)
-          : undefined,
-        source: `#{this.id}`
-      })
-    });
-
-    return transition;
-  }
-  private formatTransitions(): Array<TransitionDefinition<TContext, TEvent>> {
-    let onConfig: Array<TransitionConfig<TContext, EventObject> & {
-      event: string;
-    }>;
-
-    if (!this.config.on) {
-      onConfig = [];
-    } else if (Array.isArray(this.config.on)) {
-      onConfig = this.config.on;
-    } else {
-      const {
-        [WILDCARD]: wildcardConfigs = [],
-        ...strictOnConfigs
-      } = this.config.on;
-
-      onConfig = flatten(
-        keys(strictOnConfigs)
-          .map(key => {
-            const arrayified = toTransitionConfigArray<TContext, EventObject>(
-              key,
-              strictOnConfigs![key as string]
-            );
-            if (!IS_PRODUCTION) {
-              validateArrayifiedTransitions(this, key, arrayified);
-            }
-            return arrayified;
-          })
-          .concat(
-            toTransitionConfigArray(
-              WILDCARD,
-              wildcardConfigs as SingleOrArray<
-                TransitionConfig<TContext, EventObject> & {
-                  event: '*';
-                }
-              >
-            )
-          )
-      );
-    }
-
-    const doneConfig = this.config.onDone
-      ? toTransitionConfigArray(String(done(this.id)), this.config.onDone)
-      : [];
-
-    const invokeConfig = flatten(
-      this.invoke.map(invokeDef => {
-        const settleTransitions: any[] = [];
-        if (invokeDef.onDone) {
-          settleTransitions.push(
-            ...toTransitionConfigArray(
-              String(doneInvoke(invokeDef.id)),
-              invokeDef.onDone
-            )
-          );
-        }
-        if (invokeDef.onError) {
-          settleTransitions.push(
-            ...toTransitionConfigArray(
-              String(error(invokeDef.id)),
-              invokeDef.onError
-            )
-          );
-        }
-        return settleTransitions;
-      })
-    );
-
-    const delayedTransitions = this.after;
-
-    const formattedTransitions = flatten(
-      [...doneConfig, ...invokeConfig, ...onConfig].map(
-        (
-          transitionConfig: TransitionConfig<TContext, TEvent> & {
-            event: TEvent['type'] | NullEvent['type'] | '*';
-          }
-        ) =>
-          toArray(transitionConfig).map(transition =>
-            this.formatTransition(transition)
-          )
-      )
-    );
-
-    for (const delayedTransition of delayedTransitions) {
-      formattedTransitions.push(delayedTransition as any);
-    }
-
-    return formattedTransitions;
-  }
-}
-
-export { StateNode };
->>>>>>> 3382eec0
+}