import { assign } from './actions/assign';
import { createMachine } from './Machine';
<<<<<<< HEAD
import type { EventObject, MachineContext, BaseActionObject } from './types';
=======
import type {
  Cast,
  EventObject,
  BaseActionObject,
  Prop,
  IsNever
} from './types';
>>>>>>> e58857fb
import { mapValues } from './utils';
import {
  UnionFromCreatorsReturnTypes,
  FinalModelCreators,
  Model,
  ModelCreators
} from './model.types';

export function createModel<
  TContext extends MachineContext,
  TEvent extends EventObject,
  TAction extends BaseActionObject = BaseActionObject
>(initialContext: TContext): Model<TContext, TEvent, TAction, void>;
export function createModel<
  TContext extends MachineContext,
  TEvent extends EventObject
>(initialContext: TContext): Model<TContext, TEvent, never>;
export function createModel<
  TContext extends MachineContext,
  TModelCreators extends ModelCreators<TModelCreators>,
  TFinalModelCreators = FinalModelCreators<TModelCreators>,
  TComputedEvent = UnionFromCreatorsReturnTypes<
    Prop<TFinalModelCreators, 'events'>
  >,
  TComputedAction = UnionFromCreatorsReturnTypes<
    Prop<TFinalModelCreators, 'actions'>
  >
>(
  initialContext: TContext,
  creators: TModelCreators
): Model<
  TContext,
  Cast<TComputedEvent, EventObject>,
  IsNever<TComputedAction> extends true
    ? BaseActionObject
    : Cast<TComputedAction, BaseActionObject>,
  TFinalModelCreators
>;
export function createModel(
  initialContext: object,
  creators?: ModelCreators<any>
): unknown {
  const eventCreators = creators?.events;
  const actionCreators = creators?.actions;

  const model: Model<any, any, any, any> = {
    initialContext,
    assign,
    events: (eventCreators
      ? mapValues(eventCreators, (fn, eventType) => (...args: any[]) => ({
          ...fn(...args),
          type: eventType
        }))
      : undefined) as any,
    actions: actionCreators
      ? mapValues(actionCreators, (fn, actionType) => (...args: any[]) => ({
          ...fn(...args),
          type: actionType
        }))
      : undefined,
    reset: () => assign(initialContext),
    createMachine: (config, implementations) => {
      return createMachine(
        'context' in config ? config : { ...config, context: initialContext },
        implementations
      );
    }
  };

  return model;
}<|MERGE_RESOLUTION|>--- conflicted
+++ resolved
@@ -1,16 +1,13 @@
 import { assign } from './actions/assign';
 import { createMachine } from './Machine';
-<<<<<<< HEAD
-import type { EventObject, MachineContext, BaseActionObject } from './types';
-=======
 import type {
+  MachineContext,
   Cast,
   EventObject,
   BaseActionObject,
   Prop,
   IsNever
 } from './types';
->>>>>>> e58857fb
 import { mapValues } from './utils';
 import {
   UnionFromCreatorsReturnTypes,
