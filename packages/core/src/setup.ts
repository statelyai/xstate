import { StateMachine } from './StateMachine';
import { createMachine } from './createMachine';
import { GuardPredicate } from './guards';

import {
  ActionFunction,
  AnyActorRef,
  AnyEventObject,
  Cast,
  DelayConfig,
  EventObject,
  Invert,
  IsNever,
  MachineConfig,
  MachineContext,
  MetaObject,
  NonReducibleUnknown,
  ParameterizedObject,
  SetupTypes,
  ToChildren,
  ToStateValue,
  UnknownActorLogic,
  Values
} from './types';

type ToParameterizedObject<
  TParameterizedMap extends Record<
    string,
    ParameterizedObject['params'] | undefined
  >
> = // `silentNeverType` to `never` conversion (explained in `ToProvidedActor`)
  IsNever<TParameterizedMap> extends true
    ? never
    : Values<{
        [K in keyof TParameterizedMap & string]: {
          type: K;
          params: TParameterizedMap[K];
        };
      }>;

// at the moment we allow extra actors - ones that are not specified by `children`
// this could be reconsidered in the future
type ToProvidedActor<
  TChildrenMap extends Record<string, string>,
  TActors extends Record<string, UnknownActorLogic>
> =
  // this essentially is meant to convert a leaked `silentNeverType` to the true `never` type
  // it shouldn't be observable but here we are
  // we don't want to lock inner inferences for our actions with types containing this type
  // it's used in inner inference contexts when the outer one context doesn't have inference candidates for a type parameter
  // because it leaks here, without this condition it manages to create an inferrable type that contains it
  // the `silentNeverType` is non-inferrable itself and that usually means that a containing object is non-inferrable too
  // that doesn't happen here though. However, we actually want to infer a true `never` here so our actions can't use unknown actors
  // for that reason it's important to do the conversion here because we want to map it to something that is actually inferrable
  IsNever<TActors> extends true
    ? never
    : Values<{
        [K in keyof TActors & string]: {
          src: K;
          logic: TActors[K];
          id: IsNever<TChildrenMap> extends true
            ? string | undefined
            : K extends keyof Invert<TChildrenMap>
              ? Invert<TChildrenMap>[K] & string
              : string | undefined;
        };
      }>;

<<<<<<< HEAD
type _GroupStateKeys<
  T extends StateSchema,
  S extends keyof T['states']
> = S extends any
  ? T['states'][S] extends { type: 'history' }
    ? [never, never]
    : T extends { type: 'parallel' }
      ? [S, never]
      : 'states' extends keyof T['states'][S]
        ? [S, never]
        : [never, S]
  : never;

type GroupStateKeys<T extends StateSchema, S extends keyof T['states']> = {
  nonLeaf: _GroupStateKeys<T, S & string>[0];
  leaf: _GroupStateKeys<T, S & string>[1];
};

type ToStateValue<T extends StateSchema> = T extends {
  states: Record<infer S, any>;
}
  ? IsNever<S> extends true
    ? NonNullable<unknown>
    :
        | GroupStateKeys<T, S>['leaf']
        | (IsNever<GroupStateKeys<T, S>['nonLeaf']> extends false
            ? ConditionalRequired<
                {
                  [K in GroupStateKeys<T, S>['nonLeaf']]?: ToStateValue<
                    T['states'][K]
                  >;
                },
                T extends { type: 'parallel' } ? true : false
              >
            : never)
  : NonNullable<unknown>;

=======
>>>>>>> c1ac639b
type RequiredSetupKeys<TChildrenMap> = IsNever<keyof TChildrenMap> extends true
  ? never
  : 'actors';

export function setup<
  TContext extends MachineContext,
  TEvent extends AnyEventObject, // TODO: consider using a stricter `EventObject` here
  TActors extends Record<string, UnknownActorLogic> = {},
  TChildrenMap extends Record<string, string> = {},
  TActions extends Record<
    string,
    ParameterizedObject['params'] | undefined
  > = {},
  TGuards extends Record<
    string,
    ParameterizedObject['params'] | undefined
  > = {},
  TDelay extends string = never,
  TTag extends string = string,
  TInput = NonReducibleUnknown,
  TOutput extends NonReducibleUnknown = NonReducibleUnknown,
  TEmitted extends EventObject = EventObject,
  TMeta extends MetaObject = MetaObject
>({
  schemas,
  actors,
  actions,
  guards,
  delays
}: {
  schemas?: unknown;
  types?: SetupTypes<
    TContext,
    TEvent,
    TChildrenMap,
    TTag,
    TInput,
    TOutput,
    TEmitted,
    TMeta
  >;
  actors?: {
    // union here enforces that all configured children have to be provided in actors
    // it makes those values required here
    [K in keyof TActors | Values<TChildrenMap>]: K extends keyof TActors
      ? TActors[K]
      : never;
  };
  actions?: {
    [K in keyof TActions]: ActionFunction<
      TContext,
      TEvent,
      TEvent,
      TActions[K],
      ToProvidedActor<TChildrenMap, TActors>,
      ToParameterizedObject<TActions>,
      ToParameterizedObject<TGuards>,
      TDelay,
      TEmitted
    >;
  };
  guards?: {
    [K in keyof TGuards]: GuardPredicate<
      TContext,
      TEvent,
      TGuards[K],
      ToParameterizedObject<TGuards>
    >;
  };
  delays?: {
    [K in TDelay]: DelayConfig<
      TContext,
      TEvent,
      ToParameterizedObject<TActions>['params'],
      TEvent
    >;
  };
} & {
  [K in RequiredSetupKeys<TChildrenMap>]: unknown;
}): {
  createMachine: <
    const TConfig extends MachineConfig<
      TContext,
      TEvent,
      ToProvidedActor<TChildrenMap, TActors>,
      ToParameterizedObject<TActions>,
      ToParameterizedObject<TGuards>,
      TDelay,
      TTag,
      TInput,
      TOutput,
      TEmitted,
      TMeta
    >
  >(
    config: TConfig
  ) => StateMachine<
    TContext,
    TEvent,
    Cast<
      ToChildren<ToProvidedActor<TChildrenMap, TActors>>,
      Record<string, AnyActorRef | undefined>
    >,
    ToProvidedActor<TChildrenMap, TActors>,
    ToParameterizedObject<TActions>,
    ToParameterizedObject<TGuards>,
    TDelay,
    ToStateValue<TConfig>,
    TTag,
    TInput,
    TOutput,
    TEmitted,
    TMeta,
    TConfig
  >;
} {
  return {
    createMachine: (config) =>
      (createMachine as any)(
        { ...config, schemas },
        {
          actors,
          actions,
          guards,
          delays
        }
      )
  };
}<|MERGE_RESOLUTION|>--- conflicted
+++ resolved
@@ -66,46 +66,6 @@
         };
       }>;
 
-<<<<<<< HEAD
-type _GroupStateKeys<
-  T extends StateSchema,
-  S extends keyof T['states']
-> = S extends any
-  ? T['states'][S] extends { type: 'history' }
-    ? [never, never]
-    : T extends { type: 'parallel' }
-      ? [S, never]
-      : 'states' extends keyof T['states'][S]
-        ? [S, never]
-        : [never, S]
-  : never;
-
-type GroupStateKeys<T extends StateSchema, S extends keyof T['states']> = {
-  nonLeaf: _GroupStateKeys<T, S & string>[0];
-  leaf: _GroupStateKeys<T, S & string>[1];
-};
-
-type ToStateValue<T extends StateSchema> = T extends {
-  states: Record<infer S, any>;
-}
-  ? IsNever<S> extends true
-    ? NonNullable<unknown>
-    :
-        | GroupStateKeys<T, S>['leaf']
-        | (IsNever<GroupStateKeys<T, S>['nonLeaf']> extends false
-            ? ConditionalRequired<
-                {
-                  [K in GroupStateKeys<T, S>['nonLeaf']]?: ToStateValue<
-                    T['states'][K]
-                  >;
-                },
-                T extends { type: 'parallel' } ? true : false
-              >
-            : never)
-  : NonNullable<unknown>;
-
-=======
->>>>>>> c1ac639b
 type RequiredSetupKeys<TChildrenMap> = IsNever<keyof TChildrenMap> extends true
   ? never
   : 'actors';
