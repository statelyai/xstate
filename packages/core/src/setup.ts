--- conflicted
+++ resolved
@@ -196,21 +196,7 @@
       TInput,
       TOutput,
       TEmitted,
-<<<<<<< HEAD
-      TMeta,
-      ResolveTypegenMeta<
-        TypegenDisabled,
-        TEvent,
-        ToProvidedActor<TChildrenMap, TActors>,
-        ToParameterizedObject<TActionParams>,
-        ToParameterizedObject<TGuards>,
-        TDelay,
-        TTag,
-        TEmitted
-      >
-=======
       TMeta
->>>>>>> 8aa4c2b9
     >
   >(
     config: TConfig
@@ -230,21 +216,7 @@
     TInput,
     TOutput,
     TEmitted,
-<<<<<<< HEAD
-    TMeta,
-    ResolveTypegenMeta<
-      TypegenDisabled,
-      TEvent,
-      ToProvidedActor<TChildrenMap, TActors>,
-      ToParameterizedObject<TActionParams>,
-      ToParameterizedObject<TGuards>,
-      TDelay,
-      TTag,
-      TEmitted
-    >
-=======
     TMeta
->>>>>>> 8aa4c2b9
   >;
 } {
   return {
