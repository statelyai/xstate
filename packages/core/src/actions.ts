import {
  Action,
  Event,
  EventObject,
  SingleOrArray,
  SendAction,
  SendActionOptions,
  CancelAction,
  CancelActionObject,
  ActionObject,
  ActionType,
  Assigner,
  PropertyAssigner,
  AssignAction,
  ActionFunction,
  ActionFunctionMap,
  ActionTypes,
  SpecialTargets,
  RaiseAction,
  RaiseActionObject,
  DoneEvent,
  ErrorPlatformEvent,
  DoneEventObject,
  SendExpr,
  SendActionObject,
  PureAction,
  LogExpr,
  LogAction,
  LogActionObject,
  DelayFunctionMap,
  SCXML,
  ExprWithMeta,
  ChooseConditon,
  ChooseAction,
<<<<<<< HEAD
  InvokeDefinition,
  InvokeActionObject,
  StopActionObject,
  AnyEventObject,
  ActorRef
=======
  AnyEventObject,
  Expr
>>>>>>> 3719b143
} from './types';
import * as actionTypes from './actionTypes';
import {
  getEventType,
  isFunction,
  isString,
  toEventObject,
  toSCXMLEvent,
  isArray
} from './utils';
<<<<<<< HEAD
=======
import { State } from './State';
import { StateNode } from './StateNode';
import { IS_PRODUCTION } from './environment';
import { StopAction, StopActionObject } from '.';
>>>>>>> 3719b143

export { actionTypes };

export const initEvent = toSCXMLEvent({ type: actionTypes.init });

export function getActionFunction<TContext, TEvent extends EventObject>(
  actionType: ActionType,
  actionFunctionMap?: ActionFunctionMap<TContext, TEvent>
):
  | ActionObject<TContext, TEvent>
  | ActionFunction<TContext, TEvent>
  | undefined {
  return actionFunctionMap
    ? actionFunctionMap[actionType] || undefined
    : undefined;
}

export function toActionObject<TContext, TEvent extends EventObject>(
  action: Action<TContext, TEvent>,
  actionFunctionMap?: ActionFunctionMap<TContext, TEvent>
): ActionObject<TContext, TEvent> {
  let actionObject: ActionObject<TContext, TEvent>;

  if (isString(action) || typeof action === 'number') {
    const exec = getActionFunction(action, actionFunctionMap);
    if (isFunction(exec)) {
      actionObject = {
        type: action,
        exec
      };
    } else if (exec) {
      actionObject = exec;
    } else {
      actionObject = { type: action, exec: undefined };
    }
  } else if (isFunction(action)) {
    actionObject = {
      // Convert action to string if unnamed
      type: action.name || action.toString(),
      exec: action
    };
  } else {
    const exec = getActionFunction(action.type, actionFunctionMap);
    if (isFunction(exec)) {
      actionObject = {
        ...action,
        exec
      };
    } else if (exec) {
      const actionType = exec.type || action.type;

      actionObject = {
        ...exec,
        ...action,
        type: actionType
      } as ActionObject<TContext, TEvent>;
    } else {
      actionObject = action as ActionObject<TContext, TEvent>;
    }
  }

  Object.defineProperty(actionObject, 'toString', {
    value: () => actionObject.type,
    enumerable: false,
    configurable: true
  });

  return actionObject;
}

export const toActionObjects = <TContext, TEvent extends EventObject>(
  action?: SingleOrArray<Action<TContext, TEvent>> | undefined,
  actionFunctionMap?: ActionFunctionMap<TContext, TEvent>
): Array<ActionObject<TContext, TEvent>> => {
  if (!action) {
    return [];
  }

  const actions = isArray(action) ? action : [action];

  return actions.map((subAction) =>
    toActionObject(subAction, actionFunctionMap)
  );
};

/**
 * Raises an event. This places the event in the internal event queue, so that
 * the event is immediately consumed by the machine in the current step.
 *
 * @param eventType The event to raise.
 */
export function raise<TContext, TEvent extends EventObject>(
  event: Event<TEvent>
): RaiseAction<TEvent> | SendAction<TContext, AnyEventObject, TEvent> {
  if (!isString(event)) {
    return send(event, { to: SpecialTargets.Internal });
  }
  return {
    type: actionTypes.raise,
    event
  };
}

export function resolveRaise<TEvent extends EventObject>(
  action: RaiseAction<TEvent>
): RaiseActionObject<TEvent> {
  return {
    type: actionTypes.raise,
    _event: toSCXMLEvent(action.event)
  };
}

/**
 * Sends an event. This returns an action that will be read by an interpreter to
 * send the event in the next step, after the current step is finished executing.
 *
 * @param event The event to send.
 * @param options Options to pass into the send event:
 *  - `id` - The unique send event identifier (used with `cancel()`).
 *  - `delay` - The number of milliseconds to delay the sending of the event.
 *  - `to` - The target of this event (by default, the machine the event was sent from).
 */
export function send<
  TContext,
  TEvent extends EventObject,
  TSentEvent extends EventObject = AnyEventObject
>(
  event: Event<TSentEvent> | SendExpr<TContext, TEvent, TSentEvent>,
  options?: SendActionOptions<TContext, TEvent>
): SendAction<TContext, TEvent, TSentEvent> {
  return {
    to: options ? options.to : undefined,
    type: actionTypes.send,
    event: isFunction(event) ? event : toEventObject<TSentEvent>(event),
    delay: options ? options.delay : undefined,
    id:
      options && options.id !== undefined
        ? options.id
        : isFunction(event)
        ? event.name
        : (getEventType<TSentEvent>(event) as string)
  };
}

export function resolveSend<
  TContext,
  TEvent extends EventObject,
  TSentEvent extends EventObject
>(
  action: SendAction<TContext, TEvent, TSentEvent>,
  ctx: TContext,
  _event: SCXML.Event<TEvent>,
  delaysMap?: DelayFunctionMap<TContext, TEvent>
): SendActionObject<TContext, TEvent, TSentEvent> {
  const meta = {
    _event
  };

  // TODO: helper function for resolving Expr
  const resolvedEvent = toSCXMLEvent(
    isFunction(action.event)
      ? action.event(ctx, _event.data, meta)
      : action.event
  );

  let resolvedDelay: number | undefined;
  if (isString(action.delay)) {
    const configDelay = delaysMap && delaysMap[action.delay];
    resolvedDelay = isFunction(configDelay)
      ? configDelay(ctx, _event.data, meta)
      : configDelay;
  } else {
    resolvedDelay = isFunction(action.delay)
      ? action.delay(ctx, _event.data, meta)
      : action.delay;
  }

  const resolvedTarget = isFunction(action.to)
    ? action.to(ctx, _event.data, meta)
    : action.to;

  return {
    ...action,
    to: resolvedTarget,
    _event: resolvedEvent,
    event: resolvedEvent.data,
    delay: resolvedDelay
  };
}

/**
 * Sends an event to this machine's parent.
 *
 * @param event The event to send to the parent machine.
 * @param options Options to pass into the send event.
 */
export function sendParent<
  TContext,
  TEvent extends EventObject,
  TSentEvent extends EventObject = AnyEventObject
>(
  event: Event<TSentEvent> | SendExpr<TContext, TEvent, TSentEvent>,
  options?: SendActionOptions<TContext, TEvent>
): SendAction<TContext, TEvent, TSentEvent> {
  return send<TContext, TEvent, TSentEvent>(event, {
    ...options,
    to: SpecialTargets.Parent
  });
}

/**
 * Sends an update event to this machine's parent.
 */
export function sendUpdate<TContext, TEvent extends EventObject>(): SendAction<
  TContext,
  TEvent,
  { type: ActionTypes.Update }
> {
  return sendParent<TContext, TEvent, { type: ActionTypes.Update }>(
    actionTypes.update
  );
}

/**
 * Sends an event back to the sender of the original event.
 *
 * @param event The event to send back to the sender
 * @param options Options to pass into the send event
 */
export function respond<
  TContext,
  TEvent extends EventObject,
  TSentEvent extends EventObject = AnyEventObject
>(
  event: Event<TEvent> | SendExpr<TContext, TEvent, TSentEvent>,
  options?: SendActionOptions<TContext, TEvent>
) {
  return send<TContext, TEvent>(event, {
    ...options,
    to: (_, __, { _event }) => {
      return _event.origin!; // TODO: handle when _event.origin is undefined
    }
  });
}

const defaultLogExpr = <TContext, TEvent extends EventObject>(
  context: TContext,
  event: TEvent
) => ({
  context,
  event
});

/**
 *
 * @param expr The expression function to evaluate which will be logged.
 *  Takes in 2 arguments:
 *  - `ctx` - the current state context
 *  - `event` - the event that caused this action to be executed.
 * @param label The label to give to the logged expression.
 */
export function log<TContext, TEvent extends EventObject>(
  expr: string | LogExpr<TContext, TEvent> = defaultLogExpr,
  label?: string
): LogAction<TContext, TEvent> {
  return {
    type: actionTypes.log,
    label,
    expr
  };
}

export const resolveLog = <TContext, TEvent extends EventObject>(
  action: LogAction<TContext, TEvent>,
  ctx: TContext,
  _event: SCXML.Event<TEvent>
): LogActionObject<TContext, TEvent> => ({
  // TODO: remove .expr from resulting object
  ...action,
  value: isString(action.expr)
    ? action.expr
    : action.expr(ctx, _event.data, {
        _event
      })
});

/**
 * Cancels an in-flight `send(...)` action. A canceled sent action will not
 * be executed, nor will its event be sent, unless it has already been sent
 * (e.g., if `cancel(...)` is called after the `send(...)` action's `delay`).
 *
 * @param sendId The `id` of the `send(...)` action to cancel.
 */
export const cancel = <TContext, TEvent extends EventObject>(
  sendId: string | number | ExprWithMeta<TContext, TEvent, string | number>
): CancelAction<TContext, TEvent> => {
  return {
    type: actionTypes.cancel,
    sendId
  };
};

export const resolveCancel = <TContext, TEvent extends EventObject>(
  action: CancelAction<TContext, TEvent>,
  ctx: TContext,
  _event: SCXML.Event<TEvent>
): CancelActionObject<TContext, TEvent> => {
  if (typeof action.sendId === 'function') {
    return {
      ...action,
      sendId: action.sendId(ctx, _event.data, {
        _event
      })
    };
  }

  return action as CancelActionObject<TContext, TEvent>;
};

export function invoke<TContext, TEvent extends EventObject>(
  invokeDef: InvokeDefinition<TContext, TEvent>
): InvokeActionObject {
  return {
    type: ActionTypes.Invoke,
    src: invokeDef.src,
    id: invokeDef.id,
    autoForward: invokeDef.autoForward,
    data: invokeDef.data,
    exec: undefined
  };
}

/**
 * Stops an actor.
 *
<<<<<<< HEAD
 * @param actorRef The `ActorRef` instance or its ID
 */
export function stop(actorRef: string | ActorRef<any>): StopActionObject {
  return {
    type: ActionTypes.Stop,
    actor: actorRef
=======
 * @param actorRef The activity to stop.
 */
export function stop<TContext, TEvent extends EventObject>(
  actorRef:
    | string
    | ActivityDefinition<TContext, TEvent>
    | Expr<TContext, TEvent, string | { id: string }>
): StopAction<TContext, TEvent> {
  const activity = isFunction(actorRef)
    ? actorRef
    : toActivityDefinition(actorRef);

  return {
    type: ActionTypes.Stop,
    activity,
    exec: undefined
>>>>>>> 3719b143
  };
}

export function resolveStop<TContext, TEvent extends EventObject>(
  action: StopAction<TContext, TEvent>,
  context: TContext,
  _event: SCXML.Event<TEvent>
): StopActionObject {
  const actorRefOrString = isFunction(action.activity)
    ? action.activity(context, _event.data)
    : action.activity;
  const resolvedActorRef =
    typeof actorRefOrString === 'string'
      ? { id: actorRefOrString }
      : actorRefOrString;

  const actionObject = {
    type: ActionTypes.Stop as const,
    activity: resolvedActorRef
  };

  return actionObject;
}

/**
 * Updates the current context of the machine.
 *
 * @param assignment An object that represents the partial context to update.
 */
export const assign = <TContext, TEvent extends EventObject = EventObject>(
  assignment: Assigner<TContext, TEvent> | PropertyAssigner<TContext, TEvent>
): AssignAction<TContext, TEvent> => {
  return {
    type: actionTypes.assign,
    assignment
  };
};

export function isActionObject<TContext, TEvent extends EventObject>(
  action: Action<TContext, TEvent>
): action is ActionObject<TContext, TEvent> {
  return typeof action === 'object' && 'type' in action;
}

/**
 * Returns an event type that represents an implicit event that
 * is sent after the specified `delay`.
 *
 * @param delayRef The delay in milliseconds
 * @param id The state node ID where this event is handled
 */
export function after(delayRef: number | string, id?: string) {
  const idSuffix = id ? `#${id}` : '';
  return `${ActionTypes.After}(${delayRef})${idSuffix}`;
}

/**
 * Returns an event that represents that a final state node
 * has been reached in the parent state node.
 *
 * @param id The final state node's parent state node `id`
 * @param data The data to pass into the event
 */
export function done(id: string, data?: any): DoneEventObject {
  const type = `${ActionTypes.DoneState}.${id}`;
  const eventObject = {
    type,
    data
  };

  eventObject.toString = () => type;

  return eventObject as DoneEvent;
}

/**
 * Returns an event that represents that an invoked service has terminated.
 *
 * An invoked service is terminated when it has reached a top-level final state node,
 * but not when it is canceled.
 *
 * @param id The final state node ID
 * @param data The data to pass into the event
 */
export function doneInvoke(id: string, data?: any): DoneEvent {
  const type = `${ActionTypes.DoneInvoke}.${id}`;
  const eventObject = {
    type,
    data
  };

  eventObject.toString = () => type;

  return eventObject as DoneEvent;
}

export function error(id: string, data?: any): ErrorPlatformEvent & string {
  const type = `${ActionTypes.ErrorPlatform}.${id}`;
  const eventObject = { type, data };

  eventObject.toString = () => type;

  return eventObject as ErrorPlatformEvent & string;
}

export function pure<TContext, TEvent extends EventObject>(
  getActions: (
    context: TContext,
    event: TEvent
  ) => SingleOrArray<ActionObject<TContext, TEvent>> | undefined
): PureAction<TContext, TEvent> {
  return {
    type: ActionTypes.Pure,
    get: getActions
  };
}

/**
 * Forwards (sends) an event to a specified service.
 *
 * @param target The target service to forward the event to.
 * @param options Options to pass into the send action creator.
 */
export function forwardTo<TContext, TEvent extends EventObject>(
  target: Required<SendActionOptions<TContext, TEvent>>['to'],
  options?: SendActionOptions<TContext, TEvent>
): SendAction<TContext, TEvent, AnyEventObject> {
  return send<TContext, TEvent>((_, event) => event, {
    ...options,
    to: target
  });
}

/**
 * Escalates an error by sending it as an event to this machine's parent.
 *
 * @param errorData The error data to send, or the expression function that
 * takes in the `context`, `event`, and `meta`, and returns the error data to send.
 * @param options Options to pass into the send action creator.
 */
export function escalate<
  TContext,
  TEvent extends EventObject,
  TErrorData = any
>(
  errorData: TErrorData | ExprWithMeta<TContext, TEvent, TErrorData>,
  options?: SendActionOptions<TContext, TEvent>
): SendAction<TContext, TEvent, AnyEventObject> {
  return sendParent<TContext, TEvent>(
    (context, event, meta) => {
      return {
        type: actionTypes.error,
        data: isFunction(errorData)
          ? errorData(context, event, meta)
          : errorData
      };
    },
    {
      ...options,
      to: SpecialTargets.Parent
    }
  );
}

export function choose<TContext, TEvent extends EventObject>(
  conds: Array<ChooseConditon<TContext, TEvent>>
): ChooseAction<TContext, TEvent> {
  return {
    type: ActionTypes.Choose,
    conds
  };
<<<<<<< HEAD
=======
}

export function resolveActions<TContext, TEvent extends EventObject>(
  machine: StateNode<TContext, any, TEvent>,
  currentState: State<TContext, TEvent> | undefined,
  currentContext: TContext,
  _event: SCXML.Event<TEvent>,
  actions: Array<ActionObject<TContext, TEvent>>
): [Array<ActionObject<TContext, TEvent>>, TContext] {
  const [assignActions, otherActions] = partition(
    actions,
    (action): action is AssignAction<TContext, TEvent> =>
      action.type === actionTypes.assign
  );

  let updatedContext = assignActions.length
    ? updateContext(currentContext, _event, assignActions, currentState)
    : currentContext;

  const resolvedActions = flatten(
    otherActions.map((actionObject) => {
      switch (actionObject.type) {
        case actionTypes.raise:
          return resolveRaise(actionObject as RaiseAction<TEvent>);
        case actionTypes.send:
          const sendAction = resolveSend(
            actionObject as SendAction<TContext, TEvent, AnyEventObject>,
            updatedContext,
            _event,
            machine.options.delays
          ) as ActionObject<TContext, TEvent>; // TODO: fix ActionTypes.Init

          if (!IS_PRODUCTION) {
            // warn after resolving as we can create better contextual message here
            warn(
              !isString(actionObject.delay) ||
                typeof sendAction.delay === 'number',
              // tslint:disable-next-line:max-line-length
              `No delay reference for delay expression '${actionObject.delay}' was found on machine '${machine.id}'`
            );
          }

          return sendAction;
        case actionTypes.log:
          return resolveLog(
            actionObject as LogAction<TContext, TEvent>,
            updatedContext,
            _event
          );
        case actionTypes.choose: {
          const chooseAction = actionObject as ChooseAction<TContext, TEvent>;
          const matchedActions = chooseAction.conds.find((condition) => {
            const guard = toGuard(condition.cond, machine.options.guards);
            return (
              !guard ||
              evaluateGuard(
                machine,
                guard,
                updatedContext,
                _event,
                currentState as any
              )
            );
          })?.actions;

          if (!matchedActions) {
            return [];
          }

          const resolved = resolveActions(
            machine,
            currentState,
            updatedContext,
            _event,
            toActionObjects(toArray(matchedActions), machine.options.actions)
          );
          updatedContext = resolved[1];
          return resolved[0];
        }
        case actionTypes.pure: {
          const matchedActions = (actionObject as PureAction<
            TContext,
            TEvent
          >).get(updatedContext, _event.data);
          if (!matchedActions) {
            return [];
          }
          const resolved = resolveActions(
            machine,
            currentState,
            updatedContext,
            _event,
            toActionObjects(toArray(matchedActions), machine.options.actions)
          );
          updatedContext = resolved[1];
          return resolved[0];
        }
        case actionTypes.stop: {
          return resolveStop(
            actionObject as StopAction<TContext, TEvent>,
            updatedContext,
            _event
          );
        }
        default:
          return toActionObject(actionObject, machine.options.actions);
      }
    })
  );
  return [resolvedActions, updatedContext];
>>>>>>> 3719b143
}<|MERGE_RESOLUTION|>--- conflicted
+++ resolved
@@ -32,16 +32,12 @@
   ExprWithMeta,
   ChooseConditon,
   ChooseAction,
-<<<<<<< HEAD
   InvokeDefinition,
   InvokeActionObject,
   StopActionObject,
   AnyEventObject,
-  ActorRef
-=======
-  AnyEventObject,
+  ActorRef,
   Expr
->>>>>>> 3719b143
 } from './types';
 import * as actionTypes from './actionTypes';
 import {
@@ -52,13 +48,7 @@
   toSCXMLEvent,
   isArray
 } from './utils';
-<<<<<<< HEAD
-=======
-import { State } from './State';
-import { StateNode } from './StateNode';
-import { IS_PRODUCTION } from './environment';
-import { StopAction, StopActionObject } from '.';
->>>>>>> 3719b143
+import { StopAction } from '.';
 
 export { actionTypes };
 
@@ -394,31 +384,16 @@
 /**
  * Stops an actor.
  *
-<<<<<<< HEAD
- * @param actorRef The `ActorRef` instance or its ID
- */
-export function stop(actorRef: string | ActorRef<any>): StopActionObject {
+ * @param actorRef The activity to stop.
+ */
+export function stop<TContext, TEvent extends EventObject>(
+  actorRef: string | Expr<TContext, TEvent, ActorRef<any>>
+): StopAction<TContext, TEvent> {
+  const activity = isFunction(actorRef) ? actorRef : actorRef;
+
   return {
     type: ActionTypes.Stop,
-    actor: actorRef
-=======
- * @param actorRef The activity to stop.
- */
-export function stop<TContext, TEvent extends EventObject>(
-  actorRef:
-    | string
-    | ActivityDefinition<TContext, TEvent>
-    | Expr<TContext, TEvent, string | { id: string }>
-): StopAction<TContext, TEvent> {
-  const activity = isFunction(actorRef)
-    ? actorRef
-    : toActivityDefinition(actorRef);
-
-  return {
-    type: ActionTypes.Stop,
-    activity,
-    exec: undefined
->>>>>>> 3719b143
+    actor: activity
   };
 }
 
@@ -427,17 +402,13 @@
   context: TContext,
   _event: SCXML.Event<TEvent>
 ): StopActionObject {
-  const actorRefOrString = isFunction(action.activity)
-    ? action.activity(context, _event.data)
-    : action.activity;
-  const resolvedActorRef =
-    typeof actorRefOrString === 'string'
-      ? { id: actorRefOrString }
-      : actorRefOrString;
+  const actorRefOrString = isFunction(action.actor)
+    ? action.actor(context, _event.data)
+    : action.actor;
 
   const actionObject = {
     type: ActionTypes.Stop as const,
-    activity: resolvedActorRef
+    actor: actorRefOrString
   };
 
   return actionObject;
@@ -590,117 +561,4 @@
     type: ActionTypes.Choose,
     conds
   };
-<<<<<<< HEAD
-=======
-}
-
-export function resolveActions<TContext, TEvent extends EventObject>(
-  machine: StateNode<TContext, any, TEvent>,
-  currentState: State<TContext, TEvent> | undefined,
-  currentContext: TContext,
-  _event: SCXML.Event<TEvent>,
-  actions: Array<ActionObject<TContext, TEvent>>
-): [Array<ActionObject<TContext, TEvent>>, TContext] {
-  const [assignActions, otherActions] = partition(
-    actions,
-    (action): action is AssignAction<TContext, TEvent> =>
-      action.type === actionTypes.assign
-  );
-
-  let updatedContext = assignActions.length
-    ? updateContext(currentContext, _event, assignActions, currentState)
-    : currentContext;
-
-  const resolvedActions = flatten(
-    otherActions.map((actionObject) => {
-      switch (actionObject.type) {
-        case actionTypes.raise:
-          return resolveRaise(actionObject as RaiseAction<TEvent>);
-        case actionTypes.send:
-          const sendAction = resolveSend(
-            actionObject as SendAction<TContext, TEvent, AnyEventObject>,
-            updatedContext,
-            _event,
-            machine.options.delays
-          ) as ActionObject<TContext, TEvent>; // TODO: fix ActionTypes.Init
-
-          if (!IS_PRODUCTION) {
-            // warn after resolving as we can create better contextual message here
-            warn(
-              !isString(actionObject.delay) ||
-                typeof sendAction.delay === 'number',
-              // tslint:disable-next-line:max-line-length
-              `No delay reference for delay expression '${actionObject.delay}' was found on machine '${machine.id}'`
-            );
-          }
-
-          return sendAction;
-        case actionTypes.log:
-          return resolveLog(
-            actionObject as LogAction<TContext, TEvent>,
-            updatedContext,
-            _event
-          );
-        case actionTypes.choose: {
-          const chooseAction = actionObject as ChooseAction<TContext, TEvent>;
-          const matchedActions = chooseAction.conds.find((condition) => {
-            const guard = toGuard(condition.cond, machine.options.guards);
-            return (
-              !guard ||
-              evaluateGuard(
-                machine,
-                guard,
-                updatedContext,
-                _event,
-                currentState as any
-              )
-            );
-          })?.actions;
-
-          if (!matchedActions) {
-            return [];
-          }
-
-          const resolved = resolveActions(
-            machine,
-            currentState,
-            updatedContext,
-            _event,
-            toActionObjects(toArray(matchedActions), machine.options.actions)
-          );
-          updatedContext = resolved[1];
-          return resolved[0];
-        }
-        case actionTypes.pure: {
-          const matchedActions = (actionObject as PureAction<
-            TContext,
-            TEvent
-          >).get(updatedContext, _event.data);
-          if (!matchedActions) {
-            return [];
-          }
-          const resolved = resolveActions(
-            machine,
-            currentState,
-            updatedContext,
-            _event,
-            toActionObjects(toArray(matchedActions), machine.options.actions)
-          );
-          updatedContext = resolved[1];
-          return resolved[0];
-        }
-        case actionTypes.stop: {
-          return resolveStop(
-            actionObject as StopAction<TContext, TEvent>,
-            updatedContext,
-            _event
-          );
-        }
-        default:
-          return toActionObject(actionObject, machine.options.actions);
-      }
-    })
-  );
-  return [resolvedActions, updatedContext];
->>>>>>> 3719b143
 }