import {
  Action,
  Event,
  EventObject,
  SingleOrArray,
  SendAction,
  SendActionOptions,
  CancelAction,
  ActionObject,
  ActionType,
  Assigner,
  PropertyAssigner,
  AssignAction,
  ActionFunction,
  ActionFunctionMap,
  ActivityActionObject,
  ActionTypes,
  ActivityDefinition,
  SpecialTargets,
  RaiseAction,
  RaiseActionObject,
  DoneEvent,
  ErrorPlatformEvent,
  DoneEventObject,
  SendExpr,
  SendActionObject,
  PureAction,
  LogExpr,
  LogAction,
  LogActionObject,
  DelayFunctionMap,
  SCXML,
  ExprWithMeta,
  ChooseCondition,
  ChooseAction,
  AnyEventObject,
  Expr,
  Cast
} from './types';
import * as actionTypes from './actionTypes';
import {
  getEventType,
  isFunction,
  isString,
  toEventObject,
  toSCXMLEvent,
  partition,
  flatten,
  updateContext,
  warn,
  toGuard,
  evaluateGuard,
  toArray,
  isArray
} from './utils';
import { State } from './State';
import { StateNode } from './StateNode';
import { IS_PRODUCTION } from './environment';
<<<<<<< HEAD
import { Actions, Condition, StopAction, StopActionObject } from '.';
=======
import { ActorRef, EventFrom, StopAction, StopActionObject } from '.';
>>>>>>> 3e31f0d5

export { actionTypes };

export const initEvent = toSCXMLEvent({ type: actionTypes.init });

export function getActionFunction<TContext, TEvent extends EventObject>(
  actionType: ActionType,
  actionFunctionMap?: ActionFunctionMap<TContext, TEvent>
):
  | ActionObject<TContext, TEvent>
  | ActionFunction<TContext, TEvent>
  | undefined {
  return actionFunctionMap
    ? actionFunctionMap[actionType] || undefined
    : undefined;
}

export function toActionObject<TContext, TEvent extends EventObject>(
  action: Action<TContext, TEvent>,
  actionFunctionMap?: ActionFunctionMap<TContext, TEvent>
): ActionObject<TContext, TEvent> {
  let actionObject: ActionObject<TContext, TEvent>;

  if (isString(action) || typeof action === 'number') {
    const exec = getActionFunction(action, actionFunctionMap);
    if (isFunction(exec)) {
      actionObject = {
        type: action,
        exec
      };
    } else if (exec) {
      actionObject = exec;
    } else {
      actionObject = { type: action, exec: undefined };
    }
  } else if (isFunction(action)) {
    actionObject = {
      // Convert action to string if unnamed
      type: action.name || action.toString(),
      exec: action
    };
  } else {
    const exec = getActionFunction(action.type, actionFunctionMap);
    if (isFunction(exec)) {
      actionObject = {
        ...action,
        exec
      };
    } else if (exec) {
      const actionType = exec.type || action.type;

      actionObject = {
        ...exec,
        ...action,
        type: actionType
      } as ActionObject<TContext, TEvent>;
    } else {
      actionObject = action as ActionObject<TContext, TEvent>;
    }
  }
  return actionObject;
}

export const toActionObjects = <TContext, TEvent extends EventObject>(
  action?: SingleOrArray<Action<TContext, TEvent>> | undefined,
  actionFunctionMap?: ActionFunctionMap<TContext, TEvent>
): Array<ActionObject<TContext, TEvent>> => {
  if (!action) {
    return [];
  }

  const actions = isArray(action) ? action : [action];

  return actions.map((subAction) =>
    toActionObject(subAction, actionFunctionMap)
  );
};

export function toActivityDefinition<TContext, TEvent extends EventObject>(
  action: string | ActivityDefinition<TContext, TEvent>
): ActivityDefinition<TContext, TEvent> {
  const actionObject = toActionObject(action);

  return {
    id: isString(action) ? action : actionObject.id,
    ...actionObject,
    type: actionObject.type
  };
}

/**
 * Raises an event. This places the event in the internal event queue, so that
 * the event is immediately consumed by the machine in the current step.
 *
 * @param eventType The event to raise.
 */
export function raise<TContext, TEvent extends EventObject>(
  event: Event<TEvent>
): RaiseAction<TEvent> | SendAction<TContext, AnyEventObject, TEvent> {
  if (!isString(event)) {
    return send(event, { to: SpecialTargets.Internal });
  }
  return {
    type: actionTypes.raise,
    event
  };
}

export function resolveRaise<TEvent extends EventObject>(
  action: RaiseAction<TEvent>
): RaiseActionObject<TEvent> {
  return {
    type: actionTypes.raise,
    _event: toSCXMLEvent(action.event)
  };
}

/**
 * Sends an event. This returns an action that will be read by an interpreter to
 * send the event in the next step, after the current step is finished executing.
 *
 * @param event The event to send.
 * @param options Options to pass into the send event:
 *  - `id` - The unique send event identifier (used with `cancel()`).
 *  - `delay` - The number of milliseconds to delay the sending of the event.
 *  - `to` - The target of this event (by default, the machine the event was sent from).
 */
export function send<
  TContext,
  TEvent extends EventObject,
  TSentEvent extends EventObject = AnyEventObject
>(
  event: Event<TSentEvent> | SendExpr<TContext, TEvent, TSentEvent>,
  options?: SendActionOptions<TContext, TEvent>
): SendAction<TContext, TEvent, TSentEvent> {
  return {
    to: options ? options.to : undefined,
    type: actionTypes.send,
    event: isFunction(event) ? event : toEventObject<TSentEvent>(event),
    delay: options ? options.delay : undefined,
    id:
      options && options.id !== undefined
        ? options.id
        : isFunction(event)
        ? event.name
        : (getEventType<TSentEvent>(event) as string)
  };
}

export function resolveSend<
  TContext,
  TEvent extends EventObject,
  TSentEvent extends EventObject
>(
  action: SendAction<TContext, TEvent, TSentEvent>,
  ctx: TContext,
  _event: SCXML.Event<TEvent>,
  delaysMap?: DelayFunctionMap<TContext, TEvent>
): SendActionObject<TContext, TEvent, TSentEvent> {
  const meta = {
    _event
  };

  // TODO: helper function for resolving Expr
  const resolvedEvent = toSCXMLEvent(
    isFunction(action.event)
      ? action.event(ctx, _event.data, meta)
      : action.event
  );

  let resolvedDelay: number | undefined;
  if (isString(action.delay)) {
    const configDelay = delaysMap && delaysMap[action.delay];
    resolvedDelay = isFunction(configDelay)
      ? configDelay(ctx, _event.data, meta)
      : configDelay;
  } else {
    resolvedDelay = isFunction(action.delay)
      ? action.delay(ctx, _event.data, meta)
      : action.delay;
  }

  const resolvedTarget = isFunction(action.to)
    ? action.to(ctx, _event.data, meta)
    : action.to;

  return {
    ...action,
    to: resolvedTarget,
    _event: resolvedEvent,
    event: resolvedEvent.data,
    delay: resolvedDelay
  };
}

/**
 * Sends an event to this machine's parent.
 *
 * @param event The event to send to the parent machine.
 * @param options Options to pass into the send event.
 */
export function sendParent<
  TContext,
  TEvent extends EventObject,
  TSentEvent extends EventObject = AnyEventObject
>(
  event: Event<TSentEvent> | SendExpr<TContext, TEvent, TSentEvent>,
  options?: SendActionOptions<TContext, TEvent>
): SendAction<TContext, TEvent, TSentEvent> {
  return send<TContext, TEvent, TSentEvent>(event, {
    ...options,
    to: SpecialTargets.Parent
  });
}

type InferEvent<E extends EventObject> = {
  [T in E['type']]: { type: T } & Extract<E, { type: T }>;
}[E['type']];

/**
 * Sends an event to an actor.
 *
 * @param actor The `ActorRef` to send the event to.
 * @param event The event to send, or an expression that evaluates to the event to send
 * @param options Send action options
 * @returns An XState send action object
 */
export function sendTo<
  TContext,
  TEvent extends EventObject,
  TActor extends ActorRef<EventObject>
>(
  actor: (ctx: TContext) => TActor,
  event:
    | EventFrom<TActor>
    | SendExpr<
        TContext,
        TEvent,
        InferEvent<Cast<EventFrom<TActor>, EventObject>>
      >,
  options?: SendActionOptions<TContext, TEvent>
): SendAction<TContext, TEvent, any> {
  return send<TContext, TEvent, any>(event, {
    ...options,
    to: actor
  });
}

/**
 * Sends an update event to this machine's parent.
 */
export function sendUpdate<TContext, TEvent extends EventObject>(): SendAction<
  TContext,
  TEvent,
  { type: ActionTypes.Update }
> {
  return sendParent<TContext, TEvent, { type: ActionTypes.Update }>(
    actionTypes.update
  );
}

/**
 * Sends an event back to the sender of the original event.
 *
 * @param event The event to send back to the sender
 * @param options Options to pass into the send event
 */
export function respond<
  TContext,
  TEvent extends EventObject,
  TSentEvent extends EventObject = AnyEventObject
>(
  event: Event<TEvent> | SendExpr<TContext, TEvent, TSentEvent>,
  options?: SendActionOptions<TContext, TEvent>
) {
  return send<TContext, TEvent>(event, {
    ...options,
    to: (_, __, { _event }) => {
      return _event.origin!; // TODO: handle when _event.origin is undefined
    }
  });
}

const defaultLogExpr = <TContext, TEvent extends EventObject>(
  context: TContext,
  event: TEvent
) => ({
  context,
  event
});

/**
 *
 * @param expr The expression function to evaluate which will be logged.
 *  Takes in 2 arguments:
 *  - `ctx` - the current state context
 *  - `event` - the event that caused this action to be executed.
 * @param label The label to give to the logged expression.
 */
export function log<TContext, TEvent extends EventObject>(
  expr: string | LogExpr<TContext, TEvent> = defaultLogExpr,
  label?: string
): LogAction<TContext, TEvent> {
  return {
    type: actionTypes.log,
    label,
    expr
  };
}

export const resolveLog = <TContext, TEvent extends EventObject>(
  action: LogAction<TContext, TEvent>,
  ctx: TContext,
  _event: SCXML.Event<TEvent>
): LogActionObject<TContext, TEvent> => ({
  // TODO: remove .expr from resulting object
  ...action,
  value: isString(action.expr)
    ? action.expr
    : action.expr(ctx, _event.data, {
        _event
      })
});

/**
 * Cancels an in-flight `send(...)` action. A canceled sent action will not
 * be executed, nor will its event be sent, unless it has already been sent
 * (e.g., if `cancel(...)` is called after the `send(...)` action's `delay`).
 *
 * @param sendId The `id` of the `send(...)` action to cancel.
 */
export const cancel = (sendId: string | number): CancelAction => {
  return {
    type: actionTypes.cancel,
    sendId
  };
};

/**
 * Starts an activity.
 *
 * @param activity The activity to start.
 */
export function start<TContext, TEvent extends EventObject>(
  activity: string | ActivityDefinition<TContext, TEvent>
): ActivityActionObject<TContext, TEvent> {
  const activityDef = toActivityDefinition(activity);

  return {
    type: ActionTypes.Start,
    activity: activityDef,
    exec: undefined
  };
}

/**
 * Stops an activity.
 *
 * @param actorRef The activity to stop.
 */
export function stop<TContext, TEvent extends EventObject>(
  actorRef:
    | string
    | ActivityDefinition<TContext, TEvent>
    | Expr<TContext, TEvent, string | { id: string }>
): StopAction<TContext, TEvent> {
  const activity = isFunction(actorRef)
    ? actorRef
    : toActivityDefinition(actorRef);

  return {
    type: ActionTypes.Stop,
    activity,
    exec: undefined
  };
}

export function resolveStop<TContext, TEvent extends EventObject>(
  action: StopAction<TContext, TEvent>,
  context: TContext,
  _event: SCXML.Event<TEvent>
): StopActionObject {
  const actorRefOrString = isFunction(action.activity)
    ? action.activity(context, _event.data)
    : action.activity;
  const resolvedActorRef =
    typeof actorRefOrString === 'string'
      ? { id: actorRefOrString }
      : actorRefOrString;

  const actionObject = {
    type: ActionTypes.Stop as const,
    activity: resolvedActorRef
  };

  return actionObject;
}

/**
 * Updates the current context of the machine.
 *
 * @param assignment An object that represents the partial context to update.
 */
export const assign = <TContext, TEvent extends EventObject = EventObject>(
  assignment: Assigner<TContext, TEvent> | PropertyAssigner<TContext, TEvent>
): AssignAction<TContext, TEvent> => {
  return {
    type: actionTypes.assign,
    assignment
  };
};

export function isActionObject<TContext, TEvent extends EventObject>(
  action: Action<TContext, TEvent>
): action is ActionObject<TContext, TEvent> {
  return typeof action === 'object' && 'type' in action;
}

/**
 * Returns an event type that represents an implicit event that
 * is sent after the specified `delay`.
 *
 * @param delayRef The delay in milliseconds
 * @param id The state node ID where this event is handled
 */
export function after(delayRef: number | string, id?: string) {
  const idSuffix = id ? `#${id}` : '';
  return `${ActionTypes.After}(${delayRef})${idSuffix}`;
}

/**
 * Returns an event that represents that a final state node
 * has been reached in the parent state node.
 *
 * @param id The final state node's parent state node `id`
 * @param data The data to pass into the event
 */
export function done(id: string, data?: any): DoneEventObject {
  const type = `${ActionTypes.DoneState}.${id}`;
  const eventObject = {
    type,
    data
  };

  eventObject.toString = () => type;

  return eventObject as DoneEvent;
}

/**
 * Returns an event that represents that an invoked service has terminated.
 *
 * An invoked service is terminated when it has reached a top-level final state node,
 * but not when it is canceled.
 *
 * @param id The final state node ID
 * @param data The data to pass into the event
 */
export function doneInvoke(id: string, data?: any): DoneEvent {
  const type = `${ActionTypes.DoneInvoke}.${id}`;
  const eventObject = {
    type,
    data
  };

  eventObject.toString = () => type;

  return eventObject as DoneEvent;
}

export function error(id: string, data?: any): ErrorPlatformEvent & string {
  const type = `${ActionTypes.ErrorPlatform}.${id}`;
  const eventObject = { type, data };

  eventObject.toString = () => type;

  return eventObject as ErrorPlatformEvent & string;
}

export function pure<TContext, TEvent extends EventObject>(
  getActions: (
    context: TContext,
    event: TEvent
  ) => SingleOrArray<ActionObject<TContext, TEvent>> | undefined
): PureAction<TContext, TEvent> {
  return {
    type: ActionTypes.Pure,
    get: getActions
  };
}

/**
 * Forwards (sends) an event to a specified service.
 *
 * @param target The target service to forward the event to.
 * @param options Options to pass into the send action creator.
 */
export function forwardTo<TContext, TEvent extends EventObject>(
  target: Required<SendActionOptions<TContext, TEvent>>['to'],
  options?: SendActionOptions<TContext, TEvent>
): SendAction<TContext, TEvent, AnyEventObject> {
  return send<TContext, TEvent>((_, event) => event, {
    ...options,
    to: target
  });
}

/**
 * Escalates an error by sending it as an event to this machine's parent.
 *
 * @param errorData The error data to send, or the expression function that
 * takes in the `context`, `event`, and `meta`, and returns the error data to send.
 * @param options Options to pass into the send action creator.
 */
export function escalate<
  TContext,
  TEvent extends EventObject,
  TErrorData = any
>(
  errorData: TErrorData | ExprWithMeta<TContext, TEvent, TErrorData>,
  options?: SendActionOptions<TContext, TEvent>
): SendAction<TContext, TEvent, AnyEventObject> {
  return sendParent<TContext, TEvent>(
    (context, event, meta) => {
      return {
        type: actionTypes.error,
        data: isFunction(errorData)
          ? errorData(context, event, meta)
          : errorData
      };
    },
    {
      ...options,
      to: SpecialTargets.Parent
    }
  );
}

export function choose<TContext, TEvent extends EventObject>(
  conds: Array<ChooseCondition<TContext, TEvent>>
): ChooseAction<TContext, TEvent> {
  return {
    type: ActionTypes.Choose,
    conds
  };
}

export function when<TContext, TEvent extends EventObject>(
  cond: Condition<TContext, TEvent>,
  actions: Actions<TContext, TEvent>
): ChooseAction<TContext, TEvent> {
  return choose<TContext, TEvent>([{ cond, actions }]);
}

export function resolveActions<TContext, TEvent extends EventObject>(
  machine: StateNode<TContext, any, TEvent, any>,
  currentState: State<TContext, TEvent> | undefined,
  currentContext: TContext,
  _event: SCXML.Event<TEvent>,
  actions: Array<ActionObject<TContext, TEvent>>,
  preserveActionOrder: boolean = false
): [Array<ActionObject<TContext, TEvent>>, TContext] {
  const [assignActions, otherActions] = preserveActionOrder
    ? [[], actions]
    : partition(
        actions,
        (action): action is AssignAction<TContext, TEvent> =>
          action.type === actionTypes.assign
      );

  let updatedContext = assignActions.length
    ? updateContext(currentContext, _event, assignActions, currentState)
    : currentContext;

  const preservedContexts: TContext[] | undefined = preserveActionOrder
    ? [currentContext]
    : undefined;

  const resolvedActions = flatten(
    otherActions
      .map((actionObject) => {
        switch (actionObject.type) {
          case actionTypes.raise:
            return resolveRaise(actionObject as RaiseAction<TEvent>);
          case actionTypes.send:
            const sendAction = resolveSend(
              actionObject as SendAction<TContext, TEvent, AnyEventObject>,
              updatedContext,
              _event,
              machine.options.delays
            ) as ActionObject<TContext, TEvent>; // TODO: fix ActionTypes.Init

            if (!IS_PRODUCTION) {
              // warn after resolving as we can create better contextual message here
              warn(
                !isString(actionObject.delay) ||
                  typeof sendAction.delay === 'number',
                // tslint:disable-next-line:max-line-length
                `No delay reference for delay expression '${actionObject.delay}' was found on machine '${machine.id}'`
              );
            }

            return sendAction;
          case actionTypes.log:
            return resolveLog(
              actionObject as LogAction<TContext, TEvent>,
              updatedContext,
              _event
            );
          case actionTypes.choose: {
            const chooseAction = actionObject as ChooseAction<TContext, TEvent>;
            const matchedActions = chooseAction.conds.find((condition) => {
              const guard = toGuard(condition.cond, machine.options.guards);
              return (
                !guard ||
                evaluateGuard(
                  machine,
                  guard,
                  updatedContext,
                  _event,
                  currentState as any
                )
              );
            })?.actions;

            if (!matchedActions) {
              return [];
            }

            const [
              resolvedActionsFromChoose,
              resolvedContextFromChoose
            ] = resolveActions(
              machine,
              currentState,
              updatedContext,
              _event,
              toActionObjects(toArray(matchedActions), machine.options.actions),
              preserveActionOrder
            );
            updatedContext = resolvedContextFromChoose;
            preservedContexts?.push(updatedContext);
            return resolvedActionsFromChoose;
          }
          case actionTypes.pure: {
            const matchedActions = (actionObject as PureAction<
              TContext,
              TEvent
            >).get(updatedContext, _event.data);
            if (!matchedActions) {
              return [];
            }
            const [resolvedActionsFromPure, resolvedContext] = resolveActions(
              machine,
              currentState,
              updatedContext,
              _event,
              toActionObjects(toArray(matchedActions), machine.options.actions),
              preserveActionOrder
            );
            updatedContext = resolvedContext;
            preservedContexts?.push(updatedContext);
            return resolvedActionsFromPure;
          }
          case actionTypes.stop: {
            return resolveStop(
              actionObject as StopAction<TContext, TEvent>,
              updatedContext,
              _event
            );
          }
          case actionTypes.assign: {
            updatedContext = updateContext(
              updatedContext,
              _event,
              [actionObject as AssignAction<TContext, TEvent>],
              currentState
            );
            preservedContexts?.push(updatedContext);
            break;
          }
          default:
            let resolvedActionObject = toActionObject(
              actionObject,
              machine.options.actions
            );
            const { exec } = resolvedActionObject;
            if (exec && preservedContexts) {
              const contextIndex = preservedContexts.length - 1;
              resolvedActionObject = {
                ...resolvedActionObject,
                exec: (_ctx, ...args) => {
                  exec(preservedContexts[contextIndex], ...args);
                }
              };
            }
            return resolvedActionObject;
        }
      })
      .filter((a): a is ActionObject<TContext, TEvent> => !!a)
  );
  return [resolvedActions, updatedContext];
}<|MERGE_RESOLUTION|>--- conflicted
+++ resolved
@@ -56,11 +56,7 @@
 import { State } from './State';
 import { StateNode } from './StateNode';
 import { IS_PRODUCTION } from './environment';
-<<<<<<< HEAD
-import { Actions, Condition, StopAction, StopActionObject } from '.';
-=======
 import { ActorRef, EventFrom, StopAction, StopActionObject } from '.';
->>>>>>> 3e31f0d5
 
 export { actionTypes };
 
