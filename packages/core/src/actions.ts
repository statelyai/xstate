--- conflicted
+++ resolved
@@ -41,13 +41,9 @@
   EventFrom,
   AnyActorRef,
   PredictableActionArgumentsExec,
-<<<<<<< HEAD
   RaiseActionOptions,
-  BaseActionObject
-=======
   BaseActionObject,
   LowInfer
->>>>>>> 2d8d84fd
 } from './types';
 import * as actionTypes from './actionTypes';
 import {
