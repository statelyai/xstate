import {
  Action,
  EventObject,
  SingleOrArray,
  ActionFunction,
  ActionFunctionMap,
  ActionTypes,
  DoneEvent,
  ErrorPlatformEvent,
  DoneEventObject,
  MachineContext,
  BaseActionObject
} from './types.ts';
import * as actionTypes from './actionTypes.ts';
import { isArray } from './utils.ts';
import {
  createDynamicAction,
  isDynamicAction
} from '../actions/dynamicAction.ts';
export {
  send,
  sendTo,
  sendParent,
  forwardTo,
  escalate
} from './actions/send.ts';

export { stop } from './actions/stop.ts';
export { log } from './actions/log.ts';
export { cancel } from './actions/cancel.ts';
export { assign } from './actions/assign.ts';
export { raise } from './actions/raise.ts';
export { choose } from './actions/choose.ts';
export { pure } from './actions/pure.ts';
export { actionTypes };

export const initEvent = { type: actionTypes.init };

export function resolveActionObject(
  actionObject: BaseActionObject,
  actionFunctionMap: ActionFunctionMap<any, any>
): BaseActionObject {
  if (isDynamicAction(actionObject)) {
    return actionObject;
  }
  const dereferencedAction = actionFunctionMap[actionObject.type];

  if (typeof dereferencedAction === 'function') {
    return createDynamicAction(
      { type: 'xstate.function', params: actionObject.params ?? {} },
      (_event, { state }) => {
        const a: BaseActionObject = {
          type: actionObject.type,
          params: actionObject.params,
          execute: (actorCtx) => {
            return dereferencedAction({
              context: state.context,
              event: _event.data,
              action: a,
<<<<<<< HEAD
=======
              _event: _event,
>>>>>>> bfbd1696
              system: actorCtx.system,
              self: actorCtx.self
            });
          }
        };

        return [state, a];
      }
    );
  } else if (dereferencedAction) {
    return dereferencedAction;
  } else {
    return actionObject;
  }
}

export function toActionObject<
  TContext extends MachineContext,
  TEvent extends EventObject
>(
  action: BaseActionObject | ActionFunction<TContext, TEvent> | string
): BaseActionObject {
  if (isDynamicAction(action)) {
    return action;
  }

  if (typeof action === 'string') {
    return { type: action, params: {} };
  }

  if (typeof action === 'function') {
    const type = 'xstate.function';
    return createDynamicAction({ type, params: {} }, (event, { state }) => {
      const actionObject: BaseActionObject = {
        type,
        params: {
          function: action
        },
        execute: (actorCtx) => {
          return action({
            context: state.context as TContext,
            event: event as TEvent,
            action: actionObject,
            self: actorCtx.self,
            system: actorCtx.system
          });
        }
      };

      return [state, actionObject];
    });
  }

  // action is already a BaseActionObject
  return action;
}

export const toActionObjects = <
  TContext extends MachineContext,
  TEvent extends EventObject
>(
  action?: SingleOrArray<Action<TContext, TEvent>>
): BaseActionObject[] => {
  if (!action) {
    return [];
  }
  const actions = isArray(action) ? action : [action];
  return actions.map(toActionObject);
};

/**
 * Returns an event type that represents an implicit event that
 * is sent after the specified `delay`.
 *
 * @param delayRef The delay in milliseconds
 * @param id The state node ID where this event is handled
 */
export function after(delayRef: number | string, id?: string) {
  const idSuffix = id ? `#${id}` : '';
  return `${ActionTypes.After}(${delayRef})${idSuffix}`;
}

/**
 * Returns an event that represents that a final state node
 * has been reached in the parent state node.
 *
 * @param id The final state node's parent state node `id`
 * @param output The data to pass into the event
 */
export function done(id: string, output?: any): DoneEventObject {
  const type = `${ActionTypes.DoneState}.${id}`;
  const eventObject = {
    type,
    output
  };

  eventObject.toString = () => type;

  return eventObject as DoneEvent;
}

/**
 * Returns an event that represents that an invoked service has terminated.
 *
 * An invoked service is terminated when it has reached a top-level final state node,
 * but not when it is canceled.
 *
 * @param invokeId The invoked service ID
 * @param output The data to pass into the event
 */
export function doneInvoke(invokeId: string, output?: any): DoneEvent {
  const type = `${ActionTypes.DoneInvoke}.${invokeId}`;
  const eventObject = {
    type,
    output
  };

  eventObject.toString = () => type;

  return eventObject as DoneEvent;
}

export function error(id: string, data?: any): ErrorPlatformEvent & string {
  const type = `${ActionTypes.ErrorPlatform}.${id}`;
  const eventObject = { type, data };

  eventObject.toString = () => type;

  return eventObject as ErrorPlatformEvent & string;
}

export function createInitEvent(input: any) {
  return { type: actionTypes.init, input } as const;
}<|MERGE_RESOLUTION|>--- conflicted
+++ resolved
@@ -48,19 +48,15 @@
   if (typeof dereferencedAction === 'function') {
     return createDynamicAction(
       { type: 'xstate.function', params: actionObject.params ?? {} },
-      (_event, { state }) => {
+      (event, { state }) => {
         const a: BaseActionObject = {
           type: actionObject.type,
           params: actionObject.params,
           execute: (actorCtx) => {
             return dereferencedAction({
               context: state.context,
-              event: _event.data,
+              event,
               action: a,
-<<<<<<< HEAD
-=======
-              _event: _event,
->>>>>>> bfbd1696
               system: actorCtx.system,
               self: actorCtx.self
             });
