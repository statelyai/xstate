--- conflicted
+++ resolved
@@ -232,8 +232,7 @@
    */
   public matches<
     TSV extends TResolvedTypesMeta extends TypegenEnabled
-<<<<<<< HEAD
-      ? Prop<TResolvedTypesMeta, 'matchesStates'>
+      ? Prop<Prop<TResolvedTypesMeta, 'resolved'>, 'matchesStates'>
       : StateValue
   >(parentStateValue: TSV): boolean {
     return matchesState(parentStateValue as any, this.value);
@@ -244,30 +243,6 @@
    */
   public get done(): boolean {
     return isInFinalState(this.configuration);
-=======
-      ? Prop<Prop<TResolvedTypesMeta, 'resolved'>, 'matchesStates'>
-      : never
-  >(parentStateValue: TSV): boolean;
-  public matches<
-    TSV extends TResolvedTypesMeta extends TypegenDisabled
-      ? TTypestate['value']
-      : never
-  >(
-    parentStateValue: TSV
-  ): this is State<
-    (TTypestate extends any
-      ? { value: TSV; context: any } extends TTypestate
-        ? TTypestate
-        : never
-      : never)['context'],
-    TEvent,
-    TStateSchema,
-    TTypestate,
-    TResolvedTypesMeta
-  > & { value: TSV };
-  public matches(parentStateValue: StateValue): any {
-    return matchesState(parentStateValue as StateValue, this.value);
->>>>>>> b36ef9dd
   }
 
   /**
