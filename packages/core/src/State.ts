--- conflicted
+++ resolved
@@ -312,14 +312,9 @@
       throw new Error('An inline child actor cannot be persisted.');
     }
     childrenJson[id as keyof typeof childrenJson] = {
-<<<<<<< HEAD
-      state: child.getPersistedState?.(),
+      state: child.getPersistedState(),
       src: child.src,
       systemId: child._systemId
-=======
-      state: child.getPersistedState(),
-      src: child.src
->>>>>>> a01169eb
     };
   }
 
