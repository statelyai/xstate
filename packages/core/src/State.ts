import isDevelopment from '#is-development';
import { STATE_DELIMITER } from './constants.ts';
import { memo } from './memo.ts';
import { MachineSnapshot } from './StateMachine.ts';
import type { StateNode } from './StateNode.ts';
import {
  getConfiguration,
  getStateNodes,
  getStateValue
} from './stateUtils.ts';
import { TypegenDisabled, TypegenEnabled } from './typegenTypes.ts';
import type {
  ProvidedActor,
  ActorRefFrom,
  AnyState,
  AnyStateMachine,
  EventObject,
  HistoryValue,
  MachineContext,
  PersistedMachineState,
  Prop,
  StateConfig,
  StateValue,
  TODO,
  AnyActorRef,
  Compute,
  EventDescriptor
} from './types.ts';
import { flatten, matchesState } from './utils.ts';

export interface StateTimer {
  delay: number;
  startedAt: number; // timestamp
  event: EventObject;
  target: AnyActorRef;
}

type ComputeConcreteChildren<TActor extends ProvidedActor> = {
  [A in TActor as 'id' extends keyof A
    ? A['id'] & string
    : never]?: ActorRefFrom<A['logic']>;
};

type ComputeChildren<TActor extends ProvidedActor> =
  // only proceed further if all configured `src`s are literal strings
  string extends TActor['src']
    ? // TODO: replace with UnknownActorRef~
      // TODO: consider adding `| undefined` here
      Record<string, AnyActorRef>
    : Compute<
        ComputeConcreteChildren<TActor> &
          // check if all actors have IDs
          (undefined extends TActor['id']
            ? // if they don't we need to create an index signature containing all possible actor types
              {
                [id: string]: TActor extends any
                  ? ActorRefFrom<TActor['logic']> | undefined
                  : never;
              }
            : {})
      >;

export function isStateConfig<
  TContext extends MachineContext,
  TEvent extends EventObject
>(state: any): state is StateConfig<TContext, TEvent> {
  if (typeof state !== 'object' || state === null) {
    return false;
  }

  return 'value' in state;
}

/**
 * @deprecated Use `isStateConfig(object)` or `state instanceof State` instead.
 */
export const isState = isStateConfig;
export class State<
  TContext extends MachineContext,
  TEvent extends EventObject,
  TActor extends ProvidedActor,
  TTag extends string,
  TResolvedTypesMeta = TypegenDisabled
> {
  public tags: Set<string>;

  public value: StateValue;
  /**
   * Indicates whether the state is a final state.
   */
  public status: 'active' | 'done' | 'error' | 'stopped';
  /**
   * The output data of the top-level finite state.
   */
  public error: unknown;
  public context: TContext;
  public historyValue: Readonly<HistoryValue<TContext, TEvent>> = {};
  public _internalQueue: Array<TEvent>;
  /**
   * The enabled state nodes representative of the state value.
   */
  public configuration: Array<StateNode<TContext, TEvent>>;
  /**
   * An object mapping actor names to spawned/invoked actors.
   */
  public children: ComputeChildren<TActor>;

  public timers: StateTimer[] = [];

  /**
   * Creates a new State instance for the given `stateValue` and `context`.
   * @param stateValue
   * @param context
   */
  public static from<
    TContext extends MachineContext,
    TEvent extends EventObject = EventObject
  >(
    stateValue:
      | State<
          TContext,
          TEvent,
          TODO,
          any, // tags
          any // typegen
        >
      | StateValue,
    context: TContext = {} as TContext,
    machine: AnyStateMachine
  ): State<
    TContext,
    TEvent,
    TODO,
    any, // tags
    any // typegen
  > {
    if (stateValue instanceof State) {
      if (stateValue.context !== context) {
        return new State<TContext, TEvent, TODO, any, any>(
          {
            value: stateValue.value,
            context,
            meta: {},
            configuration: [], // TODO: fix,
            children: {},
            status: 'active'
          },
          machine
        );
      }

      return stateValue;
    }

    const configuration = getConfiguration(
      getStateNodes(machine.root, stateValue)
    );

    return new State<TContext, TEvent, TODO, any, any>(
      {
        value: stateValue,
        context,
        meta: undefined,
        configuration: Array.from(configuration),
        children: {},
        status: 'active'
      },
      machine
    );
  }

  /**
   * Creates a new `State` instance that represents the current state of a running machine.
   *
   * @param config
   */
  constructor(
    config: StateConfig<TContext, TEvent>,
    public machine: AnyStateMachine
  ) {
    this.context = config.context;
    this._internalQueue = config._internalQueue ?? [];
    this.historyValue = config.historyValue || {};
    this.matches = this.matches.bind(this);
    this.toStrings = this.toStrings.bind(this);
    this.configuration =
      config.configuration ??
      Array.from(getConfiguration(getStateNodes(machine.root, config.value)));
    this.children = config.children as any;

    this.value = getStateValue(machine.root, this.configuration);
    this.tags = new Set(flatten(this.configuration.map((sn) => sn.tags)));
<<<<<<< HEAD
    this.done = config.done ?? false;
    this.output = config.output;
    this.error = config.error;
    this.timers = config.timers ?? [];
=======
    this.status = config.status;
    (this as any).output = config.output;
    (this as any).error = config.error;
>>>>>>> 17da1869
  }

  /**
   * Returns an array of all the string leaf state node paths.
   * @param stateValue
   * @param delimiter The character(s) that separate each subpath in the string state node path.
   */
  public toStrings(stateValue: StateValue = this.value): string[] {
    if (typeof stateValue === 'string') {
      return [stateValue];
    }
    const valueKeys = Object.keys(stateValue);

    return valueKeys.concat(
      ...valueKeys.map((key) =>
        this.toStrings(stateValue[key]).map((s) => key + STATE_DELIMITER + s)
      )
    );
  }

  public toJSON() {
    const { configuration, tags, machine, ...jsonValues } = this;

    return { ...jsonValues, tags: Array.from(tags), meta: this.meta };
  }

  /**
   * Whether the current state value is a subset of the given parent state value.
   * @param parentStateValue
   */
  public matches<
    TSV extends TResolvedTypesMeta extends TypegenEnabled
      ? Prop<Prop<TResolvedTypesMeta, 'resolved'>, 'matchesStates'>
      : StateValue
  >(parentStateValue: TSV): boolean {
    return matchesState(parentStateValue as any, this.value);
  }

  /**
   * Whether the current state configuration has a state node with the specified `tag`.
   * @param tag
   */
  public hasTag(tag: TTag): boolean {
    return this.tags.has(tag as string);
  }

  /**
   * Determines whether sending the `event` will cause a non-forbidden transition
   * to be selected, even if the transitions have no actions nor
   * change the state value.
   *
   * @param event The event to test
   * @returns Whether the event will cause a transition
   */
  public can(event: TEvent): boolean {
    if (isDevelopment && !this.machine) {
      console.warn(
        `state.can(...) used outside of a machine-created State object; this will always return false.`
      );
    }

    const transitionData = this.machine.getTransitionData(this as any, event);

    return (
      !!transitionData?.length &&
      // Check that at least one transition is not forbidden
      transitionData.some((t) => t.target !== undefined || t.actions.length)
    );
  }

  /**
   * The next events that will cause a transition from the current state.
   */
  public get nextEvents(): Array<EventDescriptor<TEvent>> {
    return memo(this, 'nextEvents', () => {
      return [
        ...new Set(flatten([...this.configuration.map((sn) => sn.ownEvents)]))
      ];
    });
  }

  public get meta(): Record<string, any> {
    return this.configuration.reduce((acc, stateNode) => {
      if (stateNode.meta !== undefined) {
        acc[stateNode.id] = stateNode.meta;
      }
      return acc;
    }, {} as Record<string, any>);
  }
}

export function cloneState<TState extends AnyState>(
  state: TState,
  config: Partial<StateConfig<any, any>> = {}
): TState {
  return new State(
    { ...state, ...config } as StateConfig<any, any>,
    state.machine
  ) as TState;
}

export function getPersistedState<
  TContext extends MachineContext,
  TEvent extends EventObject,
  TActor extends ProvidedActor,
  TTag extends string,
  TOutput,
  TResolvedTypesMeta = TypegenDisabled
>(
  state: MachineSnapshot<
    TContext,
    TEvent,
    TActor,
    TTag,
    TOutput,
    TResolvedTypesMeta
  >
): PersistedMachineState<
  TContext,
  TEvent,
  TActor,
  TTag,
  TOutput,
  TResolvedTypesMeta
> {
  const { configuration, tags, machine, children, ...jsonValues } = state;

  const childrenJson: Partial<
    PersistedMachineState<
      TContext,
      TEvent,
      TActor,
      TTag,
      TOutput,
      TResolvedTypesMeta
    >['children']
  > = {};

  for (const id in children) {
    const child = children[id] as any;
    childrenJson[id as keyof typeof childrenJson] = {
      state: child.getPersistedState?.(),
      src: child.src
    };
  }

  return {
    ...jsonValues,
    children: childrenJson
  } as PersistedMachineState<
    TContext,
    TEvent,
    TActor,
    TTag,
    TOutput,
    TResolvedTypesMeta
  >;
}<|MERGE_RESOLUTION|>--- conflicted
+++ resolved
@@ -190,16 +190,10 @@
 
     this.value = getStateValue(machine.root, this.configuration);
     this.tags = new Set(flatten(this.configuration.map((sn) => sn.tags)));
-<<<<<<< HEAD
-    this.done = config.done ?? false;
-    this.output = config.output;
-    this.error = config.error;
-    this.timers = config.timers ?? [];
-=======
     this.status = config.status;
     (this as any).output = config.output;
     (this as any).error = config.error;
->>>>>>> 17da1869
+    this.timers = config.timers ?? [];
   }
 
   /**
