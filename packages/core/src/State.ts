import isDevelopment from '#is-development';
import { $$ACTOR_TYPE } from './interpreter.ts';
import type { StateNode } from './StateNode.ts';
import type { StateMachine } from './StateMachine.ts';
import { getStateValue } from './stateUtils.ts';
import { TypegenDisabled, TypegenEnabled } from './typegenTypes.ts';
import type {
  ProvidedActor,
  AnyMachineSnapshot,
  AnyStateMachine,
  EventObject,
  HistoryValue,
  MachineContext,
  Prop,
  StateConfig,
  StateValue,
  AnyActorRef,
  EventDescriptor,
  Snapshot,
  ParameterizedObject
} from './types.ts';
import { flatten, matchesState } from './utils.ts';

export function isMachineSnapshot<
  TContext extends MachineContext,
  TEvent extends EventObject
>(value: unknown): value is AnyMachineSnapshot {
  return (
    !!value &&
    typeof value === 'object' &&
    'machine' in value &&
    'value' in value
  );
}

interface MachineSnapshotBase<
  TContext extends MachineContext,
  TEvent extends EventObject,
  TChildren extends Record<string, AnyActorRef | undefined>,
  TTag extends string,
  TOutput,
  TResolvedTypesMeta = TypegenDisabled
> {
  machine: StateMachine<
    TContext,
    TEvent,
    TChildren,
    ProvidedActor,
    ParameterizedObject,
    ParameterizedObject,
    string,
    TTag,
    unknown,
    TOutput,
    TResolvedTypesMeta
  >;
  tags: Set<string>;
  value: StateValue;
  status: 'active' | 'done' | 'error' | 'stopped';
  error: unknown;
  context: TContext;

  historyValue: Readonly<HistoryValue<TContext, TEvent>>;
  /**
   * The enabled state nodes representative of the state value.
   */
  _nodes: Array<StateNode<TContext, TEvent>>;
  /**
   * An object mapping actor names to spawned/invoked actors.
   */
  children: TChildren;

  /**
   * Whether the current state value is a subset of the given parent state value.
   * @param testValue
   */
  matches: <
    TSV extends TResolvedTypesMeta extends TypegenEnabled
      ? Prop<Prop<TResolvedTypesMeta, 'resolved'>, 'matchesStates'>
      : StateValue
  >(
    this: MachineSnapshot<
      TContext,
      TEvent,
      TChildren,
      TTag,
      TOutput,
      TResolvedTypesMeta
    >,
    testValue: TSV
  ) => boolean;

  /**
   * Whether the current state nodes has a state node with the specified `tag`.
   * @param tag
   */
  hasTag: (
    this: MachineSnapshot<
      TContext,
      TEvent,
      TChildren,
      TTag,
      TOutput,
      TResolvedTypesMeta
    >,
    tag: TTag
  ) => boolean;

  /**
   * Determines whether sending the `event` will cause a non-forbidden transition
   * to be selected, even if the transitions have no actions nor
   * change the state value.
   *
   * @param event The event to test
   * @returns Whether the event will cause a transition
   */
  can: (
    this: MachineSnapshot<
      TContext,
      TEvent,
      TChildren,
      TTag,
      TOutput,
      TResolvedTypesMeta
    >,
    event: TEvent
  ) => boolean;

<<<<<<< HEAD
=======
  /**
   * The next events that will cause a transition from the current state.
   */
  getNextEvents: (
    this: MachineSnapshot<
      TContext,
      TEvent,
      TChildren,
      TTag,
      TOutput,
      TResolvedTypesMeta
    >
  ) => ReadonlyArray<EventDescriptor<TEvent>>;

>>>>>>> d90a5954
  getMeta: (
    this: MachineSnapshot<
      TContext,
      TEvent,
      TChildren,
      TTag,
      TOutput,
      TResolvedTypesMeta
    >
  ) => Record<string, any>;

  toJSON: (
    this: MachineSnapshot<
      TContext,
      TEvent,
      TChildren,
      TTag,
      TOutput,
      TResolvedTypesMeta
    >
  ) => unknown;
}

interface ActiveMachineSnapshot<
  TContext extends MachineContext,
  TEvent extends EventObject,
  TChildren extends Record<string, AnyActorRef | undefined>,
  TTag extends string,
  TOutput,
  TResolvedTypesMeta = TypegenDisabled
> extends MachineSnapshotBase<
    TContext,
    TEvent,
    TChildren,
    TTag,
    TOutput,
    TResolvedTypesMeta
  > {
  status: 'active';
  output: undefined;
  error: undefined;
}

interface DoneMachineSnapshot<
  TContext extends MachineContext,
  TEvent extends EventObject,
  TChildren extends Record<string, AnyActorRef | undefined>,
  TTag extends string,
  TOutput,
  TResolvedTypesMeta = TypegenDisabled
> extends MachineSnapshotBase<
    TContext,
    TEvent,
    TChildren,
    TTag,
    TOutput,
    TResolvedTypesMeta
  > {
  status: 'done';
  output: TOutput;
  error: undefined;
}

interface ErrorMachineSnapshot<
  TContext extends MachineContext,
  TEvent extends EventObject,
  TChildren extends Record<string, AnyActorRef | undefined>,
  TTag extends string,
  TOutput,
  TResolvedTypesMeta = TypegenDisabled
> extends MachineSnapshotBase<
    TContext,
    TEvent,
    TChildren,
    TTag,
    TOutput,
    TResolvedTypesMeta
  > {
  status: 'error';
  output: undefined;
  error: unknown;
}

interface StoppedMachineSnapshot<
  TContext extends MachineContext,
  TEvent extends EventObject,
  TChildren extends Record<string, AnyActorRef | undefined>,
  TTag extends string,
  TOutput,
  TResolvedTypesMeta = TypegenDisabled
> extends MachineSnapshotBase<
    TContext,
    TEvent,
    TChildren,
    TTag,
    TOutput,
    TResolvedTypesMeta
  > {
  status: 'stopped';
  output: undefined;
  error: undefined;
}

export type MachineSnapshot<
  TContext extends MachineContext,
  TEvent extends EventObject,
  TChildren extends Record<string, AnyActorRef | undefined>,
  TTag extends string,
  TOutput,
  TResolvedTypesMeta = TypegenDisabled
> =
  | ActiveMachineSnapshot<
      TContext,
      TEvent,
      TChildren,
      TTag,
      TOutput,
      TResolvedTypesMeta
    >
  | DoneMachineSnapshot<
      TContext,
      TEvent,
      TChildren,
      TTag,
      TOutput,
      TResolvedTypesMeta
    >
  | ErrorMachineSnapshot<
      TContext,
      TEvent,
      TChildren,
      TTag,
      TOutput,
      TResolvedTypesMeta
    >
  | StoppedMachineSnapshot<
      TContext,
      TEvent,
      TChildren,
      TTag,
      TOutput,
      TResolvedTypesMeta
    >;

const machineSnapshotMatches = function matches(
  this: AnyMachineSnapshot,
  testValue: StateValue
) {
  return matchesState(testValue, this.value);
};

const machineSnapshotHasTag = function hasTag(
  this: AnyMachineSnapshot,
  tag: string
) {
  return this.tags.has(tag);
};

const machineSnapshotCan = function can(
  this: AnyMachineSnapshot,
  event: EventObject
) {
  if (isDevelopment && !this.machine) {
    console.warn(
      `state.can(...) used outside of a machine-created State object; this will always return false.`
    );
  }

  const transitionData = this.machine.getTransitionData(this, event);

  return (
    !!transitionData?.length &&
    // Check that at least one transition is not forbidden
    transitionData.some((t) => t.target !== undefined || t.actions.length)
  );
};

const machineSnapshotToJSON = function toJSON(this: AnyMachineSnapshot) {
  const {
    _nodes: nodes,
    tags,
    machine,
    getMeta,
    toJSON,
    can,
    hasTag,
    matches,
    ...jsonValues
  } = this;
  return { ...jsonValues, tags: Array.from(tags) };
};

const machineSnapshotGetMeta = function getMeta(this: AnyMachineSnapshot) {
  return this._nodes.reduce(
    (acc, stateNode) => {
      if (stateNode.meta !== undefined) {
        acc[stateNode.id] = stateNode.meta;
      }
      return acc;
    },
    {} as Record<string, any>
  );
};

export function createMachineSnapshot<
  TContext extends MachineContext,
  TEvent extends EventObject,
  TChildren extends Record<string, AnyActorRef | undefined>,
  TTag extends string,
  TResolvedTypesMeta = TypegenDisabled
>(
  config: StateConfig<TContext, TEvent>,
  machine: AnyStateMachine
): MachineSnapshot<
  TContext,
  TEvent,
  TChildren,
  TTag,
  undefined,
  TResolvedTypesMeta
> {
  return {
    status: config.status as never,
    output: config.output,
    error: config.error,
    machine,
    context: config.context,
    _nodes: config._nodes,
    value: getStateValue(machine.root, config._nodes),
    tags: new Set(flatten(config._nodes.map((sn) => sn.tags))),
    children: config.children as any,
    historyValue: config.historyValue || {},
    // this one is generic in the target and it's hard to create a matching non-generic source signature
    matches: machineSnapshotMatches as any,
    hasTag: machineSnapshotHasTag,
    can: machineSnapshotCan,
    getMeta: machineSnapshotGetMeta,
    toJSON: machineSnapshotToJSON
  };
}

export function cloneMachineSnapshot<TState extends AnyMachineSnapshot>(
  state: TState,
  config: Partial<StateConfig<any, any>> = {}
): TState {
  return createMachineSnapshot(
    { ...state, ...config } as StateConfig<any, any>,
    state.machine
  ) as TState;
}

export function getPersistedState<
  TContext extends MachineContext,
  TEvent extends EventObject,
  TChildren extends Record<string, AnyActorRef | undefined>,
  TTag extends string,
  TOutput,
  TResolvedTypesMeta = TypegenDisabled
>(
  state: MachineSnapshot<
    TContext,
    TEvent,
    TChildren,
    TTag,
    TOutput,
    TResolvedTypesMeta
  >,
  options?: unknown
): Snapshot<unknown> {
  const {
    _nodes: nodes,
    tags,
    machine,
    children,
    context,
    can,
    hasTag,
    matches,
    getMeta,
    toJSON,
    ...jsonValues
  } = state;

  const childrenJson: Record<string, unknown> = {};

  for (const id in children) {
    const child = children[id] as any;
    if (
      isDevelopment &&
      typeof child.src !== 'string' &&
      (!options || !('__unsafeAllowInlineActors' in (options as object)))
    ) {
      throw new Error('An inline child actor cannot be persisted.');
    }
    childrenJson[id as keyof typeof childrenJson] = {
      state: child.getPersistedState(options),
      src: child.src,
      systemId: child._systemId,
      syncSnapshot: child._syncSnapshot
    };
  }

  const persisted = {
    ...jsonValues,
    context: persistContext(context) as any,
    children: childrenJson
  };

  return persisted;
}

function persistContext(contextPart: Record<string, unknown>) {
  let copy: typeof contextPart | undefined;
  for (const key in contextPart) {
    const value = contextPart[key];
    if (value && typeof value === 'object') {
      if ('sessionId' in value && 'send' in value && 'ref' in value) {
        copy ??= Array.isArray(contextPart)
          ? (contextPart.slice() as typeof contextPart)
          : { ...contextPart };
        copy[key] = {
          xstate$$type: $$ACTOR_TYPE,
          id: (value as any as AnyActorRef).id
        };
      } else {
        const result = persistContext(value as typeof contextPart);
        if (result !== value) {
          copy ??= Array.isArray(contextPart)
            ? (contextPart.slice() as typeof contextPart)
            : { ...contextPart };
          copy[key] = result;
        }
      }
    }
  }
  return copy ?? contextPart;
}<|MERGE_RESOLUTION|>--- conflicted
+++ resolved
@@ -126,23 +126,6 @@
     event: TEvent
   ) => boolean;
 
-<<<<<<< HEAD
-=======
-  /**
-   * The next events that will cause a transition from the current state.
-   */
-  getNextEvents: (
-    this: MachineSnapshot<
-      TContext,
-      TEvent,
-      TChildren,
-      TTag,
-      TOutput,
-      TResolvedTypesMeta
-    >
-  ) => ReadonlyArray<EventDescriptor<TEvent>>;
-
->>>>>>> d90a5954
   getMeta: (
     this: MachineSnapshot<
       TContext,
