import type {
  StateValue,
  EventObject,
  StateConfig,
  SCXML,
  TransitionDefinition,
  HistoryValue,
  ActorRef,
  MachineContext,
  SimpleEventsOf,
  BaseActionObject
} from './types';
<<<<<<< HEAD
import { matchesState, keys, isString, warn, toSCXMLEvent } from './utils';
import type { StateNode } from './StateNode';
import {
  isInFinalState,
  nextEvents,
  getMeta,
  getTagsFromConfiguration
} from './stateUtils';
import { initEvent } from './actions';
import { IS_PRODUCTION } from './environment';
import type { StateMachine } from './StateMachine';
import { memo } from './memo';

export function isState<
  TContext extends MachineContext,
  TEvent extends EventObject
>(state: object | string): state is State<TContext, TEvent> {
  if (isString(state)) {
    return false;
  }

  return 'value' in state && '_sessionid' in state;
}

export class State<
  TContext extends MachineContext,
  TEvent extends EventObject = EventObject
> {
  public value: StateValue;
  public context: TContext;
  public historyValue: HistoryValue<TContext, TEvent> = {};
  public actions: BaseActionObject[] = [];
=======
import { EMPTY_ACTIVITY_MAP } from './constants';
import { matchesState, isString, warn } from './utils';
import { StateNode } from './StateNode';
import { getMeta, nextEvents } from './stateUtils';
import { initEvent } from './actions';
import { IS_PRODUCTION } from './environment';
import { TypegenDisabled, TypegenEnabled } from './typegenTypes';
import { BaseActionObject, Prop } from './types';

export function stateValuesEqual(
  a: StateValue | undefined,
  b: StateValue | undefined
): boolean {
  if (a === b) {
    return true;
  }

  if (a === undefined || b === undefined) {
    return false;
  }

  if (isString(a) || isString(b)) {
    return a === b;
  }

  const aKeys = Object.keys(a as StateValueMap);
  const bKeys = Object.keys(b as StateValueMap);

  return (
    aKeys.length === bKeys.length &&
    aKeys.every((key) => stateValuesEqual(a[key], b[key]))
  );
}

export function isStateConfig<TContext, TEvent extends EventObject>(
  state: any
): state is StateConfig<TContext, TEvent> {
  if (typeof state !== 'object' || state === null) {
    return false;
  }

  return 'value' in state && '_event' in state;
}

/**
 * @deprecated Use `isStateConfig(object)` or `state instanceof State` instead.
 */
export const isState = isStateConfig;

export function bindActionToState<TC, TE extends EventObject>(
  action: ActionObject<TC, TE>,
  state: State<TC, TE, any, any, any>
): ActionObject<TC, TE> {
  const { exec } = action;
  const boundAction: ActionObject<TC, TE> = {
    ...action,
    exec:
      exec !== undefined
        ? () =>
            exec(state.context, state.event as TE, {
              action,
              state,
              _event: state._event
            })
        : undefined
  };

  return boundAction;
}

export class State<
  TContext,
  TEvent extends EventObject = EventObject,
  TStateSchema extends StateSchema<TContext> = any,
  TTypestate extends Typestate<TContext> = { value: any; context: TContext },
  TResolvedTypesMeta = TypegenDisabled
> {
  public value: StateValue;
  public context: TContext;
  public historyValue?: HistoryValue | undefined;
  public history?: State<
    TContext,
    TEvent,
    TStateSchema,
    TTypestate,
    TResolvedTypesMeta
  >;
  public actions: Array<ActionObject<TContext, TEvent>> = [];
  public activities: ActivityMap = EMPTY_ACTIVITY_MAP;
>>>>>>> e58857fb
  public meta: any = {};
  public event: TEvent;
  public _internalQueue: Array<SCXML.Event<TEvent>> = [];
  public _event: SCXML.Event<TEvent>;
  public _sessionid: string | null;
  public _initial: boolean = false;
  /**
   * Indicates whether the state has changed from the previous state. A state is considered "changed" if:
   *
   * - Its value is not equal to its previous value, or:
   * - It has any new actions (side-effects) to execute.
   *
   * An initial state (with no history) will return `undefined`.
   */
  public changed: boolean | undefined;
  /**
   * The enabled state nodes representative of the state value.
   */
<<<<<<< HEAD
  public configuration: Array<StateNode<TContext, TEvent>>;

=======
  public configuration: Array<StateNode<TContext, any, TEvent, any, any>>;
  /**
   * The next events that will cause a transition from the current state.
   */
  // @ts-ignore - getter for this gets configured in constructor so this property can stay non-enumerable
  public nextEvents: EventType[];
>>>>>>> e58857fb
  /**
   * The transition definitions that resulted in this state.
   */
  public transitions: Array<TransitionDefinition<TContext, TEvent>>;
  /**
   * An object mapping actor names to spawned/invoked actors.
   */
  public children: Record<string, ActorRef<any>>;
  public tags: Set<string>;
<<<<<<< HEAD
  public machine: StateMachine<TContext, TEvent> | undefined;
=======
  public machine:
    | StateMachine<
        TContext,
        any,
        TEvent,
        TTypestate,
        BaseActionObject,
        any,
        TResolvedTypesMeta
      >
    | undefined;
>>>>>>> e58857fb
  /**
   * Creates a new State instance for the given `stateValue` and `context`.
   * @param stateValue
   * @param context
   */
<<<<<<< HEAD
  public static from<
    TContext extends MachineContext,
    TEvent extends EventObject = EventObject
  >(
    stateValue: State<TContext, TEvent> | StateValue,
    context: TContext = {} as TContext
  ): State<TContext, TEvent> {
=======
  public static from<TC, TE extends EventObject = EventObject>(
    stateValue: State<TC, TE, any, any, any> | StateValue,
    context?: TC | undefined
  ): State<TC, TE, any, any, any> {
>>>>>>> e58857fb
    if (stateValue instanceof State) {
      if (stateValue.context !== context) {
        return new State<TContext, TEvent>({
          value: stateValue.value,
          context,
          _event: stateValue._event,
          _sessionid: null,
          actions: [],
          meta: {},
          configuration: [], // TODO: fix,
          transitions: [],
          children: {}
        });
      }

      return stateValue;
    }

    const _event = initEvent as SCXML.Event<TEvent>;

    return new State<TContext, TEvent>({
      value: stateValue,
      context,
      _event,
      _sessionid: null,
      history: undefined,
      actions: [],
      meta: undefined,
      configuration: [],
      transitions: [],
      children: {}
    });
  }
  /**
   * Creates a new State instance for the given `config`.
   * @param config The state config
   */
<<<<<<< HEAD
  public static create<
    TContext extends MachineContext,
    TEvent extends EventObject = EventObject
  >(config: StateConfig<TContext, TEvent>): State<TContext, TEvent> {
=======
  public static create<TC, TE extends EventObject = EventObject>(
    config: StateConfig<TC, TE>
  ): State<TC, TE, any, any, any> {
>>>>>>> e58857fb
    return new State(config);
  }
  /**
   * Creates a new `State` instance for the given `stateValue` and `context` with no actions (side-effects).
   * @param stateValue
   * @param context
   */
<<<<<<< HEAD
  public static inert<TState extends State<any, any>>(state: TState): TState;
  public static inert<
    TContext extends MachineContext,
    TEvent extends EventObject = EventObject
  >(stateValue: StateValue, context: TContext): State<TContext, TEvent>;
  public static inert(
    stateValue: State<any, any> | StateValue,
    context?: MachineContext
  ): State<any, any> {
=======
  public static inert<TC, TE extends EventObject = EventObject>(
    stateValue: State<TC, TE, any, any, any> | StateValue,
    context: TC
  ): State<TC, TE> {
>>>>>>> e58857fb
    if (stateValue instanceof State) {
      if (!stateValue.actions.length) {
        return stateValue;
      }
      const _event = initEvent as SCXML.Event<any>;

      return new State<any>({
        value: stateValue.value,
        context: stateValue.context,
        _event,
        _sessionid: null,
        configuration: stateValue.configuration,
        transitions: [],
        children: stateValue.children
      });
    }

    return State.from(stateValue, context);
  }

  /**
   * Creates a new `State` instance that represents the current state of a running machine.
   *
   * @param config
   */
  constructor(config: StateConfig<TContext, TEvent>) {
    this.value = config.value;
    this.context = config.context;
    this._event = config._event;
    this._sessionid = config._sessionid;
    this.event = this._event.data;
    this.historyValue = config.historyValue || {};
    this.actions = config.actions || [];
    this.meta = getMeta(config.configuration);
    this.matches = this.matches.bind(this);
    this.toStrings = this.toStrings.bind(this);
    this.configuration = config.configuration;
    this.transitions = config.transitions;
    this.children = config.children;
    this.tags = config.configuration
      ? getTagsFromConfiguration(config.configuration)
      : config.tags
      ? new Set(config.tags)
      : new Set();
    this.machine = config.machine;
  }

  /**
   * Returns an array of all the string leaf state node paths.
   * @param stateValue
   * @param delimiter The character(s) that separate each subpath in the string state node path.
   */
  public toStrings(
    stateValue: StateValue = this.value,
    delimiter: string = '.'
  ): string[] {
    if (isString(stateValue)) {
      return [stateValue];
    }
    const valueKeys = Object.keys(stateValue);

    return valueKeys.concat(
      ...valueKeys.map((key) =>
        this.toStrings(stateValue[key], delimiter).map(
          (s) => key + delimiter + s
        )
      )
    );
  }

  public toJSON() {
    const { configuration, transitions, tags, machine, ...jsonValues } = this;

    return { ...jsonValues, tags: Array.from(tags) };
  }

  /**
   * Whether the current state value is a subset of the given parent state value.
   * @param parentStateValue
   */
<<<<<<< HEAD
  public matches<TSV extends StateValue>(
    parentStateValue: TSV
  ): this is State<TContext, TEvent> & { value: TSV } {
=======
  public matches<
    TSV extends TResolvedTypesMeta extends TypegenEnabled
      ? Prop<TResolvedTypesMeta, 'matchesStates'>
      : never
  >(parentStateValue: TSV): boolean;
  public matches<
    TSV extends TResolvedTypesMeta extends TypegenDisabled
      ? TTypestate['value']
      : never
  >(
    parentStateValue: TSV
  ): this is State<
    (TTypestate extends any
      ? { value: TSV; context: any } extends TTypestate
        ? TTypestate
        : never
      : never)['context'],
    TEvent,
    TStateSchema,
    TTypestate,
    TResolvedTypesMeta
  > & { value: TSV };
  public matches(parentStateValue: StateValue): any {
>>>>>>> e58857fb
    return matchesState(parentStateValue as StateValue, this.value);
  }

  /**
   * Indicates whether the state is a final state.
   */
  public get done(): boolean {
    return isInFinalState(this.configuration);
  }

  /**
   * Whether the current state configuration has a state node with the specified `tag`.
   * @param tag
   */
  public hasTag(
    tag: TResolvedTypesMeta extends TypegenEnabled
      ? Prop<TResolvedTypesMeta, 'tags'>
      : string
  ): boolean {
    return this.tags.has(tag as string);
  }

  /**
   * Determines whether sending the `event` will cause a non-forbidden transition
   * to be selected, even if the transitions have no actions nor
   * change the state value.
   *
   * @param event The event to test
   * @returns Whether the event will cause a transition
   */
  public can(event: TEvent | SimpleEventsOf<TEvent>['type']): boolean {
    if (IS_PRODUCTION) {
      warn(
        !!this.machine,
        `state.can(...) used outside of a machine-created State object; this will always return false.`
      );
    }

    const transitionData = this.machine?.getTransitionData(
      this,
      toSCXMLEvent(event)
    );

    return (
      !!transitionData?.length &&
      // Check that at least one transition is not forbidden
      transitionData.some((t) => t.target !== undefined || t.actions.length)
    );
  }

  /**
   * The next events that will cause a transition from the current state.
   */
  public get nextEvents(): Array<TEvent['type']> {
    return memo(this, 'nextEvents', () => nextEvents(this.configuration));
  }
}<|MERGE_RESOLUTION|>--- conflicted
+++ resolved
@@ -1,139 +1,54 @@
-import type {
-  StateValue,
-  EventObject,
-  StateConfig,
-  SCXML,
-  TransitionDefinition,
-  HistoryValue,
-  ActorRef,
-  MachineContext,
-  SimpleEventsOf,
-  BaseActionObject
-} from './types';
-<<<<<<< HEAD
-import { matchesState, keys, isString, warn, toSCXMLEvent } from './utils';
+import { initEvent } from './actions';
+import { IS_PRODUCTION } from './environment';
+import { memo } from './memo';
+import type { StateMachine } from './StateMachine';
 import type { StateNode } from './StateNode';
 import {
+  getMeta,
+  getTagsFromConfiguration,
   isInFinalState,
-  nextEvents,
-  getMeta,
-  getTagsFromConfiguration
+  nextEvents
 } from './stateUtils';
-import { initEvent } from './actions';
-import { IS_PRODUCTION } from './environment';
-import type { StateMachine } from './StateMachine';
-import { memo } from './memo';
-
-export function isState<
+import { TypegenDisabled, TypegenEnabled } from './typegenTypes';
+import type {
+  ActorRef,
+  BaseActionObject,
+  EventObject,
+  HistoryValue,
+  MachineContext,
+  Prop,
+  SCXML,
+  SimpleEventsOf,
+  StateConfig,
+  StateValue,
+  TransitionDefinition
+} from './types';
+import { isString, matchesState, toSCXMLEvent, warn } from './utils';
+
+export function isStateConfig<
   TContext extends MachineContext,
   TEvent extends EventObject
->(state: object | string): state is State<TContext, TEvent> {
-  if (isString(state)) {
+>(state: any): state is StateConfig<TContext, TEvent> {
+  if (typeof state !== 'object' || state === null) {
     return false;
   }
 
-  return 'value' in state && '_sessionid' in state;
+  return 'value' in state && '_event' in state;
 }
 
+/**
+ * @deprecated Use `isStateConfig(object)` or `state instanceof State` instead.
+ */
+export const isState = isStateConfig;
 export class State<
   TContext extends MachineContext,
-  TEvent extends EventObject = EventObject
+  TEvent extends EventObject = EventObject,
+  TResolvedTypesMeta = TypegenDisabled
 > {
   public value: StateValue;
   public context: TContext;
   public historyValue: HistoryValue<TContext, TEvent> = {};
   public actions: BaseActionObject[] = [];
-=======
-import { EMPTY_ACTIVITY_MAP } from './constants';
-import { matchesState, isString, warn } from './utils';
-import { StateNode } from './StateNode';
-import { getMeta, nextEvents } from './stateUtils';
-import { initEvent } from './actions';
-import { IS_PRODUCTION } from './environment';
-import { TypegenDisabled, TypegenEnabled } from './typegenTypes';
-import { BaseActionObject, Prop } from './types';
-
-export function stateValuesEqual(
-  a: StateValue | undefined,
-  b: StateValue | undefined
-): boolean {
-  if (a === b) {
-    return true;
-  }
-
-  if (a === undefined || b === undefined) {
-    return false;
-  }
-
-  if (isString(a) || isString(b)) {
-    return a === b;
-  }
-
-  const aKeys = Object.keys(a as StateValueMap);
-  const bKeys = Object.keys(b as StateValueMap);
-
-  return (
-    aKeys.length === bKeys.length &&
-    aKeys.every((key) => stateValuesEqual(a[key], b[key]))
-  );
-}
-
-export function isStateConfig<TContext, TEvent extends EventObject>(
-  state: any
-): state is StateConfig<TContext, TEvent> {
-  if (typeof state !== 'object' || state === null) {
-    return false;
-  }
-
-  return 'value' in state && '_event' in state;
-}
-
-/**
- * @deprecated Use `isStateConfig(object)` or `state instanceof State` instead.
- */
-export const isState = isStateConfig;
-
-export function bindActionToState<TC, TE extends EventObject>(
-  action: ActionObject<TC, TE>,
-  state: State<TC, TE, any, any, any>
-): ActionObject<TC, TE> {
-  const { exec } = action;
-  const boundAction: ActionObject<TC, TE> = {
-    ...action,
-    exec:
-      exec !== undefined
-        ? () =>
-            exec(state.context, state.event as TE, {
-              action,
-              state,
-              _event: state._event
-            })
-        : undefined
-  };
-
-  return boundAction;
-}
-
-export class State<
-  TContext,
-  TEvent extends EventObject = EventObject,
-  TStateSchema extends StateSchema<TContext> = any,
-  TTypestate extends Typestate<TContext> = { value: any; context: TContext },
-  TResolvedTypesMeta = TypegenDisabled
-> {
-  public value: StateValue;
-  public context: TContext;
-  public historyValue?: HistoryValue | undefined;
-  public history?: State<
-    TContext,
-    TEvent,
-    TStateSchema,
-    TTypestate,
-    TResolvedTypesMeta
-  >;
-  public actions: Array<ActionObject<TContext, TEvent>> = [];
-  public activities: ActivityMap = EMPTY_ACTIVITY_MAP;
->>>>>>> e58857fb
   public meta: any = {};
   public event: TEvent;
   public _internalQueue: Array<SCXML.Event<TEvent>> = [];
@@ -152,17 +67,7 @@
   /**
    * The enabled state nodes representative of the state value.
    */
-<<<<<<< HEAD
   public configuration: Array<StateNode<TContext, TEvent>>;
-
-=======
-  public configuration: Array<StateNode<TContext, any, TEvent, any, any>>;
-  /**
-   * The next events that will cause a transition from the current state.
-   */
-  // @ts-ignore - getter for this gets configured in constructor so this property can stay non-enumerable
-  public nextEvents: EventType[];
->>>>>>> e58857fb
   /**
    * The transition definitions that resulted in this state.
    */
@@ -172,40 +77,21 @@
    */
   public children: Record<string, ActorRef<any>>;
   public tags: Set<string>;
-<<<<<<< HEAD
-  public machine: StateMachine<TContext, TEvent> | undefined;
-=======
   public machine:
-    | StateMachine<
-        TContext,
-        any,
-        TEvent,
-        TTypestate,
-        BaseActionObject,
-        any,
-        TResolvedTypesMeta
-      >
+    | StateMachine<TContext, TEvent, BaseActionObject, any, TResolvedTypesMeta>
     | undefined;
->>>>>>> e58857fb
   /**
    * Creates a new State instance for the given `stateValue` and `context`.
    * @param stateValue
    * @param context
    */
-<<<<<<< HEAD
   public static from<
     TContext extends MachineContext,
     TEvent extends EventObject = EventObject
   >(
-    stateValue: State<TContext, TEvent> | StateValue,
+    stateValue: State<TContext, TEvent, any> | StateValue,
     context: TContext = {} as TContext
-  ): State<TContext, TEvent> {
-=======
-  public static from<TC, TE extends EventObject = EventObject>(
-    stateValue: State<TC, TE, any, any, any> | StateValue,
-    context?: TC | undefined
-  ): State<TC, TE, any, any, any> {
->>>>>>> e58857fb
+  ): State<TContext, TEvent, any> {
     if (stateValue instanceof State) {
       if (stateValue.context !== context) {
         return new State<TContext, TEvent>({
@@ -231,7 +117,6 @@
       context,
       _event,
       _sessionid: null,
-      history: undefined,
       actions: [],
       meta: undefined,
       configuration: [],
@@ -243,16 +128,10 @@
    * Creates a new State instance for the given `config`.
    * @param config The state config
    */
-<<<<<<< HEAD
   public static create<
-    TContext extends MachineContext,
-    TEvent extends EventObject = EventObject
-  >(config: StateConfig<TContext, TEvent>): State<TContext, TEvent> {
-=======
-  public static create<TC, TE extends EventObject = EventObject>(
-    config: StateConfig<TC, TE>
-  ): State<TC, TE, any, any, any> {
->>>>>>> e58857fb
+    TC extends MachineContext,
+    TE extends EventObject = EventObject
+  >(config: StateConfig<TC, TE>): State<TC, TE, any> {
     return new State(config);
   }
   /**
@@ -260,22 +139,17 @@
    * @param stateValue
    * @param context
    */
-<<<<<<< HEAD
-  public static inert<TState extends State<any, any>>(state: TState): TState;
+  public static inert<TState extends State<any, any, any>>(
+    state: TState
+  ): TState;
   public static inert<
     TContext extends MachineContext,
     TEvent extends EventObject = EventObject
   >(stateValue: StateValue, context: TContext): State<TContext, TEvent>;
   public static inert(
-    stateValue: State<any, any> | StateValue,
+    stateValue: State<any, any, any> | StateValue,
     context?: MachineContext
-  ): State<any, any> {
-=======
-  public static inert<TC, TE extends EventObject = EventObject>(
-    stateValue: State<TC, TE, any, any, any> | StateValue,
-    context: TC
-  ): State<TC, TE> {
->>>>>>> e58857fb
+  ): State<any, any, any> {
     if (stateValue instanceof State) {
       if (!stateValue.actions.length) {
         return stateValue;
@@ -356,36 +230,12 @@
    * Whether the current state value is a subset of the given parent state value.
    * @param parentStateValue
    */
-<<<<<<< HEAD
-  public matches<TSV extends StateValue>(
-    parentStateValue: TSV
-  ): this is State<TContext, TEvent> & { value: TSV } {
-=======
   public matches<
     TSV extends TResolvedTypesMeta extends TypegenEnabled
       ? Prop<TResolvedTypesMeta, 'matchesStates'>
-      : never
-  >(parentStateValue: TSV): boolean;
-  public matches<
-    TSV extends TResolvedTypesMeta extends TypegenDisabled
-      ? TTypestate['value']
-      : never
-  >(
-    parentStateValue: TSV
-  ): this is State<
-    (TTypestate extends any
-      ? { value: TSV; context: any } extends TTypestate
-        ? TTypestate
-        : never
-      : never)['context'],
-    TEvent,
-    TStateSchema,
-    TTypestate,
-    TResolvedTypesMeta
-  > & { value: TSV };
-  public matches(parentStateValue: StateValue): any {
->>>>>>> e58857fb
-    return matchesState(parentStateValue as StateValue, this.value);
+      : StateValue
+  >(parentStateValue: TSV): boolean {
+    return matchesState(parentStateValue as any, this.value);
   }
 
   /**
