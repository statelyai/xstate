--- conflicted
+++ resolved
@@ -80,11 +80,7 @@
   /**
    * The enabled state nodes representative of the state value.
    */
-<<<<<<< HEAD
   public configuration: Array<StateNode<TContext, TEvent>>;
-=======
-  public configuration: Array<StateNode<TContext, any, TEvent, any>>;
->>>>>>> c2b9ad4c
   /**
    * The next events that will cause a transition from the current state.
    */
