import isDevelopment from '#is-development';
import { $$ACTOR_TYPE } from './createActor.ts';
import type { StateNode } from './StateNode.ts';
import type { StateMachine } from './StateMachine.ts';
import { getStateValue } from './stateUtils.ts';
import type {
  ProvidedActor,
  AnyMachineSnapshot,
  AnyStateMachine,
  EventObject,
  HistoryValue,
  MachineContext,
  StateConfig,
  StateValue,
  AnyActorRef,
  Snapshot,
  ParameterizedObject,
  IsNever,
  MetaObject,
  StateSchema,
<<<<<<< HEAD
  StateId
=======
  StateId,
  SnapshotStatus,
  SnapshotFrom
>>>>>>> de6591fa
} from './types.ts';
import { matchesState } from './utils.ts';

type ToTestStateValue<TStateValue extends StateValue> =
  TStateValue extends string
    ? TStateValue
    : IsNever<keyof TStateValue> extends true
      ? never
      :
          | keyof TStateValue
          | {
              [K in keyof TStateValue]?: ToTestStateValue<
                NonNullable<TStateValue[K]>
              >;
            };

export function isMachineSnapshot<
  TContext extends MachineContext,
  TEvent extends EventObject
>(value: unknown): value is AnyMachineSnapshot {
  return (
    !!value &&
    typeof value === 'object' &&
    'machine' in value &&
    'value' in value
  );
}

interface MachineSnapshotBase<
  TContext extends MachineContext,
  TEvent extends EventObject,
  TChildren extends Record<string, AnyActorRef | undefined>,
  TStateValue extends StateValue,
  TTag extends string,
  TOutput,
  TMeta,
<<<<<<< HEAD
  _TUnusedButLeftForCompatReasons = never,
  TConfig extends StateSchema = StateSchema
=======
  TStateSchema extends StateSchema = StateSchema
>>>>>>> de6591fa
> {
  /** The state machine that produced this state snapshot. */
  machine: StateMachine<
    TContext,
    TEvent,
    TChildren,
    ProvidedActor,
    ParameterizedObject,
    ParameterizedObject,
    string,
    TStateValue,
    TTag,
    unknown,
    TOutput,
    EventObject, // TEmitted
    any, // TMeta
    TStateSchema
  >;
  /** The tags of the active state nodes that represent the current state value. */
  tags: Set<string>;
  /**
   * The current state value.
   *
   * This represents the active state nodes in the state machine.
   *
   * - For atomic state nodes, it is a string.
   * - For compound parent state nodes, it is an object where:
   *
   *   - The key is the parent state node's key
   *   - The value is the current state value of the active child state node(s)
   *
   * @example
   *
   * ```ts
   * // single-level state node
   * snapshot.value; // => 'yellow'
   *
   * // nested state nodes
   * snapshot.value; // => { red: 'wait' }
   * ```
   */
  value: TStateValue;
  /** The current status of this snapshot. */
  status: SnapshotStatus;
  error: unknown;
  context: TContext;

  historyValue: Readonly<HistoryValue<TContext, TEvent>>;
  /** The enabled state nodes representative of the state value. */
  _nodes: Array<StateNode<TContext, TEvent>>;
  /** An object mapping actor names to spawned/invoked actors. */
  children: TChildren;

  /**
   * Whether the current state value is a subset of the given partial state
   * value.
   *
   * @param partialStateValue
   */
  matches: (partialStateValue: ToTestStateValue<TStateValue>) => boolean;

  /**
   * Whether the current state nodes has a state node with the specified `tag`.
   *
   * @param tag
   */
  hasTag: (tag: TTag) => boolean;

  /**
   * Determines whether sending the `event` will cause a non-forbidden
   * transition to be selected, even if the transitions have no actions nor
   * change the state value.
   *
   * @param event The event to test
   * @returns Whether the event will cause a transition
   */
  can: (event: TEvent) => boolean;

  getMeta: () => Record<
<<<<<<< HEAD
    StateId<TConfig> & string,
=======
    StateId<TStateSchema> & string,
>>>>>>> de6591fa
    TMeta | undefined // States might not have meta defined
  >;

  toJSON: () => unknown;
}

interface ActiveMachineSnapshot<
  TContext extends MachineContext,
  TEvent extends EventObject,
  TChildren extends Record<string, AnyActorRef | undefined>,
  TStateValue extends StateValue,
  TTag extends string,
  TOutput,
  TMeta extends MetaObject,
  TConfig extends StateSchema
> extends MachineSnapshotBase<
    TContext,
    TEvent,
    TChildren,
    TStateValue,
    TTag,
    TOutput,
    TMeta,
<<<<<<< HEAD
    never,
=======
>>>>>>> de6591fa
    TConfig
  > {
  status: 'active';
  output: undefined;
  error: undefined;
}

interface DoneMachineSnapshot<
  TContext extends MachineContext,
  TEvent extends EventObject,
  TChildren extends Record<string, AnyActorRef | undefined>,
  TStateValue extends StateValue,
  TTag extends string,
  TOutput,
  TMeta extends MetaObject,
  TConfig extends StateSchema
> extends MachineSnapshotBase<
    TContext,
    TEvent,
    TChildren,
    TStateValue,
    TTag,
    TOutput,
    TMeta,
<<<<<<< HEAD
    never,
=======
>>>>>>> de6591fa
    TConfig
  > {
  status: 'done';
  output: TOutput;
  error: undefined;
}

interface ErrorMachineSnapshot<
  TContext extends MachineContext,
  TEvent extends EventObject,
  TChildren extends Record<string, AnyActorRef | undefined>,
  TStateValue extends StateValue,
  TTag extends string,
  TOutput,
  TMeta extends MetaObject,
<<<<<<< HEAD
  TConfig extends StateSchema = StateSchema
=======
  TConfig extends StateSchema
>>>>>>> de6591fa
> extends MachineSnapshotBase<
    TContext,
    TEvent,
    TChildren,
    TStateValue,
    TTag,
    TOutput,
    TMeta,
<<<<<<< HEAD
    never,
=======
>>>>>>> de6591fa
    TConfig
  > {
  status: 'error';
  output: undefined;
  error: unknown;
}

interface StoppedMachineSnapshot<
  TContext extends MachineContext,
  TEvent extends EventObject,
  TChildren extends Record<string, AnyActorRef | undefined>,
  TStateValue extends StateValue,
  TTag extends string,
  TOutput,
  TMeta extends MetaObject,
<<<<<<< HEAD
  TConfig extends StateSchema = StateSchema
=======
  TConfig extends StateSchema
>>>>>>> de6591fa
> extends MachineSnapshotBase<
    TContext,
    TEvent,
    TChildren,
    TStateValue,
    TTag,
    TOutput,
    TMeta,
<<<<<<< HEAD
    never,
=======
>>>>>>> de6591fa
    TConfig
  > {
  status: 'stopped';
  output: undefined;
  error: undefined;
}

export type MachineSnapshot<
  TContext extends MachineContext,
  TEvent extends EventObject,
  TChildren extends Record<string, AnyActorRef | undefined>,
  TStateValue extends StateValue,
  TTag extends string,
  TOutput,
  TMeta extends MetaObject,
<<<<<<< HEAD
  _TUnusedButLeftForCompatReasons = never,
  TConfig extends StateSchema = StateSchema
=======
  TConfig extends StateSchema
>>>>>>> de6591fa
> =
  | ActiveMachineSnapshot<
      TContext,
      TEvent,
      TChildren,
      TStateValue,
      TTag,
      TOutput,
      TMeta,
      TConfig
    >
  | DoneMachineSnapshot<
      TContext,
      TEvent,
      TChildren,
      TStateValue,
      TTag,
      TOutput,
      TMeta,
      TConfig
    >
  | ErrorMachineSnapshot<
      TContext,
      TEvent,
      TChildren,
      TStateValue,
      TTag,
      TOutput,
      TMeta,
      TConfig
    >
  | StoppedMachineSnapshot<
      TContext,
      TEvent,
      TChildren,
      TStateValue,
      TTag,
      TOutput,
      TMeta,
      TConfig
    >;

const machineSnapshotMatches = function matches(
  this: AnyMachineSnapshot,
  testValue: StateValue
) {
  return matchesState(testValue, this.value);
};

const machineSnapshotHasTag = function hasTag(
  this: AnyMachineSnapshot,
  tag: string
) {
  return this.tags.has(tag);
};

const machineSnapshotCan = function can(
  this: AnyMachineSnapshot,
  event: EventObject
) {
  if (isDevelopment && !this.machine) {
    console.warn(
      `state.can(...) used outside of a machine-created State object; this will always return false.`
    );
  }

  const transitionData = this.machine.getTransitionData(this, event);

  return (
    !!transitionData?.length &&
    // Check that at least one transition is not forbidden
    transitionData.some((t) => t.target !== undefined || t.actions.length)
  );
};

const machineSnapshotToJSON = function toJSON(this: AnyMachineSnapshot) {
  const {
    _nodes: nodes,
    tags,
    machine,
    getMeta,
    toJSON,
    can,
    hasTag,
    matches,
    ...jsonValues
  } = this;
  return { ...jsonValues, tags: Array.from(tags) };
};

const machineSnapshotGetMeta = function getMeta(this: AnyMachineSnapshot) {
  return this._nodes.reduce(
    (acc, stateNode) => {
      if (stateNode.meta !== undefined) {
        acc[stateNode.id] = stateNode.meta;
      }
      return acc;
    },
    {} as Record<string, any>
  );
};

export function createMachineSnapshot<
  TContext extends MachineContext,
  TEvent extends EventObject,
  TChildren extends Record<string, AnyActorRef | undefined>,
  TStateValue extends StateValue,
  TTag extends string,
  TMeta extends MetaObject,
  TStateSchema extends StateSchema
>(
  config: StateConfig<TContext, TEvent>,
  machine: AnyStateMachine
): MachineSnapshot<
  TContext,
  TEvent,
  TChildren,
  TStateValue,
  TTag,
  undefined,
  TMeta,
  TStateSchema
> {
  return {
    status: config.status as never,
    output: config.output,
    error: config.error,
    machine,
    context: config.context,
    _nodes: config._nodes,
    value: getStateValue(machine.root, config._nodes) as never,
    tags: new Set(config._nodes.flatMap((sn) => sn.tags)),
    children: config.children as any,
    historyValue: config.historyValue || {},
    matches: machineSnapshotMatches as never,
    hasTag: machineSnapshotHasTag,
    can: machineSnapshotCan,
    getMeta: machineSnapshotGetMeta,
    toJSON: machineSnapshotToJSON
  };
}

export function cloneMachineSnapshot<TState extends AnyMachineSnapshot>(
  snapshot: TState,
  config: Partial<StateConfig<any, any>> = {}
): TState {
  return createMachineSnapshot(
    { ...snapshot, ...config } as StateConfig<any, any>,
    snapshot.machine
  ) as TState;
}

export function getPersistedSnapshot<
  TContext extends MachineContext,
  TEvent extends EventObject,
  TChildren extends Record<string, AnyActorRef | undefined>,
  TStateValue extends StateValue,
  TTag extends string,
  TOutput,
  TMeta extends MetaObject
>(
  snapshot: MachineSnapshot<
    TContext,
    TEvent,
    TChildren,
    TStateValue,
    TTag,
    TOutput,
    TMeta,
    any // state schema
  >,
  options?: unknown
): Snapshot<unknown> {
  const {
    _nodes: nodes,
    tags,
    machine,
    children,
    context,
    can,
    hasTag,
    matches,
    getMeta,
    toJSON,
    ...jsonValues
  } = snapshot;

  const childrenJson: Record<string, unknown> = {};

  for (const id in children) {
    const child = children[id] as any;
    if (
      isDevelopment &&
      typeof child.src !== 'string' &&
      (!options || !('__unsafeAllowInlineActors' in (options as object)))
    ) {
      throw new Error('An inline child actor cannot be persisted.');
    }
    childrenJson[id as keyof typeof childrenJson] = {
      snapshot: child.getPersistedSnapshot(options),
      src: child.src,
      systemId: child._systemId,
      syncSnapshot: child._syncSnapshot
    };
  }

  const persisted = {
    ...jsonValues,
    context: persistContext(context) as any,
    children: childrenJson
  };

  return persisted;
}

function persistContext(contextPart: Record<string, unknown>) {
  let copy: typeof contextPart | undefined;
  for (const key in contextPart) {
    const value = contextPart[key];
    if (value && typeof value === 'object') {
      if ('sessionId' in value && 'send' in value && 'ref' in value) {
        copy ??= Array.isArray(contextPart)
          ? (contextPart.slice() as typeof contextPart)
          : { ...contextPart };
        copy[key] = {
          xstate$$type: $$ACTOR_TYPE,
          id: (value as any as AnyActorRef).id
        };
      } else {
        const result = persistContext(value as typeof contextPart);
        if (result !== value) {
          copy ??= Array.isArray(contextPart)
            ? (contextPart.slice() as typeof contextPart)
            : { ...contextPart };
          copy[key] = result;
        }
      }
    }
  }
  return copy ?? contextPart;
}<|MERGE_RESOLUTION|>--- conflicted
+++ resolved
@@ -18,13 +18,9 @@
   IsNever,
   MetaObject,
   StateSchema,
-<<<<<<< HEAD
-  StateId
-=======
   StateId,
   SnapshotStatus,
   SnapshotFrom
->>>>>>> de6591fa
 } from './types.ts';
 import { matchesState } from './utils.ts';
 
@@ -61,12 +57,7 @@
   TTag extends string,
   TOutput,
   TMeta,
-<<<<<<< HEAD
-  _TUnusedButLeftForCompatReasons = never,
-  TConfig extends StateSchema = StateSchema
-=======
   TStateSchema extends StateSchema = StateSchema
->>>>>>> de6591fa
 > {
   /** The state machine that produced this state snapshot. */
   machine: StateMachine<
@@ -146,11 +137,7 @@
   can: (event: TEvent) => boolean;
 
   getMeta: () => Record<
-<<<<<<< HEAD
-    StateId<TConfig> & string,
-=======
     StateId<TStateSchema> & string,
->>>>>>> de6591fa
     TMeta | undefined // States might not have meta defined
   >;
 
@@ -174,10 +161,6 @@
     TTag,
     TOutput,
     TMeta,
-<<<<<<< HEAD
-    never,
-=======
->>>>>>> de6591fa
     TConfig
   > {
   status: 'active';
@@ -202,10 +185,6 @@
     TTag,
     TOutput,
     TMeta,
-<<<<<<< HEAD
-    never,
-=======
->>>>>>> de6591fa
     TConfig
   > {
   status: 'done';
@@ -221,11 +200,7 @@
   TTag extends string,
   TOutput,
   TMeta extends MetaObject,
-<<<<<<< HEAD
-  TConfig extends StateSchema = StateSchema
-=======
   TConfig extends StateSchema
->>>>>>> de6591fa
 > extends MachineSnapshotBase<
     TContext,
     TEvent,
@@ -234,10 +209,6 @@
     TTag,
     TOutput,
     TMeta,
-<<<<<<< HEAD
-    never,
-=======
->>>>>>> de6591fa
     TConfig
   > {
   status: 'error';
@@ -253,11 +224,7 @@
   TTag extends string,
   TOutput,
   TMeta extends MetaObject,
-<<<<<<< HEAD
-  TConfig extends StateSchema = StateSchema
-=======
   TConfig extends StateSchema
->>>>>>> de6591fa
 > extends MachineSnapshotBase<
     TContext,
     TEvent,
@@ -266,10 +233,6 @@
     TTag,
     TOutput,
     TMeta,
-<<<<<<< HEAD
-    never,
-=======
->>>>>>> de6591fa
     TConfig
   > {
   status: 'stopped';
@@ -285,12 +248,7 @@
   TTag extends string,
   TOutput,
   TMeta extends MetaObject,
-<<<<<<< HEAD
-  _TUnusedButLeftForCompatReasons = never,
-  TConfig extends StateSchema = StateSchema
-=======
   TConfig extends StateSchema
->>>>>>> de6591fa
 > =
   | ActiveMachineSnapshot<
       TContext,
