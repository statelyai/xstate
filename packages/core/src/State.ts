import isDevelopment from '#is-development';
import { $$ACTOR_TYPE } from './createActor.ts';
import type { StateNode } from './StateNode.ts';
import type { StateMachine } from './StateMachine.ts';
import { getStateValue } from './stateUtils.ts';
import type {
  ProvidedActor,
  AnyMachineSnapshot,
  AnyStateMachine,
  EventObject,
  HistoryValue,
  MachineContext,
  StateConfig,
  StateValue,
  AnyActorRef,
  Snapshot,
  ParameterizedObject,
  IsNever,
  MetaObject,
<<<<<<< HEAD
  StateSchema,
  StateId
=======
  SnapshotStatus
>>>>>>> ccaeb445
} from './types.ts';
import { matchesState } from './utils.ts';

type ToTestStateValue<TStateValue extends StateValue> =
  TStateValue extends string
    ? TStateValue
    : IsNever<keyof TStateValue> extends true
      ? never
      :
          | keyof TStateValue
          | {
              [K in keyof TStateValue]?: ToTestStateValue<
                NonNullable<TStateValue[K]>
              >;
            };

export function isMachineSnapshot<
  TContext extends MachineContext,
  TEvent extends EventObject
>(value: unknown): value is AnyMachineSnapshot {
  return (
    !!value &&
    typeof value === 'object' &&
    'machine' in value &&
    'value' in value
  );
}

interface MachineSnapshotBase<
  TContext extends MachineContext,
  TEvent extends EventObject,
  TChildren extends Record<string, AnyActorRef | undefined>,
  TStateValue extends StateValue,
  TTag extends string,
  TOutput,
  TMeta,
  TConfig extends StateSchema = StateSchema
> {
  /** The state machine that produced this state snapshot. */
  machine: StateMachine<
    TContext,
    TEvent,
    TChildren,
    ProvidedActor,
    ParameterizedObject,
    ParameterizedObject,
    string,
    TStateValue,
    TTag,
    unknown,
    TOutput,
    EventObject, // TEmitted
    any // TMeta
  >;
  /** The tags of the active state nodes that represent the current state value. */
  tags: Set<string>;
  /**
   * The current state value.
   *
   * This represents the active state nodes in the state machine.
   *
   * - For atomic state nodes, it is a string.
   * - For compound parent state nodes, it is an object where:
   *
   *   - The key is the parent state node's key
   *   - The value is the current state value of the active child state node(s)
   *
   * @example
   *
   * ```ts
   * // single-level state node
   * snapshot.value; // => 'yellow'
   *
   * // nested state nodes
   * snapshot.value; // => { red: 'wait' }
   * ```
   */
  value: TStateValue;
  /** The current status of this snapshot. */
  status: SnapshotStatus;
  error: unknown;
  context: TContext;

  historyValue: Readonly<HistoryValue<TContext, TEvent>>;
  /** The enabled state nodes representative of the state value. */
  _nodes: Array<StateNode<TContext, TEvent>>;
  /** An object mapping actor names to spawned/invoked actors. */
  children: TChildren;

  /**
   * Whether the current state value is a subset of the given partial state
   * value.
   *
   * @param partialStateValue
   */
  matches: (partialStateValue: ToTestStateValue<TStateValue>) => boolean;

  /**
   * Whether the current state nodes has a state node with the specified `tag`.
   *
   * @param tag
   */
  hasTag: (tag: TTag) => boolean;

  /**
   * Determines whether sending the `event` will cause a non-forbidden
   * transition to be selected, even if the transitions have no actions nor
   * change the state value.
   *
   * @param event The event to test
   * @returns Whether the event will cause a transition
   */
  can: (event: TEvent) => boolean;

  getMeta: () => Record<
    StateId<TConfig> & string,
    TMeta | undefined // States might not have meta defined
  >;

  toJSON: () => unknown;
}

interface ActiveMachineSnapshot<
  TContext extends MachineContext,
  TEvent extends EventObject,
  TChildren extends Record<string, AnyActorRef | undefined>,
  TStateValue extends StateValue,
  TTag extends string,
  TOutput,
  TMeta extends MetaObject,
  TConfig extends StateSchema
> extends MachineSnapshotBase<
    TContext,
    TEvent,
    TChildren,
    TStateValue,
    TTag,
    TOutput,
    TMeta,
    TConfig
  > {
  status: 'active';
  output: undefined;
  error: undefined;
}

interface DoneMachineSnapshot<
  TContext extends MachineContext,
  TEvent extends EventObject,
  TChildren extends Record<string, AnyActorRef | undefined>,
  TStateValue extends StateValue,
  TTag extends string,
  TOutput,
  TMeta extends MetaObject,
  TConfig extends StateSchema
> extends MachineSnapshotBase<
    TContext,
    TEvent,
    TChildren,
    TStateValue,
    TTag,
    TOutput,
    TMeta,
    TConfig
  > {
  status: 'done';
  output: TOutput;
  error: undefined;
}

interface ErrorMachineSnapshot<
  TContext extends MachineContext,
  TEvent extends EventObject,
  TChildren extends Record<string, AnyActorRef | undefined>,
  TStateValue extends StateValue,
  TTag extends string,
  TOutput,
  TMeta extends MetaObject,
  TConfig extends StateSchema = StateSchema
> extends MachineSnapshotBase<
    TContext,
    TEvent,
    TChildren,
    TStateValue,
    TTag,
    TOutput,
    TMeta,
    TConfig
  > {
  status: 'error';
  output: undefined;
  error: unknown;
}

interface StoppedMachineSnapshot<
  TContext extends MachineContext,
  TEvent extends EventObject,
  TChildren extends Record<string, AnyActorRef | undefined>,
  TStateValue extends StateValue,
  TTag extends string,
  TOutput,
  TMeta extends MetaObject,
  TConfig extends StateSchema = StateSchema
> extends MachineSnapshotBase<
    TContext,
    TEvent,
    TChildren,
    TStateValue,
    TTag,
    TOutput,
    TMeta,
    TConfig
  > {
  status: 'stopped';
  output: undefined;
  error: undefined;
}

export type MachineSnapshot<
  TContext extends MachineContext,
  TEvent extends EventObject,
  TChildren extends Record<string, AnyActorRef | undefined>,
  TStateValue extends StateValue,
  TTag extends string,
  TOutput,
  TMeta extends MetaObject,
  TConfig extends StateSchema = StateSchema
> =
  | ActiveMachineSnapshot<
      TContext,
      TEvent,
      TChildren,
      TStateValue,
      TTag,
      TOutput,
      TMeta,
      TConfig
    >
  | DoneMachineSnapshot<
      TContext,
      TEvent,
      TChildren,
      TStateValue,
      TTag,
      TOutput,
      TMeta,
      TConfig
    >
  | ErrorMachineSnapshot<
      TContext,
      TEvent,
      TChildren,
      TStateValue,
      TTag,
      TOutput,
      TMeta,
      TConfig
    >
  | StoppedMachineSnapshot<
      TContext,
      TEvent,
      TChildren,
      TStateValue,
      TTag,
      TOutput,
      TMeta,
      TConfig
    >;

const machineSnapshotMatches = function matches(
  this: AnyMachineSnapshot,
  testValue: StateValue
) {
  return matchesState(testValue, this.value);
};

const machineSnapshotHasTag = function hasTag(
  this: AnyMachineSnapshot,
  tag: string
) {
  return this.tags.has(tag);
};

const machineSnapshotCan = function can(
  this: AnyMachineSnapshot,
  event: EventObject
) {
  if (isDevelopment && !this.machine) {
    console.warn(
      `state.can(...) used outside of a machine-created State object; this will always return false.`
    );
  }

  const transitionData = this.machine.getTransitionData(this, event);

  return (
    !!transitionData?.length &&
    // Check that at least one transition is not forbidden
    transitionData.some((t) => t.target !== undefined || t.actions.length)
  );
};

const machineSnapshotToJSON = function toJSON(this: AnyMachineSnapshot) {
  const {
    _nodes: nodes,
    tags,
    machine,
    getMeta,
    toJSON,
    can,
    hasTag,
    matches,
    ...jsonValues
  } = this;
  return { ...jsonValues, tags: Array.from(tags) };
};

const machineSnapshotGetMeta = function getMeta(this: AnyMachineSnapshot) {
  return this._nodes.reduce(
    (acc, stateNode) => {
      if (stateNode.meta !== undefined) {
        acc[stateNode.id] = stateNode.meta;
      }
      return acc;
    },
    {} as Record<string, any>
  );
};

export function createMachineSnapshot<
  TContext extends MachineContext,
  TEvent extends EventObject,
  TChildren extends Record<string, AnyActorRef | undefined>,
  TStateValue extends StateValue,
  TTag extends string,
  TMeta extends MetaObject
>(
  config: StateConfig<TContext, TEvent>,
  machine: AnyStateMachine
): MachineSnapshot<
  TContext,
  TEvent,
  TChildren,
  TStateValue,
  TTag,
  undefined,
  TMeta
> {
  return {
    status: config.status as never,
    output: config.output,
    error: config.error,
    machine,
    context: config.context,
    _nodes: config._nodes,
    value: getStateValue(machine.root, config._nodes) as never,
    tags: new Set(config._nodes.flatMap((sn) => sn.tags)),
    children: config.children as any,
    historyValue: config.historyValue || {},
    matches: machineSnapshotMatches as never,
    hasTag: machineSnapshotHasTag,
    can: machineSnapshotCan,
    getMeta: machineSnapshotGetMeta,
    toJSON: machineSnapshotToJSON
  };
}

export function cloneMachineSnapshot<TState extends AnyMachineSnapshot>(
  snapshot: TState,
  config: Partial<StateConfig<any, any>> = {}
): TState {
  return createMachineSnapshot(
    { ...snapshot, ...config } as StateConfig<any, any>,
    snapshot.machine
  ) as TState;
}

export function getPersistedSnapshot<
  TContext extends MachineContext,
  TEvent extends EventObject,
  TChildren extends Record<string, AnyActorRef | undefined>,
  TStateValue extends StateValue,
  TTag extends string,
  TOutput,
  TMeta extends MetaObject
>(
  snapshot: MachineSnapshot<
    TContext,
    TEvent,
    TChildren,
    TStateValue,
    TTag,
    TOutput,
    TMeta
  >,
  options?: unknown
): Snapshot<unknown> {
  const {
    _nodes: nodes,
    tags,
    machine,
    children,
    context,
    can,
    hasTag,
    matches,
    getMeta,
    toJSON,
    ...jsonValues
  } = snapshot;

  const childrenJson: Record<string, unknown> = {};

  for (const id in children) {
    const child = children[id] as any;
    if (
      isDevelopment &&
      typeof child.src !== 'string' &&
      (!options || !('__unsafeAllowInlineActors' in (options as object)))
    ) {
      throw new Error('An inline child actor cannot be persisted.');
    }
    childrenJson[id as keyof typeof childrenJson] = {
      snapshot: child.getPersistedSnapshot(options),
      src: child.src,
      systemId: child._systemId,
      syncSnapshot: child._syncSnapshot
    };
  }

  const persisted = {
    ...jsonValues,
    context: persistContext(context) as any,
    children: childrenJson
  };

  return persisted;
}

function persistContext(contextPart: Record<string, unknown>) {
  let copy: typeof contextPart | undefined;
  for (const key in contextPart) {
    const value = contextPart[key];
    if (value && typeof value === 'object') {
      if ('sessionId' in value && 'send' in value && 'ref' in value) {
        copy ??= Array.isArray(contextPart)
          ? (contextPart.slice() as typeof contextPart)
          : { ...contextPart };
        copy[key] = {
          xstate$$type: $$ACTOR_TYPE,
          id: (value as any as AnyActorRef).id
        };
      } else {
        const result = persistContext(value as typeof contextPart);
        if (result !== value) {
          copy ??= Array.isArray(contextPart)
            ? (contextPart.slice() as typeof contextPart)
            : { ...contextPart };
          copy[key] = result;
        }
      }
    }
  }
  return copy ?? contextPart;
}<|MERGE_RESOLUTION|>--- conflicted
+++ resolved
@@ -17,12 +17,9 @@
   ParameterizedObject,
   IsNever,
   MetaObject,
-<<<<<<< HEAD
   StateSchema,
-  StateId
-=======
+  StateId,
   SnapshotStatus
->>>>>>> ccaeb445
 } from './types.ts';
 import { matchesState } from './utils.ts';
 
