import {
  EventObject,
  IndexByType,
  IsNever,
  Prop,
  Values,
  IsAny,
  ActorMap,
<<<<<<< HEAD
  Cast
} from './types.ts';
=======
  Cast,
  ParameterizedObject
} from './types.js';
>>>>>>> 91bc6fdd

export interface TypegenDisabled {
  '@@xstate/typegen': false;
}
export interface TypegenEnabled {
  '@@xstate/typegen': true;
}
export interface TypegenMeta extends TypegenEnabled {
  /**
   * Allows you to specify all the results of state.matches
   */
  matchesStates: string | {};
  /**
   * Allows you to specify all tags used by the machine
   */
  tags: string;
  /**
   * Allows you to specify all the missing implementations
   * of the machine
   */
  missingImplementations: {
    actions: string;
    actors: string;
    delays: string;
    guards: string;
  };
  /**
   * A map for the internal events of the machine.
   *
   * key: 'done.invoke.myActor'
   * value: {
   *   type: 'done.invoke.myActor';
   *   data: unknown;
   *   __tip: 'Declare the type in event types!';
   * }
   */
  internalEvents: {};
  /**
   * Maps the name of the actor to the event type
   * of the done.invoke action
   *
   * key: 'invokeSrc'
   * value: 'done.invoke.invokeName'
   */
  invokeSrcNameMap: Record<string, string>;
  /**
   * Keeps track of which events lead to which
   * actions.
   *
   * Key: 'EVENT_NAME'
   * Value: 'actionName' | 'otherActionName'
   */
  eventsCausingActions: Record<string, string>;
  /**
   * Keeps track of which events lead to which
   * delays.
   *
   * Key: 'EVENT_NAME'
   * Value: 'delayName' | 'otherDelayName'
   */
  eventsCausingDelays: Record<string, string>;
  /**
   * Keeps track of which events lead to which
   * guards.
   *
   * Key: 'EVENT_NAME'
   * Value: 'guardName' | 'otherGuardName'
   */
  eventsCausingGuards: Record<string, string>;
  /**
   * Keeps track of which events lead to which
   * actors.
   *
   * Key: 'EVENT_NAME'
   * Value: 'actorName' | 'otherActorName'
   */
  eventsCausingActors: Record<string, string>;
}

export interface ResolvedTypegenMeta extends TypegenMeta {
  resolved: TypegenMeta & {
    indexedActions: Record<string, ParameterizedObject>;
    indexedEvents: Record<string, EventObject>;
  };
}

export type TypegenConstraint = TypegenEnabled | TypegenDisabled;

// if combined union of all missing implementation types is never then everything has been provided
export type AreAllImplementationsAssumedToBeProvided<
  TResolvedTypesMeta,
  TMissingImplementations = Prop<
    Prop<TResolvedTypesMeta, 'resolved'>,
    'missingImplementations'
  >
> = IsAny<TResolvedTypesMeta> extends true
  ? true
  : TResolvedTypesMeta extends TypegenEnabled
  ? IsNever<
      Values<{
        [K in keyof TMissingImplementations]: TMissingImplementations[K];
      }>
    > extends true
    ? true
    : false
  : true;

interface AllImplementationsProvided {
  missingImplementations: {
    actions: never;
    actors: never;
    delays: never;
    guards: never;
  };
}

export interface MarkAllImplementationsAsProvided<TResolvedTypesMeta> {
  '@@xstate/typegen': Prop<TResolvedTypesMeta, '@@xstate/typegen'>;
  resolved: Prop<TResolvedTypesMeta, 'resolved'> & AllImplementationsProvided;
}

type GenerateActorEvent<
  TActorName,
  TEventType,
  TActorMap extends ActorMap
> = TEventType extends any
  ? {
      type: TEventType;
    } & Prop<TActorMap, TActorName>
  : never;

type GenerateActorEvents<
  TActorMap extends ActorMap,
  TInvokeSrcNameMap
> = string extends keyof TActorMap
  ? never
  : Cast<
      {
        [K in keyof TInvokeSrcNameMap]: GenerateActorEvent<
          K,
          TInvokeSrcNameMap[K],
          TActorMap
        >;
      }[keyof TInvokeSrcNameMap],
      EventObject
    >;

// we don't even have to do that much here, technically, because `T & unknown` is equivalent to `T`
// however, this doesn't display nicely in IDE tooltips, so let's fix this
type MergeWithInternalEvents<TIndexedEvents, TInternalEvents> = TIndexedEvents &
  // alternatively we could consider using key remapping in mapped types for this in the future
  // in theory it would be a single iteration rather than two
  Pick<TInternalEvents, Exclude<keyof TInternalEvents, keyof TIndexedEvents>>;

type AllowAllEvents = {
  eventsCausingActions: Record<string, string>;
  eventsCausingActors: Record<string, string>;
  eventsCausingDelays: Record<string, string>;
  eventsCausingGuards: Record<string, string>;
};

export interface ResolveTypegenMeta<
  TTypesMeta extends TypegenConstraint,
  TEvent extends EventObject,
  TAction extends ParameterizedObject,
  TActorMap extends ActorMap
> {
  '@@xstate/typegen': TTypesMeta['@@xstate/typegen'];
  resolved: {
    enabled: TTypesMeta & {
      indexedActions: IndexByType<TAction>;
      indexedEvents: MergeWithInternalEvents<
        IndexByType<
          | (string extends TEvent['type'] ? never : TEvent)
          | GenerateActorEvents<TActorMap, Prop<TTypesMeta, 'invokeSrcNameMap'>>
        >,
        Prop<TTypesMeta, 'internalEvents'>
      >;
    };
    disabled: TypegenDisabled &
      AllImplementationsProvided &
      AllowAllEvents & {
        indexedActions: IndexByType<TAction>;
        indexedEvents: Record<string, TEvent> & {
          __XSTATE_ALLOW_ANY_INVOKE_DATA_HACK__: { data: any };
        };
        invokeSrcNameMap: Record<
          string,
          '__XSTATE_ALLOW_ANY_INVOKE_DATA_HACK__'
        >;
      };
  }[IsNever<TTypesMeta> extends true
    ? 'disabled'
    : TTypesMeta extends TypegenEnabled
    ? 'enabled'
    : 'disabled'];
}<|MERGE_RESOLUTION|>--- conflicted
+++ resolved
@@ -6,14 +6,9 @@
   Values,
   IsAny,
   ActorMap,
-<<<<<<< HEAD
-  Cast
-} from './types.ts';
-=======
   Cast,
   ParameterizedObject
-} from './types.js';
->>>>>>> 91bc6fdd
+} from './types.ts';
 
 export interface TypegenDisabled {
   '@@xstate/typegen': false;
