--- conflicted
+++ resolved
@@ -177,62 +177,37 @@
   TEvent extends EventObject,
   TAction extends BaseActionObject,
   TServiceMap extends ServiceMap
-<<<<<<< HEAD
-> = {
-  enabled: TTypesMeta & {
-    indexedActions: IndexByType<TAction>;
-    indexedEvents: MergeWithInternalEvents<
-      IndexByType<
-        | (string extends TEvent['type'] ? never : TEvent)
-        | GenerateServiceEvents<
-            TServiceMap,
-            Prop<TTypesMeta, 'invokeSrcNameMap'>
-          >
-      >,
-      Prop<TTypesMeta, 'internalEvents'>
-    >;
-  };
-  disabled: MarkAllImplementationsAsProvided<TypegenDisabled> &
-    AllowAllEvents & {
-      indexedActions: IndexByType<TAction>;
-      indexedEvents: Record<string, TEvent> & {
-        __XSTATE_ALLOW_ANY_INVOKE_DATA_HACK__: { data: any };
-      };
-      invokeSrcNameMap: Record<string, '__XSTATE_ALLOW_ANY_INVOKE_DATA_HACK__'>;
-    };
-}[IsNever<TTypesMeta> extends true
-  ? 'disabled'
-  : TTypesMeta extends TypegenEnabled
-  ? 'enabled'
-  : 'disabled'];
-=======
 > {
   '@@xstate/typegen': TTypesMeta['@@xstate/typegen'];
-  resolved: TTypesMeta extends TypegenEnabled
-    ? TTypesMeta & {
+  resolved: {
+    enabled: TTypesMeta & {
+      indexedActions: IndexByType<TAction>;
+      indexedEvents: MergeWithInternalEvents<
+        IndexByType<
+          | (string extends TEvent['type'] ? never : TEvent)
+          | GenerateServiceEvents<
+              TServiceMap,
+              Prop<TTypesMeta, 'invokeSrcNameMap'>
+            >
+        >,
+        Prop<TTypesMeta, 'internalEvents'>
+      >;
+    };
+    disabled: TypegenDisabled &
+      AllImplementationsProvided &
+      AllowAllEvents & {
         indexedActions: IndexByType<TAction>;
-        indexedEvents: MergeWithInternalEvents<
-          IndexByType<
-            | (string extends TEvent['type'] ? never : TEvent)
-            | GenerateServiceEvents<
-                TServiceMap,
-                Prop<TTypesMeta, 'invokeSrcNameMap'>
-              >
-          >,
-          Prop<TTypesMeta, 'internalEvents'>
+        indexedEvents: Record<string, TEvent> & {
+          __XSTATE_ALLOW_ANY_INVOKE_DATA_HACK__: { data: any };
+        };
+        invokeSrcNameMap: Record<
+          string,
+          '__XSTATE_ALLOW_ANY_INVOKE_DATA_HACK__'
         >;
-      }
-    : TypegenDisabled &
-        AllImplementationsProvided &
-        AllowAllEvents & {
-          indexedActions: IndexByType<TAction>;
-          indexedEvents: Record<string, TEvent> & {
-            __XSTATE_ALLOW_ANY_INVOKE_DATA_HACK__: { data: any };
-          };
-          invokeSrcNameMap: Record<
-            string,
-            '__XSTATE_ALLOW_ANY_INVOKE_DATA_HACK__'
-          >;
-        };
-}
->>>>>>> 326bae9d
+      };
+  }[IsNever<TTypesMeta> extends true
+    ? 'disabled'
+    : TTypesMeta extends TypegenEnabled
+    ? 'enabled'
+    : 'disabled'];
+}