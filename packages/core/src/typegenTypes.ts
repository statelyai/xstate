--- conflicted
+++ resolved
@@ -185,10 +185,7 @@
       indexedEvents: MergeWithInternalEvents<
         IndexByType<
           | (string extends TEvent['type'] ? never : TEvent)
-          | GenerateServiceEvents<
-              TServiceMap,
-              Prop<TTypesMeta, 'invokeSrcNameMap'>
-            >
+          | GenerateActorEvents<TActorMap, Prop<TTypesMeta, 'invokeSrcNameMap'>>
         >,
         Prop<TTypesMeta, 'internalEvents'>
       >;
@@ -197,33 +194,8 @@
       AllImplementationsProvided &
       AllowAllEvents & {
         indexedActions: IndexByType<TAction>;
-<<<<<<< HEAD
-        indexedEvents: MergeWithInternalEvents<
-          IndexByType<
-            | (string extends TEvent['type'] ? never : TEvent)
-            | GenerateActorEvents<
-                TActorMap,
-                Prop<TTypesMeta, 'invokeSrcNameMap'>
-              >
-          >,
-          Prop<TTypesMeta, 'internalEvents'>
-        >;
-      }
-    : TypegenDisabled &
-        AllImplementationsProvided &
-        AllowAllEvents & {
-          indexedActions: IndexByType<TAction>;
-          indexedEvents: Record<string, TEvent> & {
-            __XSTATE_ALLOW_ANY_INVOKE_DATA_HACK__: { data: any };
-          };
-          invokeSrcNameMap: Record<
-            string,
-            '__XSTATE_ALLOW_ANY_INVOKE_DATA_HACK__'
-          >;
-=======
         indexedEvents: Record<string, TEvent> & {
           __XSTATE_ALLOW_ANY_INVOKE_DATA_HACK__: { data: any };
->>>>>>> eb7856ef
         };
         invokeSrcNameMap: Record<
           string,
