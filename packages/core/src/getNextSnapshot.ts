import { createActor } from './createActor.ts';
import {
  ActorScope,
  AnyActorLogic,
  AnyActorScope,
  EmittedFrom,
  EventFromLogic,
  InputFrom,
  SnapshotFrom
} from './types.ts';

/** @internal */
export function createInertActorScope<T extends AnyActorLogic>(
  actorLogic: T
): AnyActorScope {
  const self = createActor(actorLogic as AnyActorLogic);
  const inertActorScope: ActorScope<
    SnapshotFrom<T>,
    EventFromLogic<T>,
    any,
    EmittedFrom<T>
  > = {
    self,
    defer: () => {},
    id: '',
    logger: () => {},
    sessionId: '',
    stopChild: () => {},
    system: self.system,
<<<<<<< HEAD
    spawnChild: (logic) => {
      const child = createActor(logic) as any;

      return child;
    }
=======
    emit: () => {}
>>>>>>> 6341cfbb
  };

  return inertActorScope;
}

export function getInitialSnapshot<T extends AnyActorLogic>(
  actorLogic: T,
  ...[input]: undefined extends InputFrom<T>
    ? [input?: InputFrom<T>]
    : [input: InputFrom<T>]
): SnapshotFrom<T> {
  const actorScope = createInertActorScope(actorLogic);
  return actorLogic.getInitialSnapshot(actorScope, input);
}

/**
 * Determines the next snapshot for the given `actorLogic` based on
 * the given `snapshot` and `event`.
 *
 * If the `snapshot` is `undefined`, the initial snapshot of the
 * `actorLogic` is used.
 *
 * @example
  ```ts
  import { getNextSnapshot } from 'xstate';
  import { trafficLightMachine } from './trafficLightMachine.ts';

  const nextSnapshot = getNextSnapshot(
    trafficLightMachine, // actor logic
    undefined, // snapshot (or initial state if undefined)
    { type: 'TIMER' }); // event object

  console.log(nextSnapshot.value);
  // => 'yellow'

  const nextSnapshot2 = getNextSnapshot(
    trafficLightMachine, // actor logic
    nextSnapshot, // snapshot
    { type: 'TIMER' }); // event object

  console.log(nextSnapshot2.value);
  // =>'red'
  ```
 */
export function getNextSnapshot<T extends AnyActorLogic>(
  actorLogic: T,
  snapshot: SnapshotFrom<T>,
  event: EventFromLogic<T>
): SnapshotFrom<T> {
  const inertActorScope = createInertActorScope(actorLogic);
  (inertActorScope.self as any)._snapshot = snapshot;
  return actorLogic.transition(snapshot, event, inertActorScope);
}<|MERGE_RESOLUTION|>--- conflicted
+++ resolved
@@ -27,15 +27,12 @@
     sessionId: '',
     stopChild: () => {},
     system: self.system,
-<<<<<<< HEAD
     spawnChild: (logic) => {
       const child = createActor(logic) as any;
 
       return child;
-    }
-=======
+    },
     emit: () => {}
->>>>>>> 6341cfbb
   };
 
   return inertActorScope;
