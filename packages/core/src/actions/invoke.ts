--- conflicted
+++ resolved
@@ -11,11 +11,8 @@
   EventObject,
   MachineContext,
   ParameterizedObject,
-<<<<<<< HEAD
-  AnyActorLogic
-=======
+  AnyActorLogic,
   Snapshot
->>>>>>> ddafb832
 } from '../types.ts';
 import { resolveReferencedActor } from '../utils.ts';
 
