--- conflicted
+++ resolved
@@ -137,12 +137,8 @@
   systemId: string | undefined;
   src: string;
   input?: unknown;
-<<<<<<< HEAD
   onSnapshot?: {}; // TODO: transition object
-}) {
-=======
 }): InvokeAction<TContext, TExpressionEvent, TExpressionAction, TEvent> {
->>>>>>> d30b3489
   function invoke(
     _: ActionArgs<TContext, TExpressionEvent, TExpressionAction, TEvent>
   ) {
