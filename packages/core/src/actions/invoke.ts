import { EventObject, InvokeDefinition, MachineContext } from '../types.js';
import { invoke as invokeActionType } from '../actionTypes.js';
import { isActorRef } from '../actors/index.js';
import { createDynamicAction } from '../../actions/dynamicAction.js';
import {
  AnyInterpreter,
  BaseDynamicActionObject,
  DynamicInvokeActionObject,
  InvokeActionObject,
  InvokeSourceDefinition
} from '../index.js';
import { actionTypes, error } from '../actions.js';
import { mapContext, warn } from '../utils.js';
import { ActorStatus, interpret } from '../interpreter.js';
import { cloneState } from '../State.js';
import { IS_PRODUCTION } from '../environment.js';

export function invoke<
  TContext extends MachineContext,
  TExpressionEvent extends EventObject,
  TEvent extends EventObject
>(
  invokeDef: InvokeDefinition<TContext, TEvent>
): BaseDynamicActionObject<
  TContext,
  TExpressionEvent,
  TEvent,
  InvokeActionObject,
  DynamicInvokeActionObject<TContext, TEvent>['params']
> {
  return createDynamicAction(
    { type: invokeActionType, params: invokeDef },
    (_event, { state, actorContext }) => {
      const type = actionTypes.invoke;
      const { id, data, src, meta } = invokeDef;

      let resolvedInvokeAction: InvokeActionObject;
      if (isActorRef(src)) {
        resolvedInvokeAction = {
          type,
          params: {
            ...invokeDef,
            ref: src
          }
        } as InvokeActionObject;
      } else {
        const behaviorImpl = state.machine.options.actors[src.type];

        if (!behaviorImpl) {
          resolvedInvokeAction = {
            type,
            params: invokeDef
          } as InvokeActionObject;
        } else {
          const behavior =
            typeof behaviorImpl === 'function'
              ? behaviorImpl(state.context, _event.data, {
                  id,
                  data: data && mapContext(data, state.context, _event as any),
                  src,
                  _event,
                  meta
                })
              : behaviorImpl;

          const ref = interpret(behavior, {
            id,
            src,
            parent: actorContext?.self
          });

          resolvedInvokeAction = {
            type,
            params: {
              ...invokeDef,
<<<<<<< HEAD
              ref: interpret(behavior, {
                id,
                parent: actorContext?.self,
                key: invokeDef.key
              })
=======
              ref
>>>>>>> 30c561e9
            }
          } as InvokeActionObject;
        }
      }

      const actorRef = resolvedInvokeAction.params.ref!;
      const invokedState = cloneState(state, {
        children: {
          ...state.children,
          [id]: actorRef
        }
      });

      resolvedInvokeAction.execute = (actorCtx) => {
        const parent = actorCtx.self as AnyInterpreter;
        const { id, autoForward, ref } = resolvedInvokeAction.params;
        if (!ref) {
          if (!IS_PRODUCTION) {
            warn(
              false,
              `Actor type '${
                (resolvedInvokeAction.params.src as InvokeSourceDefinition).type
              }' not found in machine '${actorCtx.id}'.`
            );
          }
          return;
        }
<<<<<<< HEAD

        ref._parent = parent; // TODO: fix
=======
>>>>>>> 30c561e9
        actorCtx.defer(() => {
          if (actorRef.status === ActorStatus.Stopped) {
            return;
          }
          try {
            if (autoForward) {
              parent._forwardTo.add(actorRef);
            }

            actorRef.start?.();
          } catch (err) {
            parent.send(error(id, err));
            return;
          }
        });
      };

      return [invokedState, resolvedInvokeAction];
    }
  );
}<|MERGE_RESOLUTION|>--- conflicted
+++ resolved
@@ -66,22 +66,15 @@
           const ref = interpret(behavior, {
             id,
             src,
-            parent: actorContext?.self
+            parent: actorContext?.self,
+            key: invokeDef.key
           });
 
           resolvedInvokeAction = {
             type,
             params: {
               ...invokeDef,
-<<<<<<< HEAD
-              ref: interpret(behavior, {
-                id,
-                parent: actorContext?.self,
-                key: invokeDef.key
-              })
-=======
               ref
->>>>>>> 30c561e9
             }
           } as InvokeActionObject;
         }
@@ -109,11 +102,6 @@
           }
           return;
         }
-<<<<<<< HEAD
-
-        ref._parent = parent; // TODO: fix
-=======
->>>>>>> 30c561e9
         actorCtx.defer(() => {
           if (actorRef.status === ActorStatus.Stopped) {
             return;
