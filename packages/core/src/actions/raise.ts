import isDevelopment from '#is-development';
import {
  ActionArgs,
  AnyActorScope,
  AnyActor,
  AnyMachineSnapshot,
  DelayExpr,
  EventObject,
  MachineContext,
  NoInfer,
  RaiseActionOptions,
  SendExpr,
  ParameterizedObject,
  AnyEventObject
} from '../types.ts';

function resolveRaise(
<<<<<<< HEAD
  actorCtx: AnyActorScope,
  state: AnyState,
=======
  _: AnyActorScope,
  state: AnyMachineSnapshot,
>>>>>>> d90a5954
  args: ActionArgs<any, any, any>,
  actionParams: ParameterizedObject['params'] | undefined,
  {
    event: eventOrExpr,
    id,
    delay
  }: {
    event:
      | EventObject
      | SendExpr<
          MachineContext,
          EventObject,
          ParameterizedObject['params'] | undefined,
          EventObject,
          EventObject
        >;
    id: string | undefined;
    delay:
      | string
      | number
      | DelayExpr<
          MachineContext,
          EventObject,
          ParameterizedObject['params'] | undefined,
          EventObject
        >
      | undefined;
  },
  { internalQueue }: { internalQueue: AnyEventObject[] }
) {
  const delaysMap = state.machine.implementations.delays;

  if (typeof eventOrExpr === 'string') {
    throw new Error(
      `Only event objects may be used with raise; use raise({ type: "${eventOrExpr}" }) instead`
    );
  }

  const resolvedEvent =
    typeof eventOrExpr === 'function'
      ? eventOrExpr(args, actionParams)
      : eventOrExpr;

  let resolvedDelay: number | undefined;
  if (typeof delay === 'string') {
    const configDelay = delaysMap && delaysMap[delay];
    resolvedDelay =
      typeof configDelay === 'function'
        ? configDelay(args, actionParams)
        : configDelay;
  } else {
    resolvedDelay =
      typeof delay === 'function' ? delay(args, actionParams) : delay;
  }
  if (typeof resolvedDelay !== 'number') {
    internalQueue.push(resolvedEvent);
  }
  return [state, { event: resolvedEvent, id, delay: resolvedDelay }];
}

function executeRaise(
  actorScope: AnyActorScope,
  params: {
    event: EventObject;
    id: string | undefined;
    delay: number | undefined;
  }
) {
  if (typeof params.delay === 'number') {
    (actorScope.self as AnyActor).delaySend(
      params as typeof params & { delay: number }
    );
    return;
  }
}

export interface RaiseAction<
  TContext extends MachineContext,
  TExpressionEvent extends EventObject,
  TParams extends ParameterizedObject['params'] | undefined,
  TEvent extends EventObject,
  TDelay extends string
> {
  (args: ActionArgs<TContext, TExpressionEvent, TEvent>, params: TParams): void;
  _out_TEvent?: TEvent;
  _out_TDelay?: TDelay;
}

/**
 * Raises an event. This places the event in the internal event queue, so that
 * the event is immediately consumed by the machine in the current step.
 *
 * @param eventType The event to raise.
 */
export function raise<
  TContext extends MachineContext,
  TExpressionEvent extends EventObject,
  TEvent extends EventObject = TExpressionEvent,
  TParams extends ParameterizedObject['params'] | undefined =
    | ParameterizedObject['params']
    | undefined,
  TDelay extends string = string
>(
  eventOrExpr:
    | NoInfer<TEvent>
    | SendExpr<TContext, TExpressionEvent, TParams, NoInfer<TEvent>, TEvent>,
  options?: RaiseActionOptions<
    TContext,
    TExpressionEvent,
    TParams,
    NoInfer<TEvent>,
    NoInfer<TDelay>
  >
): RaiseAction<TContext, TExpressionEvent, TParams, TEvent, TDelay> {
  function raise(
    args: ActionArgs<TContext, TExpressionEvent, TEvent>,
    params: TParams
  ) {
    if (isDevelopment) {
      throw new Error(`This isn't supposed to be called`);
    }
  }

  raise.type = 'xstate.raise';
  raise.event = eventOrExpr;
  raise.id = options?.id;
  raise.delay = options?.delay;

  raise.resolve = resolveRaise;
  raise.execute = executeRaise;

  return raise;
}<|MERGE_RESOLUTION|>--- conflicted
+++ resolved
@@ -15,13 +15,8 @@
 } from '../types.ts';
 
 function resolveRaise(
-<<<<<<< HEAD
   actorCtx: AnyActorScope,
-  state: AnyState,
-=======
-  _: AnyActorScope,
   state: AnyMachineSnapshot,
->>>>>>> d90a5954
   args: ActionArgs<any, any, any>,
   actionParams: ParameterizedObject['params'] | undefined,
   {
