import { createDynamicAction } from '../../actions/dynamicAction.ts';
import * as actionTypes from '../actionTypes.ts';
import {
  EventObject,
  MachineContext,
  RaiseActionObject,
  BaseDynamicActionObject,
  RaiseActionOptions,
  SendExpr,
  AnyInterpreter,
  RaiseActionParams,
<<<<<<< HEAD
  NoInfer
} from '../types.ts';
import { toSCXMLEvent } from '../utils.ts';
=======
  NoInfer,
  StateMeta,
  UnifiedArg
} from '../types.js';
import { toSCXMLEvent } from '../utils.js';
>>>>>>> 91bc6fdd

/**
 * Raises an event. This places the event in the internal event queue, so that
 * the event is immediately consumed by the machine in the current step.
 *
 * @param eventType The event to raise.
 */

export function raise<
  TContext extends MachineContext,
  TExpressionEvent extends EventObject,
  TEvent extends EventObject = TExpressionEvent
>(
  eventOrExpr:
    | NoInfer<TEvent>
    | SendExpr<TContext, TExpressionEvent, NoInfer<TEvent>>,
  options?: RaiseActionOptions<TContext, TExpressionEvent>
): BaseDynamicActionObject<
  TContext,
  TExpressionEvent,
  TEvent,
  RaiseActionObject<TContext, TExpressionEvent, TEvent>,
  RaiseActionParams<TContext, TExpressionEvent, TEvent>
> {
  return createDynamicAction(
    {
      type: actionTypes.raise,
      params: {
        delay: options ? options.delay : undefined,
        event: eventOrExpr,
        id:
          options && options.id !== undefined
            ? options.id
            : typeof eventOrExpr === 'function'
            ? eventOrExpr.name
            : eventOrExpr.type
      }
    },
    (_event, { state, actorContext }) => {
      const params = {
        delay: options ? options.delay : undefined,
        event: eventOrExpr,
        id:
          options && options.id !== undefined
            ? options.id
            : typeof eventOrExpr === 'function'
            ? eventOrExpr.name
            : eventOrExpr.type
      };
      const args: UnifiedArg<TContext, TExpressionEvent> &
        StateMeta<TContext, TExpressionEvent> = {
        context: state.context,
        event: _event.data,
        _event,
        state: state as any, // TODO: fix
        self: actorContext?.self ?? ({} as any),
        system: actorContext?.system
      };
      const delaysMap = state.machine.options.delays;

      // TODO: helper function for resolving Expr
      const resolvedEvent = toSCXMLEvent(
        typeof eventOrExpr === 'function' ? eventOrExpr(args) : eventOrExpr
      );

      let resolvedDelay: number | undefined;
      if (typeof params.delay === 'string') {
        const configDelay = delaysMap && delaysMap[params.delay];
        resolvedDelay =
          typeof configDelay === 'function' ? configDelay(args) : configDelay;
      } else {
        resolvedDelay =
          typeof params.delay === 'function'
            ? params.delay(args)
            : params.delay;
      }

      const resolvedAction: RaiseActionObject<
        TContext,
        TExpressionEvent,
        TEvent
      > = {
        type: actionTypes.raise,
        params: {
          ...params,
          _event: resolvedEvent,
          event: resolvedEvent.data,
          delay: resolvedDelay
        },
        execute: (actorCtx) => {
          if (typeof resolvedAction.params.delay === 'number') {
            (actorCtx.self as AnyInterpreter).delaySend(resolvedAction);
            return;
          }
        }
      };

      return [state, resolvedAction];
    }
  );
}<|MERGE_RESOLUTION|>--- conflicted
+++ resolved
@@ -9,17 +9,11 @@
   SendExpr,
   AnyInterpreter,
   RaiseActionParams,
-<<<<<<< HEAD
-  NoInfer
+  NoInfer,
+  UnifiedArg,
+  StateMeta
 } from '../types.ts';
 import { toSCXMLEvent } from '../utils.ts';
-=======
-  NoInfer,
-  StateMeta,
-  UnifiedArg
-} from '../types.js';
-import { toSCXMLEvent } from '../utils.js';
->>>>>>> 91bc6fdd
 
 /**
  * Raises an event. This places the event in the internal event queue, so that
