--- conflicted
+++ resolved
@@ -72,19 +72,13 @@
       const delaysMap = state.machine.options.delays;
 
       // TODO: helper function for resolving Expr
-<<<<<<< HEAD
-      const resolvedEvent =
-        typeof eventOrExpr === 'function' ? eventOrExpr(args) : eventOrExpr;
-=======
       if (typeof eventOrExpr === 'string') {
         throw new Error(
           `Only event objects may be used with raise; use raise({ type: "${eventOrExpr}" }) instead`
         );
       }
-      const resolvedEvent = toSCXMLEvent(
-        typeof eventOrExpr === 'function' ? eventOrExpr(args) : eventOrExpr
-      );
->>>>>>> bfbd1696
+      const resolvedEvent =
+        typeof eventOrExpr === 'function' ? eventOrExpr(args) : eventOrExpr;
 
       let resolvedDelay: number | undefined;
       if (typeof params.delay === 'string') {
