--- conflicted
+++ resolved
@@ -42,12 +42,14 @@
   TExpressionEvent extends EventObject,
   TExpressionAction extends ParameterizedObject | undefined,
   TEvent extends EventObject,
+  TActor extends ProvidedActor,
   TAction extends ParameterizedObject,
   TGuard extends ParameterizedObject,
   TDelay extends string
 > {
   (_: ActionArgs<TContext, TExpressionEvent, TExpressionAction>): void;
   _out_TEvent?: TEvent;
+  _out_TActor?: TActor;
   _out_TAction?: TAction;
   _out_TGuard?: TGuard;
   _out_TDelay?: TDelay;
@@ -59,11 +61,8 @@
   TExpressionAction extends ParameterizedObject | undefined =
     | ParameterizedObject
     | undefined,
-<<<<<<< HEAD
+  TEvent extends EventObject = TExpressionEvent,
   TActor extends ProvidedActor = ProvidedActor,
-=======
-  TEvent extends EventObject = TExpressionEvent,
->>>>>>> dbbd3c27
   TAction extends ParameterizedObject = ParameterizedObject,
   TGuard extends ParameterizedObject = ParameterizedObject,
   TDelay extends string = string
@@ -91,6 +90,7 @@
   TExpressionEvent,
   TExpressionAction,
   TEvent,
+  TActor,
   TAction,
   TGuard,
   TDelay
@@ -105,16 +105,5 @@
   pure.get = getActions;
   pure.resolve = resolve;
 
-<<<<<<< HEAD
-  return pure as {
-    (args: ActionArgs<TContext, TExpressionEvent, TExpressionAction>): void;
-    _out_TEvent?: TEvent;
-    _out_Actor?: TActor;
-    _out_TAction?: TAction;
-    _out_TGuard?: TGuard;
-    _out_TDelay?: TDelay;
-  };
-=======
   return pure;
->>>>>>> dbbd3c27
 }