--- conflicted
+++ resolved
@@ -153,28 +153,6 @@
   _out_TDelay?: TDelay;
 }
 
-<<<<<<< HEAD
-/**
- * Creates an action object that will execute actions that are queued by the `enqueue(action)` function.
- * 
- * @example
-  ```ts
-  import { createMachine, enqueueActions } from 'xstate';
-
-  const machine = createMachine({
-    entry: enqueueActions(({ enqueue, check }) => {
-      enqueue.assign({ count: 0 });
-
-      if (check('someGuard')) {
-        enqueue.assign({ count: 1 });
-      }
-
-      enqueue('someAction');
-    })
-  })
-  ```
- */
-=======
 interface CollectActionsArg<
   TContext extends MachineContext,
   TExpressionEvent extends EventObject,
@@ -222,7 +200,26 @@
   TDelay
 >) => void;
 
->>>>>>> 4dde96a2
+/**
+ * Creates an action object that will execute actions that are queued by the `enqueue(action)` function.
+ * 
+ * @example
+  ```ts
+  import { createMachine, enqueueActions } from 'xstate';
+
+  const machine = createMachine({
+    entry: enqueueActions(({ enqueue, check }) => {
+      enqueue.assign({ count: 0 });
+
+      if (check('someGuard')) {
+        enqueue.assign({ count: 1 });
+      }
+
+      enqueue('someAction');
+    })
+  })
+  ```
+ */
 export function enqueueActions<
   TContext extends MachineContext,
   TExpressionEvent extends EventObject,
