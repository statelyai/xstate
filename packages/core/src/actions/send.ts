import {
  EventObject,
  SendActionParams,
  SpecialTargets,
  SendExpr,
  AnyEventObject,
  MachineContext
} from '../types';
import { send as sendActionType } from '../actionTypes';
import { isFunction, isString, toSCXMLEvent } from '../utils';
import { createDynamicAction } from '../../actions/dynamicAction';
import {
  AnyActorRef,
  AnyInterpreter,
  BaseDynamicActionObject,
  Cast,
  EventFrom,
  ExprWithMeta,
  InferEvent,
  SendActionObject,
  SendActionOptions
} from '..';
import { actionTypes, error } from '../actions';

/**
 * Sends an event. This returns an action that will be read by an interpreter to
 * send the event in the next step, after the current step is finished executing.
 *
 * @param event The event to send.
 * @param options Options to pass into the send event:
 *  - `id` - The unique send event identifier (used with `cancel()`).
 *  - `delay` - The number of milliseconds to delay the sending of the event.
 *  - `to` - The target of this event (by default, the machine the event was sent from).
 */
export function send<
  TContext extends MachineContext,
  TEvent extends EventObject,
  TSentEvent extends EventObject = AnyEventObject
>(
  event: TSentEvent | SendExpr<TContext, TEvent, TSentEvent>,
  options?: SendActionOptions<TContext, TEvent>
): BaseDynamicActionObject<
  TContext,
  TEvent,
  SendActionObject<AnyEventObject>,
  SendActionParams<TContext, TEvent>
> {
  const eventOrExpr = isFunction(event) ? event : event;

  return createDynamicAction<
    TContext,
    TEvent,
    SendActionObject<AnyEventObject>,
    SendActionParams<TContext, TEvent>
  >(
    {
<<<<<<< HEAD
      type: sendActionType,
      params: {
        to: options ? options.to : undefined,
        delay: options ? options.delay : undefined,
        event: eventOrExpr,
        id:
          options && options.id !== undefined
            ? options.id
            : isFunction(event)
            ? event.name
            : (getEventType<TSentEvent>(event) as string)
      }
=======
      to: options ? options.to : undefined,
      delay: options ? options.delay : undefined,
      event: eventOrExpr,
      id:
        options && options.id !== undefined
          ? options.id
          : isFunction(event)
          ? event.name
          : event.type
>>>>>>> 6e7f769a
    },
    (_event, { actorContext, state }) => {
      const params = {
        to: options ? options.to : undefined,
        delay: options ? options.delay : undefined,
        event: eventOrExpr,
        id:
          options && options.id !== undefined
            ? options.id
            : isFunction(event)
            ? event.name
            : (getEventType<TSentEvent>(event) as string)
      };
      const meta = {
        _event
      };
      const delaysMap = state.machine.options.delays;

      // TODO: helper function for resolving Expr
      const resolvedEvent = toSCXMLEvent(
        isFunction(eventOrExpr)
          ? eventOrExpr(state.context, _event.data, meta)
          : eventOrExpr
      );

      let resolvedDelay: number | undefined;
      if (isString(params.delay)) {
        const configDelay = delaysMap && delaysMap[params.delay];
        resolvedDelay = isFunction(configDelay)
          ? configDelay(state.context, _event.data, meta)
          : configDelay;
      } else {
        resolvedDelay = isFunction(params.delay)
          ? params.delay(state.context, _event.data, meta)
          : params.delay;
      }

      const resolvedTarget = isFunction(params.to)
        ? params.to(state.context, _event.data, meta)
        : params.to;
      let targetActorRef: AnyActorRef | undefined;

      if (typeof resolvedTarget === 'string') {
        if (resolvedTarget === SpecialTargets.Parent) {
          targetActorRef = actorContext?.self._parent;
        } else if (resolvedTarget === SpecialTargets.Internal) {
          targetActorRef = actorContext?.self;
        } else if (resolvedTarget.startsWith('#_')) {
          // SCXML compatibility: https://www.w3.org/TR/scxml/#SCXMLEventProcessor
          // #_invokeid. If the target is the special term '#_invokeid', where invokeid is the invokeid of an SCXML session that the sending session has created by <invoke>, the Processor must add the event to the external queue of that session.
          targetActorRef = state.children[resolvedTarget.slice(2)];
        } else {
          targetActorRef = state.children[resolvedTarget];
        }
        if (!targetActorRef) {
          throw new Error(
            `Unable to send event to actor '${resolvedTarget}' from machine '${state.machine.id}'.`
          );
        }
      } else {
        targetActorRef = resolvedTarget || actorContext?.self;
      }

      const resolvedAction: SendActionObject = {
        type: actionTypes.send,
        params: {
          ...params,
          to: targetActorRef,
          _event: resolvedEvent,
          event: resolvedEvent.data,
          delay: resolvedDelay,
          internal: resolvedTarget === SpecialTargets.Internal
        },
        execute: (actorCtx) => {
          const sendAction = resolvedAction as SendActionObject;

          if (typeof sendAction.params.delay === 'number') {
            (actorCtx.self as AnyInterpreter).defer(sendAction);
            return;
          } else {
            const target = sendAction.params.to!;
            const { _event } = sendAction.params;
            actorCtx.defer?.(() => {
              const origin = actorCtx.self;
              const resolvedEvent: typeof _event = {
                ..._event,
                name:
                  _event.name === actionTypes.error
                    ? `${error(origin.id)}`
                    : _event.name,
                origin: origin
              };
              target.send(resolvedEvent);
            });
          }
        }
      };

      return [state, resolvedAction];
    }
  );
}

/**
 * Sends an event to this machine's parent.
 *
 * @param event The event to send to the parent machine.
 * @param options Options to pass into the send event.
 */
export function sendParent<
  TContext extends MachineContext,
  TEvent extends EventObject,
  TSentEvent extends EventObject = AnyEventObject
>(
  event: TSentEvent | SendExpr<TContext, TEvent, TSentEvent>,
  options?: SendActionOptions<TContext, TEvent>
) {
  return send<TContext, TEvent, TSentEvent>(event, {
    ...options,
    to: SpecialTargets.Parent
  });
}

/**
 * Sends an event back to the sender of the original event.
 *
 * @param event The event to send back to the sender
 * @param options Options to pass into the send event
 */
export function respond<
  TContext extends MachineContext,
  TEvent extends EventObject,
  TSentEvent extends EventObject = AnyEventObject
>(
  event: TEvent | SendExpr<TContext, TEvent, TSentEvent>,
  options?: SendActionOptions<TContext, TEvent>
) {
  return send<TContext, TEvent>(event, {
    ...options,
    to: (_, __, { _event }) => {
      return _event.origin!; // TODO: handle when _event.origin is undefined
    }
  });
}

/**
 * Forwards (sends) an event to a specified service.
 *
 * @param target The target service to forward the event to.
 * @param options Options to pass into the send action creator.
 */
export function forwardTo<
  TContext extends MachineContext,
  TEvent extends EventObject
>(
  target: Required<SendActionParams<TContext, TEvent>>['to'],
  options?: SendActionOptions<TContext, TEvent>
) {
  if (
    process.env.NODE_END !== 'production' &&
    (!target || typeof target === 'function')
  ) {
    const originalTarget = target;
    target = (...args) => {
      const resolvedTarget =
        typeof originalTarget === 'function'
          ? originalTarget(...args)
          : originalTarget;
      if (!resolvedTarget) {
        throw new Error(
          `Attempted to forward event to undefined actor. This risks an infinite loop in the sender.`
        );
      }
      return resolvedTarget;
    };
  }
  return send<TContext, TEvent>((_, event) => event, {
    ...options,
    to: target
  });
}

/**
 * Escalates an error by sending it as an event to this machine's parent.
 *
 * @param errorData The error data to send, or the expression function that
 * takes in the `context`, `event`, and `meta`, and returns the error data to send.
 * @param options Options to pass into the send action creator.
 */
export function escalate<
  TContext extends MachineContext,
  TEvent extends EventObject,
  TErrorData = any
>(
  errorData: TErrorData | ExprWithMeta<TContext, TEvent, TErrorData>,
  options?: SendActionParams<TContext, TEvent>
) {
  return sendParent<TContext, TEvent>(
    (context, event, meta) => {
      return {
        type: actionTypes.error,
        data: isFunction(errorData)
          ? errorData(context, event, meta)
          : errorData
      };
    },
    {
      ...options,
      to: SpecialTargets.Parent
    }
  );
}

/**
 * Sends an event to an actor.
 *
 * @param actor The `ActorRef` to send the event to.
 * @param event The event to send, or an expression that evaluates to the event to send
 * @param options Send action options
 * @returns An XState send action object
 */
export function sendTo<
  TContext extends MachineContext,
  TEvent extends EventObject,
  TActor extends AnyActorRef
>(
  actor: (ctx: TContext) => TActor,
  event:
    | EventFrom<TActor>
    | SendExpr<
        TContext,
        TEvent,
        InferEvent<Cast<EventFrom<TActor>, EventObject>>
      >,
  options?: SendActionOptions<TContext, TEvent>
) {
  return send<TContext, TEvent, any>(event, {
    ...options,
    to: actor
  });
}<|MERGE_RESOLUTION|>--- conflicted
+++ resolved
@@ -54,7 +54,6 @@
     SendActionParams<TContext, TEvent>
   >(
     {
-<<<<<<< HEAD
       type: sendActionType,
       params: {
         to: options ? options.to : undefined,
@@ -65,19 +64,8 @@
             ? options.id
             : isFunction(event)
             ? event.name
-            : (getEventType<TSentEvent>(event) as string)
+            : event.type
       }
-=======
-      to: options ? options.to : undefined,
-      delay: options ? options.delay : undefined,
-      event: eventOrExpr,
-      id:
-        options && options.id !== undefined
-          ? options.id
-          : isFunction(event)
-          ? event.name
-          : event.type
->>>>>>> 6e7f769a
     },
     (_event, { actorContext, state }) => {
       const params = {
@@ -89,7 +77,7 @@
             ? options.id
             : isFunction(event)
             ? event.name
-            : (getEventType<TSentEvent>(event) as string)
+            : event.type
       };
       const meta = {
         _event
