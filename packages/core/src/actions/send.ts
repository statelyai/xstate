import isDevelopment from '#is-development';
import { createErrorActorEvent } from '../eventUtils.ts';
import {
  ActionArgs,
  ActorRef,
  AnyActorContext,
  AnyActorRef,
  AnyEventObject,
  AnyActor,
  AnyState,
  Cast,
  DelayExpr,
  EventFrom,
  EventObject,
  InferEvent,
  MachineContext,
  SendExpr,
  SendToActionOptions,
  SendToActionParams,
  SpecialTargets,
  UnifiedArg,
  ParameterizedObject,
  NoInfer
} from '../types.ts';
import { XSTATE_ERROR } from '../constants.ts';

function resolve(
  actorContext: AnyActorContext,
  state: AnyState,
  args: ActionArgs<any, any, any>,
  {
    to,
    event: eventOrExpr,
    id,
    delay
  }: {
    to:
      | AnyActorRef
      | string
      | ((
          args: UnifiedArg<MachineContext, EventObject>
        ) => AnyActorRef | string);
    event:
      | EventObject
      | SendExpr<
          MachineContext,
          EventObject,
          ParameterizedObject | undefined,
          EventObject
        >;
    id: string | undefined;
    delay:
      | string
      | number
      | DelayExpr<MachineContext, EventObject, ParameterizedObject | undefined>
      | undefined;
  }
) {
  const delaysMap = state.machine.implementations.delays;

  if (typeof eventOrExpr === 'string') {
    throw new Error(
      `Only event objects may be used with sendTo; use sendTo({ type: "${eventOrExpr}" }) instead`
    );
  }
  const resolvedEvent =
    typeof eventOrExpr === 'function' ? eventOrExpr(args) : eventOrExpr;

  let resolvedDelay: number | undefined;
  if (typeof delay === 'string') {
    const configDelay = delaysMap && delaysMap[delay];
    resolvedDelay =
      typeof configDelay === 'function' ? configDelay(args) : configDelay;
  } else {
    resolvedDelay = typeof delay === 'function' ? delay(args) : delay;
  }

  const resolvedTarget = typeof to === 'function' ? to(args) : to;
  let targetActorRef: AnyActorRef | undefined;

  if (typeof resolvedTarget === 'string') {
    if (resolvedTarget === SpecialTargets.Parent) {
      targetActorRef = actorContext?.self._parent;
    } else if (resolvedTarget === SpecialTargets.Internal) {
      targetActorRef = actorContext?.self;
    } else if (resolvedTarget.startsWith('#_')) {
      // SCXML compatibility: https://www.w3.org/TR/scxml/#SCXMLEventProcessor
      // #_invokeid. If the target is the special term '#_invokeid', where invokeid is the invokeid of an SCXML session that the sending session has created by <invoke>, the Processor must add the event to the external queue of that session.
      targetActorRef = state.children[resolvedTarget.slice(2)];
    } else {
      targetActorRef = state.children[resolvedTarget];
    }
    if (!targetActorRef) {
      throw new Error(
        `Unable to send event to actor '${resolvedTarget}' from machine '${state.machine.id}'.`
      );
    }
  } else {
    targetActorRef = resolvedTarget || actorContext?.self;
  }

  return [
    state,
    { to: targetActorRef, event: resolvedEvent, id, delay: resolvedDelay }
  ];
}
function execute(
  actorContext: AnyActorContext,
  params: {
    to: AnyActorRef;
    event: EventObject;
    id: string | undefined;
    delay: number | undefined;
  }
) {
  if (typeof params.delay === 'number') {
    (actorContext.self as AnyActor).delaySend(
      params as typeof params & { delay: number }
    );
    return;
  }

  const { to, event } = params;

  actorContext.defer(() => {
    actorContext?.system.sendTo(
      to,
      event.type === XSTATE_ERROR
<<<<<<< HEAD
        ? createErrorPlatformEvent(actorContext.self.id, (event as any).data)
        : event,
      actorContext.self
=======
        ? createErrorActorEvent(actorContext.self.id, (event as any).data)
        : event
>>>>>>> b8118bf4
    );
  });
}

export interface SendToAction<
  TContext extends MachineContext,
  TExpressionEvent extends EventObject,
  TExpressionAction extends ParameterizedObject | undefined,
  TDelay extends string
> {
  (_: ActionArgs<TContext, TExpressionEvent, TExpressionAction>): void;
  _out_TDelay?: TDelay;
}

/**
 * Sends an event to an actor.
 *
 * @param actor The `ActorRef` to send the event to.
 * @param event The event to send, or an expression that evaluates to the event to send
 * @param options Send action options
 *  - `id` - The unique send event identifier (used with `cancel()`).
 *  - `delay` - The number of milliseconds to delay the sending of the event.
 */
export function sendTo<
  TContext extends MachineContext,
  TExpressionEvent extends EventObject,
  TExpressionAction extends ParameterizedObject | undefined,
  TActor extends AnyActorRef,
  TDelay extends string
>(
  to:
    | TActor
    | string
    | ((
        args: ActionArgs<TContext, TExpressionEvent, TExpressionAction>
      ) => TActor | string),
  eventOrExpr:
    | EventFrom<TActor>
    | SendExpr<
        TContext,
        TExpressionEvent,
        TExpressionAction,
        InferEvent<Cast<EventFrom<TActor>, EventObject>>
      >,
  options?: SendToActionOptions<
    TContext,
    TExpressionEvent,
    TExpressionAction,
    NoInfer<TDelay>
  >
): SendToAction<TContext, TExpressionEvent, TExpressionAction, TDelay> {
  function sendTo(
    _: ActionArgs<TContext, TExpressionEvent, TExpressionAction>
  ) {
    if (isDevelopment) {
      throw new Error(`This isn't supposed to be called`);
    }
  }

  sendTo.type = 'xstate.sendTo';
  sendTo.to = to;
  sendTo.event = eventOrExpr;
  sendTo.id = options?.id;
  sendTo.delay = options?.delay;

  sendTo.resolve = resolve;
  sendTo.execute = execute;

  return sendTo;
}

/**
 * Sends an event to this machine's parent.
 *
 * @param event The event to send to the parent machine.
 * @param options Options to pass into the send event.
 */
export function sendParent<
  TContext extends MachineContext,
  TExpressionEvent extends EventObject,
  TExpressionAction extends ParameterizedObject | undefined,
  TSentEvent extends EventObject = AnyEventObject,
  TDelay extends string = string
>(
  event:
    | TSentEvent
    | SendExpr<TContext, TExpressionEvent, TExpressionAction, TSentEvent>,
  options?: SendToActionOptions<
    TContext,
    TExpressionEvent,
    TExpressionAction,
    TDelay
  >
) {
  return sendTo<
    TContext,
    TExpressionEvent,
    TExpressionAction,
    AnyActorRef,
    TDelay
  >(SpecialTargets.Parent, event, options as any);
}

type Target<
  TContext extends MachineContext,
  TExpressionEvent extends EventObject,
  TExpressionAction extends ParameterizedObject | undefined
> =
  | string
  | ActorRef<any, any>
  | ((
      args: ActionArgs<TContext, TExpressionEvent, TExpressionAction>
    ) => string | ActorRef<any, any>);

/**
 * Forwards (sends) an event to a specified service.
 *
 * @param target The target service to forward the event to.
 * @param options Options to pass into the send action creator.
 */
export function forwardTo<
  TContext extends MachineContext,
  TExpressionEvent extends EventObject,
  TExpressionAction extends ParameterizedObject | undefined,
  TDelay extends string
>(
  target: Target<TContext, TExpressionEvent, TExpressionAction>,
  options?: SendToActionOptions<
    TContext,
    TExpressionEvent,
    TExpressionAction,
    TDelay
  >
) {
  if (isDevelopment && (!target || typeof target === 'function')) {
    const originalTarget = target;
    target = (...args) => {
      const resolvedTarget =
        typeof originalTarget === 'function'
          ? originalTarget(...args)
          : originalTarget;
      if (!resolvedTarget) {
        throw new Error(
          `Attempted to forward event to undefined actor. This risks an infinite loop in the sender.`
        );
      }
      return resolvedTarget;
    };
  }
  return sendTo<
    TContext,
    TExpressionEvent,
    TExpressionAction,
    AnyActorRef,
    TDelay
  >(target, ({ event }: any) => event, options) as {
    (args: ActionArgs<TContext, TExpressionEvent, TExpressionAction>): void;
  };
}

/**
 * Escalates an error by sending it as an event to this machine's parent.
 *
 * @param errorData The error data to send, or the expression function that
 * takes in the `context`, `event`, and `meta`, and returns the error data to send.
 * @param options Options to pass into the send action creator.
 */
export function escalate<
  TContext extends MachineContext,
  TExpressionEvent extends EventObject,
  TExpressionAction extends ParameterizedObject | undefined,
  TErrorData = any
>(
  errorData:
    | TErrorData
    | ((args: UnifiedArg<TContext, TExpressionEvent>) => TErrorData),
  options?: SendToActionParams<
    TContext,
    TExpressionEvent,
    TExpressionAction,
    EventObject,
    string
  >
) {
  return sendParent<TContext, TExpressionEvent, TExpressionAction, EventObject>(
    (arg) => {
      return {
        type: XSTATE_ERROR,
        data:
          typeof errorData === 'function' ? (errorData as any)(arg) : errorData
      };
    },
    options
  );
}<|MERGE_RESOLUTION|>--- conflicted
+++ resolved
@@ -126,14 +126,9 @@
     actorContext?.system.sendTo(
       to,
       event.type === XSTATE_ERROR
-<<<<<<< HEAD
-        ? createErrorPlatformEvent(actorContext.self.id, (event as any).data)
+        ? createErrorActorEvent(actorContext.self.id, (event as any).data)
         : event,
       actorContext.self
-=======
-        ? createErrorActorEvent(actorContext.self.id, (event as any).data)
-        : event
->>>>>>> b8118bf4
     );
   });
 }
