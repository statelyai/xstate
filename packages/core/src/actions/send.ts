import {
  EventObject,
  SendActionParams,
  SpecialTargets,
  SendExpr,
  AnyEventObject,
  MachineContext
} from '../types.ts';
import { send as sendActionType } from '../actionTypes.ts';
import { isFunction, isString, toSCXMLEvent } from '../utils.ts';
import { createDynamicAction } from '../../actions/dynamicAction.ts';
import {
  AnyActorRef,
  AnyInterpreter,
  BaseDynamicActionObject,
  Cast,
  EventFrom,
  ExprWithMeta,
  InferEvent,
  SendActionObject,
<<<<<<< HEAD
  SendActionOptions
} from '../index.ts';
import { actionTypes, error } from '../actions.ts';
=======
  SendActionOptions,
  State,
  StateMeta,
  UnifiedArg
} from '../index.js';
import { actionTypes, error } from '../actions.js';
>>>>>>> 91bc6fdd

/**
 * Sends an event. This returns an action that will be read by an interpreter to
 * send the event in the next step, after the current step is finished executing.
 *
 * @deprecated Use the `sendTo(...)` action creator instead.
 *
 * @param eventOrExpr The event to send.
 * @param options Options to pass into the send event:
 *  - `id` - The unique send event identifier (used with `cancel()`).
 *  - `delay` - The number of milliseconds to delay the sending of the event.
 *  - `to` - The target of this event (by default, the machine the event was sent from).
 */
export function send<
  TContext extends MachineContext,
  TEvent extends EventObject,
  TSentEvent extends EventObject = AnyEventObject
>(
  eventOrExpr: TSentEvent | SendExpr<TContext, TEvent, AnyEventObject>,
  options?: SendActionOptions<TContext, TEvent>
): BaseDynamicActionObject<
  TContext,
  TEvent,
  TEvent,
  SendActionObject<AnyEventObject>,
  SendActionParams<TContext, TEvent>
> {
  return createDynamicAction<
    TContext,
    TEvent,
    AnyEventObject,
    SendActionObject<AnyEventObject>,
    SendActionParams<TContext, TEvent>
  >(
    {
      type: sendActionType,
      params: {
        to: options ? options.to : undefined,
        delay: options ? options.delay : undefined,
        event: eventOrExpr,
        id:
          options && options.id !== undefined
            ? options.id
            : isFunction(eventOrExpr)
            ? eventOrExpr.name
            : eventOrExpr.type
      }
    },
    (_event, { actorContext, state }) => {
      const params = {
        to: options ? options.to : undefined,
        delay: options ? options.delay : undefined,
        event: eventOrExpr,
        // TODO: don't auto-generate IDs here like that
        // there is too big chance of the ID collision
        id:
          options && options.id !== undefined
            ? options.id
            : isFunction(eventOrExpr)
            ? eventOrExpr.name
            : eventOrExpr.type
      };
      const args: UnifiedArg<TContext, TEvent> & StateMeta<TContext, TEvent> = {
        context: state.context,
        event: _event.data,
        _event,
        state: state as State<TContext, TEvent>,
        self: actorContext?.self ?? (null as any),
        system: actorContext?.system
      };
      const delaysMap = state.machine.options.delays;

      // TODO: helper function for resolving Expr
      const resolvedEvent = toSCXMLEvent(
        isFunction(eventOrExpr) ? eventOrExpr(args) : eventOrExpr
      );

      let resolvedDelay: number | undefined;
      if (isString(params.delay)) {
        const configDelay = delaysMap && delaysMap[params.delay];
        resolvedDelay = isFunction(configDelay)
          ? configDelay(args)
          : configDelay;
      } else {
        resolvedDelay = isFunction(params.delay)
          ? params.delay(args)
          : params.delay;
      }

      const resolvedTarget = isFunction(params.to)
        ? params.to(args)
        : params.to;
      let targetActorRef: AnyActorRef | undefined;

      if (typeof resolvedTarget === 'string') {
        if (resolvedTarget === SpecialTargets.Parent) {
          targetActorRef = actorContext?.self._parent;
        } else if (resolvedTarget === SpecialTargets.Internal) {
          targetActorRef = actorContext?.self;
        } else if (resolvedTarget.startsWith('#_')) {
          // SCXML compatibility: https://www.w3.org/TR/scxml/#SCXMLEventProcessor
          // #_invokeid. If the target is the special term '#_invokeid', where invokeid is the invokeid of an SCXML session that the sending session has created by <invoke>, the Processor must add the event to the external queue of that session.
          targetActorRef = state.children[resolvedTarget.slice(2)];
        } else {
          targetActorRef = state.children[resolvedTarget];
        }
        if (!targetActorRef) {
          throw new Error(
            `Unable to send event to actor '${resolvedTarget}' from machine '${state.machine.id}'.`
          );
        }
      } else {
        targetActorRef = resolvedTarget || actorContext?.self;
      }

      const resolvedAction: SendActionObject = {
        type: actionTypes.send,
        params: {
          ...params,
          to: targetActorRef,
          _event: resolvedEvent,
          event: resolvedEvent.data,
          delay: resolvedDelay,
          internal: resolvedTarget === SpecialTargets.Internal
        },
        execute: (actorCtx) => {
          const sendAction = resolvedAction as SendActionObject;

          if (typeof sendAction.params.delay === 'number') {
            (actorCtx.self as AnyInterpreter).delaySend(sendAction);
            return;
          } else {
            const target = sendAction.params.to!;
            const { _event } = sendAction.params;
            actorCtx.defer(() => {
              const origin = actorCtx.self;
              const resolvedEvent: typeof _event = {
                ..._event,
                name:
                  _event.name === actionTypes.error
                    ? `${error(origin.id)}`
                    : _event.name,
                origin: origin
              };
              target.send(resolvedEvent);
            });
          }
        }
      };

      return [state, resolvedAction];
    }
  );
}

/**
 * Sends an event to this machine's parent.
 *
 * @param event The event to send to the parent machine.
 * @param options Options to pass into the send event.
 */
export function sendParent<
  TContext extends MachineContext,
  TEvent extends EventObject,
  TSentEvent extends EventObject = AnyEventObject
>(
  event: TSentEvent | SendExpr<TContext, TEvent, TSentEvent>,
  options?: SendActionOptions<TContext, TEvent>
) {
  return send<TContext, TEvent, TSentEvent>(event, {
    ...options,
    to: SpecialTargets.Parent
  });
}

/**
 * Sends an event back to the sender of the original event.
 *
 * @param event The event to send back to the sender
 * @param options Options to pass into the send event
 */
export function respond<
  TContext extends MachineContext,
  TEvent extends EventObject,
  TSentEvent extends EventObject = AnyEventObject
>(
  event: TEvent | SendExpr<TContext, TEvent, TSentEvent>,
  options?: SendActionOptions<TContext, TEvent>
) {
  return send<TContext, TEvent>(event, {
    ...options,
    to: ({ _event }) => {
      return _event.origin!; // TODO: handle when _event.origin is undefined
    }
  });
}

/**
 * Forwards (sends) an event to a specified service.
 *
 * @param target The target service to forward the event to.
 * @param options Options to pass into the send action creator.
 */
export function forwardTo<
  TContext extends MachineContext,
  TEvent extends EventObject
>(
  target: Required<SendActionParams<TContext, TEvent>>['to'],
  options?: SendActionOptions<TContext, TEvent>
) {
  if (
    process.env.NODE_END !== 'production' &&
    (!target || typeof target === 'function')
  ) {
    const originalTarget = target;
    target = (...args) => {
      const resolvedTarget =
        typeof originalTarget === 'function'
          ? originalTarget(...args)
          : originalTarget;
      if (!resolvedTarget) {
        throw new Error(
          `Attempted to forward event to undefined actor. This risks an infinite loop in the sender.`
        );
      }
      return resolvedTarget;
    };
  }
  return send<TContext, TEvent>(({ event }) => event, {
    ...options,
    to: target
  });
}

/**
 * Escalates an error by sending it as an event to this machine's parent.
 *
 * @param errorData The error data to send, or the expression function that
 * takes in the `context`, `event`, and `meta`, and returns the error data to send.
 * @param options Options to pass into the send action creator.
 */
export function escalate<
  TContext extends MachineContext,
  TEvent extends EventObject,
  TErrorData = any
>(
  errorData: TErrorData | ExprWithMeta<TContext, TEvent, TErrorData>,
  options?: SendActionParams<TContext, TEvent>
) {
  return sendParent<TContext, TEvent>(
    (arg) => {
      return {
        type: actionTypes.error,
        data: isFunction(errorData) ? errorData(arg) : errorData
      };
    },
    {
      ...options,
      to: SpecialTargets.Parent
    }
  );
}

/**
 * Sends an event to an actor.
 *
 * @param actor The `ActorRef` to send the event to.
 * @param event The event to send, or an expression that evaluates to the event to send
 * @param options Send action options
 * @returns An XState send action object
 */
export function sendTo<
  TContext extends MachineContext,
  TEvent extends EventObject,
  TActor extends AnyActorRef
>(
  actor: TActor | string | ExprWithMeta<TContext, TEvent, TActor | string>,
  event:
    | EventFrom<TActor>
    | SendExpr<
        TContext,
        TEvent,
        InferEvent<Cast<EventFrom<TActor>, EventObject>>
      >,
  options?: SendActionOptions<TContext, TEvent>
) {
  return send<TContext, TEvent, any>(event, {
    ...options,
    to: actor
  });
}<|MERGE_RESOLUTION|>--- conflicted
+++ resolved
@@ -18,18 +18,12 @@
   ExprWithMeta,
   InferEvent,
   SendActionObject,
-<<<<<<< HEAD
-  SendActionOptions
-} from '../index.ts';
-import { actionTypes, error } from '../actions.ts';
-=======
   SendActionOptions,
   State,
   StateMeta,
   UnifiedArg
-} from '../index.js';
-import { actionTypes, error } from '../actions.js';
->>>>>>> 91bc6fdd
+} from '../index.ts';
+import { actionTypes, error } from '../actions.ts';
 
 /**
  * Sends an event. This returns an action that will be read by an interpreter to
