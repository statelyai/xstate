import isDevelopment from '#is-development';
import { XSTATE_ERROR } from '../constants.ts';
import { createErrorActorEvent } from '../eventUtils.ts';
import { executingCustomAction } from '../stateUtils.ts';
import {
  ActionArgs,
  ActionFunction,
  AnyActorRef,
  AnyActorScope,
  AnyEventObject,
  AnyMachineSnapshot,
  Cast,
  DelayExpr,
  DoNotInfer,
  EventFrom,
  EventObject,
  InferEvent,
  MachineContext,
  ParameterizedObject,
  SendExpr,
  SendToActionOptions,
  SpecialTargets,
  UnifiedArg
} from '../types.ts';

function resolveSendTo(
  actorScope: AnyActorScope,
  snapshot: AnyMachineSnapshot,
  args: ActionArgs<any, any, any>,
  actionParams: ParameterizedObject['params'] | undefined,
  {
    to,
    event: eventOrExpr,
    id,
    delay
  }: {
    to:
      | AnyActorRef
      | string
      | ((
          args: UnifiedArg<MachineContext, EventObject, EventObject>,
          params: ParameterizedObject['params'] | undefined
        ) => AnyActorRef | string);
    event:
      | EventObject
      | SendExpr<
          MachineContext,
          EventObject,
          ParameterizedObject['params'] | undefined,
          EventObject,
          EventObject
        >;
    id: string | undefined;
    delay:
      | string
      | number
      | DelayExpr<
          MachineContext,
          EventObject,
          ParameterizedObject['params'] | undefined,
          EventObject
        >
      | undefined;
  },
  extra: { deferredActorIds: string[] | undefined }
) {
  const delaysMap = snapshot.machine.implementations.delays;

  if (typeof eventOrExpr === 'string') {
    throw new Error(
      // eslint-disable-next-line @typescript-eslint/restrict-template-expressions
      `Only event objects may be used with sendTo; use sendTo({ type: "${eventOrExpr}" }) instead`
    );
  }
  const resolvedEvent =
    typeof eventOrExpr === 'function'
      ? eventOrExpr(args, actionParams)
      : eventOrExpr;

  let resolvedDelay: number | undefined;
  if (typeof delay === 'string') {
    const configDelay = delaysMap && delaysMap[delay];
    resolvedDelay =
      typeof configDelay === 'function'
        ? configDelay(args, actionParams)
        : configDelay;
  } else {
    resolvedDelay =
      typeof delay === 'function' ? delay(args, actionParams) : delay;
  }

  const resolvedTarget = typeof to === 'function' ? to(args, actionParams) : to;
  let targetActorRef: AnyActorRef | string | undefined;

  if (typeof resolvedTarget === 'string') {
    // eslint-disable-next-line @typescript-eslint/no-unsafe-enum-comparison
    if (resolvedTarget === SpecialTargets.Parent) {
      targetActorRef = actorScope.self._parent;
    }
    // eslint-disable-next-line @typescript-eslint/no-unsafe-enum-comparison
    else if (resolvedTarget === SpecialTargets.Internal) {
      targetActorRef = actorScope.self;
    } else if (resolvedTarget.startsWith('#_')) {
      // SCXML compatibility: https://www.w3.org/TR/scxml/#SCXMLEventProcessor
      // #_invokeid. If the target is the special term '#_invokeid', where invokeid is the invokeid of an SCXML session that the sending session has created by <invoke>, the Processor must add the event to the external queue of that session.
      targetActorRef = snapshot.children[resolvedTarget.slice(2)];
    } else {
      targetActorRef = extra.deferredActorIds?.includes(resolvedTarget)
        ? resolvedTarget
        : snapshot.children[resolvedTarget];
    }
    if (!targetActorRef) {
      throw new Error(
        `Unable to send event to actor '${resolvedTarget}' from machine '${snapshot.machine.id}'.`
      );
    }
  } else {
    targetActorRef = resolvedTarget || actorScope.self;
  }

  return [
    snapshot,
    { to: targetActorRef, event: resolvedEvent, id, delay: resolvedDelay }
  ];
}

function retryResolveSendTo(
  _: AnyActorScope,
  snapshot: AnyMachineSnapshot,
  params: {
    to: AnyActorRef;
    event: EventObject;
    id: string | undefined;
    delay: number | undefined;
  }
) {
  if (typeof params.to === 'string') {
    params.to = snapshot.children[params.to];
  }
}

function executeSendTo(
  actorScope: AnyActorScope,
  params: {
    to: AnyActorRef;
    event: EventObject;
    id: string | undefined;
    delay: number | undefined;
  }
) {
  // this forms an outgoing events queue
  // thanks to that the recipient actors are able to read the *updated* snapshot value of the sender
  actorScope.defer(() => {
    const { to, event, delay, id } = params;
    if (typeof delay === 'number') {
      actorScope.system.scheduler.schedule(
        actorScope.self,
        to,
        event,
        delay,
        id
      );
      return;
    }
    actorScope.system._relay(
      actorScope.self,
      // at this point, in a deferred task, it should already be mutated by retryResolveSendTo
      // if it initially started as a string
      to,
      event.type === XSTATE_ERROR
        ? createErrorActorEvent(actorScope.self.id, (event as any).data)
        : event
    );
  });
}

export interface SendToAction<
  TContext extends MachineContext,
  TExpressionEvent extends EventObject,
  TParams extends ParameterizedObject['params'] | undefined,
  TEvent extends EventObject,
  TDelay extends string
> {
  (args: ActionArgs<TContext, TExpressionEvent, TEvent>, params: TParams): void;
  _out_TDelay?: TDelay;
}

/**
 * Sends an event to an actor.
 *
 * @param actor The `ActorRef` to send the event to.
 * @param event The event to send, or an expression that evaluates to the event
 *   to send
 * @param options Send action options
 *
 *   - `id` - The unique send event identifier (used with `cancel()`).
 *   - `delay` - The number of milliseconds to delay the sending of the event.
 */
export function sendTo<
  TContext extends MachineContext,
  TExpressionEvent extends EventObject,
  TParams extends ParameterizedObject['params'] | undefined,
  TTargetActor extends AnyActorRef,
  TEvent extends EventObject,
  TDelay extends string = never,
  TUsedDelay extends TDelay = never
>(
  to:
    | TTargetActor
    | string
    | ((
        args: ActionArgs<TContext, TExpressionEvent, TEvent>,
        params: TParams
      ) => TTargetActor | string),
  eventOrExpr:
    | EventFrom<TTargetActor>
    | SendExpr<
        TContext,
        TExpressionEvent,
        TParams,
        InferEvent<Cast<EventFrom<TTargetActor>, EventObject>>,
        TEvent
      >,
  options?: SendToActionOptions<
    TContext,
    TExpressionEvent,
    TParams,
    DoNotInfer<TEvent>,
    TUsedDelay
  >
): ActionFunction<
  TContext,
  TExpressionEvent,
  TEvent,
  TParams,
  never,
  never,
  never,
  TDelay,
  never
> {
  if (isDevelopment && executingCustomAction) {
    console.warn(
      'Custom actions should not call `raise()` directly, as it is not imperative. See https://stately.ai/docs/actions#built-in-actions for more details.'
    );
  }

  function sendTo(
<<<<<<< HEAD
    args: ActionArgs<TContext, TExpressionEvent, TEvent>,
    params: TParams,
    _: any
=======
    _args: ActionArgs<TContext, TExpressionEvent, TEvent>,
    _params: TParams
>>>>>>> d67b71dd
  ) {
    if (isDevelopment) {
      throw new Error(`This isn't supposed to be called`);
    }
  }

  sendTo.type = 'xsnapshot.sendTo';
  sendTo.to = to;
  sendTo.event = eventOrExpr;
  sendTo.id = options?.id;
  sendTo.delay = options?.delay;

  sendTo.resolve = resolveSendTo;
  sendTo.retryResolve = retryResolveSendTo;
  sendTo.execute = executeSendTo;

  return sendTo;
}

/**
 * Sends an event to this machine's parent.
 *
 * @param event The event to send to the parent machine.
 * @param options Options to pass into the send event.
 */
export function sendParent<
  TContext extends MachineContext,
  TExpressionEvent extends EventObject,
  TParams extends ParameterizedObject['params'] | undefined,
  TSentEvent extends EventObject = AnyEventObject,
  TEvent extends EventObject = AnyEventObject,
  TDelay extends string = never,
  TUsedDelay extends TDelay = never
>(
  event:
    | TSentEvent
    | SendExpr<TContext, TExpressionEvent, TParams, TSentEvent, TEvent>,
  options?: SendToActionOptions<
    TContext,
    TExpressionEvent,
    TParams,
    TEvent,
    TUsedDelay
  >
) {
  return sendTo<
    TContext,
    TExpressionEvent,
    TParams,
    AnyActorRef,
    TEvent,
    TDelay,
    TUsedDelay
  >(SpecialTargets.Parent, event, options as any);
}

type Target<
  TContext extends MachineContext,
  TExpressionEvent extends EventObject,
  TParams extends ParameterizedObject['params'] | undefined,
  TEvent extends EventObject
> =
  | string
  | AnyActorRef
  | ((
      args: ActionArgs<TContext, TExpressionEvent, TEvent>,
      params: TParams
    ) => string | AnyActorRef);

/**
 * Forwards (sends) an event to the `target` actor.
 *
 * @param target The target actor to forward the event to.
 * @param options Options to pass into the send action creator.
 */
export function forwardTo<
  TContext extends MachineContext,
  TExpressionEvent extends EventObject,
  TParams extends ParameterizedObject['params'] | undefined,
  TEvent extends EventObject,
  TDelay extends string = never,
  TUsedDelay extends TDelay = never
>(
  target: Target<TContext, TExpressionEvent, TParams, TEvent>,
  options?: SendToActionOptions<
    TContext,
    TExpressionEvent,
    TParams,
    TEvent,
    TUsedDelay
  >
) {
  if (isDevelopment && (!target || typeof target === 'function')) {
    const originalTarget = target;
    target = (...args) => {
      const resolvedTarget =
        typeof originalTarget === 'function'
          ? originalTarget(...args)
          : originalTarget;
      if (!resolvedTarget) {
        throw new Error(
          `Attempted to forward event to undefined actor. This risks an infinite loop in the sender.`
        );
      }
      return resolvedTarget;
    };
  }
  return sendTo<
    TContext,
    TExpressionEvent,
    TParams,
    AnyActorRef,
    TEvent,
    TDelay,
    TUsedDelay
  >(target, ({ event }: any) => event, options);
}<|MERGE_RESOLUTION|>--- conflicted
+++ resolved
@@ -246,14 +246,8 @@
   }
 
   function sendTo(
-<<<<<<< HEAD
-    args: ActionArgs<TContext, TExpressionEvent, TEvent>,
-    params: TParams,
-    _: any
-=======
     _args: ActionArgs<TContext, TExpressionEvent, TEvent>,
     _params: TParams
->>>>>>> d67b71dd
   ) {
     if (isDevelopment) {
       throw new Error(`This isn't supposed to be called`);
