--- conflicted
+++ resolved
@@ -94,20 +94,14 @@
       const delaysMap = state.machine.options.delays;
 
       // TODO: helper function for resolving Expr
-<<<<<<< HEAD
-      const resolvedEvent = isFunction(eventOrExpr)
-        ? eventOrExpr(args)
-        : eventOrExpr;
-=======
       if (typeof eventOrExpr === 'string') {
         throw new Error(
           `Only event objects may be used with sendTo; use sendTo({ type: "${eventOrExpr}" }) instead`
         );
       }
-      const resolvedEvent = toSCXMLEvent(
-        isFunction(eventOrExpr) ? eventOrExpr(args) : eventOrExpr
-      );
->>>>>>> bfbd1696
+      const resolvedEvent = isFunction(eventOrExpr)
+        ? eventOrExpr(args)
+        : eventOrExpr;
 
       let resolvedDelay: number | undefined;
       if (isString(params.delay)) {
