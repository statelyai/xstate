import {
  EventObject,
  SendActionParams,
  SpecialTargets,
  SendExpr,
  AnyEventObject,
  MachineContext
} from '../types';
import { send as sendActionType } from '../actionTypes';
import { isFunction, isString, toSCXMLEvent } from '../utils';
import { createDynamicAction } from '../../actions/dynamicAction';
import {
  AnyActorRef,
  AnyInterpreter,
  BaseDynamicActionObject,
  Cast,
  EventFrom,
  ExprWithMeta,
  InferEvent,
  SendActionObject,
  SendActionOptions
} from '..';
import { actionTypes, error } from '../actions';

/**
 * Sends an event. This returns an action that will be read by an interpreter to
 * send the event in the next step, after the current step is finished executing.
 *
 * @param event The event to send.
 * @param options Options to pass into the send event:
 *  - `id` - The unique send event identifier (used with `cancel()`).
 *  - `delay` - The number of milliseconds to delay the sending of the event.
 *  - `to` - The target of this event (by default, the machine the event was sent from).
 */
export function send<
  TContext extends MachineContext,
  TEvent extends EventObject,
  TSentEvent extends EventObject = AnyEventObject
>(
  event: TSentEvent | SendExpr<TContext, TEvent, TSentEvent>,
  options?: SendActionOptions<TContext, TEvent>
): BaseDynamicActionObject<
  TContext,
  TEvent,
  SendActionObject<AnyEventObject>,
  SendActionParams<TContext, TEvent>
> {
  const eventOrExpr = isFunction(event) ? event : event;

  return createDynamicAction<
    TContext,
    TEvent,
    SendActionObject<AnyEventObject>,
    SendActionParams<TContext, TEvent>
  >(
    {
      type: sendActionType,
      params: {
        to: options ? options.to : undefined,
        delay: options ? options.delay : undefined,
        event: eventOrExpr,
        id:
          options && options.id !== undefined
            ? options.id
            : isFunction(event)
            ? event.name
            : event.type
      }
    },
    (_event, { actorContext, state }) => {
      const params = {
        to: options ? options.to : undefined,
        delay: options ? options.delay : undefined,
        event: eventOrExpr,
        id:
          options && options.id !== undefined
            ? options.id
            : isFunction(event)
            ? event.name
            : event.type
      };
      const meta = {
        _event
      };
      const delaysMap = state.machine.options.delays;

      // TODO: helper function for resolving Expr
      const resolvedEvent = toSCXMLEvent(
        isFunction(eventOrExpr)
          ? eventOrExpr(state.context, _event.data, meta)
          : eventOrExpr
      );

      let resolvedDelay: number | undefined;
      if (isString(params.delay)) {
        const configDelay = delaysMap && delaysMap[params.delay];
        resolvedDelay = isFunction(configDelay)
          ? configDelay(state.context, _event.data, meta)
          : configDelay;
      } else {
        resolvedDelay = isFunction(params.delay)
          ? params.delay(state.context, _event.data, meta)
          : params.delay;
      }

      const resolvedTarget = isFunction(params.to)
        ? params.to(state.context, _event.data, meta)
        : params.to;
      let targetActorRef: AnyActorRef | undefined;

      if (typeof resolvedTarget === 'string') {
        if (resolvedTarget === SpecialTargets.Parent) {
          targetActorRef = actorContext?.self._parent;
        } else if (resolvedTarget === SpecialTargets.Internal) {
          targetActorRef = actorContext?.self;
        } else if (resolvedTarget.startsWith('#_')) {
          // SCXML compatibility: https://www.w3.org/TR/scxml/#SCXMLEventProcessor
          // #_invokeid. If the target is the special term '#_invokeid', where invokeid is the invokeid of an SCXML session that the sending session has created by <invoke>, the Processor must add the event to the external queue of that session.
          targetActorRef = state.children[resolvedTarget.slice(2)];
        } else {
          targetActorRef = state.children[resolvedTarget];
        }
        if (!targetActorRef) {
          throw new Error(
            `Unable to send event to actor '${resolvedTarget}' from machine '${state.machine.id}'.`
          );
        }
      } else {
        targetActorRef = resolvedTarget || actorContext?.self;
      }

      const resolvedAction: SendActionObject = {
        type: actionTypes.send,
        params: {
          ...params,
          to: targetActorRef,
          _event: resolvedEvent,
          event: resolvedEvent.data,
          delay: resolvedDelay,
          internal: resolvedTarget === SpecialTargets.Internal
        },
        execute: (actorCtx) => {
          const sendAction = resolvedAction as SendActionObject;

          if (typeof sendAction.params.delay === 'number') {
            (actorCtx.self as AnyInterpreter).delaySend(sendAction);
            return;
          } else {
            const target = sendAction.params.to!;
            const { _event } = sendAction.params;
            actorCtx.defer(() => {
              const origin = actorCtx.self;
              const resolvedEvent: typeof _event = {
                ..._event,
                name:
                  _event.name === actionTypes.error
                    ? `${error(origin.id)}`
                    : _event.name,
                origin: origin
              };
              target.send(resolvedEvent);
            });
          }
        }
      };

      return [state, resolvedAction];
    }
  );
}

/**
 * Sends an event to this machine's parent.
 *
 * @param event The event to send to the parent machine.
 * @param options Options to pass into the send event.
 */
export function sendParent<
  TContext extends MachineContext,
  TEvent extends EventObject,
  TSentEvent extends EventObject = AnyEventObject
>(
  event: TSentEvent | SendExpr<TContext, TEvent, TSentEvent>,
  options?: SendActionOptions<TContext, TEvent>
) {
  return send<TContext, TEvent, TSentEvent>(event, {
    ...options,
    to: SpecialTargets.Parent
  });
}

/**
 * Sends an event back to the sender of the original event.
 *
 * @param event The event to send back to the sender
 * @param options Options to pass into the send event
 */
export function respond<
  TContext extends MachineContext,
  TEvent extends EventObject,
  TSentEvent extends EventObject = AnyEventObject
>(
  event: TEvent | SendExpr<TContext, TEvent, TSentEvent>,
  options?: SendActionOptions<TContext, TEvent>
) {
  return send<TContext, TEvent>(event, {
    ...options,
    to: (_, __, { _event }) => {
      return _event.origin!; // TODO: handle when _event.origin is undefined
    }
  });
}

/**
 * Forwards (sends) an event to a specified service.
 *
 * @param target The target service to forward the event to.
 * @param options Options to pass into the send action creator.
 */
export function forwardTo<
  TContext extends MachineContext,
  TEvent extends EventObject
>(
  target: Required<SendActionParams<TContext, TEvent>>['to'],
  options?: SendActionOptions<TContext, TEvent>
) {
  if (
    process.env.NODE_END !== 'production' &&
    (!target || typeof target === 'function')
  ) {
    const originalTarget = target;
    target = (...args) => {
      const resolvedTarget =
        typeof originalTarget === 'function'
          ? originalTarget(...args)
          : originalTarget;
      if (!resolvedTarget) {
        throw new Error(
          `Attempted to forward event to undefined actor. This risks an infinite loop in the sender.`
        );
      }
      return resolvedTarget;
    };
  }
  return send<TContext, TEvent>((_, event) => event, {
    ...options,
    to: target
  });
}

/**
 * Escalates an error by sending it as an event to this machine's parent.
 *
 * @param errorData The error data to send, or the expression function that
 * takes in the `context`, `event`, and `meta`, and returns the error data to send.
 * @param options Options to pass into the send action creator.
 */
export function escalate<
  TContext extends MachineContext,
  TEvent extends EventObject,
  TErrorData = any
>(
  errorData: TErrorData | ExprWithMeta<TContext, TEvent, TErrorData>,
  options?: SendActionParams<TContext, TEvent>
) {
  return sendParent<TContext, TEvent>(
    (context, event, meta) => {
      return {
        type: actionTypes.error,
        data: isFunction(errorData)
          ? errorData(context, event, meta)
          : errorData
      };
    },
    {
      ...options,
      to: SpecialTargets.Parent
    }
  );
}

/**
 * Sends an event to an actor.
 *
 * @param actor The `ActorRef` to send the event to.
 * @param event The event to send, or an expression that evaluates to the event to send
 * @param options Send action options
 * @returns An XState send action object
 */
export function sendTo<
  TContext extends MachineContext,
  TEvent extends EventObject,
  TActor extends AnyActorRef
>(
<<<<<<< HEAD
  actor: string | ((ctx: TContext) => TActor),
=======
  actor: TActor | string | ((ctx: TContext) => TActor | string),
>>>>>>> c0c72b0e
  event:
    | EventFrom<TActor>
    | SendExpr<
        TContext,
        TEvent,
        InferEvent<Cast<EventFrom<TActor>, EventObject>>
      >,
  options?: SendActionOptions<TContext, TEvent>
) {
  return send<TContext, TEvent, any>(event, {
    ...options,
    to: actor
  });
}<|MERGE_RESOLUTION|>--- conflicted
+++ resolved
@@ -292,11 +292,7 @@
   TEvent extends EventObject,
   TActor extends AnyActorRef
 >(
-<<<<<<< HEAD
-  actor: string | ((ctx: TContext) => TActor),
-=======
   actor: TActor | string | ((ctx: TContext) => TActor | string),
->>>>>>> c0c72b0e
   event:
     | EventFrom<TActor>
     | SendExpr<
