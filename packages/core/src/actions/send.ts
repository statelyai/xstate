--- conflicted
+++ resolved
@@ -109,13 +109,15 @@
   const { to, event } = params;
 
   actorContext.defer(() => {
-    to.send(
+    actorContext?.system.sendTo(
+      to,
       event.type === constantPrefixes.error
         ? {
             type: `${error(actorContext.self.id)}`,
             data: (event as any).data
           }
-        : event
+        : event,
+      actorContext.self
     );
   });
 }
@@ -160,40 +162,8 @@
   sendTo.id = options?.id;
   sendTo.delay = options?.delay;
 
-<<<<<<< HEAD
-          if (typeof sendAction.params.delay === 'number') {
-            (actorCtx.self as AnyInterpreter).delaySend(sendAction);
-            return;
-          } else {
-            const target = sendAction.params.to!;
-            const sentEvent = sendAction.params.event;
-            actorCtx.defer(() => {
-              // actorCtx.system._sendInspectionEvent({
-              //   type: '@xstate.communication',
-              //   event,
-              //   createdAt: Date.now().toString(),
-              //   id: Math.random().toString(),
-              //   targetId: this.sessionId,
-              //   sourceId: actorCtx.self.sessionId
-              // });
-              actorContext?.system.sendTo(
-                target,
-                sentEvent.type === actionTypes.error
-                  ? {
-                      type: `${error(actorCtx.self.id)}`,
-                      data: sentEvent.data
-                    }
-                  : sendAction.params.event,
-                actorContext.self
-              );
-            });
-          }
-        }
-      };
-=======
   sendTo.resolve = resolve;
   sendTo.execute = execute;
->>>>>>> ead1e438
 
   return sendTo;
 }
