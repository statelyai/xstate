--- conflicted
+++ resolved
@@ -1,10 +1,5 @@
 import isDevelopment from '#is-development';
-<<<<<<< HEAD
-import { cloneState } from '../State.ts';
-import { constantPrefixes, error } from '../actions.ts';
-=======
 import { createErrorActorEvent } from '../eventUtils.ts';
->>>>>>> d30b3489
 import {
   ActionArgs,
   ActorRef,
@@ -28,6 +23,7 @@
   NoInfer
 } from '../types.ts';
 import { XSTATE_ERROR } from '../constants.ts';
+import { cloneState } from '../State.ts';
 
 function resolve(
   actorContext: AnyActorContext,
