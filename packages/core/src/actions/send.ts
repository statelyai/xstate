--- conflicted
+++ resolved
@@ -123,22 +123,12 @@
   const { to, event } = params;
 
   actorContext.defer(() => {
-<<<<<<< HEAD
     actorContext?.system.sendTo(
       to,
-      event.type === constantPrefixes.error
-        ? {
-            type: `${error(actorContext.self.id)}`,
-            data: (event as any).data
-          }
+      event.type === XSTATE_ERROR
+        ? createErrorPlatformEvent(actorContext.self.id, (event as any).data)
         : event,
       actorContext.self
-=======
-    to.send(
-      event.type === XSTATE_ERROR
-        ? createErrorPlatformEvent(actorContext.self.id, (event as any).data)
-        : event
->>>>>>> dbbd3c27
     );
   });
 }
