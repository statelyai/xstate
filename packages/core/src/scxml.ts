--- conflicted
+++ resolved
@@ -1,5 +1,4 @@
 import { Element as XMLElement, xml2js } from 'xml-js';
-<<<<<<< HEAD
 import { assign } from './actions/assign.ts';
 import { cancel } from './actions/cancel.ts';
 import { choose } from './actions/choose.ts';
@@ -13,28 +12,10 @@
   ChooseCondition,
   DelayExpr,
   EventObject,
-  SCXMLEventMeta,
-  SendExpr
+  SendExpr,
+  StateMeta
 } from './types.ts';
 import { flatten, isString, mapValues } from './utils.ts';
-=======
-import { assign } from './actions/assign.js';
-import { cancel } from './actions/cancel.js';
-import { choose } from './actions/choose.js';
-import { log } from './actions/log.js';
-import { raise } from './actions/raise.js';
-import { send } from './actions/send.js';
-import { NULL_EVENT } from './constants.js';
-import { not, stateIn } from './guards.js';
-import {
-  AnyStateMachine,
-  BaseActionObject,
-  StateMeta,
-  createMachine
-} from './index.js';
-import { ChooseCondition, DelayExpr, EventObject, SendExpr } from './types.js';
-import { flatten, isString, mapValues } from './utils.js';
->>>>>>> 91bc6fdd
 
 function getAttribute(
   element: XMLElement,
