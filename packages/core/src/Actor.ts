--- conflicted
+++ resolved
@@ -5,10 +5,9 @@
   InvokeCallback,
   InterpreterOptions,
   ActorRef,
-  SpawnedActorRef,
-  Lazy
+  Lazy,
+  BaseActorRef
 } from './types';
-<<<<<<< HEAD
 import { StateMachine } from './StateMachine';
 import { State } from './State';
 import {
@@ -35,7 +34,7 @@
   return !!item && typeof item === 'object' && typeof item.send === 'function';
 }
 
-export function isSpawnedActorRef(item: any): item is SpawnedActorRef<any> {
+export function isSpawnedActorRef(item: any): item is ActorRef<any> {
   return isActorRef(item) && 'name' in item;
 }
 
@@ -99,90 +98,6 @@
 ) {
   return spawn(createObservableBehavior(lazyObservable), name);
 }
-=======
-import { isMachine, mapContext, toInvokeSource } from './utils';
-import * as serviceScope from './serviceScope';
-import { ActorRef, BaseActorRef } from '.';
-
-export interface Actor<
-  TContext = any,
-  TEvent extends EventObject = AnyEventObject
-> extends Subscribable<TContext> {
-  id: string;
-  send: (event: TEvent) => any; // TODO: change to void
-  stop?: () => any | undefined;
-  toJSON: () => {
-    id: string;
-  };
-  meta?: InvokeDefinition<TContext, TEvent>;
-  state?: any;
-  deferred?: boolean;
-}
-
-export function createNullActor(id: string): ActorRef<any> {
-  return {
-    id,
-    send: () => void 0,
-    subscribe: () => ({
-      unsubscribe: () => void 0
-    }),
-    getSnapshot: () => undefined,
-    toJSON: () => ({
-      id
-    })
-  };
-}
-
-/**
- * Creates a deferred actor that is able to be invoked given the provided
- * invocation information in its `.meta` value.
- *
- * @param invokeDefinition The meta information needed to invoke the actor.
- */
-export function createInvocableActor<TC, TE extends EventObject>(
-  invokeDefinition: InvokeDefinition<TC, TE>,
-  machine: StateMachine<TC, any, TE, any>,
-  context: TC,
-  _event: SCXML.Event<TE>
-): ActorRef<any> {
-  const invokeSrc = toInvokeSource(invokeDefinition.src);
-  const serviceCreator = machine?.options.services?.[invokeSrc.type];
-  const resolvedData = invokeDefinition.data
-    ? mapContext(invokeDefinition.data, context, _event)
-    : undefined;
-  const tempActor = serviceCreator
-    ? createDeferredActor(
-        serviceCreator as Spawnable,
-        invokeDefinition.id,
-        resolvedData
-      )
-    : createNullActor(invokeDefinition.id);
-
-  // @ts-ignore
-  tempActor.meta = invokeDefinition;
-
-  return tempActor;
-}
-
-export function createDeferredActor(
-  entity: Spawnable,
-  id: string,
-  data?: any
-): ActorRef<any, undefined> {
-  const tempActor = createNullActor(id);
-
-  // @ts-ignore
-  tempActor.deferred = true;
-
-  if (isMachine(entity)) {
-    // "mute" the existing service scope so potential spawned actors within the `.initialState` stay deferred here
-    // @ts-ignore
-    tempActor.state = serviceScope.provide(
-      undefined,
-      () => (data ? entity.withContext(data) : entity).initialState
-    );
-  }
->>>>>>> ae48a5df
 
 export function spawnMachine(
   machine: StateMachine<any, any, any>,
@@ -280,24 +195,19 @@
   }
 }
 
-<<<<<<< HEAD
-export function isSpawnedActor(item: any): item is SpawnedActorRef<any> {
+export function isSpawnedActor(item: any): item is ActorRef<any> {
   return isActorRef(item) && 'id' in item;
-=======
-export function isSpawnedActor(item: any): item is ActorRef<any> {
-  return isActor(item) && 'id' in item;
 }
 
 export function toActorRef<
   TEvent extends EventObject,
   TEmitted = any,
   TActorRefLike extends BaseActorRef<TEvent> = BaseActorRef<TEvent>
->(actorRefLike: TActorRefLike): ActorRef<TEvent, TEmitted> {
+>(actorRefLike: TActorRefLike): ActorRef<TEvent, TEmitted> & TActorRefLike {
   return {
     subscribe: () => ({ unsubscribe: () => void 0 }),
-    id: 'anonymous',
+    name: 'anonymous',
     getSnapshot: () => undefined,
     ...actorRefLike
   };
->>>>>>> ae48a5df
 }