--- conflicted
+++ resolved
@@ -9,12 +9,7 @@
 export { waitFor } from './waitFor.ts';
 import { Actor, createActor, interpret, Interpreter } from './interpreter.ts';
 import { createMachine } from './Machine.ts';
-<<<<<<< HEAD
-import { State } from './State.ts';
-=======
-import { mapState } from './mapState.ts';
 export { type MachineSnapshot } from './State.ts';
->>>>>>> 18862e53
 import { StateNode } from './StateNode.ts';
 // TODO: decide from where those should be exported
 export { matchesState, pathToStateValue, toObserver } from './utils.ts';
@@ -23,11 +18,6 @@
   createActor,
   createMachine,
   interpret,
-<<<<<<< HEAD
-  State,
-=======
-  mapState,
->>>>>>> 18862e53
   StateNode,
   type Interpreter
 };
