<<<<<<< HEAD
import { createMachine } from './Machine.ts';
import { State } from './State.ts';
import { StateNode } from './StateNode.ts';
import { doneInvoke, forwardTo, sendParent, sendTo } from './actions.ts';
import {
  Actor,
  ActorStatus,
  Interpreter,
  InterpreterStatus,
  createActor,
  interpret
=======
export * from './actions.ts';
export { SimulatedClock } from './SimulatedClock.ts';
export { StateMachine } from './StateMachine.ts';
export { getStateNodes } from './stateUtils.ts';
export * from './typegenTypes.ts';
export * from './types.ts';
export { waitFor } from './waitFor.ts';
import {
  Actor,
  ActorStatus,
  createActor,
  interpret,
  Interpreter,
  InterpreterStatus
>>>>>>> dbbd3c27
} from './interpreter.ts';
import { mapState } from './mapState.ts';
<<<<<<< HEAD
export { SimulatedClock } from './SimulatedClock.ts';
export { StateMachine } from './StateMachine.ts';
export {
  assign,
  type AssignArgs,
  type AssignAction
} from './actions/assign.ts';
export { cancel } from './actions/cancel.ts';
export { choose } from './actions/choose.ts';
export { log } from './actions/log.ts';
export { pure } from './actions/pure.ts';
export { raise } from './actions/raise.ts';
export { stop } from './actions/stop.ts';
export {
  fromCallback,
  fromEventObservable,
  fromObservable,
  fromPromise,
  fromTransition
} from './actors/index.ts';
export { and, not, or, stateIn } from './guards.ts';
export { type Spawner } from './spawn.ts';
export { getStateNodes } from './stateUtils.ts';
export * from './typegenTypes.ts';
export * from './types.ts';
=======
import { State } from './State.ts';
import { StateNode } from './StateNode.ts';
>>>>>>> dbbd3c27
// TODO: decide from where those should be exported
export {
  fromCallback,
  fromEventObservable,
  fromObservable,
  fromPromise,
  fromTransition
} from './actors/index.ts';
export { matchesState, pathToStateValue, toObserver } from './utils.ts';
export { waitFor } from './waitFor.ts';
export {
<<<<<<< HEAD
  StateNode,
  State,
  mapState,
  sendTo,
  sendParent,
  forwardTo,
  createActor,
  interpret,
=======
>>>>>>> dbbd3c27
  Actor,
  ActorStatus,
  createActor,
  createMachine,
  interpret,
  InterpreterStatus,
  mapState,
  State,
  StateNode,
  type Interpreter
};
<<<<<<< HEAD
=======

export { and, not, or, stateIn } from './guards.ts';
>>>>>>> dbbd3c27

declare global {
  interface SymbolConstructor {
    readonly observable: symbol;
  }
}<|MERGE_RESOLUTION|>--- conflicted
+++ resolved
@@ -1,18 +1,13 @@
-<<<<<<< HEAD
-import { createMachine } from './Machine.ts';
-import { State } from './State.ts';
-import { StateNode } from './StateNode.ts';
-import { doneInvoke, forwardTo, sendParent, sendTo } from './actions.ts';
-import {
-  Actor,
-  ActorStatus,
-  Interpreter,
-  InterpreterStatus,
-  createActor,
-  interpret
-=======
 export * from './actions.ts';
+export {
+  fromCallback,
+  fromEventObservable,
+  fromObservable,
+  fromPromise,
+  fromTransition
+} from './actors/index.ts';
 export { SimulatedClock } from './SimulatedClock.ts';
+export { type Spawner } from './spawn.ts';
 export { StateMachine } from './StateMachine.ts';
 export { getStateNodes } from './stateUtils.ts';
 export * from './typegenTypes.ts';
@@ -25,61 +20,14 @@
   interpret,
   Interpreter,
   InterpreterStatus
->>>>>>> dbbd3c27
 } from './interpreter.ts';
+import { createMachine } from './Machine.ts';
 import { mapState } from './mapState.ts';
-<<<<<<< HEAD
-export { SimulatedClock } from './SimulatedClock.ts';
-export { StateMachine } from './StateMachine.ts';
-export {
-  assign,
-  type AssignArgs,
-  type AssignAction
-} from './actions/assign.ts';
-export { cancel } from './actions/cancel.ts';
-export { choose } from './actions/choose.ts';
-export { log } from './actions/log.ts';
-export { pure } from './actions/pure.ts';
-export { raise } from './actions/raise.ts';
-export { stop } from './actions/stop.ts';
-export {
-  fromCallback,
-  fromEventObservable,
-  fromObservable,
-  fromPromise,
-  fromTransition
-} from './actors/index.ts';
-export { and, not, or, stateIn } from './guards.ts';
-export { type Spawner } from './spawn.ts';
-export { getStateNodes } from './stateUtils.ts';
-export * from './typegenTypes.ts';
-export * from './types.ts';
-=======
 import { State } from './State.ts';
 import { StateNode } from './StateNode.ts';
->>>>>>> dbbd3c27
 // TODO: decide from where those should be exported
+export { matchesState, pathToStateValue, toObserver } from './utils.ts';
 export {
-  fromCallback,
-  fromEventObservable,
-  fromObservable,
-  fromPromise,
-  fromTransition
-} from './actors/index.ts';
-export { matchesState, pathToStateValue, toObserver } from './utils.ts';
-export { waitFor } from './waitFor.ts';
-export {
-<<<<<<< HEAD
-  StateNode,
-  State,
-  mapState,
-  sendTo,
-  sendParent,
-  forwardTo,
-  createActor,
-  interpret,
-=======
->>>>>>> dbbd3c27
   Actor,
   ActorStatus,
   createActor,
@@ -91,11 +39,8 @@
   StateNode,
   type Interpreter
 };
-<<<<<<< HEAD
-=======
 
 export { and, not, or, stateIn } from './guards.ts';
->>>>>>> dbbd3c27
 
 declare global {
   interface SymbolConstructor {
