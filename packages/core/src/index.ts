--- conflicted
+++ resolved
@@ -11,14 +11,10 @@
   interpret,
   type Interpreter
 } from './createActor.ts';
-<<<<<<< HEAD
-import { StateNode } from './StateNode.ts';
 export { executeAction } from './stateUtils.ts';
 // TODO: decide from where those should be exported
-=======
 export { createMachine } from './createMachine.ts';
 export { getInitialSnapshot, getNextSnapshot } from './getNextSnapshot.ts';
->>>>>>> 9877d548
 export { and, not, or, stateIn } from './guards.ts';
 export type {
   InspectedActorEvent,
@@ -38,20 +34,8 @@
   pathToStateValue,
   toObserver
 } from './utils.ts';
-<<<<<<< HEAD
-export {
-  Actor,
-  createActor,
-  createMachine,
-  interpret,
-  StateNode,
-  type Interpreter
-};
-export { assertEvent } from './assert.ts';
 export { transition } from './transition.ts';
-=======
 export { waitFor } from './waitFor.ts';
->>>>>>> 9877d548
 
 declare global {
   interface SymbolConstructor {
