export * from './actions.ts';
export * from './actors/index.ts';
export { SimulatedClock } from './SimulatedClock.ts';
export { type Spawner } from './spawn.ts';
export { isMachineSnapshot, type MachineSnapshot } from './State.ts';
export { StateMachine } from './StateMachine.ts';
export { getStateNodes } from './stateUtils.ts';
export * from './typegenTypes.ts';
export * from './types.ts';
export { waitFor } from './waitFor.ts';
import { createMachine } from './createMachine.ts';
export { getInitialSnapshot, getNextSnapshot } from './getNextSnapshot.ts';
import { Actor, createActor, interpret, Interpreter } from './createActor.ts';
import { StateNode } from './StateNode.ts';
// TODO: decide from where those should be exported
export { and, not, or, stateIn } from './guards.ts';
export { setup } from './setup.ts';
export type { ActorSystem } from './system.ts';
export type {
<<<<<<< HEAD
  AnyActorSystem,
  ActorSystem,
  SystemSnapshot,
=======
>>>>>>> ca7f090d
  InspectedActorEvent,
  InspectedEventEvent,
  InspectedSnapshotEvent,
  InspectionEvent
} from './inspection.ts';
export { toPromise } from './toPromise.ts';
export {
  getAllOwnEventDescriptors as __unsafe_getAllOwnEventDescriptors,
  matchesState,
  pathToStateValue,
  toObserver
} from './utils.ts';
export {
  Actor,
  createActor,
  createMachine,
  interpret,
  StateNode,
  type Interpreter
};
export { assertEvent } from './assert.ts';

declare global {
  interface SymbolConstructor {
    readonly observable: symbol;
  }
}<|MERGE_RESOLUTION|>--- conflicted
+++ resolved
@@ -15,14 +15,8 @@
 // TODO: decide from where those should be exported
 export { and, not, or, stateIn } from './guards.ts';
 export { setup } from './setup.ts';
-export type { ActorSystem } from './system.ts';
+export type { ActorSystem, AnyActorSystem, SystemSnapshot } from './system.ts';
 export type {
-<<<<<<< HEAD
-  AnyActorSystem,
-  ActorSystem,
-  SystemSnapshot,
-=======
->>>>>>> ca7f090d
   InspectedActorEvent,
   InspectedEventEvent,
   InspectedSnapshotEvent,
