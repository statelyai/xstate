--- conflicted
+++ resolved
@@ -55,23 +55,23 @@
   isBehavior
 } from './utils';
 import { Scheduler } from './scheduler';
-import { Actor, isSpawnedActor, createDeferredActor } from './Actor';
+import {
+  Actor,
+  isSpawnedActor,
+  createDeferredActor,
+  toActorRef
+} from './Actor';
 import { isInFinalState } from './stateUtils';
 import { registry } from './registry';
 import { getGlobal, registerService } from './devTools';
 import * as serviceScope from './serviceScope';
-<<<<<<< HEAD
 import {
   ActorRef,
   ActorRefFrom,
   Behavior,
-  SpawnedActorRef,
   StopActionObject,
   Subscription
 } from '.';
-=======
-import { ActorRef, ActorRefFrom, StopActionObject, Subscription } from '.';
->>>>>>> 9222edde
 
 export type StateListener<
   TContext,
@@ -954,15 +954,10 @@
     entity: Spawnable,
     name: string,
     options?: SpawnOptions
-<<<<<<< HEAD
-  ): SpawnedActorRef<any> {
+  ): ActorRef<any> {
     if (isBehavior(entity)) {
       return this.spawnBehavior(entity, name);
     } else if (isPromiseLike(entity)) {
-=======
-  ): ActorRef<any> {
-    if (isPromiseLike(entity)) {
->>>>>>> 9222edde
       return this.spawnPromise(Promise.resolve(entity), name);
     } else if (isFunction(entity)) {
       return this.spawnCallback(entity as InvokeCallback, name);
@@ -1023,17 +1018,16 @@
 
     return actor;
   }
-<<<<<<< HEAD
   private spawnBehavior<TActorEvent extends EventObject, TEmitted>(
     behavior: Behavior<TActorEvent, TEmitted>,
     id: string
-  ): SpawnedActorRef<TActorEvent, TEmitted> {
+  ): ActorRef<TActorEvent, TEmitted> {
     let state = behavior.initial;
     const observers = new Set<Observer<TEmitted>>();
 
-    const actor: SpawnedActorRef<TActorEvent, TEmitted> = {
+    const actor = toActorRef({
       id,
-      send: (event) => {
+      send: (event: TActorEvent) => {
         const eventObject = toEventObject(event);
         state = behavior.receive(state, eventObject, { parent: this });
       },
@@ -1049,19 +1043,13 @@
           }
         };
       }
-    };
+    });
 
     this.children.set(id, actor);
 
     return actor;
   }
-  private spawnPromise<T>(
-    promise: Promise<T>,
-    id: string
-  ): SpawnedActorRef<never, T> {
-=======
   private spawnPromise<T>(promise: Promise<T>, id: string): ActorRef<never, T> {
->>>>>>> 9222edde
     let canceled = false;
     let resolvedData: T | undefined;
 
@@ -1204,13 +1192,8 @@
   private spawnObservable<T extends TEvent>(
     source: Subscribable<T>,
     id: string
-<<<<<<< HEAD
-  ): SpawnedActorRef<any, T> {
+  ): ActorRef<any, T> {
     let emitted: T | undefined;
-=======
-  ): ActorRef<any, T> {
-    let emitted: T | undefined = undefined;
->>>>>>> 9222edde
 
     const subscription = source.subscribe(
       (value) => {
