--- conflicted
+++ resolved
@@ -618,34 +618,30 @@
     };
   }
 
-<<<<<<< HEAD
-  public getPersistedState(): Snapshot<unknown> {
-    const persistedState = this.logic.getPersistedState?.(this._state);
+  /**
+   * Obtain the internal state of the actor, which can be persisted.
+   *
+   * @remarks
+   * The internal state can be persisted from any actor, not only machines.
+   *
+   * Note that the persisted state is not the same as the snapshot from {@link Actor.getSnapshot}. Persisted state represents the internal state of the actor, while snapshots represent the actor's last emitted value.
+   *
+   * Can be restored with {@link ActorOptions.state}
+   *
+   * @see https://stately.ai/docs/persistence
+   */
+  public getPersistedState(): Snapshot<unknown>;
+  public getPersistedState(options?: unknown): Snapshot<unknown> {
+    const persistedState = this.logic.getPersistedState(this._state, options);
     const timerKeys = Object.keys(this.delayedEventsMap);
     if (!timerKeys.length) {
       return persistedState;
     }
     return {
       ...persistedState,
+      // @ts-ignore TODO
       'xstate.timers': {}
     };
-=======
-  /**
-   * Obtain the internal state of the actor, which can be persisted.
-   *
-   * @remarks
-   * The internal state can be persisted from any actor, not only machines.
-   *
-   * Note that the persisted state is not the same as the snapshot from {@link Actor.getSnapshot}. Persisted state represents the internal state of the actor, while snapshots represent the actor's last emitted value.
-   *
-   * Can be restored with {@link ActorOptions.state}
-   *
-   * @see https://stately.ai/docs/persistence
-   */
-  public getPersistedState(): Snapshot<unknown>;
-  public getPersistedState(options?: unknown): Snapshot<unknown> {
-    return this.logic.getPersistedState(this._state, options);
->>>>>>> 1fa4eb48
   }
 
   public [symbolObservable](): InteropSubscribable<SnapshotFrom<TLogic>> {
