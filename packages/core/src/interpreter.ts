import isDevelopment from '#is-development';
import { Mailbox } from './Mailbox.ts';
import {
  createDoneActorEvent,
  createErrorActorEvent,
  createInitEvent
} from './eventUtils.ts';
import { XSTATE_STOP } from './constants.ts';
import { devToolsAdapter } from './dev/index.ts';
import { reportUnhandledError } from './reportUnhandledError.ts';
import { symbolObservable } from './symbolObservable.ts';
import { createSystem } from './system.ts';
import {
  AreAllImplementationsAssumedToBeProvided,
  MissingImplementationsError
} from './typegenTypes.ts';
import type {
  ActorLogic,
  ActorContext,
  ActorSystem,
  AnyActorLogic,
  AnyStateMachine,
  EventFromLogic,
  PersistedStateFrom,
  SnapshotFrom,
  AnyActorRef,
  OutputFrom,
  DoneActorEvent
} from './types.ts';
import {
  ActorRef,
  EventObject,
  InteropSubscribable,
  ActorOptions,
  Observer,
  Subscription
} from './types.ts';
import { toObserver } from './utils.ts';
import { TlsOptions } from 'tls';

export type SnapshotListener<TLogic extends AnyActorLogic> = (
  state: SnapshotFrom<TLogic>
) => void;

export type EventListener<TEvent extends EventObject = EventObject> = (
  event: TEvent
) => void;

export type Listener = () => void;
export type ErrorListener = (error: any) => void;

export interface Clock {
  setTimeout(fn: (...args: any[]) => void, timeout: number): any;
  clearTimeout(id: any): void;
}

export enum ActorStatus {
  NotStarted,
  Running,
  Stopped
}

/**
 * @deprecated Use `ActorStatus` instead.
 */
export const InterpreterStatus = ActorStatus;

const defaultOptions = {
  clock: {
    setTimeout: (fn, ms) => {
      return setTimeout(fn, ms);
    },
    clearTimeout: (id) => {
      return clearTimeout(id);
    }
  } as Clock,
  logger: console.log.bind(console),
  devTools: false
};

export class Actor<TLogic extends AnyActorLogic>
  implements ActorRef<EventFromLogic<TLogic>, SnapshotFrom<TLogic>>
{
  /**
   * The current internal state of the actor.
   */
  private _state!: SnapshotFrom<TLogic>;
  /**
   * The clock that is responsible for setting and clearing timeouts, such as delayed events and transitions.
   */
  public clock: Clock;
  public options: Readonly<ActorOptions<TLogic>>;

  /**
   * The unique identifier for this actor relative to its parent.
   */
  public id: string;

  private mailbox: Mailbox<EventFromLogic<TLogic>> = new Mailbox(
    this._process.bind(this)
  );

  private delayedEventsMap: Record<string, unknown> = {};

  private observers: Set<Observer<SnapshotFrom<TLogic>>> = new Set();
  private logger: (...args: any[]) => void;
  /**
   * Whether the service is started.
   */
  public status: ActorStatus = ActorStatus.NotStarted;

  // Actor Ref
  public _parent?: ActorRef<any, any>;
  public ref: ActorRef<EventFromLogic<TLogic>, SnapshotFrom<TLogic>>;
  // TODO: add typings for system
  private _actorContext: ActorContext<
    SnapshotFrom<TLogic>,
    EventFromLogic<TLogic>,
    any
  >;

  private _systemId: string | undefined;

  /**
   * The globally unique process ID for this invocation.
   */
  public sessionId: string;

  public system: ActorSystem<any>;
  private _doneEvent?: DoneActorEvent;

  public src?: string;

  /**
   * Creates a new actor instance for the given logic with the provided options, if any.
   *
   * @param logic The logic to create an actor from
   * @param options Actor options
   */
  constructor(public logic: TLogic, options?: ActorOptions<TLogic>) {
    const resolvedOptions = {
      ...defaultOptions,
      ...options
    } as ActorOptions<TLogic> & typeof defaultOptions;

    const { clock, logger, parent, id, systemId, inspect } = resolvedOptions;

    this.system = parent?.system ?? createSystem(this);

    if (inspect && !parent) {
      // Always inspect at the system-level
      this.system.inspect(inspect);
    }

    if (systemId) {
      this._systemId = systemId;
      this.system._set(systemId, this);
    }

    this.sessionId = this.system._bookId();
    this.id = id ?? this.sessionId;
    this.logger = logger;
    this.clock = clock;
    this._parent = parent;
    this.options = resolvedOptions;
    this.src = resolvedOptions.src;
    this.ref = this;
    this._actorContext = {
      self: this,
      id: this.id,
      sessionId: this.sessionId,
      logger: this.logger,
      defer: (fn) => {
        this._deferred.push(fn);
      },
      system: this.system,
      stopChild: (child) => {
        if (child._parent !== this) {
          throw new Error(
            `Cannot stop child actor ${child.id} of ${this.id} because it is not a child`
          );
        }
        (child as any)._stop();
      }
    };

    // Ensure that the send method is bound to this Actor instance
    // if destructured
    this.send = this.send.bind(this);
    this.system._sendInspectionEvent({
      type: '@xstate.actor',
      actorRef: this,
      sessionId: this.sessionId,
      parentId: this._parent?.sessionId
    });
    this._initState();
  }

  private _initState() {
    this._state = this.options.state
      ? this.logic.restoreState
        ? this.logic.restoreState(this.options.state, this._actorContext)
        : this.options.state
      : this.logic.getInitialState(this._actorContext, this.options?.input);
  }

  // array of functions to defer
  private _deferred: Array<() => void> = [];

<<<<<<< HEAD
  private update(state: InternalStateFrom<TLogic>, event: EventObject): void {
=======
  private update(snapshot: SnapshotFrom<TLogic>): void {
>>>>>>> 73753506
    // Update state
    this._state = snapshot;

    // Execute deferred effects
    let deferredFn: (typeof this._deferred)[number] | undefined;

    while ((deferredFn = this._deferred.shift())) {
      deferredFn();
    }

    for (const observer of this.observers) {
      // TODO: should observers be notified in case of the error?
      try {
        observer.next?.(snapshot);
      } catch (err) {
        reportUnhandledError(err);
      }
    }

    switch ((this._state as any).status) {
      case 'done':
        this._stopProcedure();
        this._complete();
<<<<<<< HEAD
        this._doneEvent = createDoneActorEvent(this.id, status.data);
        this.system.relay(this._doneEvent, this, this._parent);

        break;
      case 'error':
        this._stopProcedure();
        this._error(status.data);
        this.system.relay(
          createErrorActorEvent(this.id, status.data),
          this,
          this._parent
=======
        this._doneEvent = createDoneActorEvent(
          this.id,
          (this._state as any).output
        );
        this._parent?.send(this._doneEvent as any);
        break;
      case 'error':
        this._stopProcedure();
        this._error((this._state as any).error);
        this._parent?.send(
          createErrorActorEvent(this.id, (this._state as any).error)
>>>>>>> 73753506
        );
        break;
    }
    this.system._sendInspectionEvent({
      type: '@xstate.snapshot',
      actorRef: this,
      event,
      sessionId: this.sessionId,
      snapshot: this.getSnapshot(),
      status: this.status
    });
  }

  public subscribe(observer: Observer<SnapshotFrom<TLogic>>): Subscription;
  public subscribe(
    nextListener?: (state: SnapshotFrom<TLogic>) => void,
    errorListener?: (error: any) => void,
    completeListener?: () => void
  ): Subscription;
  public subscribe(
    nextListenerOrObserver?:
      | ((state: SnapshotFrom<TLogic>) => void)
      | Observer<SnapshotFrom<TLogic>>,
    errorListener?: (error: any) => void,
    completeListener?: () => void
  ): Subscription {
    const observer = toObserver(
      nextListenerOrObserver,
      errorListener,
      completeListener
    );

    if (this.status !== ActorStatus.Stopped) {
      this.observers.add(observer);
    } else {
      try {
        observer.complete?.();
      } catch (err) {
        reportUnhandledError(err);
      }
    }

    return {
      unsubscribe: () => {
        this.observers.delete(observer);
      }
    };
  }

  /**
   * Starts the Actor from the initial state
   */
  public start(): this {
    if (this.status === ActorStatus.Running) {
      // Do not restart the service if it is already started
      return this;
    }

    this.system._register(this.sessionId, this);
    if (this._systemId) {
      this.system._set(this._systemId, this);
    }
    this.status = ActorStatus.Running;

<<<<<<< HEAD
    const initEvent = createInitEvent(this.options.input);

    this.system._sendInspectionEvent({
      type: '@xstate.event',
      event: initEvent,
      sourceId: this._parent?.sessionId,
      targetId: this.sessionId
    });

    const status = this.logic.getStatus?.(this._state);
=======
    const status = (this._state as any).status;
>>>>>>> 73753506

    switch (status) {
      case 'done':
        // a state machine can be "done" upon intialization (it could reach a final state using initial microsteps)
        // we still need to complete observers, flush deferreds etc
        this.update(this._state, initEvent as unknown as TEvent);
      // fallthrough
      case 'error':
        // TODO: rethink cleanup of observers, mailbox, etc
        return this;
    }

    if (this.logic.start) {
      try {
        this.logic.start(this._state, this._actorContext);
      } catch (err) {
        this._stopProcedure();
        this._error(err);
        this._parent?.send(createErrorActorEvent(this.id, err));
        return this;
      }
    }

    // TODO: this notifies all subscribers but usually this is redundant
    // there is no real change happening here
    // we need to rethink if this needs to be refactored
    this.update(this._state, initEvent as unknown as TEvent);

    if (this.options.devTools) {
      this.attachDevTools();
    }

    this.mailbox.start();

    return this;
  }

  private _process(event: EventFromLogic<TLogic>) {
    // TODO: reexamine what happens when an action (or a guard or smth) throws
    let nextState;
    let caughtError;
    try {
      nextState = this.logic.transition(this._state, event, this._actorContext);
    } catch (err) {
      // we wrap it in a box so we can rethrow it later even if falsy value gets caught here
      caughtError = { err };
    }

    if (caughtError) {
      const { err } = caughtError;

      this._stopProcedure();
      this._error(err);
      this._parent?.send(createErrorActorEvent(this.id, err));
      return;
    }

    this.update(nextState, event);
    if (event.type === XSTATE_STOP) {
      this._stopProcedure();
      this._complete();
    }
  }

  private _stop(): this {
    if (this.status === ActorStatus.Stopped) {
      return this;
    }
    this.mailbox.clear();
    if (this.status === ActorStatus.NotStarted) {
      this.status = ActorStatus.Stopped;
      return this;
    }
    this.mailbox.enqueue({ type: XSTATE_STOP } as any);

    return this;
  }

  /**
   * Stops the Actor and unsubscribe all listeners.
   */
  public stop(): this {
    if (this._parent) {
      throw new Error('A non-root actor cannot be stopped directly.');
    }
    return this._stop();
  }
  private _complete(): void {
    for (const observer of this.observers) {
      try {
        observer.complete?.();
      } catch (err) {
        reportUnhandledError(err);
      }
    }
    this.observers.clear();
  }
  private _error(err: unknown): void {
    if (!this.observers.size) {
      if (!this._parent) {
        reportUnhandledError(err);
      }
      return;
    }
    let reportError = false;

    for (const observer of this.observers) {
      const errorListener = observer.error;
      reportError ||= !errorListener;
      try {
        errorListener?.(err);
      } catch (err2) {
        reportUnhandledError(err2);
      }
    }
    this.observers.clear();
    if (reportError) {
      reportUnhandledError(err);
    }
  }
  private _stopProcedure(): this {
    if (this.status !== ActorStatus.Running) {
      // Actor already stopped; do nothing
      return this;
    }

    // Cancel all delayed events
    for (const key of Object.keys(this.delayedEventsMap)) {
      this.clock.clearTimeout(this.delayedEventsMap[key]);
    }

    // TODO: mailbox.reset
    this.mailbox.clear();
    // TODO: after `stop` we must prepare ourselves for receiving events again
    // events sent *after* stop signal must be queued
    // it seems like this should be the common behavior for all of our consumers
    // so perhaps this should be unified somehow for all of them
    this.mailbox = new Mailbox(this._process.bind(this));

    this.status = ActorStatus.Stopped;
    this.system._unregister(this);

    return this;
  }

<<<<<<< HEAD
  /** @internal */
  public _send(event: TEvent) {
=======
  /**
   * Sends an event to the running Actor to trigger a transition.
   *
   * @param event The event to send
   */
  public send(event: EventFromLogic<TLogic>) {
    if (typeof event === 'string') {
      throw new Error(
        `Only event objects may be sent to actors; use .send({ type: "${event}" }) instead`
      );
    }

>>>>>>> 73753506
    if (this.status === ActorStatus.Stopped) {
      // do nothing
      if (isDevelopment) {
        const eventString = JSON.stringify(event);

        console.warn(
          `Event "${event.type}" was sent to stopped actor "${this.id} (${this.sessionId})". This actor has already reached its final state, and will not transition.\nEvent: ${eventString}`
        );
      }
      return;
    }

    this.mailbox.enqueue(event);
  }

  /**
   * Sends an event to the running Actor to trigger a transition.
   *
   * @param event The event to send
   */
  public send(event: TEvent) {
    if (typeof event === 'string') {
      throw new Error(
        `Only event objects may be sent to actors; use .send({ type: "${event}" }) instead`
      );
    }
    this.system.relay(event, undefined, this);
  }

  // TODO: make private (and figure out a way to do this within the machine)
  public delaySend({
    event,
    id,
    delay,
    to
  }: {
    event: EventObject;
    id: string | undefined;
    delay: number;
    to?: AnyActorRef;
  }): void {
    const timerId = this.clock.setTimeout(() => {
<<<<<<< HEAD
      this.system.relay(event as TEvent, this, to ?? this);
=======
      if (to) {
        to.send(event);
      } else {
        this.send(event as EventFromLogic<TLogic>);
      }
>>>>>>> 73753506
    }, delay);

    // TODO: consider the rehydration story here
    if (id) {
      this.delayedEventsMap[id] = timerId;
    }
  }

  // TODO: make private (and figure out a way to do this within the machine)
  public cancel(sendId: string | number): void {
    this.clock.clearTimeout(this.delayedEventsMap[sendId]);
    delete this.delayedEventsMap[sendId];
  }

  private attachDevTools(): void {
    const { devTools } = this.options;
    if (devTools) {
      const resolvedDevToolsAdapter =
        typeof devTools === 'function' ? devTools : devToolsAdapter;

      resolvedDevToolsAdapter(this);
    }
  }
  public toJSON() {
    return {
      id: this.id
    };
  }

  public getPersistedState(): PersistedStateFrom<TLogic> | undefined {
    return this.logic.getPersistedState?.(this._state);
  }

  public [symbolObservable](): InteropSubscribable<SnapshotFrom<TLogic>> {
    return this;
  }

  public getSnapshot(): SnapshotFrom<TLogic> {
    return this._state;
  }
}

/**
 * Creates a new `ActorRef` instance for the given machine with the provided options, if any.
 *
 * @param machine The machine to create an actor from
 * @param options `ActorRef` options
 */
export function createActor<TMachine extends AnyStateMachine>(
  machine: AreAllImplementationsAssumedToBeProvided<
    TMachine['__TResolvedTypesMeta']
  > extends true
    ? TMachine
    : MissingImplementationsError<TMachine['__TResolvedTypesMeta']>,
  options?: ActorOptions<TMachine>
): Actor<TMachine>;
export function createActor<TLogic extends AnyActorLogic>(
  logic: TLogic,
  options?: ActorOptions<TLogic>
): Actor<TLogic>;
export function createActor(logic: any, options?: ActorOptions<any>): any {
  const interpreter = new Actor(logic, options);

  return interpreter;
}

/**
 * Creates a new Interpreter instance for the given machine with the provided options, if any.
 *
 * @deprecated Use `createActor` instead
 */
export const interpret = createActor;

/**
 * @deprecated Use `Actor` instead.
 */
export type Interpreter = typeof Actor;<|MERGE_RESOLUTION|>--- conflicted
+++ resolved
@@ -207,11 +207,7 @@
   // array of functions to defer
   private _deferred: Array<() => void> = [];
 
-<<<<<<< HEAD
-  private update(state: InternalStateFrom<TLogic>, event: EventObject): void {
-=======
-  private update(snapshot: SnapshotFrom<TLogic>): void {
->>>>>>> 73753506
+  private update(snapshot: SnapshotFrom<TLogic>, event: EventObject): void {
     // Update state
     this._state = snapshot;
 
@@ -235,31 +231,20 @@
       case 'done':
         this._stopProcedure();
         this._complete();
-<<<<<<< HEAD
-        this._doneEvent = createDoneActorEvent(this.id, status.data);
-        this.system.relay(this._doneEvent, this, this._parent);
-
-        break;
-      case 'error':
-        this._stopProcedure();
-        this._error(status.data);
-        this.system.relay(
-          createErrorActorEvent(this.id, status.data),
-          this,
-          this._parent
-=======
         this._doneEvent = createDoneActorEvent(
           this.id,
           (this._state as any).output
         );
-        this._parent?.send(this._doneEvent as any);
+        this.system.relay(this._doneEvent, this, this._parent);
+
         break;
       case 'error':
         this._stopProcedure();
         this._error((this._state as any).error);
-        this._parent?.send(
-          createErrorActorEvent(this.id, (this._state as any).error)
->>>>>>> 73753506
+        this.system.relay(
+          createErrorActorEvent(this.id, (this._state as any).error),
+          this,
+          this._parent
         );
         break;
     }
@@ -324,7 +309,6 @@
     }
     this.status = ActorStatus.Running;
 
-<<<<<<< HEAD
     const initEvent = createInitEvent(this.options.input);
 
     this.system._sendInspectionEvent({
@@ -334,16 +318,16 @@
       targetId: this.sessionId
     });
 
-    const status = this.logic.getStatus?.(this._state);
-=======
     const status = (this._state as any).status;
->>>>>>> 73753506
 
     switch (status) {
       case 'done':
         // a state machine can be "done" upon intialization (it could reach a final state using initial microsteps)
         // we still need to complete observers, flush deferreds etc
-        this.update(this._state, initEvent as unknown as TEvent);
+        this.update(
+          this._state,
+          initEvent as unknown as EventFromLogic<TLogic>
+        );
       // fallthrough
       case 'error':
         // TODO: rethink cleanup of observers, mailbox, etc
@@ -364,7 +348,7 @@
     // TODO: this notifies all subscribers but usually this is redundant
     // there is no real change happening here
     // we need to rethink if this needs to be refactored
-    this.update(this._state, initEvent as unknown as TEvent);
+    this.update(this._state, initEvent as unknown as EventFromLogic<TLogic>);
 
     if (this.options.devTools) {
       this.attachDevTools();
@@ -483,23 +467,16 @@
     return this;
   }
 
-<<<<<<< HEAD
-  /** @internal */
-  public _send(event: TEvent) {
-=======
-  /**
-   * Sends an event to the running Actor to trigger a transition.
-   *
-   * @param event The event to send
-   */
-  public send(event: EventFromLogic<TLogic>) {
+  /**
+   * @internal
+   */
+  public _send(event: EventFromLogic<TLogic>) {
     if (typeof event === 'string') {
       throw new Error(
         `Only event objects may be sent to actors; use .send({ type: "${event}" }) instead`
       );
     }
 
->>>>>>> 73753506
     if (this.status === ActorStatus.Stopped) {
       // do nothing
       if (isDevelopment) {
@@ -520,7 +497,7 @@
    *
    * @param event The event to send
    */
-  public send(event: TEvent) {
+  public send(event: EventFromLogic<TLogic>) {
     if (typeof event === 'string') {
       throw new Error(
         `Only event objects may be sent to actors; use .send({ type: "${event}" }) instead`
@@ -542,15 +519,7 @@
     to?: AnyActorRef;
   }): void {
     const timerId = this.clock.setTimeout(() => {
-<<<<<<< HEAD
-      this.system.relay(event as TEvent, this, to ?? this);
-=======
-      if (to) {
-        to.send(event);
-      } else {
-        this.send(event as EventFromLogic<TLogic>);
-      }
->>>>>>> 73753506
+      this.system.relay(event as EventFromLogic<TLogic>, this, to ?? this);
     }, delay);
 
     // TODO: consider the rehydration story here
