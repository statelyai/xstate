import {
  Event,
  EventObject,
  CancelActionObject,
  DefaultContext,
  ActionObject,
  StateSchema,
  SpecialTargets,
  ActionTypes,
  SendActionObject,
  StateValue,
  InterpreterOptions,
  DoneEvent,
<<<<<<< HEAD
  Subscription,
=======
>>>>>>> 844c2c30
  MachineOptions,
  ActionFunctionMap,
  SCXML,
  Observer,
  Typestate,
  InvokeActionObject,
  AnyEventObject,
  ActorRef,
  SCXMLErrorEvent
} from './types';
import { State, bindActionToState, isState } from './State';
import * as actionTypes from './actionTypes';
import { doneInvoke, error, getActionFunction, initEvent } from './actions';
import { IS_PRODUCTION } from './environment';
import {
  mapContext,
  warn,
  keys,
  isArray,
  isFunction,
  toSCXMLEvent,
  symbolObservable,
<<<<<<< HEAD
  isSCXMLErrorEvent,
  toEventObject
} from './utils';
import { Scheduler } from './scheduler';
import { isActorRef, fromService } from './Actor';
import { isInFinalState } from './stateUtils';
import { registry } from './registry';
import { MachineNode } from './MachineNode';
import { devToolsAdapter } from './dev';
import { createActorRefFromInvokeAction } from './invoke';
import { PayloadSender, StopActionObject } from '.';
=======
  toInvokeSource,
  toObserver,
  isActor
} from './utils';
import { Scheduler } from './scheduler';
import { Actor, isSpawnedActor, createDeferredActor } from './Actor';
import { isInFinalState } from './stateUtils';
import { registry } from './registry';
import { registerService } from './devTools';
import * as serviceScope from './serviceScope';
import {
  ActorRef,
  ActorRefFrom,
  SpawnedActorRef,
  StopActionObject,
  Subscription
} from '.';
>>>>>>> 844c2c30

export type StateListener<
  TContext,
  TEvent extends EventObject,
  TStateSchema extends StateSchema<TContext> = any,
  TTypestate extends Typestate<TContext> = { value: any; context: TContext }
> = (
  state: State<TContext, TEvent, TStateSchema, TTypestate>,
  event: TEvent
) => void;

export type EventListener<TEvent extends EventObject = EventObject> = (
  event: TEvent
) => void;

export type Listener = () => void;
export type ErrorListener = (error: any) => void;

export interface Clock {
  setTimeout(fn: (...args: any[]) => void, timeout: number): any;
  clearTimeout(id: any): void;
}

export enum InterpreterStatus {
  NotStarted,
  Running,
  Stopped
}

const defaultOptions: InterpreterOptions = ((global) => ({
  deferEvents: true,
  clock: {
    setTimeout: (fn, ms) => {
      return global.setTimeout.call(null, fn, ms);
    },
    clearTimeout: (id) => {
      return global.clearTimeout.call(null, id);
    }
  },
  logger: global.console.log.bind(console),
  devTools: false
}))(typeof window === 'undefined' ? global : window);

export class Interpreter<
  TContext,
  TEvent extends EventObject = EventObject,
  TStateSchema extends StateSchema = any,
  TTypestate extends Typestate<TContext> = { value: any; context: TContext }
> {
  /**
   * The current state of the interpreted machine.
   */
  private _state?: State<TContext, TEvent, TStateSchema, TTypestate>;
  private _initialState?: State<TContext, TEvent, TStateSchema, TTypestate>;
  /**
   * The clock that is responsible for setting and clearing timeouts, such as delayed events and transitions.
   */
  public clock: Clock;
  public options: Readonly<InterpreterOptions>;

  private scheduler: Scheduler = new Scheduler();
  private delayedEventsMap: Record<string, number> = {};
  private listeners: Set<
    StateListener<TContext, TEvent, TStateSchema, TTypestate>
  > = new Set();
  private stopListeners: Set<Listener> = new Set();
  private errorListeners: Set<ErrorListener> = new Set();
  private doneListeners: Set<EventListener> = new Set();
  private logger: (...args: any[]) => void;
  /**
   * Whether the service is started.
   */
  public status: InterpreterStatus = InterpreterStatus.NotStarted;

  // Actor Ref
  public parent?: ActorRef<any>;
  public id: string;
  public ref: ActorRef<TEvent>;

  /**
   * The globally unique process ID for this invocation.
   */
  public sessionId: string;
<<<<<<< HEAD
  public children: Map<string | number, ActorRef<any>> = new Map();
=======
  public children: Map<string | number, SpawnedActorRef<any>> = new Map();
>>>>>>> 844c2c30
  private forwardTo: Set<string> = new Set();

  /**
   * Creates a new Interpreter instance (i.e., service) for the given machine with the provided options, if any.
   *
   * @param machine The machine to be interpreted
   * @param options Interpreter options
   */
  constructor(
    public machine: MachineNode<TContext, TEvent, TStateSchema, TTypestate>,
    options?: Partial<InterpreterOptions>
  ) {
    const resolvedOptions: InterpreterOptions = {
      ...defaultOptions,
      ...options
    };

    const { clock, logger, parent, id } = resolvedOptions;

    const resolvedId = id !== undefined ? id : machine.id;

    this.id = resolvedId;
    this.logger = logger;
    this.clock = clock;
    this.parent = parent;

    this.options = resolvedOptions;

    this.scheduler = new Scheduler({
      deferEvents: this.options.deferEvents
    });

    this.ref = fromService(this, resolvedId);

    this.sessionId = this.ref.name;
  }

  public get initialized() {
    return this.status === InterpreterStatus.Running;
  }

  public get initialState(): State<TContext, TEvent, TStateSchema, TTypestate> {
    return (
      this._initialState ||
      ((this._initialState = this.machine.getInitialState(this.ref)),
      this._initialState)
    );
  }

  public get state(): State<TContext, TEvent, TStateSchema, TTypestate> {
    return this._state!;
  }

  /**
   * Executes the actions of the given state, with that state's `context` and `event`.
   *
   * @param state The state whose actions will be executed
   * @param actionsConfig The action implementations to use
   */
  public execute(
    state: State<TContext, TEvent, TStateSchema, TTypestate>,
    actionsConfig?: MachineOptions<TContext, TEvent>['actions']
  ): void {
    for (const action of state.actions) {
      this.exec(action, state, actionsConfig);
    }
  }

  private update(
    state: State<TContext, TEvent, TStateSchema, TTypestate>,
    _event: SCXML.Event<TEvent>
  ): void {
    // Attach session ID to state
    state._sessionid = this.sessionId;

    // Update state
    this._state = state;

    // Execute actions
    this.execute(this.state);

    for (const listener of this.listeners) {
      listener(state, state.event);
    }

    const isDone = isInFinalState(state.configuration || [], this.machine);

    if (this.state.configuration && isDone) {
      // get final child state node
      const finalChildStateNode = state.configuration.find(
        (stateNode) =>
          stateNode.type === 'final' && stateNode.parent === this.machine
      );

      const doneData =
        finalChildStateNode && finalChildStateNode.doneData
          ? mapContext(finalChildStateNode.doneData, state.context, _event)
          : undefined;

      for (const listener of this.doneListeners) {
        listener(doneInvoke(this.id, doneData));
      }
      this.stop();
    }
  }
  /*
   * Adds a listener that is notified whenever a state transition happens. The listener is called with
   * the next state and the event object that caused the state transition.
   *
   * @param listener The state listener
   */
  public onTransition(
    listener: StateListener<TContext, TEvent, TStateSchema, TTypestate>
  ): this {
    this.listeners.add(listener);

    // Send current state to listener
    if (this.status === InterpreterStatus.Running) {
      listener(this.state, this.state.event);
    }

    return this;
  }

  public subscribe(
    observer: Observer<State<TContext, TEvent, any, TTypestate>>
  ): Subscription;
  public subscribe(
    nextListener?: (state: State<TContext, TEvent, any, TTypestate>) => void,
    errorListener?: (error: any) => void,
    completeListener?: () => void
  ): Subscription;
  public subscribe(
    nextListenerOrObserver?:
      | ((state: State<TContext, TEvent, any, TTypestate>) => void)
      | Observer<State<TContext, TEvent, any, TTypestate>>,
    errorListener?: (error: Error) => void,
    completeListener?: () => void
  ): Subscription {
    if (!nextListenerOrObserver) {
      return { unsubscribe: () => void 0 };
    }

    let listener: (state: State<TContext, TEvent, any, TTypestate>) => void;
    let resolvedCompleteListener = completeListener;

    if (typeof nextListenerOrObserver === 'function') {
      listener = nextListenerOrObserver;
    } else {
      listener = nextListenerOrObserver.next?.bind(nextListenerOrObserver);
      resolvedCompleteListener = nextListenerOrObserver.complete?.bind(
        nextListenerOrObserver
      );
    }

    if (listener) {
      this.listeners.add(listener);
    }

    if (errorListener) {
      this.onError(errorListener);
    }

    // Send current state to listener
    if (this.status === InterpreterStatus.Running) {
      listener(this.state);
    }

    if (resolvedCompleteListener) {
      this.onDone(resolvedCompleteListener);
    }

    return {
      unsubscribe: () => {
        listener && this.off(listener);
        resolvedCompleteListener && this.off(resolvedCompleteListener);
        errorListener && this.off(errorListener);
      }
    };
  }

  /**
   * Adds a listener that is notified when the machine is stopped.
   *
   * @param listener The listener
   */
  public onStop(
    listener: Listener
  ): Interpreter<TContext, TEvent, TStateSchema, TTypestate> {
    this.stopListeners.add(listener);
    return this;
  }

  /**
   * Adds an error listener that is notified with an `Error` whenever an
   * error occurs during execution.
   *
   * @param listener The error listener
   */
  public onError(
    listener: ErrorListener
  ): Interpreter<TContext, TEvent, TStateSchema> {
    this.errorListeners.add(listener);
    return this;
  }

  private handleErrorEvent(errorEvent: SCXMLErrorEvent): void {
    if (this.errorListeners.size > 0) {
      this.errorListeners.forEach((listener) => {
        listener(errorEvent.data.data);
      });
    } else {
      this.stop();
      throw errorEvent.data.data;
    }
  }

  /**
   * Adds a state listener that is notified when the statechart has reached its final state.
   * @param listener The state listener
   */
  public onDone(
    listener: EventListener<DoneEvent>
  ): Interpreter<TContext, TEvent, TStateSchema, TTypestate> {
    this.doneListeners.add(listener);
    return this;
  }

  /**
   * Removes a listener.
   * @param listener The listener to remove
   */
  public off(
    listener: (...args: any[]) => void
  ): Interpreter<TContext, TEvent, TStateSchema, TTypestate> {
    this.listeners.delete(listener);
    this.stopListeners.delete(listener);
    this.doneListeners.delete(listener);
    this.errorListeners.delete(listener);
    return this;
  }

  /**
   * Starts the interpreter from the given state, or the initial state.
   * @param initialState The state to start the statechart from
   */
  public start(
    initialState?:
      | State<TContext, TEvent, TStateSchema, TTypestate>
      | StateValue
  ): Interpreter<TContext, TEvent, TStateSchema, TTypestate> {
    if (this.status === InterpreterStatus.Running) {
      // Do not restart the service if it is already started
      return this;
    }

    registry.register(this.sessionId, this.ref);
    this.status = InterpreterStatus.Running;

    const resolvedState =
      initialState === undefined
        ? this.initialState
        : isState<TContext, TEvent, TStateSchema, TTypestate>(initialState)
        ? this.machine.resolveState(initialState)
        : this.machine.resolveState(
            State.from(initialState, this.machine.context)
          );

    this.scheduler.initialize(() => {
      this.update(resolvedState, initEvent as SCXML.Event<TEvent>);

      if (this.options.devTools) {
        this.attachDevTools();
      }
    });
    return this;
  }

  /**
   * Stops the interpreter and unsubscribe all listeners.
   *
   * This will also notify the `onStop` listeners.
   */
  public stop(): Interpreter<TContext, TEvent, TStateSchema, TTypestate> {
    this.listeners.clear();
    for (const listener of this.stopListeners) {
      // call listener, then remove
      listener();
    }
    this.stopListeners.clear();
    this.doneListeners.clear();

    this.state.configuration.forEach((stateNode) => {
      for (const action of stateNode.definition.exit) {
        this.exec(action, this.state);
      }
    });

    // Stop all children
    this.children.forEach((child) => {
      if (isFunction(child.stop)) {
        child.stop();
      }
    });

    // Cancel all delayed events
    for (const key of keys(this.delayedEventsMap)) {
      this.clock.clearTimeout(this.delayedEventsMap[key]);
    }

    this.scheduler.clear();
    this.status = InterpreterStatus.Stopped;
    registry.free(this.sessionId);

    return this;
  }

  /**
   * Sends an event to the running interpreter to trigger a transition.
   *
   * An array of events (batched) can be sent as well, which will send all
   * batched events to the running interpreter. The listeners will be
   * notified only **once** when all events are processed.
   *
   * @param event The event(s) to send
   */
  public send: PayloadSender<TEvent> = (event, payload?): void => {
    if (isArray(event)) {
      this.batch(event);
      return;
    }

    const eventObject = toEventObject(event, payload);
    const _event = toSCXMLEvent(eventObject);

    if (this.status === InterpreterStatus.Stopped) {
      // do nothing
      if (!IS_PRODUCTION) {
        warn(
          false,
          `Event "${_event.name}" was sent to stopped service "${
            this.machine.id
          }". This service has already reached its final state, and will not transition.\nEvent: ${JSON.stringify(
            _event.data
          )}`
        );
      }
      return;
    }

    if (
      this.status !== InterpreterStatus.Running &&
      !this.options.deferEvents
    ) {
      throw new Error(
        `Event "${_event.name}" was sent to uninitialized service "${
          this.machine.id
          // tslint:disable-next-line:max-line-length
        }". Make sure .start() is called for this service, or set { deferEvents: true } in the service options.\nEvent: ${JSON.stringify(
          _event.data
        )}`
      );
    }

    this.scheduler.schedule(() => {
      // Forward copy of event to child actors
      this.forward(_event);

      const nextState = this.nextState(_event);

      this.update(nextState, _event);
    });
  };

  public batch(events: Array<TEvent | TEvent['type']>): void {
    if (
      this.status === InterpreterStatus.NotStarted &&
      this.options.deferEvents
    ) {
      // tslint:disable-next-line:no-console
      if (!IS_PRODUCTION) {
        warn(
          false,
          `${events.length} event(s) were sent to uninitialized service "${
            this.machine.id
          }" and are deferred. Make sure .start()  is called for this service.\nEvents: ${JSON.stringify(
            events
          )}`
        );
      }
    } else if (this.status !== InterpreterStatus.Running) {
      throw new Error(
        // tslint:disable-next-line:max-line-length
        `${events.length} event(s) were sent to uninitialized service "${this.machine.id}". Make sure .start() is called for this service, or set { deferEvents: true } in the service options.`
      );
    }

    this.scheduler.schedule(() => {
      let nextState = this.state;
      let batchChanged = false;
      const batchedActions: Array<ActionObject<TContext, TEvent>> = [];
      for (const event of events) {
        const _event = toSCXMLEvent(event);

        this.forward(_event);

        nextState = this.machine.transition(nextState, _event, this.ref);

        batchedActions.push(
          ...(nextState.actions.map((a) =>
            bindActionToState(a, nextState)
          ) as Array<ActionObject<TContext, TEvent>>)
        );

        batchChanged = batchChanged || !!nextState.changed;
      }

      nextState.changed = batchChanged;
      nextState.actions = batchedActions;
      this.update(nextState, toSCXMLEvent(events[events.length - 1]));
    });
  }

  private sendTo(
    event: SCXML.Event<AnyEventObject>,
    to: string | number | ActorRef<any>
<<<<<<< HEAD
  ) {
    const isParent = this.parent && to === SpecialTargets.Parent;
    const target = isParent
      ? this.parent
      : isActorRef(to)
=======
  ) => {
    const isParent =
      this.parent && (to === SpecialTargets.Parent || this.parent.id === to);
    const target = isParent
      ? this.parent
      : isString(to)
      ? this.children.get(to as string) || registry.get(to as string)
      : isActor(to)
>>>>>>> 844c2c30
      ? to
      : undefined;

    if (!target) {
      if (!isParent) {
        const executionError = new Error(
          `Unable to send event to child '${to}' from service '${this.id}'.`
        );
        this.send(
          toSCXMLEvent<TEvent>(actionTypes.errorExecution, {
            data: executionError as any // TODO: refine
          })
        );
      }

      // tslint:disable-next-line:no-console
      if (!IS_PRODUCTION) {
        warn(
          false,
          `Service '${this.id}' has no parent: unable to send event ${event.type}`
        );
      }
      return;
    }

    target.send({
      ...event,
      name: event.name === actionTypes.error ? `${error(this.id)}` : event.name,
      origin: this
    });
  }
  /**
   * Returns the next state given the interpreter's current state and the event.
   *
   * This is a pure method that does _not_ update the interpreter's state.
   *
   * @param event The event to determine the next state
   */
  public nextState(
    event: Event<TEvent> | SCXML.Event<TEvent>
  ): State<TContext, TEvent, TStateSchema, TTypestate> {
    const _event = toSCXMLEvent(event);

    if (
      isSCXMLErrorEvent(_event) &&
      !this.state.nextEvents.some((nextEvent) => nextEvent === _event.name)
    ) {
      this.handleErrorEvent(_event);
    }

    const nextState = this.machine.transition(this.state, _event, this.ref);

    return nextState;
  }
  private forward(event: SCXML.Event<TEvent>): void {
    for (const id of this.forwardTo) {
      const child = this.children.get(id);

      if (!child) {
        throw new Error(
          `Unable to forward event '${event.name}' from interpreter '${this.id}' to nonexistant child '${id}'.`
        );
      }

      child.send(event);
    }
  }
  private defer(sendAction: SendActionObject<TContext, TEvent>): void {
    this.delayedEventsMap[sendAction.id] = this.clock.setTimeout(() => {
      if (sendAction.to) {
        this.sendTo(sendAction._event, sendAction.to);
      } else {
        this.send(
          (sendAction as SendActionObject<TContext, TEvent, TEvent>)._event
        );
      }
    }, sendAction.delay as number);
  }
  private cancel(sendId: string | number): void {
    this.clock.clearTimeout(this.delayedEventsMap[sendId]);
    delete this.delayedEventsMap[sendId];
  }
  private exec(
    action: InvokeActionObject | ActionObject<TContext, TEvent>,
    state: State<TContext, TEvent, TStateSchema, TTypestate>,
    actionFunctionMap: ActionFunctionMap<TContext, TEvent> = this.machine
      .options.actions
  ): void {
    const { context, _event } = state;
    const actionOrExec =
      action.exec || getActionFunction(action.type, actionFunctionMap);
    const exec = isFunction(actionOrExec)
      ? actionOrExec
      : actionOrExec
      ? actionOrExec.exec
      : action.exec;

    if (exec) {
      try {
        return exec(context, _event.data, {
          action,
          state: this.state,
          _event
        });
      } catch (err) {
        if (this.parent) {
          this.parent.send({
            type: 'xstate.error',
            data: err
          } as EventObject);
        }

        throw err;
      }
    }

    switch (action.type) {
      case actionTypes.send:
        const sendAction = action as SendActionObject<TContext, TEvent>;

        if (typeof sendAction.delay === 'number') {
          this.defer(sendAction);
          return;
        } else {
          if (sendAction.to) {
            this.sendTo(sendAction._event, sendAction.to);
          } else {
            this.send(
              (sendAction as SendActionObject<TContext, TEvent, TEvent>)._event
            );
          }
        }
        break;

      case actionTypes.cancel:
        this.cancel((action as CancelActionObject<TContext, TEvent>).sendId);

        break;

      case ActionTypes.Invoke: {
        const { id, autoForward } = action as InvokeActionObject;

        try {
          const actorRef = createActorRefFromInvokeAction(
            state,
            action as InvokeActionObject,
            this.machine,
            this.ref
          );

          if (actorRef) {
            if (autoForward) {
              this.forwardTo.add(id);
            }

            this.children.set(id, actorRef);
            this.state.children[id] = actorRef;

            actorRef.subscribe({
              error: () => {
                // TODO: handle error
                this.stop();
              },
              complete: () => {
                /* ... */
              }
            });

            actorRef.start();
          }
        } catch (err) {
          this.send(error(id, err));
          break;
        }

        break;
      }
      case actionTypes.stop: {
        const { actor } = action as StopActionObject;
        const actorRef =
          typeof actor === 'string' ? this.children.get(actor) : actor;

        if (actorRef) {
          this.stopChild(actorRef.name);
        }
        break;
      }

      case actionTypes.log:
        const { label, value } = action;

        if (label) {
          this.logger(label, value);
        } else {
          this.logger(value);
        }
        break;
      case actionTypes.assign:
        break;
      default:
        if (!IS_PRODUCTION) {
          warn(
            false,
            `No implementation found for action type '${action.type}'`
          );
        }
        break;
    }

    return undefined;
  }

  private stopChild(childId: string): void {
    const child = this.children.get(childId);
    if (!child) {
      return;
    }

    this.children.delete(childId);
    this.forwardTo.delete(childId);
    delete this.state.children[childId];

    if (isFunction(child.stop)) {
      child.stop();
    }
  }
<<<<<<< HEAD
=======
  public spawn(
    entity: Spawnable,
    name: string,
    options?: SpawnOptions
  ): SpawnedActorRef<any> {
    if (isPromiseLike(entity)) {
      return this.spawnPromise(Promise.resolve(entity), name);
    } else if (isFunction(entity)) {
      return this.spawnCallback(entity as InvokeCallback, name);
    } else if (isSpawnedActor(entity)) {
      return this.spawnActor(entity);
    } else if (isObservable<TEvent>(entity)) {
      return this.spawnObservable(entity, name);
    } else if (isMachine(entity)) {
      return this.spawnMachine(entity, { ...options, id: name });
    } else {
      throw new Error(
        `Unable to spawn entity "${name}" of type "${typeof entity}".`
      );
    }
  }
  public spawnMachine<
    TChildContext,
    TChildStateSchema,
    TChildEvent extends EventObject
  >(
    machine: StateMachine<TChildContext, TChildStateSchema, TChildEvent>,
    options: { id?: string; autoForward?: boolean; sync?: boolean } = {}
  ): SpawnedActorRef<TChildEvent, State<TChildContext, TChildEvent>> {
    const childService = new Interpreter(machine, {
      ...this.options, // inherit options from this interpreter
      parent: this,
      id: options.id || machine.id
    });
>>>>>>> 844c2c30

  private attachDevTools(): void {
    const { devTools } = this.options;
    if (devTools) {
      const resolvedDevToolsAdapter =
        typeof devTools === 'function' ? devTools : devToolsAdapter;

      resolvedDevToolsAdapter(this);
    }
<<<<<<< HEAD
  }

=======

    const actor = childService;

    this.children.set(childService.id, actor);

    if (resolvedOptions.autoForward) {
      this.forwardTo.add(childService.id);
    }

    childService
      .onDone((doneEvent) => {
        this.removeChild(childService.id);
        this.send(toSCXMLEvent(doneEvent as any, { origin: childService.id }));
      })
      .start();

    return actor;
  }
  private spawnPromise<T>(
    promise: Promise<T>,
    id: string
  ): SpawnedActorRef<never, T> {
    let canceled = false;

    promise.then(
      (response) => {
        if (!canceled) {
          this.removeChild(id);
          this.send(
            toSCXMLEvent(doneInvoke(id, response) as any, { origin: id })
          );
        }
      },
      (errorData) => {
        if (!canceled) {
          this.removeChild(id);
          const errorEvent = error(id, errorData);
          try {
            // Send "error.platform.id" to this (parent).
            this.send(toSCXMLEvent(errorEvent as any, { origin: id }));
          } catch (error) {
            reportUnhandledExceptionOnInvocation(errorData, error, id);
            if (this.devTools) {
              this.devTools.send(errorEvent, this.state);
            }
            if (this.machine.strict) {
              // it would be better to always stop the state machine if unhandled
              // exception/promise rejection happens but because we don't want to
              // break existing code so enforce it on strict mode only especially so
              // because documentation says that onError is optional
              this.stop();
            }
          }
        }
      }
    );

    const actor: SpawnedActorRef<never, T> = {
      id,
      send: () => void 0,
      subscribe: (next, handleError?, complete?) => {
        const observer = toObserver(next, handleError, complete);

        let unsubscribed = false;
        promise.then(
          (response) => {
            if (unsubscribed) {
              return;
            }
            observer.next(response);
            if (unsubscribed) {
              return;
            }
            observer.complete();
          },
          (err) => {
            if (unsubscribed) {
              return;
            }
            observer.error(err);
          }
        );

        return {
          unsubscribe: () => (unsubscribed = true)
        };
      },
      stop: () => {
        canceled = true;
      },
      toJSON() {
        return { id };
      }
    };

    this.children.set(id, actor);

    return actor;
  }
  private spawnCallback(
    callback: InvokeCallback,
    id: string
  ): SpawnedActorRef<any> {
    let canceled = false;
    const receivers = new Set<(e: EventObject) => void>();
    const listeners = new Set<(e: EventObject) => void>();

    const receive = (e: TEvent) => {
      listeners.forEach((listener) => listener(e));
      if (canceled) {
        return;
      }
      this.send(e);
    };

    let callbackStop;

    try {
      callbackStop = callback(receive, (newListener) => {
        receivers.add(newListener);
      });
    } catch (err) {
      this.send(error(id, err) as any);
    }

    if (isPromiseLike(callbackStop)) {
      // it turned out to be an async function, can't reliably check this before calling `callback`
      // because transpiled async functions are not recognizable
      return this.spawnPromise(callbackStop as Promise<any>, id);
    }

    const actor = {
      id,
      send: (event) => receivers.forEach((receiver) => receiver(event)),
      subscribe: (next) => {
        listeners.add(next);

        return {
          unsubscribe: () => {
            listeners.delete(next);
          }
        };
      },
      stop: () => {
        canceled = true;
        if (isFunction(callbackStop)) {
          callbackStop();
        }
      },
      toJSON() {
        return { id };
      }
    };

    this.children.set(id, actor);

    return actor;
  }
  private spawnObservable<T extends TEvent>(
    source: Subscribable<T>,
    id: string
  ): SpawnedActorRef<any, T> {
    const subscription = source.subscribe(
      (value) => {
        this.send(toSCXMLEvent(value, { origin: id }));
      },
      (err) => {
        this.removeChild(id);
        this.send(toSCXMLEvent(error(id, err) as any, { origin: id }));
      },
      () => {
        this.removeChild(id);
        this.send(toSCXMLEvent(doneInvoke(id) as any, { origin: id }));
      }
    );

    const actor: SpawnedActorRef<any, T> = {
      id,
      send: () => void 0,
      subscribe: (next, handleError?, complete?) => {
        return source.subscribe(next, handleError, complete);
      },
      stop: () => subscription.unsubscribe(),
      toJSON() {
        return { id };
      }
    };

    this.children.set(id, actor);

    return actor;
  }
  private spawnActor<T extends SpawnedActorRef<any>>(actor: T): T {
    this.children.set(actor.id, actor);

    return actor;
  }
  private spawnActivity(activity: ActivityDefinition<TContext, TEvent>): void {
    const implementation =
      this.machine.options && this.machine.options.activities
        ? this.machine.options.activities[activity.type]
        : undefined;

    if (!implementation) {
      if (!IS_PRODUCTION) {
        warn(false, `No implementation found for activity '${activity.type}'`);
      }
      // tslint:disable-next-line:no-console
      return;
    }

    // Start implementation
    const dispose = implementation(this.state.context, activity);
    this.spawnEffect(activity.id, dispose);
  }
  private spawnEffect(
    id: string,
    dispose?: DisposeActivityFunction | void
  ): void {
    this.children.set(id, {
      id,
      send: () => void 0,
      subscribe: () => {
        return { unsubscribe: () => void 0 };
      },
      stop: dispose || undefined,
      toJSON() {
        return { id };
      }
    });
  }

  private attachDev(): void {
    if (this.options.devTools && typeof window !== 'undefined') {
      if ((window as any).__REDUX_DEVTOOLS_EXTENSION__) {
        const devToolsOptions =
          typeof this.options.devTools === 'object'
            ? this.options.devTools
            : undefined;
        this.devTools = (window as any).__REDUX_DEVTOOLS_EXTENSION__.connect(
          {
            name: this.id,
            autoPause: true,
            stateSanitizer: (state: State<any, any>): object => {
              return {
                value: state.value,
                context: state.context,
                actions: state.actions
              };
            },
            ...devToolsOptions,
            features: {
              jump: false,
              skip: false,
              ...(devToolsOptions
                ? (devToolsOptions as any).features
                : undefined)
            }
          },
          this.machine
        );
        this.devTools.init(this.state);
      }

      // add XState-specific dev tooling hook
      registerService(this);
    }
  }
>>>>>>> 844c2c30
  public toJSON() {
    return {
      id: this.id
    };
  }

  public [symbolObservable]() {
    return this;
  }
}

<<<<<<< HEAD
=======
const resolveSpawnOptions = (nameOrOptions?: string | SpawnOptions) => {
  if (isString(nameOrOptions)) {
    return { ...DEFAULT_SPAWN_OPTIONS, name: nameOrOptions };
  }

  return {
    ...DEFAULT_SPAWN_OPTIONS,
    name: uniqueId(),
    ...nameOrOptions
  };
};

export function spawn<TC, TE extends EventObject>(
  entity: StateMachine<TC, any, TE>,
  nameOrOptions?: string | SpawnOptions
): ActorRefFrom<StateMachine<TC, any, TE>>;
export function spawn(
  entity: Spawnable,
  nameOrOptions?: string | SpawnOptions
): SpawnedActorRef<any>;
export function spawn(
  entity: Spawnable,
  nameOrOptions?: string | SpawnOptions
): SpawnedActorRef<any> {
  const resolvedOptions = resolveSpawnOptions(nameOrOptions);

  return serviceScope.consume((service) => {
    if (!IS_PRODUCTION) {
      const isLazyEntity = isMachine(entity) || isFunction(entity);
      warn(
        !!service || isLazyEntity,
        `Attempted to spawn an Actor (ID: "${
          isMachine(entity) ? entity.id : 'undefined'
        }") outside of a service. This will have no effect.`
      );
    }
    if (service) {
      return service.spawn(entity, resolvedOptions.name, resolvedOptions);
    } else {
      return createDeferredActor(entity, resolvedOptions.name);
    }
  });
}

>>>>>>> 844c2c30
/**
 * Creates a new Interpreter instance for the given machine with the provided options, if any.
 *
 * @param machine The machine to interpret
 * @param options Interpreter options
 */
export function interpret<
  TContext = DefaultContext,
  TEvent extends EventObject = EventObject,
  TStateSchema extends StateSchema = any,
  TTypestate extends Typestate<TContext> = { value: any; context: TContext }
>(
  machine: MachineNode<TContext, TEvent, TStateSchema, TTypestate>,
  options?: Partial<InterpreterOptions>
) {
  const interpreter = new Interpreter<
    TContext,
    TEvent,
    TStateSchema,
    TTypestate
  >(machine, options);

  return interpreter;
}<|MERGE_RESOLUTION|>--- conflicted
+++ resolved
@@ -11,10 +11,7 @@
   StateValue,
   InterpreterOptions,
   DoneEvent,
-<<<<<<< HEAD
   Subscription,
-=======
->>>>>>> 844c2c30
   MachineOptions,
   ActionFunctionMap,
   SCXML,
@@ -37,7 +34,6 @@
   isFunction,
   toSCXMLEvent,
   symbolObservable,
-<<<<<<< HEAD
   isSCXMLErrorEvent,
   toEventObject
 } from './utils';
@@ -48,26 +44,7 @@
 import { MachineNode } from './MachineNode';
 import { devToolsAdapter } from './dev';
 import { createActorRefFromInvokeAction } from './invoke';
-import { PayloadSender, StopActionObject } from '.';
-=======
-  toInvokeSource,
-  toObserver,
-  isActor
-} from './utils';
-import { Scheduler } from './scheduler';
-import { Actor, isSpawnedActor, createDeferredActor } from './Actor';
-import { isInFinalState } from './stateUtils';
-import { registry } from './registry';
-import { registerService } from './devTools';
-import * as serviceScope from './serviceScope';
-import {
-  ActorRef,
-  ActorRefFrom,
-  SpawnedActorRef,
-  StopActionObject,
-  Subscription
-} from '.';
->>>>>>> 844c2c30
+import { PayloadSender, SpawnedActorRef, StopActionObject } from '.';
 
 export type StateListener<
   TContext,
@@ -145,17 +122,13 @@
   // Actor Ref
   public parent?: ActorRef<any>;
   public id: string;
-  public ref: ActorRef<TEvent>;
+  public ref: SpawnedActorRef<TEvent>;
 
   /**
    * The globally unique process ID for this invocation.
    */
   public sessionId: string;
-<<<<<<< HEAD
-  public children: Map<string | number, ActorRef<any>> = new Map();
-=======
   public children: Map<string | number, SpawnedActorRef<any>> = new Map();
->>>>>>> 844c2c30
   private forwardTo: Set<string> = new Set();
 
   /**
@@ -582,24 +555,13 @@
   private sendTo(
     event: SCXML.Event<AnyEventObject>,
     to: string | number | ActorRef<any>
-<<<<<<< HEAD
   ) {
     const isParent = this.parent && to === SpecialTargets.Parent;
     const target = isParent
       ? this.parent
       : isActorRef(to)
-=======
-  ) => {
-    const isParent =
-      this.parent && (to === SpecialTargets.Parent || this.parent.id === to);
-    const target = isParent
-      ? this.parent
-      : isString(to)
-      ? this.children.get(to as string) || registry.get(to as string)
-      : isActor(to)
->>>>>>> 844c2c30
       ? to
-      : undefined;
+      : this.children.get(to);
 
     if (!target) {
       if (!isParent) {
@@ -766,7 +728,7 @@
               }
             });
 
-            actorRef.start();
+            actorRef.start?.();
           }
         } catch (err) {
           this.send(error(id, err));
@@ -781,7 +743,7 @@
           typeof actor === 'string' ? this.children.get(actor) : actor;
 
         if (actorRef) {
-          this.stopChild(actorRef.name);
+          this.stopChild((actorRef as SpawnedActorRef<any>).name); // TODO: fix
         }
         break;
       }
@@ -824,43 +786,6 @@
       child.stop();
     }
   }
-<<<<<<< HEAD
-=======
-  public spawn(
-    entity: Spawnable,
-    name: string,
-    options?: SpawnOptions
-  ): SpawnedActorRef<any> {
-    if (isPromiseLike(entity)) {
-      return this.spawnPromise(Promise.resolve(entity), name);
-    } else if (isFunction(entity)) {
-      return this.spawnCallback(entity as InvokeCallback, name);
-    } else if (isSpawnedActor(entity)) {
-      return this.spawnActor(entity);
-    } else if (isObservable<TEvent>(entity)) {
-      return this.spawnObservable(entity, name);
-    } else if (isMachine(entity)) {
-      return this.spawnMachine(entity, { ...options, id: name });
-    } else {
-      throw new Error(
-        `Unable to spawn entity "${name}" of type "${typeof entity}".`
-      );
-    }
-  }
-  public spawnMachine<
-    TChildContext,
-    TChildStateSchema,
-    TChildEvent extends EventObject
-  >(
-    machine: StateMachine<TChildContext, TChildStateSchema, TChildEvent>,
-    options: { id?: string; autoForward?: boolean; sync?: boolean } = {}
-  ): SpawnedActorRef<TChildEvent, State<TChildContext, TChildEvent>> {
-    const childService = new Interpreter(machine, {
-      ...this.options, // inherit options from this interpreter
-      parent: this,
-      id: options.id || machine.id
-    });
->>>>>>> 844c2c30
 
   private attachDevTools(): void {
     const { devTools } = this.options;
@@ -870,279 +795,8 @@
 
       resolvedDevToolsAdapter(this);
     }
-<<<<<<< HEAD
-  }
-
-=======
-
-    const actor = childService;
-
-    this.children.set(childService.id, actor);
-
-    if (resolvedOptions.autoForward) {
-      this.forwardTo.add(childService.id);
-    }
-
-    childService
-      .onDone((doneEvent) => {
-        this.removeChild(childService.id);
-        this.send(toSCXMLEvent(doneEvent as any, { origin: childService.id }));
-      })
-      .start();
-
-    return actor;
-  }
-  private spawnPromise<T>(
-    promise: Promise<T>,
-    id: string
-  ): SpawnedActorRef<never, T> {
-    let canceled = false;
-
-    promise.then(
-      (response) => {
-        if (!canceled) {
-          this.removeChild(id);
-          this.send(
-            toSCXMLEvent(doneInvoke(id, response) as any, { origin: id })
-          );
-        }
-      },
-      (errorData) => {
-        if (!canceled) {
-          this.removeChild(id);
-          const errorEvent = error(id, errorData);
-          try {
-            // Send "error.platform.id" to this (parent).
-            this.send(toSCXMLEvent(errorEvent as any, { origin: id }));
-          } catch (error) {
-            reportUnhandledExceptionOnInvocation(errorData, error, id);
-            if (this.devTools) {
-              this.devTools.send(errorEvent, this.state);
-            }
-            if (this.machine.strict) {
-              // it would be better to always stop the state machine if unhandled
-              // exception/promise rejection happens but because we don't want to
-              // break existing code so enforce it on strict mode only especially so
-              // because documentation says that onError is optional
-              this.stop();
-            }
-          }
-        }
-      }
-    );
-
-    const actor: SpawnedActorRef<never, T> = {
-      id,
-      send: () => void 0,
-      subscribe: (next, handleError?, complete?) => {
-        const observer = toObserver(next, handleError, complete);
-
-        let unsubscribed = false;
-        promise.then(
-          (response) => {
-            if (unsubscribed) {
-              return;
-            }
-            observer.next(response);
-            if (unsubscribed) {
-              return;
-            }
-            observer.complete();
-          },
-          (err) => {
-            if (unsubscribed) {
-              return;
-            }
-            observer.error(err);
-          }
-        );
-
-        return {
-          unsubscribe: () => (unsubscribed = true)
-        };
-      },
-      stop: () => {
-        canceled = true;
-      },
-      toJSON() {
-        return { id };
-      }
-    };
-
-    this.children.set(id, actor);
-
-    return actor;
-  }
-  private spawnCallback(
-    callback: InvokeCallback,
-    id: string
-  ): SpawnedActorRef<any> {
-    let canceled = false;
-    const receivers = new Set<(e: EventObject) => void>();
-    const listeners = new Set<(e: EventObject) => void>();
-
-    const receive = (e: TEvent) => {
-      listeners.forEach((listener) => listener(e));
-      if (canceled) {
-        return;
-      }
-      this.send(e);
-    };
-
-    let callbackStop;
-
-    try {
-      callbackStop = callback(receive, (newListener) => {
-        receivers.add(newListener);
-      });
-    } catch (err) {
-      this.send(error(id, err) as any);
-    }
-
-    if (isPromiseLike(callbackStop)) {
-      // it turned out to be an async function, can't reliably check this before calling `callback`
-      // because transpiled async functions are not recognizable
-      return this.spawnPromise(callbackStop as Promise<any>, id);
-    }
-
-    const actor = {
-      id,
-      send: (event) => receivers.forEach((receiver) => receiver(event)),
-      subscribe: (next) => {
-        listeners.add(next);
-
-        return {
-          unsubscribe: () => {
-            listeners.delete(next);
-          }
-        };
-      },
-      stop: () => {
-        canceled = true;
-        if (isFunction(callbackStop)) {
-          callbackStop();
-        }
-      },
-      toJSON() {
-        return { id };
-      }
-    };
-
-    this.children.set(id, actor);
-
-    return actor;
-  }
-  private spawnObservable<T extends TEvent>(
-    source: Subscribable<T>,
-    id: string
-  ): SpawnedActorRef<any, T> {
-    const subscription = source.subscribe(
-      (value) => {
-        this.send(toSCXMLEvent(value, { origin: id }));
-      },
-      (err) => {
-        this.removeChild(id);
-        this.send(toSCXMLEvent(error(id, err) as any, { origin: id }));
-      },
-      () => {
-        this.removeChild(id);
-        this.send(toSCXMLEvent(doneInvoke(id) as any, { origin: id }));
-      }
-    );
-
-    const actor: SpawnedActorRef<any, T> = {
-      id,
-      send: () => void 0,
-      subscribe: (next, handleError?, complete?) => {
-        return source.subscribe(next, handleError, complete);
-      },
-      stop: () => subscription.unsubscribe(),
-      toJSON() {
-        return { id };
-      }
-    };
-
-    this.children.set(id, actor);
-
-    return actor;
-  }
-  private spawnActor<T extends SpawnedActorRef<any>>(actor: T): T {
-    this.children.set(actor.id, actor);
-
-    return actor;
-  }
-  private spawnActivity(activity: ActivityDefinition<TContext, TEvent>): void {
-    const implementation =
-      this.machine.options && this.machine.options.activities
-        ? this.machine.options.activities[activity.type]
-        : undefined;
-
-    if (!implementation) {
-      if (!IS_PRODUCTION) {
-        warn(false, `No implementation found for activity '${activity.type}'`);
-      }
-      // tslint:disable-next-line:no-console
-      return;
-    }
-
-    // Start implementation
-    const dispose = implementation(this.state.context, activity);
-    this.spawnEffect(activity.id, dispose);
-  }
-  private spawnEffect(
-    id: string,
-    dispose?: DisposeActivityFunction | void
-  ): void {
-    this.children.set(id, {
-      id,
-      send: () => void 0,
-      subscribe: () => {
-        return { unsubscribe: () => void 0 };
-      },
-      stop: dispose || undefined,
-      toJSON() {
-        return { id };
-      }
-    });
-  }
-
-  private attachDev(): void {
-    if (this.options.devTools && typeof window !== 'undefined') {
-      if ((window as any).__REDUX_DEVTOOLS_EXTENSION__) {
-        const devToolsOptions =
-          typeof this.options.devTools === 'object'
-            ? this.options.devTools
-            : undefined;
-        this.devTools = (window as any).__REDUX_DEVTOOLS_EXTENSION__.connect(
-          {
-            name: this.id,
-            autoPause: true,
-            stateSanitizer: (state: State<any, any>): object => {
-              return {
-                value: state.value,
-                context: state.context,
-                actions: state.actions
-              };
-            },
-            ...devToolsOptions,
-            features: {
-              jump: false,
-              skip: false,
-              ...(devToolsOptions
-                ? (devToolsOptions as any).features
-                : undefined)
-            }
-          },
-          this.machine
-        );
-        this.devTools.init(this.state);
-      }
-
-      // add XState-specific dev tooling hook
-      registerService(this);
-    }
-  }
->>>>>>> 844c2c30
+  }
+
   public toJSON() {
     return {
       id: this.id
@@ -1154,53 +808,6 @@
   }
 }
 
-<<<<<<< HEAD
-=======
-const resolveSpawnOptions = (nameOrOptions?: string | SpawnOptions) => {
-  if (isString(nameOrOptions)) {
-    return { ...DEFAULT_SPAWN_OPTIONS, name: nameOrOptions };
-  }
-
-  return {
-    ...DEFAULT_SPAWN_OPTIONS,
-    name: uniqueId(),
-    ...nameOrOptions
-  };
-};
-
-export function spawn<TC, TE extends EventObject>(
-  entity: StateMachine<TC, any, TE>,
-  nameOrOptions?: string | SpawnOptions
-): ActorRefFrom<StateMachine<TC, any, TE>>;
-export function spawn(
-  entity: Spawnable,
-  nameOrOptions?: string | SpawnOptions
-): SpawnedActorRef<any>;
-export function spawn(
-  entity: Spawnable,
-  nameOrOptions?: string | SpawnOptions
-): SpawnedActorRef<any> {
-  const resolvedOptions = resolveSpawnOptions(nameOrOptions);
-
-  return serviceScope.consume((service) => {
-    if (!IS_PRODUCTION) {
-      const isLazyEntity = isMachine(entity) || isFunction(entity);
-      warn(
-        !!service || isLazyEntity,
-        `Attempted to spawn an Actor (ID: "${
-          isMachine(entity) ? entity.id : 'undefined'
-        }") outside of a service. This will have no effect.`
-      );
-    }
-    if (service) {
-      return service.spawn(entity, resolvedOptions.name, resolvedOptions);
-    } else {
-      return createDeferredActor(entity, resolvedOptions.name);
-    }
-  });
-}
-
->>>>>>> 844c2c30
 /**
  * Creates a new Interpreter instance for the given machine with the provided options, if any.
  *
