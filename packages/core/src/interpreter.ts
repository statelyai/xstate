import isDevelopment from '#is-development';
import { Mailbox } from './Mailbox.ts';
import { doneInvoke, error } from './actions.ts';
import { stopSignalType } from './actors/index.ts';
import { devToolsAdapter } from './dev/index.ts';
import { symbolObservable } from './symbolObservable.ts';
import { createSystem } from './system.ts';
import {
  AreAllImplementationsAssumedToBeProvided,
  MissingImplementationsError
} from './typegenTypes.ts';
import type {
  ActorLogic,
  ActorContext,
  ActorSystem,
  AnyActorLogic,
  AnyStateMachine,
  EventFromLogic,
  InterpreterFrom,
  PersistedStateFrom,
  RaiseActionObject,
  SnapshotFrom
} from './types.ts';
import {
  ActorRef,
  DoneEvent,
  EventObject,
  InteropSubscribable,
  InterpreterOptions,
  Observer,
  SendActionObject,
  Subscription
} from './types.ts';
import { toObserver } from './utils.ts';

export type SnapshotListener<TLogic extends AnyActorLogic> = (
  state: SnapshotFrom<TLogic>
) => void;

export type EventListener<TEvent extends EventObject = EventObject> = (
  event: TEvent
) => void;

export type Listener = () => void;
export type ErrorListener = (error: any) => void;

export interface Clock {
  setTimeout(fn: (...args: any[]) => void, timeout: number): any;
  clearTimeout(id: any): void;
}

export enum ActorStatus {
  NotStarted,
  Running,
  Stopped
}

const defaultOptions = {
  deferEvents: true,
  clock: {
    setTimeout: (fn, ms) => {
      return setTimeout(fn, ms);
    },
    clearTimeout: (id) => {
      return clearTimeout(id);
    }
  } as Clock,
  logger: console.log.bind(console),
  devTools: false
};

type InternalStateFrom<TLogic extends ActorLogic<any, any, any>> =
  TLogic extends ActorLogic<infer _, infer __, infer TInternalState>
    ? TInternalState
    : never;

export class Interpreter<
  TLogic extends AnyActorLogic,
  TEvent extends EventObject = EventFromLogic<TLogic>
> implements ActorRef<TEvent, SnapshotFrom<TLogic>>
{
  /**
   * The current state of the interpreted logic.
   */
  private _state!: InternalStateFrom<TLogic>;
  /**
   * The clock that is responsible for setting and clearing timeouts, such as delayed events and transitions.
   */
  public clock: Clock;
  public options: Readonly<InterpreterOptions<TLogic>>;

  /**
   * The unique identifier for this actor relative to its parent.
   */
  public id: string;

  private mailbox: Mailbox<TEvent> = new Mailbox(this._process.bind(this));

  private delayedEventsMap: Record<string, unknown> = {};

  private observers: Set<Observer<SnapshotFrom<TLogic>>> = new Set();
  private logger: (...args: any[]) => void;
  /**
   * Whether the service is started.
   */
  public status: ActorStatus = ActorStatus.NotStarted;

  // Actor Ref
  public _parent?: ActorRef<any>;
  public ref: ActorRef<TEvent>;
  // TODO: add typings for system
  private _actorContext: ActorContext<TEvent, SnapshotFrom<TLogic>, any>;

  private _systemId: string | undefined;

  /**
   * The globally unique process ID for this invocation.
   */
  public sessionId: string;

  public system: ActorSystem<any>;
  private _doneEvent?: DoneEvent;

  public src?: string;

  /**
   * Creates a new Interpreter instance (i.e., service) for the given logic with the provided options, if any.
   *
   * @param logic The logic to be interpreted
   * @param options Interpreter options
   */
  constructor(public logic: TLogic, options?: InterpreterOptions<TLogic>) {
    const resolvedOptions = {
      ...defaultOptions,
      ...options
    };

    const { clock, logger, parent, id, systemId } = resolvedOptions;
    const self = this;

    this.system = parent?.system ?? createSystem();

    if (systemId) {
      this._systemId = systemId;
      this.system._set(systemId, this);
    }

    this.sessionId = this.system._bookId();
    this.id = id ?? this.sessionId;
    this.logger = logger;
    this.clock = clock;
    this._parent = parent;
    this.options = resolvedOptions;
    this.src = resolvedOptions.src;
    this.ref = this;
    this._actorContext = {
      self,
      id: this.id,
      sessionId: this.sessionId,
      logger: this.logger,
      defer: (fn) => {
        this._deferred.push(fn);
      },
      system: this.system,
      stopChild: (child) => {
        if (child._parent !== this) {
          throw new Error(
            `Cannot stop child actor ${child.id} of ${this.id} because it is not a child`
          );
        }
        (child as any)._stop();
      }
    };

    // Ensure that the send method is bound to this interpreter instance
    // if destructured
    this.send = this.send.bind(this);
    this._initState(this.options.state);
  }

<<<<<<< HEAD
  private _initState(
    persistedState: PersistedStateFrom<TBehavior> | undefined
  ) {
    this._state = persistedState
      ? this.behavior.restoreState?.(persistedState, this._actorContext) ??
        persistedState
      : this.behavior.getInitialState(this._actorContext, this.options?.input);
=======
  private _initState() {
    this._state = this.options.state
      ? this.logic.restoreState
        ? this.logic.restoreState(this.options.state, this._actorContext)
        : this.options.state
      : this.logic.getInitialState(this._actorContext, this.options?.input);
>>>>>>> 4863a4ad
  }

  // array of functions to defer
  private _deferred: Array<(state: any) => void> = [];

  private update(state: InternalStateFrom<TLogic>): void {
    // Update state
    this._state = state;
    const snapshot = this.getSnapshot();

    // Execute deferred effects
    let deferredFn: (typeof this._deferred)[number] | undefined;

    while ((deferredFn = this._deferred.shift())) {
      deferredFn(state);
    }

    for (const observer of this.observers) {
      observer.next?.(snapshot);
    }

    const status = this.logic.getStatus?.(state);

    switch (status?.status) {
      case 'done':
        this._stopProcedure();
        this._doneEvent = doneInvoke(this.id, status.data);
        this._parent?.send(this._doneEvent as any);
        this._complete();
        break;
      case 'error':
        this._stopProcedure();
        this._parent?.send(error(this.id, status.data));
        this._error(status.data);
        break;
    }
  }

  public subscribe(observer: Observer<SnapshotFrom<TLogic>>): Subscription;
  public subscribe(
    nextListener?: (state: SnapshotFrom<TLogic>) => void,
    errorListener?: (error: any) => void,
    completeListener?: () => void
  ): Subscription;
  public subscribe(
    nextListenerOrObserver?:
      | ((state: SnapshotFrom<TLogic>) => void)
      | Observer<SnapshotFrom<TLogic>>,
    errorListener?: (error: any) => void,
    completeListener?: () => void
  ): Subscription {
    const observer = toObserver(
      nextListenerOrObserver,
      errorListener,
      completeListener
    );

    this.observers.add(observer);

    if (this.status === ActorStatus.Stopped) {
      observer.complete?.();
      this.observers.delete(observer);
    }

    return {
      unsubscribe: () => {
        this.observers.delete(observer);
      }
    };
  }

  /**
   * Starts the interpreter from the initial state
   */
  public start(): this {
    if (this.status === ActorStatus.Running) {
      // Do not restart the service if it is already started
      return this;
    }

    this.system._register(this.sessionId, this);
    if (this._systemId) {
      this.system._set(this._systemId, this);
    }
    this.status = ActorStatus.Running;

    if (this.logic.start) {
      this.logic.start(this._state, this._actorContext);
    }

    // TODO: this notifies all subscribers but usually this is redundant
    // there is no real change happening here
    // we need to rethink if this needs to be refactored
    this.update(this._state);

    if (this.options.devTools) {
      this.attachDevTools();
    }

    this.mailbox.start();

    return this;
  }

  private _process(event: TEvent) {
    try {
      const nextState = this.logic.transition(
        this._state,
        event,
        this._actorContext
      );

      this.update(nextState);

      if (event.type === stopSignalType) {
        this._stopProcedure();
        this._complete();
      }
    } catch (err) {
      // TODO: properly handle errors
      if (this.observers.size > 0) {
        this.observers.forEach((observer) => {
          observer.error?.(err);
        });
        this.stop();
      } else {
        throw err;
      }
    }
  }

  private _stop(): this {
    if (this.status === ActorStatus.Stopped) {
      return this;
    }
    this.mailbox.clear();
    if (this.status === ActorStatus.NotStarted) {
      this.status = ActorStatus.Stopped;
      return this;
    }
    this.mailbox.enqueue({ type: stopSignalType } as any);

    return this;
  }

  /**
   * Stops the interpreter and unsubscribe all listeners.
   */
  public stop(): this {
    if (this._parent) {
      throw new Error('A non-root actor cannot be stopped directly.');
    }
    return this._stop();
  }
  private _complete(): void {
    for (const observer of this.observers) {
      observer.complete?.();
    }
    this.observers.clear();
  }
  private _error(data: any): void {
    for (const observer of this.observers) {
      observer.error?.(data);
    }
    this.observers.clear();
  }
  private _stopProcedure(): this {
    if (this.status !== ActorStatus.Running) {
      // Interpreter already stopped; do nothing
      return this;
    }

    // Cancel all delayed events
    for (const key of Object.keys(this.delayedEventsMap)) {
      this.clock.clearTimeout(this.delayedEventsMap[key]);
    }

    // TODO: mailbox.reset
    this.mailbox.clear();
    // TODO: after `stop` we must prepare ourselves for receiving events again
    // events sent *after* stop signal must be queued
    // it seems like this should be the common behavior for all of our consumers
    // so perhaps this should be unified somehow for all of them
    this.mailbox = new Mailbox(this._process.bind(this));

    this.status = ActorStatus.Stopped;
    this.system._unregister(this);

    return this;
  }

  /**
   * Sends an event to the running interpreter to trigger a transition.
   *
   * @param event The event to send
   */
  public send(event: TEvent) {
    if (typeof event === 'string') {
      throw new Error(
        `Only event objects may be sent to actors; use .send({ type: "${event}" }) instead`
      );
    }

    if (this.status === ActorStatus.Stopped) {
      // do nothing
      if (isDevelopment) {
        const eventString = JSON.stringify(event);

        console.warn(
          `Event "${event.type.toString()}" was sent to stopped actor "${
            this.id
          } (${
            this.sessionId
          })". This actor has already reached its final state, and will not transition.\nEvent: ${eventString}`
        );
      }
      return;
    }

    if (this.status !== ActorStatus.Running && !this.options.deferEvents) {
      throw new Error(
        `Event "${event.type}" was sent to uninitialized actor "${
          this.id
          // tslint:disable-next-line:max-line-length
        }". Make sure .start() is called for this actor, or set { deferEvents: true } in the actor options.\nEvent: ${JSON.stringify(
          event
        )}`
      );
    }

    this.mailbox.enqueue(event);
  }

  // TODO: make private (and figure out a way to do this within the machine)
  public delaySend(
    sendAction: SendActionObject | RaiseActionObject<any, any, any>
  ): void {
    this.delayedEventsMap[sendAction.params.id] = this.clock.setTimeout(() => {
      if ('to' in sendAction.params && sendAction.params.to) {
        sendAction.params.to.send(sendAction.params.event);
      } else {
        this.send(sendAction.params.event);
      }
    }, sendAction.params.delay as number);
  }

  // TODO: make private (and figure out a way to do this within the machine)
  public cancel(sendId: string | number): void {
    this.clock.clearTimeout(this.delayedEventsMap[sendId]);
    delete this.delayedEventsMap[sendId];
  }

  private attachDevTools(): void {
    const { devTools } = this.options;
    if (devTools) {
      const resolvedDevToolsAdapter =
        typeof devTools === 'function' ? devTools : devToolsAdapter;

      resolvedDevToolsAdapter(this);
    }
  }
  public toJSON() {
    return {
      id: this.id
    };
  }

  public getPersistedState(): PersistedStateFrom<TLogic> | undefined {
    return this.logic.getPersistedState?.(this._state);
  }

  public [symbolObservable](): InteropSubscribable<SnapshotFrom<TLogic>> {
    return this;
  }

  public getSnapshot(): SnapshotFrom<TLogic> {
    return this.logic.getSnapshot
      ? this.logic.getSnapshot(this._state)
      : this._state;
  }

  public reset(
    persistedState: PersistedStateFrom<TBehavior> | undefined = this.options
      .state
  ): void {
    this.stop();
    this.status = ActorStatus.NotStarted;
    this._initState(persistedState);
  }
}

/**
 * Creates a new Interpreter instance for the given machine with the provided options, if any.
 *
 * @param machine The machine to interpret
 * @param options Interpreter options
 */
export function interpret<TMachine extends AnyStateMachine>(
  machine: AreAllImplementationsAssumedToBeProvided<
    TMachine['__TResolvedTypesMeta']
  > extends true
    ? TMachine
    : MissingImplementationsError<TMachine['__TResolvedTypesMeta']>,
  options?: InterpreterOptions<TMachine>
): InterpreterFrom<TMachine>;
export function interpret<TLogic extends AnyActorLogic>(
  logic: TLogic,
  options?: InterpreterOptions<TLogic>
): Interpreter<TLogic>;
export function interpret(logic: any, options?: InterpreterOptions<any>): any {
  const interpreter = new Interpreter(logic, options);

  return interpreter;
}<|MERGE_RESOLUTION|>--- conflicted
+++ resolved
@@ -178,22 +178,11 @@
     this._initState(this.options.state);
   }
 
-<<<<<<< HEAD
-  private _initState(
-    persistedState: PersistedStateFrom<TBehavior> | undefined
-  ) {
+  private _initState(persistedState: PersistedStateFrom<TLogic> | undefined) {
     this._state = persistedState
-      ? this.behavior.restoreState?.(persistedState, this._actorContext) ??
+      ? this.logic.restoreState?.(persistedState, this._actorContext) ??
         persistedState
-      : this.behavior.getInitialState(this._actorContext, this.options?.input);
-=======
-  private _initState() {
-    this._state = this.options.state
-      ? this.logic.restoreState
-        ? this.logic.restoreState(this.options.state, this._actorContext)
-        : this.options.state
       : this.logic.getInitialState(this._actorContext, this.options?.input);
->>>>>>> 4863a4ad
   }
 
   // array of functions to defer
@@ -476,8 +465,7 @@
   }
 
   public reset(
-    persistedState: PersistedStateFrom<TBehavior> | undefined = this.options
-      .state
+    persistedState: PersistedStateFrom<TLogic> | undefined = this.options.state
   ): void {
     this.stop();
     this.status = ActorStatus.NotStarted;
