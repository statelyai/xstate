import isDevelopment from '#is-development';
import { Mailbox } from './Mailbox.ts';
<<<<<<< HEAD
import {
  createDoneInvokeEvent,
  createErrorPlatformEvent,
  createInitEvent
} from './eventUtils.ts';
=======
import { createDoneActorEvent, createErrorActorEvent } from './eventUtils.ts';
>>>>>>> b8118bf4
import { XSTATE_STOP } from './constants.ts';
import { devToolsAdapter } from './dev/index.ts';
import { reportUnhandledError } from './reportUnhandledError.ts';
import { symbolObservable } from './symbolObservable.ts';
import { createSystem } from './system.ts';
import {
  AreAllImplementationsAssumedToBeProvided,
  MissingImplementationsError
} from './typegenTypes.ts';
import type {
  ActorLogic,
  ActorContext,
  ActorSystem,
  AnyActorLogic,
  AnyStateMachine,
  EventFromLogic,
  PersistedStateFrom,
  SnapshotFrom,
  AnyActorRef,
  DoneActorEvent
} from './types.ts';
import {
  ActorRef,
  EventObject,
  InteropSubscribable,
  ActorOptions,
  Observer,
  Subscription
} from './types.ts';
import { toObserver } from './utils.ts';

export type SnapshotListener<TLogic extends AnyActorLogic> = (
  state: SnapshotFrom<TLogic>
) => void;

export type EventListener<TEvent extends EventObject = EventObject> = (
  event: TEvent
) => void;

export type Listener = () => void;
export type ErrorListener = (error: any) => void;

export interface Clock {
  setTimeout(fn: (...args: any[]) => void, timeout: number): any;
  clearTimeout(id: any): void;
}

export enum ActorStatus {
  NotStarted,
  Running,
  Stopped
}

/**
 * @deprecated Use `ActorStatus` instead.
 */
export const InterpreterStatus = ActorStatus;

const defaultOptions = {
  deferEvents: true,
  clock: {
    setTimeout: (fn, ms) => {
      return setTimeout(fn, ms);
    },
    clearTimeout: (id) => {
      return clearTimeout(id);
    }
  } as Clock,
  logger: console.log.bind(console),
  devTools: false
};

type InternalStateFrom<TLogic extends ActorLogic<any, any, any>> =
  TLogic extends ActorLogic<infer _, infer __, infer TInternalState>
    ? TInternalState
    : never;

export class Actor<
  TLogic extends AnyActorLogic,
  TEvent extends EventObject = EventFromLogic<TLogic>
> implements ActorRef<TEvent, SnapshotFrom<TLogic>>
{
  public static defaults = defaultOptions as Partial<ActorOptions<any>> &
    typeof defaultOptions;
  /**
   * The current internal state of the actor.
   */
  private _state!: InternalStateFrom<TLogic>;
  /**
   * The clock that is responsible for setting and clearing timeouts, such as delayed events and transitions.
   */
  public clock: Clock;
  public options: Readonly<ActorOptions<TLogic>>;

  /**
   * The unique identifier for this actor relative to its parent.
   */
  public id: string;

  private mailbox: Mailbox<TEvent> = new Mailbox(this._process.bind(this));

  private delayedEventsMap: Record<string, unknown> = {};

  private observers: Set<Observer<SnapshotFrom<TLogic>>> = new Set();
  private logger: (...args: any[]) => void;
  /**
   * Whether the service is started.
   */
  public status: ActorStatus = ActorStatus.NotStarted;

  // Actor Ref
  public _parent?: ActorRef<any>;
  public ref: ActorRef<TEvent>;
  // TODO: add typings for system
  private _actorContext: ActorContext<TEvent, SnapshotFrom<TLogic>, any>;

  private _systemId: string | undefined;

  /**
   * The globally unique process ID for this invocation.
   */
  public sessionId: string;

  public system: ActorSystem<any>;
  private _doneEvent?: DoneActorEvent;

  public src?: string;

  /**
   * Creates a new actor instance for the given logic with the provided options, if any.
   *
   * @param logic The logic to create an actor from
   * @param options Actor options
   */
  constructor(public logic: TLogic, options?: ActorOptions<TLogic>) {
    const resolvedOptions = {
      ...Actor.defaults,
      ...options
    } as ActorOptions<TLogic> & typeof Actor.defaults;

    const { clock, logger, parent, id, systemId, inspect } = resolvedOptions;

    this.system = parent?.system ?? createSystem(this);

    if (inspect) {
      // Always inspect at the system-level
      this.system.inspect(inspect);
    }

    if (systemId) {
      this._systemId = systemId;
      this.system._set(systemId, this);
    }

    this.sessionId = this.system._bookId();
    this.id = id ?? this.sessionId;
    this.logger = logger;
    this.clock = clock;
    this._parent = parent;
    this.options = resolvedOptions;
    this.src = resolvedOptions.src;
    this.ref = this;
    this._actorContext = {
      self: this,
      id: this.id,
      sessionId: this.sessionId,
      logger: this.logger,
      defer: (fn) => {
        this._deferred.push(fn);
      },
      system: this.system,
      stopChild: (child) => {
        if (child._parent !== this) {
          throw new Error(
            `Cannot stop child actor ${child.id} of ${this.id} because it is not a child`
          );
        }
        (child as any)._stop();
      }
    };

    // Ensure that the send method is bound to this Actor instance
    // if destructured
    this.send = this.send.bind(this);
    this.system._sendInspectionEvent({
      type: '@xstate.actor',
      actorRef: this,
      sessionId: this.sessionId,
      // definition: JSON.stringify(this.logic.config),
      parentId: this._parent?.sessionId
    });
    this._initState();
  }

  private _initState() {
    this._state = this.options.state
      ? this.logic.restoreState
        ? this.logic.restoreState(this.options.state, this._actorContext)
        : this.options.state
      : this.logic.getInitialState(this._actorContext, this.options?.input);
  }

  // array of functions to defer
  private _deferred: Array<() => void> = [];

  private update(state: InternalStateFrom<TLogic>, event: TEvent): void {
    // Update state
    this._state = state;
    const snapshot = this.getSnapshot();

    // Execute deferred effects
    let deferredFn: (typeof this._deferred)[number] | undefined;

    while ((deferredFn = this._deferred.shift())) {
      deferredFn();
    }

    for (const observer of this.observers) {
      // TODO: should observers be notified in case of the error?
      try {
        observer.next?.(snapshot);
      } catch (err) {
        reportUnhandledError(err);
      }
    }

    const status = this.logic.getStatus?.(state);

    switch (status?.status) {
      case 'done':
        this._stopProcedure();
        this._complete();
<<<<<<< HEAD
        this._doneEvent = createDoneInvokeEvent(this.id, status.data);
        this.system.sendTo(this._parent, this._doneEvent, this);

=======
        this._doneEvent = createDoneActorEvent(this.id, status.data);
        this._parent?.send(this._doneEvent as any);
>>>>>>> b8118bf4
        break;
      case 'error':
        this._stopProcedure();
        this._error(status.data);
<<<<<<< HEAD
        this.system.sendTo(
          this._parent,
          createErrorPlatformEvent(this.id, status.data),
          this
        );
=======
        this._parent?.send(createErrorActorEvent(this.id, status.data));
>>>>>>> b8118bf4
        break;
    }
    this.system._sendInspectionEvent({
      type: '@xstate.snapshot',
      actorRef: this,
      event,
      sessionId: this.sessionId,
      snapshot: this.getSnapshot(),
      status: this.status
    });
  }

  public subscribe(observer: Observer<SnapshotFrom<TLogic>>): Subscription;
  public subscribe(
    nextListener?: (state: SnapshotFrom<TLogic>) => void,
    errorListener?: (error: any) => void,
    completeListener?: () => void
  ): Subscription;
  public subscribe(
    nextListenerOrObserver?:
      | ((state: SnapshotFrom<TLogic>) => void)
      | Observer<SnapshotFrom<TLogic>>,
    errorListener?: (error: any) => void,
    completeListener?: () => void
  ): Subscription {
    const observer = toObserver(
      nextListenerOrObserver,
      errorListener,
      completeListener
    );

    if (this.status !== ActorStatus.Stopped) {
      this.observers.add(observer);
    } else {
      try {
        observer.complete?.();
      } catch (err) {
        reportUnhandledError(err);
      }
    }

    return {
      unsubscribe: () => {
        this.observers.delete(observer);
      }
    };
  }

  /**
   * Starts the Actor from the initial state
   */
  public start(): this {
    if (this.status === ActorStatus.Running) {
      // Do not restart the service if it is already started
      return this;
    }

    this.system._register(this.sessionId, this);
    if (this._systemId) {
      this.system._set(this._systemId, this);
    }
    this.status = ActorStatus.Running;

    const initEvent = createInitEvent(this.options.input);

    this.system._sendInspectionEvent({
      type: '@xstate.event',
      event: initEvent,
      sourceId: this._parent?.sessionId,
      targetId: this.sessionId
    });

    const status = this.logic.getStatus?.(this._state);

    switch (status?.status) {
      case 'done':
        // a state machine can be "done" upon intialization (it could reach a final state using initial microsteps)
        // we still need to complete observers, flush deferreds etc
        this.update(this._state, initEvent as unknown as TEvent);
      // fallthrough
      case 'error':
        // TODO: rethink cleanup of observers, mailbox, etc
        return this;
    }

    if (this.logic.start) {
      try {
        this.logic.start(this._state, this._actorContext);
      } catch (err) {
        this._stopProcedure();
        this._error(err);
        this._parent?.send(createErrorActorEvent(this.id, err));
        return this;
      }
    }

    // TODO: this notifies all subscribers but usually this is redundant
    // there is no real change happening here
    // we need to rethink if this needs to be refactored
    this.update(this._state, initEvent as unknown as TEvent);

    if (this.options.devTools) {
      this.attachDevTools();
    }

    this.mailbox.start();

    return this;
  }

  private _process(event: TEvent) {
    // TODO: reexamine what happens when an action (or a guard or smth) throws
    let nextState;
    let caughtError;
    try {
      nextState = this.logic.transition(this._state, event, this._actorContext);
    } catch (err) {
      // we wrap it in a box so we can rethrow it later even if falsy value gets caught here
      caughtError = { err };
    }

    if (caughtError) {
      const { err } = caughtError;

      this._stopProcedure();
      this._error(err);
      this._parent?.send(createErrorActorEvent(this.id, err));
      return;
    }

    this.update(nextState, event);
    if (event.type === XSTATE_STOP) {
      this._stopProcedure();
      this._complete();
    }
  }

  private _stop(): this {
    if (this.status === ActorStatus.Stopped) {
      return this;
    }
    this.mailbox.clear();
    if (this.status === ActorStatus.NotStarted) {
      this.status = ActorStatus.Stopped;
      return this;
    }
    this.mailbox.enqueue({ type: XSTATE_STOP } as any);

    return this;
  }

  /**
   * Stops the Actor and unsubscribe all listeners.
   */
  public stop(): this {
    if (this._parent) {
      throw new Error('A non-root actor cannot be stopped directly.');
    }
    return this._stop();
  }
  private _complete(): void {
    for (const observer of this.observers) {
      try {
        observer.complete?.();
      } catch (err) {
        reportUnhandledError(err);
      }
    }
    this.observers.clear();
  }
  private _error(err: unknown): void {
    if (!this.observers.size) {
      if (!this._parent) {
        reportUnhandledError(err);
      }
      return;
    }
    let reportError = false;

    for (const observer of this.observers) {
      const errorListener = observer.error;
      reportError ||= !errorListener;
      try {
        errorListener?.(err);
      } catch (err2) {
        reportUnhandledError(err2);
      }
    }
    this.observers.clear();
    if (reportError) {
      reportUnhandledError(err);
    }
  }
  private _stopProcedure(): this {
    if (this.status !== ActorStatus.Running) {
      // Actor already stopped; do nothing
      return this;
    }

    // Cancel all delayed events
    for (const key of Object.keys(this.delayedEventsMap)) {
      this.clock.clearTimeout(this.delayedEventsMap[key]);
    }

    // TODO: mailbox.reset
    this.mailbox.clear();
    // TODO: after `stop` we must prepare ourselves for receiving events again
    // events sent *after* stop signal must be queued
    // it seems like this should be the common behavior for all of our consumers
    // so perhaps this should be unified somehow for all of them
    this.mailbox = new Mailbox(this._process.bind(this));

    this.status = ActorStatus.Stopped;
    this.system._unregister(this);

    return this;
  }

  /**
   * Sends an event to the running Actor to trigger a transition.
   *
   * @param event The event to send
   */
  public send(event: TEvent) {
    if (typeof event === 'string') {
      throw new Error(
        `Only event objects may be sent to actors; use .send({ type: "${event}" }) instead`
      );
    }
    if (!('__id' in event)) {
      this.system._sendInspectionEvent({
        type: '@xstate.event',
        event,
        sourceId: undefined,
        targetId: this.sessionId
      });
    }

    if (this.status === ActorStatus.Stopped) {
      // do nothing
      if (isDevelopment) {
        const eventString = JSON.stringify(event);

        console.warn(
          `Event "${event.type}" was sent to stopped actor "${this.id} (${this.sessionId})". This actor has already reached its final state, and will not transition.\nEvent: ${eventString}`
        );
      }
      return;
    }

    if (this.status !== ActorStatus.Running && !this.options.deferEvents) {
      throw new Error(
        `Event "${event.type}" was sent to uninitialized actor "${
          this.id
          // tslint:disable-next-line:max-line-length
        }". Make sure .start() is called for this actor, or set { deferEvents: true } in the actor options.\nEvent: ${JSON.stringify(
          event
        )}`
      );
    }

    this.mailbox.enqueue(event);
  }

  // TODO: make private (and figure out a way to do this within the machine)
  public delaySend({
    event,
    id,
    delay,
    to
  }: {
    event: EventObject;
    id: string | undefined;
    delay: number;
    to?: AnyActorRef;
  }): void {
    const timerId = this.clock.setTimeout(() => {
      this.system.sendTo(to ?? this, event as TEvent, this);
    }, delay);

    // TODO: consider the rehydration story here
    if (id) {
      this.delayedEventsMap[id] = timerId;
    }
  }

  // TODO: make private (and figure out a way to do this within the machine)
  public cancel(sendId: string | number): void {
    this.clock.clearTimeout(this.delayedEventsMap[sendId]);
    delete this.delayedEventsMap[sendId];
  }

  private attachDevTools(): void {
    const { devTools } = this.options;
    if (devTools) {
      const resolvedDevToolsAdapter =
        typeof devTools === 'function' ? devTools : devToolsAdapter;

      resolvedDevToolsAdapter(this);
    }
  }
  public toJSON() {
    return {
      id: this.id
    };
  }

  public getPersistedState(): PersistedStateFrom<TLogic> | undefined {
    return this.logic.getPersistedState?.(this._state);
  }

  public [symbolObservable](): InteropSubscribable<SnapshotFrom<TLogic>> {
    return this;
  }

  public getSnapshot(): SnapshotFrom<TLogic> {
    return this.logic.getSnapshot
      ? this.logic.getSnapshot(this._state)
      : this._state;
  }
}

/**
 * Creates a new `ActorRef` instance for the given machine with the provided options, if any.
 *
 * @param machine The machine to create an actor from
 * @param options `ActorRef` options
 */
export function createActor<TMachine extends AnyStateMachine>(
  machine: AreAllImplementationsAssumedToBeProvided<
    TMachine['__TResolvedTypesMeta']
  > extends true
    ? TMachine
    : MissingImplementationsError<TMachine['__TResolvedTypesMeta']>,
  options?: ActorOptions<TMachine>
): Actor<TMachine>;
export function createActor<TLogic extends AnyActorLogic>(
  logic: TLogic,
  options?: ActorOptions<TLogic>
): Actor<TLogic>;
export function createActor(logic: any, options?: ActorOptions<any>): any {
  const interpreter = new Actor(logic, options);

  return interpreter;
}

/**
 * Creates a new Interpreter instance for the given machine with the provided options, if any.
 *
 * @deprecated Use `createActor` instead
 */
export const interpret = createActor;

/**
 * @deprecated Use `Actor` instead.
 */
export type Interpreter = typeof Actor;<|MERGE_RESOLUTION|>--- conflicted
+++ resolved
@@ -1,14 +1,10 @@
 import isDevelopment from '#is-development';
 import { Mailbox } from './Mailbox.ts';
-<<<<<<< HEAD
 import {
-  createDoneInvokeEvent,
-  createErrorPlatformEvent,
+  createDoneActorEvent,
+  createErrorActorEvent,
   createInitEvent
 } from './eventUtils.ts';
-=======
-import { createDoneActorEvent, createErrorActorEvent } from './eventUtils.ts';
->>>>>>> b8118bf4
 import { XSTATE_STOP } from './constants.ts';
 import { devToolsAdapter } from './dev/index.ts';
 import { reportUnhandledError } from './reportUnhandledError.ts';
@@ -241,27 +237,18 @@
       case 'done':
         this._stopProcedure();
         this._complete();
-<<<<<<< HEAD
-        this._doneEvent = createDoneInvokeEvent(this.id, status.data);
+        this._doneEvent = createDoneActorEvent(this.id, status.data);
         this.system.sendTo(this._parent, this._doneEvent, this);
 
-=======
-        this._doneEvent = createDoneActorEvent(this.id, status.data);
-        this._parent?.send(this._doneEvent as any);
->>>>>>> b8118bf4
         break;
       case 'error':
         this._stopProcedure();
         this._error(status.data);
-<<<<<<< HEAD
         this.system.sendTo(
           this._parent,
-          createErrorPlatformEvent(this.id, status.data),
+          createErrorActorEvent(this.id, status.data),
           this
         );
-=======
-        this._parent?.send(createErrorActorEvent(this.id, status.data));
->>>>>>> b8118bf4
         break;
     }
     this.system._sendInspectionEvent({
