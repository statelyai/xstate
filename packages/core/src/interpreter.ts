--- conflicted
+++ resolved
@@ -241,23 +241,18 @@
         // }
         // this._complete();
         this._complete();
-<<<<<<< HEAD
-        this._doneEvent = doneInvoke(this.id, status.data);
-        // this._parent?.send(this._doneEvent as any);
+        this._doneEvent = createDoneInvokeEvent(this.id, status.data);
         this.system.sendTo(this._parent, this._doneEvent, this);
-=======
-        this._doneEvent = createDoneInvokeEvent(this.id, status.data);
-        this._parent?.send(this._doneEvent as any);
->>>>>>> dbbd3c27
+
         break;
       case 'error':
         this._stopProcedure();
         this._error(status.data);
-<<<<<<< HEAD
-        this.system.sendTo(this._parent, error(this.id, status.data), this);
-=======
-        this._parent?.send(createErrorPlatformEvent(this.id, status.data));
->>>>>>> dbbd3c27
+        this.system.sendTo(
+          this._parent,
+          createErrorPlatformEvent(this.id, status.data),
+          this
+        );
         break;
     }
     this.system._sendInspectionEvent({
@@ -387,14 +382,8 @@
       return;
     }
 
-<<<<<<< HEAD
     this.update(nextState, event);
-
-    if (event.type === stopSignalType) {
-=======
-    this.update(nextState);
     if (event.type === XSTATE_STOP) {
->>>>>>> dbbd3c27
       this._stopProcedure();
       this._complete();
     }
