import type {
  ActorContext,
  AnyStateMachine,
  ActorBehavior,
  EventFromBehavior,
  InterpreterFrom,
  PersistedStateFrom,
  SnapshotFrom,
  ActorSystem,
  AnyActorBehavior,
  RaiseActionObject
} from './types.js';
import { stopSignalType } from './actors/index.js';
import { devToolsAdapter } from './dev/index.js';
import { IS_PRODUCTION } from './environment.js';
import { Mailbox } from './Mailbox.js';
import { createSystem } from './system.js';
import { AreAllImplementationsAssumedToBeProvided } from './typegenTypes.js';
import {
  ActorRef,
  DoneEvent,
  EventObject,
  InteropSubscribable,
  InterpreterOptions,
  Observer,
  SCXML,
  SendActionObject,
  Subscription
} from './types.js';
import { toObserver, toSCXMLEvent, warn } from './utils.js';
import { symbolObservable } from './symbolObservable.js';
import { doneInvoke, error } from './actions.js';

export type SnapshotListener<TBehavior extends AnyActorBehavior> = (
  state: SnapshotFrom<TBehavior>
) => void;

export type EventListener<TEvent extends EventObject = EventObject> = (
  event: TEvent
) => void;

export type Listener = () => void;
export type ErrorListener = (error: any) => void;

export interface Clock {
  setTimeout(fn: (...args: any[]) => void, timeout: number): any;
  clearTimeout(id: any): void;
}

export enum ActorStatus {
  NotStarted,
  Running,
  Stopped
}

const defaultOptions = {
  deferEvents: true,
  clock: {
    setTimeout: (fn, ms) => {
      return setTimeout(fn, ms);
    },
    clearTimeout: (id) => {
      return clearTimeout(id);
    }
  } as Clock,
  logger: console.log.bind(console),
  devTools: false
};

type InternalStateFrom<TBehavior extends ActorBehavior<any, any, any>> =
  TBehavior extends ActorBehavior<infer _, infer __, infer TInternalState>
    ? TInternalState
    : never;

export class Interpreter<
  TBehavior extends AnyActorBehavior,
  TEvent extends EventObject = EventFromBehavior<TBehavior>
> implements ActorRef<TEvent, SnapshotFrom<TBehavior>>
{
  /**
   * The current state of the interpreted behavior.
   */
  private _state!: InternalStateFrom<TBehavior>;
  /**
   * The clock that is responsible for setting and clearing timeouts, such as delayed events and transitions.
   */
  public clock: Clock;
  public options: Readonly<InterpreterOptions<TBehavior>>;

  /**
   * The unique identifier for this actor relative to its parent.
   */
  public id: string;

  private mailbox: Mailbox<SCXML.Event<TEvent>> = new Mailbox(
    this._process.bind(this)
  );

  private delayedEventsMap: Record<string, unknown> = {};

  private observers: Set<Observer<SnapshotFrom<TBehavior>>> = new Set();
  private logger: (...args: any[]) => void;
  /**
   * Whether the service is started.
   */
  public status: ActorStatus = ActorStatus.NotStarted;

  // Actor Ref
  public _parent?: ActorRef<any>;
  public ref: ActorRef<TEvent>;
  // TODO: add typings for system
  private _actorContext: ActorContext<TEvent, SnapshotFrom<TBehavior>, any>;

  /**
   * The globally unique process ID for this invocation.
   */
  public sessionId: string;

<<<<<<< HEAD
  // TODO: remove
  public _forwardTo: Set<AnyActorRef> = new Set();

  public system: ActorSystem<any>;
=======
>>>>>>> b394cf18
  private _doneEvent?: DoneEvent;

  public src?: string;

  /**
   * Creates a new Interpreter instance (i.e., service) for the given behavior with the provided options, if any.
   *
   * @param behavior The behavior to be interpreted
   * @param options Interpreter options
   */
  constructor(
    public behavior: TBehavior,
    options?: InterpreterOptions<TBehavior>
  ) {
    const resolvedOptions = {
      ...defaultOptions,
      ...options
    };

    const { clock, logger, parent, id, key } = resolvedOptions;
    const self = this;

    this.system = parent?.system ?? createSystem();

    if (key) {
      this.system.set(key, this);
    }

    this.sessionId = this.system._register(this);
    this.id = id ?? this.sessionId;
    this.logger = logger;
    this.clock = clock;
    this._parent = parent;
    this.options = resolvedOptions;
    this.src = resolvedOptions.src;
    this.ref = this;
    this._actorContext = {
      self,
      id: this.id,
      sessionId: this.sessionId,
      logger: this.logger,
      defer: (fn) => {
        this._deferred.push(fn);
      },
      system: this.system
    };

    // Ensure that the send method is bound to this interpreter instance
    // if destructured
    this.send = this.send.bind(this);
    this._initState();
  }

  private _initState() {
    this._state = this.options.state
      ? this.behavior.restoreState
        ? this.behavior.restoreState(this.options.state, this._actorContext)
        : this.options.state
      : this.behavior.getInitialState(this._actorContext, this.options?.input);
  }

  // array of functions to defer
  private _deferred: Array<(state: any) => void> = [];

  private update(state: InternalStateFrom<TBehavior>): void {
    // Update state
    this._state = state;
    const snapshot = this.getSnapshot();

    // Execute deferred effects
    let deferredFn: (typeof this._deferred)[number] | undefined;

    while ((deferredFn = this._deferred.shift())) {
      deferredFn(state);
    }

    for (const observer of this.observers) {
      observer.next?.(snapshot);
    }

    const status = this.behavior.getStatus?.(state);

    switch (status?.status) {
      case 'done':
        this._doneEvent = doneInvoke(this.id, status.data);
        this._parent?.send(
          toSCXMLEvent(this._doneEvent as any, {
            origin: this,
            invokeid: this.id
          })
        );

        this._stop();
        break;
      case 'error':
        this._parent?.send(
          toSCXMLEvent(error(this.id, status.data), {
            origin: this
          })
        );
        for (const observer of this.observers) {
          observer.error?.(status.data);
        }
        break;
    }
  }

  public subscribe(observer: Observer<SnapshotFrom<TBehavior>>): Subscription;
  public subscribe(
    nextListener?: (state: SnapshotFrom<TBehavior>) => void,
    errorListener?: (error: any) => void,
    completeListener?: () => void
  ): Subscription;
  public subscribe(
    nextListenerOrObserver?:
      | ((state: SnapshotFrom<TBehavior>) => void)
      | Observer<SnapshotFrom<TBehavior>>,
    errorListener?: (error: any) => void,
    completeListener?: () => void
  ): Subscription {
    const observer = toObserver(
      nextListenerOrObserver,
      errorListener,
      completeListener
    );

    this.observers.add(observer);

    if (this.status === ActorStatus.Stopped) {
      observer.complete?.();
      this.observers.delete(observer);
    }

    return {
      unsubscribe: () => {
        this.observers.delete(observer);
      }
    };
  }

  /**
   * Adds a state listener that is notified when the statechart has reached its final state.
   * @param listener The state listener
   */
  public onDone(listener: EventListener<DoneEvent>): this {
    if (this.status === ActorStatus.Stopped && this._doneEvent) {
      listener(this._doneEvent);
    } else {
      this.observers.add({
        complete: () => {
          if (this._doneEvent) {
            listener(this._doneEvent);
          }
        }
      });
    }

    return this;
  }

  /**
   * Starts the interpreter from the initial state
   */
  public start(): this {
    if (this.status === ActorStatus.Running) {
      // Do not restart the service if it is already started
      return this;
    }

    this.status = ActorStatus.Running;

    if (this.behavior.start) {
      this.behavior.start(this._state, this._actorContext);
    }

    // TODO: this notifies all subscribers but usually this is redundant
    // there is no real change happening here
    // we need to rethink if this needs to be refactored
    this.update(this._state);

    if (this.options.devTools) {
      this.attachDevTools();
    }

    this.mailbox.start();

    return this;
  }

  private _process(event: SCXML.Event<TEvent>) {
    try {
      const nextState = this.behavior.transition(
        this._state,
        event,
        this._actorContext
      );

      this.update(nextState);

      if (event.name === stopSignalType) {
        this._stop();
      }
    } catch (err) {
      // TODO: properly handle errors
      if (this.observers.size > 0) {
        this.observers.forEach((observer) => {
          observer.error?.(err);
        });
        this.stop();
      } else {
        throw err;
      }
    }
  }

  /**
   * Stops the interpreter and unsubscribe all listeners.
   */
  public stop(): this {
    if (this.status === ActorStatus.Stopped) {
      return this;
    }
    this.mailbox.clear();
    if (this.status === ActorStatus.NotStarted) {
      this.status = ActorStatus.Stopped;
      return this;
    }
    this.mailbox.enqueue(toSCXMLEvent({ type: stopSignalType }) as any);

    return this;
  }
  private _complete(): void {
    for (const observer of this.observers) {
      observer.complete?.();
    }
    this.observers.clear();
  }
  private _stop(): this {
    this._complete();

    if (this.status !== ActorStatus.Running) {
      // Interpreter already stopped; do nothing
      return this;
    }

    // Cancel all delayed events
    for (const key of Object.keys(this.delayedEventsMap)) {
      this.clock.clearTimeout(this.delayedEventsMap[key]);
    }

    // TODO: mailbox.reset
    this.mailbox.clear();
    // TODO: after `stop` we must prepare ourselves for receiving events again
    // events sent *after* stop signal must be queued
    // it seems like this should be the common behavior for all of our consumers
    // so perhaps this should be unified somehow for all of them
    this.mailbox = new Mailbox(this._process.bind(this));

    this.status = ActorStatus.Stopped;
    this.system._unregister(this);

    return this;
  }

  /**
   * Sends an event to the running interpreter to trigger a transition.
   *
   * @param event The event to send
   */
  public send(event: TEvent | SCXML.Event<TEvent>) {
    const _event = toSCXMLEvent(event);

    if (this.status === ActorStatus.Stopped) {
      // do nothing
      if (!IS_PRODUCTION) {
        const eventString = JSON.stringify(_event.data);

        warn(
          false,
          `Event "${_event.name.toString()}" was sent to stopped actor "${
            this.id
          } (${
            this.sessionId
          })". This actor has already reached its final state, and will not transition.\nEvent: ${eventString}`
        );
      }
      return;
    }

    if (this.status !== ActorStatus.Running && !this.options.deferEvents) {
      throw new Error(
        `Event "${_event.name}" was sent to uninitialized actor "${
          this.id
          // tslint:disable-next-line:max-line-length
        }". Make sure .start() is called for this actor, or set { deferEvents: true } in the actor options.\nEvent: ${JSON.stringify(
          _event.data
        )}`
      );
    }

    this.mailbox.enqueue(_event);
  }

  // TODO: make private (and figure out a way to do this within the machine)
  public delaySend(
    sendAction: SendActionObject | RaiseActionObject<any, any, any>
  ): void {
    this.delayedEventsMap[sendAction.params.id] = this.clock.setTimeout(() => {
      if ('to' in sendAction.params && sendAction.params.to) {
        sendAction.params.to.send(sendAction.params._event);
      } else {
        this.send(sendAction.params._event as SCXML.Event<TEvent>);
      }
    }, sendAction.params.delay as number);
  }

  // TODO: make private (and figure out a way to do this within the machine)
  public cancel(sendId: string | number): void {
    this.clock.clearTimeout(this.delayedEventsMap[sendId]);
    delete this.delayedEventsMap[sendId];
  }

  private attachDevTools(): void {
    const { devTools } = this.options;
    if (devTools) {
      const resolvedDevToolsAdapter =
        typeof devTools === 'function' ? devTools : devToolsAdapter;

      resolvedDevToolsAdapter(this);
    }
  }
  public toJSON() {
    return {
      id: this.id
    };
  }

  public getPersistedState(): PersistedStateFrom<TBehavior> | undefined {
    return this.behavior.getPersistedState?.(this._state);
  }

  public [symbolObservable](): InteropSubscribable<SnapshotFrom<TBehavior>> {
    return this;
  }

  public getSnapshot(): SnapshotFrom<TBehavior> {
    return this.behavior.getSnapshot
      ? this.behavior.getSnapshot(this._state)
      : this._state;
  }
}

/**
 * Creates a new Interpreter instance for the given machine with the provided options, if any.
 *
 * @param machine The machine to interpret
 * @param options Interpreter options
 */
export function interpret<TMachine extends AnyStateMachine>(
  machine: AreAllImplementationsAssumedToBeProvided<
    TMachine['__TResolvedTypesMeta']
  > extends true
    ? TMachine
    : 'Some implementations missing',
  options?: InterpreterOptions<TMachine>
): InterpreterFrom<TMachine>;
export function interpret<TBehavior extends AnyActorBehavior>(
  behavior: TBehavior,
  options?: InterpreterOptions<TBehavior>
): Interpreter<TBehavior>;
export function interpret(
  behavior: any,
  options?: InterpreterOptions<any>
): any {
  const interpreter = new Interpreter(behavior, options);

  return interpreter;
}<|MERGE_RESOLUTION|>--- conflicted
+++ resolved
@@ -116,13 +116,7 @@
    */
   public sessionId: string;
 
-<<<<<<< HEAD
-  // TODO: remove
-  public _forwardTo: Set<AnyActorRef> = new Set();
-
   public system: ActorSystem<any>;
-=======
->>>>>>> b394cf18
   private _doneEvent?: DoneEvent;
 
   public src?: string;
