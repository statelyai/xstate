--- conflicted
+++ resolved
@@ -26,18 +26,7 @@
   StateValue,
   Subscription
 } from './types';
-<<<<<<< HEAD
-import {
-  isSCXMLErrorEvent,
-  isStateLike,
-  isStateMachine,
-  toObserver,
-  toSCXMLEvent,
-  warn
-} from './utils';
-=======
-import { toEventObject, toObserver, toSCXMLEvent, warn } from './utils';
->>>>>>> d5ecb8f8
+import { toObserver, toSCXMLEvent, warn } from './utils';
 import { symbolObservable } from './symbolObservable';
 
 export type SnapshotListener<TBehavior extends Behavior<any, any>> = (
