import type {
  ActorContext,
  AnyActorRef,
  AnyStateMachine,
  ActorBehavior,
  EventFromBehavior,
  InterpreterFrom,
  PersistedStateFrom,
  SnapshotFrom,
<<<<<<< HEAD
  ActorSystem,
  RaiseActionObject
=======
  AnyActorBehavior,
  RaiseActionObject,
  InvokeSourceDefinition
>>>>>>> 30c561e9
} from './types.js';
import { stopSignalType } from './actors/index.js';
import { devToolsAdapter } from './dev/index.js';
import { IS_PRODUCTION } from './environment.js';
import { Mailbox } from './Mailbox.js';
import { createSystem } from './system.js';
import { AreAllImplementationsAssumedToBeProvided } from './typegenTypes.js';
import {
  ActorRef,
  DoneEvent,
  EventObject,
  InteropSubscribable,
  InterpreterOptions,
  Observer,
  SCXML,
  SendActionObject,
  Subscription
} from './types.js';
import { toObserver, toSCXMLEvent, warn } from './utils.js';
import { symbolObservable } from './symbolObservable.js';
import { doneInvoke, error } from './actions.js';

export type SnapshotListener<TBehavior extends AnyActorBehavior> = (
  state: SnapshotFrom<TBehavior>
) => void;

export type EventListener<TEvent extends EventObject = EventObject> = (
  event: TEvent
) => void;

export type Listener = () => void;
export type ErrorListener = (error: any) => void;

export interface Clock {
  setTimeout(fn: (...args: any[]) => void, timeout: number): any;
  clearTimeout(id: any): void;
}

export enum ActorStatus {
  NotStarted,
  Running,
  Stopped
}

const defaultOptions = {
  deferEvents: true,
  clock: {
    setTimeout: (fn, ms) => {
      return setTimeout(fn, ms);
    },
    clearTimeout: (id) => {
      return clearTimeout(id);
    }
  } as Clock,
  logger: console.log.bind(console),
  devTools: false
};

type InternalStateFrom<TBehavior extends ActorBehavior<any, any, any>> =
  TBehavior extends ActorBehavior<infer _, infer __, infer TInternalState>
    ? TInternalState
    : never;

export class Interpreter<
  TBehavior extends AnyActorBehavior,
  TEvent extends EventObject = EventFromBehavior<TBehavior>
> implements ActorRef<TEvent, SnapshotFrom<TBehavior>>
{
  /**
   * The current state of the interpreted behavior.
   */
  private _state!: InternalStateFrom<TBehavior>;
  /**
   * The clock that is responsible for setting and clearing timeouts, such as delayed events and transitions.
   */
  public clock: Clock;
  public options: Readonly<InterpreterOptions<TBehavior>>;

  /**
   * The unique identifier for this actor relative to its parent.
   */
  public id: string;

  private mailbox: Mailbox<SCXML.Event<TEvent>> = new Mailbox(
    this._process.bind(this)
  );

  private delayedEventsMap: Record<string, unknown> = {};

  private observers: Set<Observer<SnapshotFrom<TBehavior>>> = new Set();
  private logger: (...args: any[]) => void;
  /**
   * Whether the service is started.
   */
  public status: ActorStatus = ActorStatus.NotStarted;

  // Actor Ref
  public _parent?: ActorRef<any>;
  public ref: ActorRef<TEvent>;
  // TODO: add typings for system
  private _actorContext: ActorContext<TEvent, SnapshotFrom<TBehavior>, any>;

  /**
   * The globally unique process ID for this invocation.
   */
  public sessionId: string;

  // TODO: remove
  public _forwardTo: Set<AnyActorRef> = new Set();

  public system: ActorSystem<any>;
  private _doneEvent?: DoneEvent;

  public src?: InvokeSourceDefinition;

  /**
   * Creates a new Interpreter instance (i.e., service) for the given behavior with the provided options, if any.
   *
   * @param behavior The behavior to be interpreted
   * @param options Interpreter options
   */
  constructor(
    public behavior: TBehavior,
    options?: InterpreterOptions<TBehavior>
  ) {
    const resolvedOptions = {
      ...defaultOptions,
      ...options
    };

    const { clock, logger, parent, id, key } = resolvedOptions;
    const self = this;

    this.system = parent?.system ?? createSystem();

    if (key) {
      this.system.set(key, this);
    }

    this.sessionId = this.system._register(this);
    this.id = id ?? this.sessionId;
    this.logger = logger;
    this.clock = clock;
    this._parent = parent;
    this.options = resolvedOptions;
    this.src = resolvedOptions.src;
    this.ref = this;
    this._actorContext = {
      self,
      id: this.id,
      sessionId: this.sessionId,
      logger: this.logger,
      defer: (fn) => {
        this._deferred.push(fn);
      },
      system: this.system
    };

    // Ensure that the send method is bound to this interpreter instance
    // if destructured
    this.send = this.send.bind(this);
    this._initState();
  }

  private _initState() {
    this._state = this.options.state
      ? this.behavior.restoreState
        ? this.behavior.restoreState(this.options.state, this._actorContext)
        : this.options.state
      : this.behavior.getInitialState(this._actorContext);
  }

  // array of functions to defer
  private _deferred: Array<(state: any) => void> = [];

  private update(state: InternalStateFrom<TBehavior>): void {
    // Update state
    this._state = state;
    const snapshot = this.getSnapshot();

    // Execute deferred effects
    let deferredFn: (typeof this._deferred)[number] | undefined;

    while ((deferredFn = this._deferred.shift())) {
      deferredFn(state);
    }

    for (const observer of this.observers) {
      observer.next?.(snapshot);
    }

    const status = this.behavior.getStatus?.(state);

    switch (status?.status) {
      case 'done':
        this._doneEvent = doneInvoke(this.id, status.data);
        this._parent?.send(
          toSCXMLEvent(this._doneEvent as any, {
            origin: this,
            invokeid: this.id
          })
        );

        this._stop();
        break;
      case 'error':
        this._parent?.send(
          toSCXMLEvent(error(this.id, status.data), {
            origin: this
          })
        );
        for (const observer of this.observers) {
          observer.error?.(status.data);
        }
        break;
    }
  }

  /*
   * Adds a listener that is notified whenever a state transition happens. The listener is called with
   * the next state and the event object that caused the state transition.
   *
   * @param listener The state listener
   * @deprecated Use .subscribe(listener) instead
   */
  public onTransition(listener: SnapshotListener<TBehavior>): this {
    const observer = toObserver(listener);
    this.observers.add(observer);

    // Send current state to listener
    if (this.status === ActorStatus.Running) {
      observer.next?.(this.getSnapshot());
    }

    return this;
  }

  public subscribe(observer: Observer<SnapshotFrom<TBehavior>>): Subscription;
  public subscribe(
    nextListener?: (state: SnapshotFrom<TBehavior>) => void,
    errorListener?: (error: any) => void,
    completeListener?: () => void
  ): Subscription;
  public subscribe(
    nextListenerOrObserver?:
      | ((state: SnapshotFrom<TBehavior>) => void)
      | Observer<SnapshotFrom<TBehavior>>,
    errorListener?: (error: any) => void,
    completeListener?: () => void
  ): Subscription {
    const observer = toObserver(
      nextListenerOrObserver,
      errorListener,
      completeListener
    );

    this.observers.add(observer);

    // Send current state to listener
    if (this.status !== ActorStatus.NotStarted) {
      observer.next?.(this.getSnapshot());
    }

    if (this.status === ActorStatus.Stopped) {
      observer.complete?.();
      this.observers.delete(observer);
    }

    return {
      unsubscribe: () => {
        this.observers.delete(observer);
      }
    };
  }

  /**
   * Adds a state listener that is notified when the statechart has reached its final state.
   * @param listener The state listener
   */
  public onDone(listener: EventListener<DoneEvent>): this {
    if (this.status === ActorStatus.Stopped && this._doneEvent) {
      listener(this._doneEvent);
    } else {
      this.observers.add({
        complete: () => {
          if (this._doneEvent) {
            listener(this._doneEvent);
          }
        }
      });
    }

    return this;
  }

  /**
   * Starts the interpreter from the initial state
   */
  public start(): this {
    if (this.status === ActorStatus.Running) {
      // Do not restart the service if it is already started
      return this;
    }

    this.status = ActorStatus.Running;

    if (this.behavior.start) {
      this.behavior.start(this._state, this._actorContext);
    }

    // TODO: this notifies all subscribers but usually this is redundant
    // there is no real change happening here
    // we need to rethink if this needs to be refactored
    this.update(this._state);

    if (this.options.devTools) {
      this.attachDevTools();
    }

    this.mailbox.start();

    return this;
  }

  private _process(event: SCXML.Event<TEvent>) {
    this.forward(event);

    try {
      const nextState = this.behavior.transition(
        this._state,
        event,
        this._actorContext
      );

      this.update(nextState);

      if (event.name === stopSignalType) {
        this._stop();
      }
    } catch (err) {
      // TODO: properly handle errors
      if (this.observers.size > 0) {
        this.observers.forEach((observer) => {
          observer.error?.(err);
        });
        this.stop();
      } else {
        throw err;
      }
    }
  }

  /**
   * Stops the interpreter and unsubscribe all listeners.
   */
  public stop(): this {
    if (this.status === ActorStatus.Stopped) {
      return this;
    }
    this.mailbox.clear();
    if (this.status === ActorStatus.NotStarted) {
      this.status = ActorStatus.Stopped;
      return this;
    }
    this.mailbox.enqueue(toSCXMLEvent({ type: stopSignalType }) as any);

    return this;
  }
  private _complete(): void {
    for (const observer of this.observers) {
      observer.complete?.();
    }
    this.observers.clear();
  }
  private _stop(): this {
    this._complete();

    if (this.status !== ActorStatus.Running) {
      // Interpreter already stopped; do nothing
      return this;
    }

    // Cancel all delayed events
    for (const key of Object.keys(this.delayedEventsMap)) {
      this.clock.clearTimeout(this.delayedEventsMap[key]);
    }

    // TODO: mailbox.reset
    this.mailbox.clear();
    // TODO: after `stop` we must prepare ourselves for receiving events again
    // events sent *after* stop signal must be queued
    // it seems like this should be the common behavior for all of our consumers
    // so perhaps this should be unified somehow for all of them
    this.mailbox = new Mailbox(this._process.bind(this));

    this.status = ActorStatus.Stopped;
    this.system._unregister(this);

    return this;
  }

  /**
   * Sends an event to the running interpreter to trigger a transition.
   *
   * @param event The event to send
   */
  public send(event: TEvent | SCXML.Event<TEvent>) {
    const _event = toSCXMLEvent(event);

    if (this.status === ActorStatus.Stopped) {
      // do nothing
      if (!IS_PRODUCTION) {
        const eventString = JSON.stringify(_event.data);

        warn(
          false,
          `Event "${_event.name.toString()}" was sent to stopped actor "${
            this.id
          } (${
            this.sessionId
          })". This actor has already reached its final state, and will not transition.\nEvent: ${eventString}`
        );
      }
      return;
    }

    if (this.status !== ActorStatus.Running && !this.options.deferEvents) {
      throw new Error(
        `Event "${_event.name}" was sent to uninitialized actor "${
          this.id
          // tslint:disable-next-line:max-line-length
        }". Make sure .start() is called for this actor, or set { deferEvents: true } in the actor options.\nEvent: ${JSON.stringify(
          _event.data
        )}`
      );
    }

    this.mailbox.enqueue(_event);
  }

  // TODO: remove
  private forward(event: SCXML.Event<TEvent>): void {
    // The _forwardTo set will be empty for non-machine actors anyway
    for (const child of this._forwardTo) {
      child.send(event);
    }
  }

  // TODO: make private (and figure out a way to do this within the machine)
  public delaySend(
    sendAction: SendActionObject | RaiseActionObject<any, any, any>
  ): void {
    this.delayedEventsMap[sendAction.params.id] = this.clock.setTimeout(() => {
      if ('to' in sendAction.params && sendAction.params.to) {
        sendAction.params.to.send(sendAction.params._event);
      } else {
        this.send(sendAction.params._event as SCXML.Event<TEvent>);
      }
    }, sendAction.params.delay as number);
  }

  // TODO: make private (and figure out a way to do this within the machine)
  public cancel(sendId: string | number): void {
    this.clock.clearTimeout(this.delayedEventsMap[sendId]);
    delete this.delayedEventsMap[sendId];
  }

  private attachDevTools(): void {
    const { devTools } = this.options;
    if (devTools) {
      const resolvedDevToolsAdapter =
        typeof devTools === 'function' ? devTools : devToolsAdapter;

      resolvedDevToolsAdapter(this);
    }
  }
  public toJSON() {
    return {
      id: this.id
    };
  }

  public getPersistedState(): PersistedStateFrom<TBehavior> | undefined {
    return this.behavior.getPersistedState?.(this._state);
  }

  public [symbolObservable](): InteropSubscribable<SnapshotFrom<TBehavior>> {
    return this;
  }

  public getSnapshot(): SnapshotFrom<TBehavior> {
    return this.behavior.getSnapshot
      ? this.behavior.getSnapshot(this._state)
      : this._state;
  }
}

/**
 * Creates a new Interpreter instance for the given machine with the provided options, if any.
 *
 * @param machine The machine to interpret
 * @param options Interpreter options
 */
export function interpret<TMachine extends AnyStateMachine>(
  machine: AreAllImplementationsAssumedToBeProvided<
    TMachine['__TResolvedTypesMeta']
  > extends true
    ? TMachine
    : 'Some implementations missing',
  options?: InterpreterOptions<TMachine>
): InterpreterFrom<TMachine>;
export function interpret<TBehavior extends AnyActorBehavior>(
  behavior: TBehavior,
  options?: InterpreterOptions<TBehavior>
): Interpreter<TBehavior>;
export function interpret(
  behavior: any,
  options?: InterpreterOptions<any>
): any {
  const interpreter = new Interpreter(behavior, options);

  return interpreter;
}<|MERGE_RESOLUTION|>--- conflicted
+++ resolved
@@ -7,14 +7,10 @@
   InterpreterFrom,
   PersistedStateFrom,
   SnapshotFrom,
-<<<<<<< HEAD
   ActorSystem,
+  InvokeSourceDefinition,
+  AnyActorBehavior,
   RaiseActionObject
-=======
-  AnyActorBehavior,
-  RaiseActionObject,
-  InvokeSourceDefinition
->>>>>>> 30c561e9
 } from './types.js';
 import { stopSignalType } from './actors/index.js';
 import { devToolsAdapter } from './dev/index.js';
