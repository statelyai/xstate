--- conflicted
+++ resolved
@@ -29,13 +29,9 @@
 } from './types';
 import { toEventObject, toObserver, toSCXMLEvent, warn } from './utils';
 import { symbolObservable } from './symbolObservable';
-<<<<<<< HEAD
-import { evict, memo } from './memo';
+import { evict } from './memo';
 import { GetValidityErrors } from './createTypes';
-=======
-import { evict } from './memo';
 import { doneInvoke, error } from './actions';
->>>>>>> 3675b790
 
 export type SnapshotListener<TBehavior extends Behavior<any, any>> = (
   state: SnapshotFrom<TBehavior>
