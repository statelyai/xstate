--- conflicted
+++ resolved
@@ -221,13 +221,8 @@
         break;
       case 'error':
         this._stopProcedure();
-<<<<<<< HEAD
         this._parent?.send(error(this.id, status.error));
         this._error(status.error);
-=======
-        this._error(status.data);
-        this._parent?.send(error(this.id, status.data));
->>>>>>> 0c3bf27a
         break;
     }
   }
