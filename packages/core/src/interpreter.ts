--- conflicted
+++ resolved
@@ -76,8 +76,7 @@
   Stopped
 }
 
-<<<<<<< HEAD
-const defaultOptions: InterpreterOptions = ((global) => ({
+const defaultOptions: InterpreterOptions = {
   deferEvents: true,
   clock: {
     setTimeout: (fn, ms) => {
@@ -87,13 +86,10 @@
       return clearTimeout(id);
     }
   } as Clock,
-  logger: global.console.log.bind(console),
+  logger: console.log.bind(console),
   devTools: false
-}))(typeof window === 'undefined' ? global : window);
-
-/** @ts-ignore [symbolObservable] creates problems for people without `skipLibCheck` who are on older versions of TS, remove this comment when we drop support for TS@<4.3 */
-=======
->>>>>>> b36ef9dd
+};
+
 export class Interpreter<
   TContext extends MachineContext,
   TEvent extends EventObject = EventObject,
