import type {
  ActorContext,
  AnyState,
  AnyStateMachine,
  Behavior,
  EventFromBehavior,
  InterpreterFrom,
  SnapshotFrom
} from './types';
import { doneInvoke } from './actions';
import { startSignalType } from './actors';
import { devToolsAdapter } from './dev';
import { IS_PRODUCTION } from './environment';
import { Mailbox } from './Mailbox';
import { registry } from './registry';
import { isStateConfig, State } from './State';
import { AreAllImplementationsAssumedToBeProvided } from './typegenTypes';
import {
  ActorRef,
  DoneEvent,
  EventObject,
  InteropSubscribable,
  InterpreterOptions,
  Observer,
  SCXML,
  SendActionObject,
  StateValue,
  Subscription
} from './types';
import {
  isSCXMLErrorEvent,
  isStateLike,
  isStateMachine,
<<<<<<< HEAD
=======
  toEventObject,
  toObserver,
>>>>>>> 345253cb
  toSCXMLEvent,
  warn
} from './utils';
import { symbolObservable } from './symbolObservable';
import { execAction } from './exec';

export type SnapshotListener<TBehavior extends Behavior<any, any>> = (
  state: SnapshotFrom<TBehavior>
) => void;

export type EventListener<TEvent extends EventObject = EventObject> = (
  event: TEvent
) => void;

export type Listener = () => void;
export type ErrorListener = (error: any) => void;

export interface Clock {
  setTimeout(fn: (...args: any[]) => void, timeout: number): any;
  clearTimeout(id: any): void;
}

export enum InterpreterStatus {
  NotStarted,
  Running,
  Stopped
}

const defaultOptions: InterpreterOptions = {
  deferEvents: true,
  clock: {
    setTimeout: (fn, ms) => {
      return setTimeout(fn, ms);
    },
    clearTimeout: (id) => {
      return clearTimeout(id);
    }
  } as Clock,
  logger: console.log.bind(console),
  devTools: false
};

type InternalStateFrom<
  TBehavior extends Behavior<any, any, any>
> = TBehavior extends Behavior<infer _, infer __, infer TInternalState>
  ? TInternalState
  : never;

export class Interpreter<
  TBehavior extends Behavior<any, any>,
  TEvent extends EventObject = EventFromBehavior<TBehavior>
> implements ActorRef<TEvent, SnapshotFrom<TBehavior>> {
  /**
   * The current state of the interpreted machine.
   */
  private _state?: InternalStateFrom<TBehavior>;
  /**
   * The clock that is responsible for setting and clearing timeouts, such as delayed events and transitions.
   */
  public clock: Clock;
  public options: Readonly<InterpreterOptions>;

  /**
   * The unique identifier for this actor relative to its parent.
   */
  public id: string;

  private mailbox: Mailbox<SCXML.Event<TEvent>> = new Mailbox(
    this._process.bind(this)
  );

  private delayedEventsMap: Record<string, unknown> = {};

  private observers: Set<
    Required<Observer<SnapshotFrom<TBehavior>>>
  > = new Set();
  private errorListeners: Set<ErrorListener> = new Set();
  private doneListeners: Set<EventListener> = new Set();
  private stopListeners: Set<Listener> = new Set();
  private logger: (...args: any[]) => void;
  /**
   * Whether the service is started.
   */
  public status: InterpreterStatus = InterpreterStatus.NotStarted;

  // Actor Ref
  public _parent?: ActorRef<any>;
  public ref: ActorRef<TEvent>;
  private _actorContext: ActorContext<TEvent, SnapshotFrom<TBehavior>>;

  /**
   * The globally unique process ID for this invocation.
   */
  public sessionId: string;

  // TODO: remove
  public _forwardTo: Set<string> = new Set();

  /**
   * Creates a new Interpreter instance (i.e., service) for the given machine with the provided options, if any.
   *
   * @param behavior The machine to be interpreted
   * @param options Interpreter options
   */
  constructor(public behavior: TBehavior, options?: InterpreterOptions) {
    const resolvedOptions = {
      ...defaultOptions,
      ...options
    } as Required<InterpreterOptions>;

    const { clock, logger, parent, id } = resolvedOptions;

    this.id = id;
    this.logger = logger;
    this.clock = clock;
    this._parent = parent;
    this.options = resolvedOptions;
    this.ref = this;
    // TODO: this should come from a "system"
    this.sessionId = registry.bookId();
    this._actorContext = {
      self: this,
      id: this.id,
      sessionId: this.sessionId,
      logger: this.logger,
      exec: (fn) => {
        fn();
      },
      defer: (fn) => {
        this._deferred.push(fn);
      },
      observers: this.observers
    };

    // Ensure that the send method is bound to this interpreter instance
    // if destructured
    this.send = this.send.bind(this);
  }

  // array of functions to defer
  private _deferred: Array<(state: any) => void> = [];

  private __initial: InternalStateFrom<TBehavior> | undefined = undefined;

  public get initialState(): InternalStateFrom<TBehavior> {
    // TODO: getSnapshot
    return (
      this.__initial ||
      ((this.__initial =
        this.behavior.getInitialState?.(this._actorContext) ??
        this.behavior.initialState),
      this.__initial!)
    );
  }

  private update(state: InternalStateFrom<TBehavior>): void {
    // Update state
    this._state = state;
    const snapshot = this.getSnapshot();

    while (this._deferred.length) {
      this._deferred.shift()!(state);
    }

    for (const observer of this.observers) {
      observer.next(snapshot);
    }

    if (isStateMachine(this.behavior) && isStateLike(state)) {
      const isDone = (state as State<any, any>).done;

      if (isDone) {
        const output = (state as State<any, any>).output;

        const doneEvent = toSCXMLEvent(doneInvoke(this.id, output), {
          invokeid: this.id
        });

        for (const listener of this.doneListeners) {
          listener(doneEvent);
        }

        this._parent?.send(doneEvent);

        this._stop();
      }
    }
  }
  /*
   * Adds a listener that is notified whenever a state transition happens. The listener is called with
   * the next state and the event object that caused the state transition.
   *
   * @param listener The state listener
   * @deprecated Use .subscribe(listener) instead
   */
  public onTransition(listener: SnapshotListener<TBehavior>): this {
    const observer = toObserver(listener);
    this.observers.add(observer);

    // Send current state to listener
    if (this.status === InterpreterStatus.Running) {
      observer.next(this.getSnapshot());
    }

    return this;
  }

  public subscribe(observer: Observer<SnapshotFrom<TBehavior>>): Subscription;
  public subscribe(
    nextListener?: (state: SnapshotFrom<TBehavior>) => void,
    errorListener?: (error: any) => void,
    completeListener?: () => void
  ): Subscription;
  public subscribe(
    nextListenerOrObserver?:
      | ((state: SnapshotFrom<TBehavior>) => void)
      | Observer<SnapshotFrom<TBehavior>>,
    errorListener?: (error: any) => void,
    completeListener?: () => void
  ): Subscription {
    const observer = toObserver(
      nextListenerOrObserver,
      errorListener,
      completeListener
    );

    this.observers.add(observer);

    if (errorListener) {
      this.onError(errorListener);
    }

    // Send current state to listener
    if (this.status !== InterpreterStatus.NotStarted) {
      observer.next(this.getSnapshot());
    }

    const completeOnce = () => {
      this.doneListeners.delete(completeOnce);
      this.stopListeners.delete(completeOnce);
      observer.complete();
    };

    if (this.status === InterpreterStatus.Stopped) {
      observer.complete();
    } else {
      this.onDone(completeOnce);
      this.onStop(completeOnce);
    }

    return {
      unsubscribe: () => {
        this.observers.delete(observer);
        this.errorListeners.delete(observer.error);
        this.doneListeners.delete(completeOnce);
        this.stopListeners.delete(completeOnce);
      }
    };
  }

  /**

   * Adds a listener that is notified when the machine is stopped.
   *
   * @param listener The listener
   */
  public onStop(listener: Listener): this {
    this.stopListeners.add(listener);
    return this;
  }

  /**
   * Adds an error listener that is notified with an `Error` whenever an
   * error occurs during execution.
   *
   * @param listener The error listener
   */
  public onError(listener: ErrorListener): this {
    this.errorListeners.add(listener);
    return this;
  }

  /**
   * Adds a state listener that is notified when the statechart has reached its final state.
   * @param listener The state listener
   */
  public onDone(listener: EventListener<DoneEvent>): this {
    this.doneListeners.add(listener);
    return this;
  }

  /**
   * Starts the interpreter from the given state, or the initial state.
   * @param initialState The state to start the statechart from
   */
  public start(initialState?: InternalStateFrom<TBehavior> | StateValue): this {
    if (this.status === InterpreterStatus.Running) {
      // Do not restart the service if it is already started
      return this;
    }

    registry.register(this.sessionId, this.ref);
    this.status = InterpreterStatus.Running;

    let resolvedState;

    if (initialState === undefined) {
      resolvedState = this.initialState;
    } else {
      if (isStateConfig(initialState)) {
        // TODO: fix these types
        resolvedState = ((this
          .behavior as unknown) as AnyStateMachine).resolveState(
          initialState as any
        );
      } else {
        resolvedState = ((this
          .behavior as unknown) as AnyStateMachine).resolveState(
          State.from(
            initialState as any, // TODO: fix type
            ((this.behavior as unknown) as AnyStateMachine).context,
            (this.behavior as unknown) as AnyStateMachine
          )
        );
      }

      for (const action of resolvedState.actions) {
        execAction(action, resolvedState, this._actorContext);
      }
    }

    if (!isStateMachine(this.behavior)) {
      resolvedState = this.behavior.transition(
        this.behavior.initialState,
        { type: startSignalType },
        this._actorContext
      );
    }

    // TODO: this notifies all subscribers but usually this is redundant
    // if we are using the initialState as `resolvedState` then there is no real change happening here
    // we need to rethink if this needs to be refactored
    this.update(resolvedState);

    if (this.options.devTools) {
      this.attachDevTools();
    }

    this.mailbox.start();

    return this;
  }

  private _process(event: SCXML.Event<TEvent>) {
    // TODO: handle errors
    this.forward(event);

    let errored = false;

    const snapshot = this.getSnapshot();

    if (
      isStateLike(snapshot) &&
      isSCXMLErrorEvent(event) &&
      !(snapshot as AnyState).nextEvents.some(
        (nextEvent) => nextEvent === event.name
      )
    ) {
      errored = true;
      // Error event unhandled by machine
      if (this.errorListeners.size > 0) {
        this.errorListeners.forEach((listener) => {
          listener(event.data.data);
        });
      } else {
        this.stop();

        // TODO: improve this
        throw event.data.data;
      }
    }

    const nextState = this.behavior.transition(
      this._state,
      event,
      this._actorContext
    );

    this.update(nextState);

    if (event.name === 'xstate.stop') {
      this._stop();
    } else if (errored) {
      this.stop();
    }
  }

  /**
   * Stops the interpreter and unsubscribe all listeners.
   *
   * This will also notify the `onStop` listeners.
   */
  public stop(): this {
    delete this.__initial;
    // const mailbox = this.mailbox;

    // this._stop();
    this.mailbox.clear();
    this.mailbox.enqueue(toSCXMLEvent({ type: 'xstate.stop' }) as any);

    return this;
  }
  private _stop(): this {
    this.observers.clear();
    for (const listener of this.stopListeners) {
      // call listener, then remove
      listener();
    }
    this.stopListeners.clear();
    this.doneListeners.clear();

    if (this.status !== InterpreterStatus.Running) {
      // Interpreter already stopped; do nothing
      return this;
    }

    // Cancel all delayed events
    for (const key of Object.keys(this.delayedEventsMap)) {
      this.clock.clearTimeout(this.delayedEventsMap[key]);
    }

    this.mailbox.clear();
    // TODO: after `stop` we must prepare ourselves for receiving events again
    // events sent *after* stop signal must be queued
    // it seems like this should be the common behavior for all of our consumers
    // so perhaps this should be unified somehow for all of them
    this.mailbox = new Mailbox(this._process.bind(this));

    this.status = InterpreterStatus.Stopped;
    registry.free(this.sessionId);

    return this;
  }

  /**
   * Sends an event to the running interpreter to trigger a transition.
   *
   * An array of events (batched) can be sent as well, which will send all
   * batched events to the running interpreter. The listeners will be
   * notified only **once** when all events are processed.
   *
   * @param event The event(s) to send
   */
<<<<<<< HEAD
  public send(event: TEvent | SCXML.Event<TEvent>) {
    const _event = toSCXMLEvent(event);
=======
  public send: PayloadSender<TEvent> = (event, payload?): void => {
    const eventObject = toEventObject(event, payload);
    const _event = toSCXMLEvent(eventObject);
>>>>>>> 345253cb

    if (this.status === InterpreterStatus.Stopped) {
      // do nothing
      if (!IS_PRODUCTION) {
        const eventString = JSON.stringify(_event.data);

        warn(
          false,
          `Event "${_event.name.toString()}" was sent to stopped actor "${
            this.id
          } (${
            this.sessionId
          })". This actor has already reached its final state, and will not transition.\nEvent: ${eventString}`
        );
      }
      return;
    }

    if (
      this.status !== InterpreterStatus.Running &&
      !this.options.deferEvents
    ) {
      throw new Error(
        `Event "${_event.name}" was sent to uninitialized actor "${
          this.id
          // tslint:disable-next-line:max-line-length
        }". Make sure .start() is called for this actor, or set { deferEvents: true } in the actor options.\nEvent: ${JSON.stringify(
          _event.data
        )}`
      );
    }

    this.mailbox.enqueue(_event);
  }

  private forward(event: SCXML.Event<TEvent>): void {
    const snapshot = this.getSnapshot();
    if (!isStateLike(snapshot)) {
      return;
    }

    for (const id of this._forwardTo) {
      const child = (snapshot as AnyState).children[id];

      if (!child) {
        throw new Error(
          `Unable to forward event '${event.name}' from interpreter '${this.id}' to nonexistant child '${id}'.`
        );
      }

      child.send(event);
    }
  }
  // TODO: make private (and figure out a way to do this within the machine)
  public defer(sendAction: SendActionObject): void {
    this.delayedEventsMap[sendAction.params.id] = this.clock.setTimeout(() => {
      if (sendAction.params.to) {
        sendAction.params.to.send(sendAction.params._event);
      } else {
        this.send(sendAction.params._event as SCXML.Event<TEvent>);
      }
    }, sendAction.params.delay as number);
  }

  // TODO: make private (and figure out a way to do this within the machine)
  public cancel(sendId: string | number): void {
    this.clock.clearTimeout(this.delayedEventsMap[sendId]);
    delete this.delayedEventsMap[sendId];
  }

  private attachDevTools(): void {
    const { devTools } = this.options;
    if (devTools) {
      const resolvedDevToolsAdapter =
        typeof devTools === 'function' ? devTools : devToolsAdapter;

      resolvedDevToolsAdapter(this);
    }
  }
  public toJSON() {
    return {
      id: this.id
    };
  }

  public [symbolObservable](): InteropSubscribable<SnapshotFrom<TBehavior>> {
    return this;
  }

  public getSnapshot() {
    const getter = this.behavior.getSnapshot ?? ((s) => s);
    if (this.status === InterpreterStatus.NotStarted) {
      return getter(this.initialState);
    }
    return getter(this._state!);
  }
}

/**
 * Creates a new Interpreter instance for the given machine with the provided options, if any.
 *
 * @param machine The machine to interpret
 * @param options Interpreter options
 */
export function interpret<TMachine extends AnyStateMachine>(
  machine: AreAllImplementationsAssumedToBeProvided<
    TMachine['__TResolvedTypesMeta']
  > extends true
    ? TMachine
    : 'Some implementations missing',
  options?: InterpreterOptions
): InterpreterFrom<TMachine>;
export function interpret<TBehavior extends Behavior<any, any>>(
  behavior: TBehavior,
  options?: InterpreterOptions
): Interpreter<TBehavior>;
export function interpret(behavior: any, options?: InterpreterOptions): any {
  const resolvedOptions = {
    id: isStateMachine(behavior) ? behavior.id : undefined,
    ...options
  };

  const interpreter = new Interpreter(machine, resolvedOptions);

  return interpreter as any;
}<|MERGE_RESOLUTION|>--- conflicted
+++ resolved
@@ -31,11 +31,7 @@
   isSCXMLErrorEvent,
   isStateLike,
   isStateMachine,
-<<<<<<< HEAD
-=======
-  toEventObject,
   toObserver,
->>>>>>> 345253cb
   toSCXMLEvent,
   warn
 } from './utils';
@@ -489,14 +485,8 @@
    *
    * @param event The event(s) to send
    */
-<<<<<<< HEAD
   public send(event: TEvent | SCXML.Event<TEvent>) {
     const _event = toSCXMLEvent(event);
-=======
-  public send: PayloadSender<TEvent> = (event, payload?): void => {
-    const eventObject = toEventObject(event, payload);
-    const _event = toSCXMLEvent(eventObject);
->>>>>>> 345253cb
 
     if (this.status === InterpreterStatus.Stopped) {
       // do nothing
@@ -619,7 +609,7 @@
     ...options
   };
 
-  const interpreter = new Interpreter(machine, resolvedOptions);
+  const interpreter = new Interpreter(behavior, resolvedOptions);
 
   return interpreter as any;
 }