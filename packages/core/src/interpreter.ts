import isDevelopment from '#is-development';
import { Mailbox } from './Mailbox.ts';
import {
  createDoneActorEvent,
  createErrorActorEvent,
  createInitEvent
} from './eventUtils.ts';
import { XSTATE_STOP } from './constants.ts';
import { devToolsAdapter } from './dev/index.ts';
import { reportUnhandledError } from './reportUnhandledError.ts';
import { symbolObservable } from './symbolObservable.ts';
import { createSystem } from './system.ts';
import {
  AreAllImplementationsAssumedToBeProvided,
  MissingImplementationsError
} from './typegenTypes.ts';
import type {
  ActorScope,
  ActorSystem,
  AnyActorLogic,
  AnyStateMachine,
  EventFromLogic,
  SnapshotFrom,
  AnyActorRef,
  DoneActorEvent,
  Snapshot
} from './types.ts';
import {
  ActorRef,
  EventObject,
  InteropSubscribable,
  ActorOptions,
  Observer,
  Subscription
} from './types.ts';
import { toObserver } from './utils.ts';

export const $$ACTOR_TYPE = 1;

export type SnapshotListener<TLogic extends AnyActorLogic> = (
  state: SnapshotFrom<TLogic>
) => void;

export type EventListener<TEvent extends EventObject = EventObject> = (
  event: TEvent
) => void;

export type Listener = () => void;
export type ErrorListener = (error: any) => void;

interface ScheduledEvent {
  timerId: unknown;
  startedAt: number; // timestamp
  delay: number;
  target: AnyActorRef;
}

export interface Scheduler {
  setTimeout(fn: (...args: any[]) => void, timeout: number): any;
  clearTimeout(id: any): void;
}

// those values are currently used by @xstate/react directly so it's important to keep the assigned values in sync
export enum ProcessingStatus {
  NotStarted = 0,
  Running = 1,
  Stopped = 2
}

<<<<<<< HEAD
/**
 * @deprecated Use `ActorStatus` instead.
 */
export const InterpreterStatus = ActorStatus;

export const defaultScheduler = {
  setTimeout: (fn, ms) => {
    return setTimeout(fn, ms);
  },
  clearTimeout: (id) => {
    return clearTimeout(id);
  }
} satisfies Scheduler;

=======
>>>>>>> 8fb98449
const defaultOptions = {
  scheduler: defaultScheduler,
  logger: console.log.bind(console),
  devTools: false
};

/**
 * An Actor is a running process that can receive events, send events and change its behavior based on the events it receives, which can cause effects outside of the actor. When you run a state machine, it becomes an actor.
 */
export class Actor<TLogic extends AnyActorLogic>
  implements ActorRef<EventFromLogic<TLogic>, SnapshotFrom<TLogic>>
{
  /**
   * The current internal state of the actor.
   */
  private _state!: SnapshotFrom<TLogic>;
  public options: Readonly<ActorOptions<TLogic>>;

  /**
   * The unique identifier for this actor relative to its parent.
   */
  public id: string;

  private mailbox: Mailbox<EventFromLogic<TLogic>> = new Mailbox(
    this._process.bind(this)
  );

  private delayedEventsMap: Record<string, ScheduledEvent> =
    Object.create(null);

  private observers: Set<Observer<SnapshotFrom<TLogic>>> = new Set();
  private logger: (...args: any[]) => void;

  /** @internal */
  public _processingStatus: ProcessingStatus = ProcessingStatus.NotStarted;

  // Actor Ref
  public _parent?: ActorRef<any, any>;
  public ref: ActorRef<EventFromLogic<TLogic>, SnapshotFrom<TLogic>>;
  // TODO: add typings for system
  private _actorScope: ActorScope<
    SnapshotFrom<TLogic>,
    EventFromLogic<TLogic>,
    any
  >;

  private _systemId: string | undefined;

  /**
   * The globally unique process ID for this invocation.
   */
  public sessionId: string;

  /**
   * The system to which this actor belongs.
   */
  public system: ActorSystem<any>;
  private _doneEvent?: DoneActorEvent;

  public src?: string;

  /**
   * Creates a new actor instance for the given logic with the provided options, if any.
   *
   * @param logic The logic to create an actor from
   * @param options Actor options
   */
  constructor(public logic: TLogic, options?: ActorOptions<TLogic>) {
    const resolvedOptions = {
      ...defaultOptions,
      ...options
    } as ActorOptions<TLogic> & typeof defaultOptions;

    const { scheduler, logger, parent, id, systemId, inspect } =
      resolvedOptions;

    this.system =
      parent?.system ??
      createSystem(this, {
        scheduler
      });

    if (inspect && !parent) {
      // Always inspect at the system-level
      this.system.inspect(toObserver(inspect));
    }

    this.sessionId = this.system._bookId();
    this.id = id ?? this.sessionId;
    this.logger = logger;
    this._parent = parent;
    this.options = resolvedOptions;
    this.src = resolvedOptions.src;
    this.ref = this;
    this._actorScope = {
      self: this,
      id: this.id,
      sessionId: this.sessionId,
      logger: this.logger,
      defer: (fn) => {
        this._deferred.push(fn);
      },
      system: this.system,
      stopChild: (child) => {
        if (child._parent !== this) {
          throw new Error(
            `Cannot stop child actor ${child.id} of ${this.id} because it is not a child`
          );
        }
        (child as any)._stop();
      }
    };

    // Ensure that the send method is bound to this Actor instance
    // if destructured
    this.send = this.send.bind(this);
    this.system._sendInspectionEvent({
      type: '@xstate.actor',
      actorRef: this
    });
    this._initState();

    if (systemId && (this._state as any).status === 'active') {
      this._systemId = systemId;
      this.system._set(systemId, this);
    }
  }

  private _initState() {
    this._state = this.options.state
      ? this.logic.restoreState
        ? this.logic.restoreState(this.options.state, this._actorScope)
        : this.options.state
      : this.logic.getInitialState(this._actorScope, this.options?.input);
  }

  // array of functions to defer
  private _deferred: Array<() => void> = [];

  private update(snapshot: SnapshotFrom<TLogic>, event: EventObject): void {
    // Update state
    this._state = snapshot;

    // Execute deferred effects
    let deferredFn: (typeof this._deferred)[number] | undefined;

    while ((deferredFn = this._deferred.shift())) {
      deferredFn();
    }

    for (const observer of this.observers) {
      // TODO: should observers be notified in case of the error?
      try {
        observer.next?.(snapshot);
      } catch (err) {
        reportUnhandledError(err);
      }
    }

    switch ((this._state as any).status) {
      case 'done':
        this._stopProcedure();
        this._complete();
        this._doneEvent = createDoneActorEvent(
          this.id,
          (this._state as any).output
        );
        if (this._parent) {
          this.system._relay(this, this._parent, this._doneEvent);
        }

        break;
      case 'error':
        this._stopProcedure();
        this._error((this._state as any).error);
        if (this._parent) {
          this.system._relay(
            this,
            this._parent,
            createErrorActorEvent(this.id, (this._state as any).error)
          );
        }
        break;
    }
    this.system._sendInspectionEvent({
      type: '@xstate.snapshot',
      actorRef: this,
      event,
      snapshot
    });
  }

  /**
   * Subscribe an observer to an actor’s snapshot values.
   *
   * @remarks
   * The observer will receive the actor’s snapshot value when it is emitted. The observer can be:
   * - A plain function that receives the latest snapshot, or
   * - An observer object whose `.next(snapshot)` method receives the latest snapshot
   *
   * @example
   * ```ts
   * // Observer as a plain function
   * const subscription = actor.subscribe((snapshot) => {
   *   console.log(snapshot);
   * });
   * ```
   *
   * @example
   * ```ts
   * // Observer as an object
   * const subscription = actor.subscribe({
   *   next(snapshot) {
   *     console.log(snapshot);
   *   },
   *   error(err) {
   *     // ...
   *   },
   *   complete() {
   *     // ...
   *   },
   * });
   * ```
   *
   * The return value of `actor.subscribe(observer)` is a subscription object that has an `.unsubscribe()` method. You can call `subscription.unsubscribe()` to unsubscribe the observer:
   *
   * @example
   * ```ts
   * const subscription = actor.subscribe((snapshot) => {
   *   // ...
   * });
   *
   * // Unsubscribe the observer
   * subscription.unsubscribe();
   * ```
   *
   * When the actor is stopped, all of its observers will automatically be unsubscribed.
   *
   * @param observer - Either a plain function that receives the latest snapshot, or an observer object whose `.next(snapshot)` method receives the latest snapshot
   */
  public subscribe(observer: Observer<SnapshotFrom<TLogic>>): Subscription;
  public subscribe(
    nextListener?: (state: SnapshotFrom<TLogic>) => void,
    errorListener?: (error: any) => void,
    completeListener?: () => void
  ): Subscription;
  public subscribe(
    nextListenerOrObserver?:
      | ((state: SnapshotFrom<TLogic>) => void)
      | Observer<SnapshotFrom<TLogic>>,
    errorListener?: (error: any) => void,
    completeListener?: () => void
  ): Subscription {
    const observer = toObserver(
      nextListenerOrObserver,
      errorListener,
      completeListener
    );

    if (this._processingStatus !== ProcessingStatus.Stopped) {
      this.observers.add(observer);
    } else {
      try {
        observer.complete?.();
      } catch (err) {
        reportUnhandledError(err);
      }
    }

    return {
      unsubscribe: () => {
        this.observers.delete(observer);
      }
    };
  }

  /**
   * Starts the Actor from the initial state
   */
  public start(): this {
    if (this._processingStatus === ProcessingStatus.Running) {
      // Do not restart the service if it is already started
      return this;
    }

    this.system._register(this.sessionId, this);
    if (this._systemId) {
      this.system._set(this._systemId, this);
    }
    this._processingStatus = ProcessingStatus.Running;

    const initEvent = createInitEvent(this.options.input);

    this.system._sendInspectionEvent({
      type: '@xstate.event',
      sourceRef: this._parent,
      actorRef: this,
      event: initEvent
    });

    const status = (this._state as any).status;

    switch (status) {
      case 'done':
        // a state machine can be "done" upon initialization (it could reach a final state using initial microsteps)
        // we still need to complete observers, flush deferreds etc
        this.update(
          this._state,
          initEvent as unknown as EventFromLogic<TLogic>
        );
      // fallthrough
      case 'error':
        // TODO: rethink cleanup of observers, mailbox, etc
        return this;
    }

    if (this.logic.start) {
      try {
        this.logic.start(this._state, this._actorScope);
      } catch (err) {
        this._stopProcedure();
        this._error(err);
        this._parent?.send(createErrorActorEvent(this.id, err));
        return this;
      }
    }

    // TODO: this notifies all subscribers but usually this is redundant
    // there is no real change happening here
    // we need to rethink if this needs to be refactored
    this.update(this._state, initEvent as unknown as EventFromLogic<TLogic>);

    if (this.options.devTools) {
      this.attachDevTools();
    }

    this.mailbox.start();

    return this;
  }

  private _process(event: EventFromLogic<TLogic>) {
    // TODO: reexamine what happens when an action (or a guard or smth) throws
    let nextState;
    let caughtError;
    try {
      nextState = this.logic.transition(this._state, event, this._actorScope);
    } catch (err) {
      // we wrap it in a box so we can rethrow it later even if falsy value gets caught here
      caughtError = { err };
    }

    if (caughtError) {
      const { err } = caughtError;

      this._stopProcedure();
      this._error(err);
      this._parent?.send(createErrorActorEvent(this.id, err));
      return;
    }

    this.update(nextState, event);
    if (event.type === XSTATE_STOP) {
      this._stopProcedure();
      this._complete();
    }
  }

  private _stop(): this {
    if (this._processingStatus === ProcessingStatus.Stopped) {
      return this;
    }
    this.mailbox.clear();
    if (this._processingStatus === ProcessingStatus.NotStarted) {
      this._processingStatus = ProcessingStatus.Stopped;
      return this;
    }
    this.mailbox.enqueue({ type: XSTATE_STOP } as any);

    return this;
  }

  /**
   * Stops the Actor and unsubscribe all listeners.
   */
  public stop(): this {
    if (this._parent) {
      throw new Error('A non-root actor cannot be stopped directly.');
    }
    return this._stop();
  }
  private _complete(): void {
    for (const observer of this.observers) {
      try {
        observer.complete?.();
      } catch (err) {
        reportUnhandledError(err);
      }
    }
    this.observers.clear();
  }
  private _error(err: unknown): void {
    if (!this.observers.size) {
      if (!this._parent) {
        reportUnhandledError(err);
      }
      return;
    }
    let reportError = false;

    for (const observer of this.observers) {
      const errorListener = observer.error;
      reportError ||= !errorListener;
      try {
        errorListener?.(err);
      } catch (err2) {
        reportUnhandledError(err2);
      }
    }
    this.observers.clear();
    if (reportError) {
      reportUnhandledError(err);
    }
  }
  private _stopProcedure(): this {
    if (this._processingStatus !== ProcessingStatus.Running) {
      // Actor already stopped; do nothing
      return this;
    }

    // Cancel all delayed events
    for (const key in this.delayedEventsMap) {
      this.system.scheduler.clearTimeout(this.delayedEventsMap[key].timerId);
    }

    // TODO: mailbox.reset
    this.mailbox.clear();
    // TODO: after `stop` we must prepare ourselves for receiving events again
    // events sent *after* stop signal must be queued
    // it seems like this should be the common behavior for all of our consumers
    // so perhaps this should be unified somehow for all of them
    this.mailbox = new Mailbox(this._process.bind(this));

    this._processingStatus = ProcessingStatus.Stopped;
    this.system._unregister(this);

    return this;
  }

  /**
   * @internal
   */
  public _send(event: EventFromLogic<TLogic>) {
    if (this._processingStatus === ProcessingStatus.Stopped) {
      // do nothing
      if (isDevelopment) {
        const eventString = JSON.stringify(event);

        console.warn(
          `Event "${event.type}" was sent to stopped actor "${this.id} (${this.sessionId})". This actor has already reached its final state, and will not transition.\nEvent: ${eventString}`
        );
      }
      return;
    }

    this.mailbox.enqueue(event);
  }

  /**
   * Sends an event to the running Actor to trigger a transition.
   *
   * @param event The event to send
   */
  public send(event: EventFromLogic<TLogic>) {
    if (isDevelopment && typeof event === 'string') {
      throw new Error(
        `Only event objects may be sent to actors; use .send({ type: "${event}" }) instead`
      );
    }
    this.system._relay(undefined, this, event);
  }

  // TODO: make private (and figure out a way to do this within the machine)
  public delaySend(params: {
    event: EventObject;
    id: string | undefined;
    delay: number;
    to?: AnyActorRef | string;
  }): void {
    const startedAt = Date.now();
    const id = params.id || `xstate.${Math.random().toString(36).slice(8)}`;

    const timerId = this.system.scheduler.setTimeout(
      () =>
        this.system._relay(
          this,
          // at this point, in a timeout, it should already be mutated by retryResolveSendTo
          // if it initially started as a string
          (params.to as Exclude<typeof params.to, string>) || this,
          params.event
        ),
      params.delay
    );

    this.delayedEventsMap[id] = {
      timerId,
      startedAt,
      delay: params.delay,
      target: params.to
    };
  }

  /**
   * TODO: figure out a way to do this within the machine
   * @internal
   */
  public cancel(sendId: string | number): void {
    for (const id in this.delayedEventsMap) {
      if (id === sendId) {
        this.system.scheduler.clearTimeout(this.delayedEventsMap[id].timerId);
        delete this.delayedEventsMap[id];
        return;
      }
    }
  }

  private attachDevTools(): void {
    const { devTools } = this.options;
    if (devTools) {
      const resolvedDevToolsAdapter =
        typeof devTools === 'function' ? devTools : devToolsAdapter;

      resolvedDevToolsAdapter(this);
    }
  }
  public toJSON() {
    return {
      xstate$$type: $$ACTOR_TYPE,
      id: this.id
    };
  }

  public getPersistedState(): Snapshot<unknown> {
    const persistedState = this.logic.getPersistedState?.(this._state);
    const timerKeys = Object.keys(this.delayedEventsMap);
    if (!timerKeys.length) {
      return persistedState;
    }
    return {
      ...persistedState,
      'xstate.timers': {}
    };
  }

  public [symbolObservable](): InteropSubscribable<SnapshotFrom<TLogic>> {
    return this;
  }

  /**
   * Read an actor’s snapshot synchronously.
   *
   * @remarks
   * The snapshot represent an actor's last emitted value.
   *
   * When an actor receives an event, its internal state may change.
   * An actor may emit a snapshot when a state transition occurs.
   *
   * Note that some actors, such as callback actors generated with `fromCallback`, will not emit snapshots.
   *
   * @see {@link Actor.subscribe} to subscribe to an actor’s snapshot values.
   * @see {@link Actor.getPersistedState} to persist the internal state of an actor (which is more than just a snapshot).
   */
  public getSnapshot(): SnapshotFrom<TLogic> {
    return this._state;
  }
}

/**
 * Creates a new `ActorRef` instance for the given machine with the provided options, if any.
 *
 * @param machine The machine to create an actor from
 * @param options `ActorRef` options
 */
export function createActor<TMachine extends AnyStateMachine>(
  machine: AreAllImplementationsAssumedToBeProvided<
    TMachine['__TResolvedTypesMeta']
  > extends true
    ? TMachine
    : MissingImplementationsError<TMachine['__TResolvedTypesMeta']>,
  options?: ActorOptions<TMachine>
): Actor<TMachine>;
export function createActor<TLogic extends AnyActorLogic>(
  logic: TLogic,
  options?: ActorOptions<TLogic>
): Actor<TLogic>;
export function createActor(logic: any, options?: ActorOptions<any>): any {
  const interpreter = new Actor(logic, options);

  return interpreter;
}

/**
 * Creates a new Interpreter instance for the given machine with the provided options, if any.
 *
 * @deprecated Use `createActor` instead
 */
export const interpret = createActor;

/**
 * @deprecated Use `Actor` instead.
 */
export type Interpreter = typeof Actor;<|MERGE_RESOLUTION|>--- conflicted
+++ resolved
@@ -67,12 +67,6 @@
   Stopped = 2
 }
 
-<<<<<<< HEAD
-/**
- * @deprecated Use `ActorStatus` instead.
- */
-export const InterpreterStatus = ActorStatus;
-
 export const defaultScheduler = {
   setTimeout: (fn, ms) => {
     return setTimeout(fn, ms);
@@ -82,8 +76,6 @@
   }
 } satisfies Scheduler;
 
-=======
->>>>>>> 8fb98449
 const defaultOptions = {
   scheduler: defaultScheduler,
   logger: console.log.bind(console),
