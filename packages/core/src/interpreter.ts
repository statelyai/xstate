--- conflicted
+++ resolved
@@ -59,11 +59,8 @@
   toObserver,
   isActor,
   isBehavior,
-<<<<<<< HEAD
-  isSCXMLErrorEvent
-=======
+  isSCXMLErrorEvent,
   interopSymbols
->>>>>>> 80bfe154
 } from './utils';
 import { Scheduler } from './scheduler';
 import { Actor, isSpawnedActor, createDeferredActor } from './Actor';
