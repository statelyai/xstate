--- conflicted
+++ resolved
@@ -241,16 +241,13 @@
             origin: this
           })
         );
-<<<<<<< HEAD
         for (const observer of this.observers) {
           observer.error?.(status.data);
         }
         for (const inspector of this.inspectors) {
           inspector.error?.(status.data);
         }
-=======
         this._error(status.data);
->>>>>>> 5fa3a0c7
         break;
     }
   }
