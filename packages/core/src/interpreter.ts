import {
  Event,
  EventObject,
  CancelActionObject,
  SpecialTargets,
  SendActionObject,
  StateValue,
  InterpreterOptions,
  DoneEvent,
  Subscription,
  ActionFunctionMap,
  SCXML,
  Observer,
  InvokeActionObject,
  AnyEventObject,
  ActorRef,
  SCXMLErrorEvent,
  InvokeSourceDefinition
} from './types';
import { State, isState } from './State';
import * as actionTypes from './actionTypes';
import { doneInvoke, error } from './actions';
import { IS_PRODUCTION } from './environment';
import {
  mapContext,
  warn,
  keys,
  isFunction,
  toSCXMLEvent,
  symbolObservable,
  isSCXMLErrorEvent,
  toEventObject
} from './utils';
import { isActorRef } from './actor';
import { isInFinalState } from './stateUtils';
import { registry } from './registry';
import type { StateMachine } from './StateMachine';
import { devToolsAdapter } from './dev';
import { CapturedState } from './capturedState';
import type {
  ActionFunction,
  BaseActionObject,
  LogActionObject,
  MachineContext,
  PayloadSender,
  StopActionObject,
  Subscribable
} from './types';
import { isExecutableAction } from '../actions/ExecutableAction';
import { Mailbox } from './Mailbox';

export type StateListener<
  TContext extends MachineContext,
  TEvent extends EventObject
> = (state: State<TContext, TEvent>, event: TEvent) => void;

export type EventListener<TEvent extends EventObject = EventObject> = (
  event: TEvent
) => void;

export type Listener = () => void;
export type ErrorListener = (error: any) => void;

export interface Clock {
  setTimeout(fn: (...args: any[]) => void, timeout: number): any;
  clearTimeout(id: any): void;
}

export enum InterpreterStatus {
  NotStarted,
  Running,
  Stopped
}

const defaultOptions: InterpreterOptions = ((global) => ({
  deferEvents: true,
  clock: {
    setTimeout: (fn, ms) => {
      return setTimeout(fn, ms);
    },
    clearTimeout: (id) => {
      return clearTimeout(id);
    }
  },
  logger: global.console.log.bind(console),
  devTools: false
}))(typeof window === 'undefined' ? global : window);

declare global {
  interface SymbolConstructor {
    readonly observable: symbol;
  }
}

export class Interpreter<
  TContext extends MachineContext,
  TEvent extends EventObject = EventObject
> {
  /**
   * The current state of the interpreted machine.
   */
  private _state?: State<TContext, TEvent>;
  private _initialState?: State<TContext, TEvent>;
  /**
   * The clock that is responsible for setting and clearing timeouts, such as delayed events and transitions.
   */
  public clock: Clock;
  public options: Readonly<InterpreterOptions>;

  public id: string;
  private mailbox: Mailbox<SCXML.Event<TEvent>> = new Mailbox();
  private delayedEventsMap: Record<string, number> = {};
  private listeners: Set<StateListener<TContext, TEvent>> = new Set();
  private stopListeners: Set<Listener> = new Set();
  private errorListeners: Set<ErrorListener> = new Set();
  private doneListeners: Set<EventListener> = new Set();
  private logger: (...args: any[]) => void;
  /**
   * Whether the service is started.
   */
  public status: InterpreterStatus = InterpreterStatus.NotStarted;

  // Actor Ref
  public parent?: ActorRef<any>;
  public name: string;
  public ref: ActorRef<TEvent>;

  /**
   * The globally unique process ID for this invocation.
   */
  public sessionId: string;
  private forwardTo: Set<string> = new Set();

  /**
   * Creates a new Interpreter instance (i.e., service) for the given machine with the provided options, if any.
   *
   * @param machine The machine to be interpreted
   * @param options Interpreter options
   */
  constructor(
    public machine: StateMachine<TContext, TEvent>,
    options?: Partial<InterpreterOptions>
  ) {
    const resolvedOptions: InterpreterOptions = {
      ...defaultOptions,
      ...options
    };

    const { clock, logger, parent, id } = resolvedOptions;

    const resolvedId = id !== undefined ? id : machine.key;

    this.name = this.id = resolvedId;
    this.logger = logger;
    this.clock = clock;
    this.parent = parent;

    this.options = resolvedOptions;

    this.ref = this;

    this.sessionId = this.ref.name;
  }

  public get initialized() {
    return this.status === InterpreterStatus.Running;
  }

  public get initialState(): State<TContext, TEvent> {
    try {
      CapturedState.current = {
        actorRef: this.ref,
        spawns: []
      };
      const initialState =
        this._initialState ||
        ((this._initialState = this.machine.getInitialState()),
        this._initialState);

      // Ensure that actors are spawned before initial actions
      initialState.actions.unshift(...CapturedState.current.spawns);
      return initialState;
    } finally {
      CapturedState.current = {
        actorRef: undefined,
        spawns: []
      };
    }
  }

  public get state(): State<TContext, TEvent> {
    return this._state!;
  }

  /**
   * Executes the actions of the given state, with that state's `context` and `event`.
   *
   * @param state The state whose actions will be executed
   */
  public execute(state: State<TContext, TEvent>): void {
    for (const action of state.actions) {
      this.exec(action, state);
    }
  }

<<<<<<< HEAD
  private update(state: State<TContext, TEvent, any>): void {
=======
  private update(
    state: State<TContext, TEvent>,
    _event: SCXML.Event<TEvent>
  ): void {
>>>>>>> f85fdba5
    // Attach session ID to state
    state._sessionid = this.sessionId;

    // Update state
    this._state = state;
    // Execute actions
    this.execute(this.state);

    for (const listener of this.listeners) {
      listener(state, state.event);
    }

    const isDone = isInFinalState(state.configuration || [], this.machine.root);

    if (this.state.configuration && isDone) {
      // get final child state node
      const finalChildStateNode = state.configuration.find(
        (stateNode) =>
          stateNode.type === 'final' && stateNode.parent === this.machine.root
      );

      const doneData =
        finalChildStateNode && finalChildStateNode.doneData
          ? mapContext(
              finalChildStateNode.doneData,
              state.context,
              state._event
            )
          : undefined;

      for (const listener of this.doneListeners) {
        listener(
          toSCXMLEvent(doneInvoke(this.name, doneData), { invokeid: this.name })
        );
      }
      this.stop();
    }
  }
  /*
   * Adds a listener that is notified whenever a state transition happens. The listener is called with
   * the next state and the event object that caused the state transition.
   *
   * @param listener The state listener
   */
  public onTransition(listener: StateListener<TContext, TEvent>): this {
    this.listeners.add(listener);

    // Send current state to listener
    if (this.status === InterpreterStatus.Running) {
      listener(this.state, this.state.event);
    }

    return this;
  }

  public subscribe(
    nextListener?: (state: State<TContext, TEvent>) => void,
    errorListener?: (error: any) => void,
    completeListener?: () => void
  ): Subscription;
  public subscribe(observer: Observer<State<TContext, TEvent>>): Subscription;
  public subscribe(
    nextListenerOrObserver?:
      | ((state: State<TContext, TEvent>) => void)
      | Observer<State<TContext, TEvent>>,
    errorListener?: (error: Error) => void,
    completeListener?: () => void
  ): Subscription {
    if (!nextListenerOrObserver) {
      return { unsubscribe: () => void 0 };
    }

    let listener: (state: State<TContext, TEvent>) => void;
    let resolvedCompleteListener = completeListener;

    if (typeof nextListenerOrObserver === 'function') {
      listener = nextListenerOrObserver;
    } else {
      listener = nextListenerOrObserver.next?.bind(nextListenerOrObserver);
      resolvedCompleteListener = nextListenerOrObserver.complete?.bind(
        nextListenerOrObserver
      );
    }

    if (listener) {
      this.listeners.add(listener);
    }

    if (errorListener) {
      this.onError(errorListener);
    }

    // Send current state to listener
    if (this.status === InterpreterStatus.Running) {
      listener(this.state);
    }

    if (resolvedCompleteListener) {
      this.onDone(resolvedCompleteListener);
    }

    return {
      unsubscribe: () => {
        listener && this.off(listener);
        resolvedCompleteListener && this.off(resolvedCompleteListener);
        errorListener && this.off(errorListener);
      }
    };
  }

  /**
   * Adds a listener that is notified when the machine is stopped.
   *
   * @param listener The listener
   */
  public onStop(listener: Listener): this {
    this.stopListeners.add(listener);
    return this;
  }

  /**
   * Adds an error listener that is notified with an `Error` whenever an
   * error occurs during execution.
   *
   * @param listener The error listener
   */
  public onError(listener: ErrorListener): this {
    this.errorListeners.add(listener);
    return this;
  }

  private handleErrorEvent(errorEvent: SCXMLErrorEvent): void {
    if (this.errorListeners.size > 0) {
      this.errorListeners.forEach((listener) => {
        listener(errorEvent.data.data);
      });
    } else {
      this.stop();
      throw errorEvent.data.data;
    }
  }

  /**
   * Adds a state listener that is notified when the statechart has reached its final state.
   * @param listener The state listener
   */
  public onDone(
    listener: EventListener<DoneEvent>
  ): Interpreter<TContext, TEvent> {
    this.doneListeners.add(listener);
    return this;
  }

  /**
   * Removes a listener.
   * @param listener The listener to remove
   */
  public off(
    listener: (...args: any[]) => void
  ): Interpreter<TContext, TEvent> {
    this.listeners.delete(listener);
    this.stopListeners.delete(listener);
    this.doneListeners.delete(listener);
    this.errorListeners.delete(listener);
    return this;
  }

  /**
   * Starts the interpreter from the given state, or the initial state.
   * @param initialState The state to start the statechart from
   */
  public start(
    initialState?: State<TContext, TEvent> | StateValue
  ): Interpreter<TContext, TEvent> {
    if (this.status === InterpreterStatus.Running) {
      // Do not restart the service if it is already started
      return this;
    }

    registry.register(this.sessionId, this.ref);
    this.status = InterpreterStatus.Running;

    const resolvedState =
      initialState === undefined
        ? this.initialState
        : isState<TContext, TEvent>(initialState)
        ? this.machine.resolveState(initialState)
        : this.machine.resolveState(
            State.from(initialState, this.machine.context)
          );

    this._state = resolvedState;

    this.update(resolvedState);

    if (this.options.devTools) {
      this.attachDevTools();
    }

    this.flush();

    return this;
  }

  private flush() {
    this.mailbox.status = 'processing';
    let event = this.mailbox.dequeue();
    while (event) {
      // TODO: handle errors
      this.forward(event);

      const nextState = this.nextState(event);

      this.update(nextState);

      event = this.mailbox.dequeue();
    }
    this.mailbox.status = 'idle';
  }

  /**
   * Stops the interpreter and unsubscribe all listeners.
   *
   * This will also notify the `onStop` listeners.
   */
  public stop(): Interpreter<TContext, TEvent> {
    this.listeners.clear();
    for (const listener of this.stopListeners) {
      // call listener, then remove
      listener();
    }
    this.stopListeners.clear();
    this.doneListeners.clear();

    if (!this.initialized) {
      // Interpreter already stopped; do nothing
      return this;
    }

    this.state.configuration.forEach((stateNode) => {
      for (const action of stateNode.definition.exit) {
        this.exec(action, this.state);
      }
    });

    // Stop all children
    Object.values(this.state.children).forEach((child) => {
      if (isFunction(child.stop)) {
        child.stop();
      }
    });

    // Cancel all delayed events
    for (const key of keys(this.delayedEventsMap)) {
      this.clock.clearTimeout(this.delayedEventsMap[key]);
    }

    this.mailbox.clear();
    this.status = InterpreterStatus.Stopped;
    registry.free(this.sessionId);

    return this;
  }

<<<<<<< HEAD
=======
  private _transition(
    state: State<TContext, TEvent>,
    event: SCXML.Event<TEvent>
  ) {
    try {
      CapturedState.current = {
        actorRef: this.ref,
        spawns: []
      };
      return this.machine.transition(state, event);
    } finally {
      CapturedState.current = {
        actorRef: undefined,
        spawns: []
      };
    }
  }

>>>>>>> f85fdba5
  /**
   * Sends an event to the running interpreter to trigger a transition.
   *
   * An array of events (batched) can be sent as well, which will send all
   * batched events to the running interpreter. The listeners will be
   * notified only **once** when all events are processed.
   *
   * @param event The event(s) to send
   */
  public send: PayloadSender<TEvent> = (event, payload?): void => {
    const eventObject = toEventObject(event, payload);
    const _event = toSCXMLEvent(eventObject);

    if (this.status === InterpreterStatus.Stopped) {
      // do nothing
      if (!IS_PRODUCTION) {
        warn(
          false,
          `Event "${_event.name}" was sent to stopped service "${
            this.machine.key
          }". This service has already reached its final state, and will not transition.\nEvent: ${JSON.stringify(
            _event.data
          )}`
        );
      }
      return;
    }

    if (
      this.status !== InterpreterStatus.Running &&
      !this.options.deferEvents
    ) {
      throw new Error(
        `Event "${_event.name}" was sent to uninitialized service "${
          this.machine.key
          // tslint:disable-next-line:max-line-length
        }". Make sure .start() is called for this service, or set { deferEvents: true } in the service options.\nEvent: ${JSON.stringify(
          _event.data
        )}`
      );
    }

    this.mailbox.enqueue(_event);

    if (this.mailbox.status === 'idle') {
      this.flush();
    }
  };

  private sendTo(
    event: SCXML.Event<AnyEventObject>,
    to: string | ActorRef<any>
  ) {
    const isParent = this.parent && to === SpecialTargets.Parent;
    const target = isParent
      ? this.parent
      : isActorRef(to)
      ? to
      : this.state.children[to];

    if (!target) {
      if (!isParent) {
        const executionError = new Error(
          `Unable to send event to child '${to}' from service '${this.name}'.`
        );
        this.send(
          toSCXMLEvent<TEvent>(actionTypes.errorExecution, {
            data: executionError as any // TODO: refine
          }) as any // TODO: fix
        );
      }

      // tslint:disable-next-line:no-console
      if (!IS_PRODUCTION) {
        warn(
          false,
          `Service '${this.name}' has no parent: unable to send event ${event.type}`
        );
      }
      return;
    }

    target.send({
      ...event,
      name:
        event.name === actionTypes.error ? `${error(this.name)}` : event.name,
      origin: this
    });
  }
  /**
   * Returns the next state given the interpreter's current state and the event.
   *
   * This is a pure method that does _not_ update the interpreter's state.
   *
   * @param event The event to determine the next state
   */
  public nextState(
    event: Event<TEvent> | SCXML.Event<TEvent>
  ): State<TContext, TEvent> {
    const _event = toSCXMLEvent(event);

    if (
      isSCXMLErrorEvent(_event) &&
      !this.state.nextEvents.some((nextEvent) => nextEvent === _event.name)
    ) {
      this.handleErrorEvent(_event);
    }

    try {
      CapturedState.current = {
        actorRef: this.ref,
        spawns: []
      };
      return this.machine.transition(this.state, event);
    } finally {
      CapturedState.current = {
        actorRef: undefined,
        spawns: []
      };
    }
  }
  private forward(event: SCXML.Event<TEvent>): void {
    for (const id of this.forwardTo) {
      const child = this.state.children[id];

      if (!child) {
        throw new Error(
          `Unable to forward event '${event.name}' from interpreter '${this.name}' to nonexistant child '${id}'.`
        );
      }

      child.send(event);
    }
  }
  private defer(sendAction: SendActionObject): void {
    this.delayedEventsMap[sendAction.params.id] = this.clock.setTimeout(() => {
      if (sendAction.params.to) {
        this.sendTo(sendAction.params._event, sendAction.params.to);
      } else {
        this.send(sendAction.params._event as SCXML.Event<TEvent>);
      }
    }, sendAction.params.delay as number);
  }
  private cancel(sendId: string | number): void {
    this.clock.clearTimeout(this.delayedEventsMap[sendId]);
    delete this.delayedEventsMap[sendId];
  }
  private getActionFunction(
    actionType: string
  ): BaseActionObject | ActionFunction<TContext, TEvent> | undefined {
    return (
      this.machine.options.actions[actionType] ??
      ({
        [actionTypes.send]: (_ctx, _e, { action }) => {
          const sendAction = action as SendActionObject;

          if (typeof sendAction.params.delay === 'number') {
            this.defer(sendAction);
            return;
          } else {
            if (sendAction.params.to) {
              this.sendTo(sendAction.params._event, sendAction.params.to);
            } else {
              this.send(sendAction.params._event as SCXML.Event<TEvent>);
            }
          }
        },
        [actionTypes.cancel]: (_ctx, _e, { action }) => {
          this.cancel((action as CancelActionObject).params.sendId);
        },
        [actionTypes.invoke]: (_ctx, _e, { action, state }) => {
          const {
            id,
            autoForward,
            ref
          } = (action as InvokeActionObject).params;
          if (!ref) {
            if (!IS_PRODUCTION) {
              warn(
                false,
                `Actor type '${
                  ((action as InvokeActionObject).params
                    .src as InvokeSourceDefinition).type
                }' not found in machine '${this.machine.key}'.`
              );
            }
            return;
          }
          (ref as any).parent = this; // TODO: fix
          // If the actor will be stopped right after it's started
          // (such as in transient states) don't bother starting the actor.
          if (
            state.actions.find((otherAction) => {
              return (
                otherAction.type === actionTypes.stop &&
                (otherAction as StopActionObject).params.actor === id
              );
            })
          ) {
            return;
          }
          try {
            if (autoForward) {
              this.forwardTo.add(id);
            }

            this.state.children[id] = ref;

            ref.subscribe({
              error: () => {
                // TODO: handle error
                this.stop();
              },
              complete: () => {
                /* ... */
              }
            });

            ref.start?.();
          } catch (err) {
            this.send(error(id, err));
            return;
          }
        },
        [actionTypes.stop]: (_ctx, _e, { action }) => {
          const { actor } = (action as StopActionObject).params;
          const actorRef =
            typeof actor === 'string' ? this.state.children[actor] : actor;

          if (actorRef) {
            this.stopChild(actorRef.name);
          }
        },
        [actionTypes.log]: (_ctx, _e, { action }) => {
          const { label, value } = (action as LogActionObject).params;

          if (label) {
            this.logger(label, value);
          } else {
            this.logger(value);
          }
        }
      } as ActionFunctionMap<TContext, TEvent>)[actionType]
    );
  }
  private exec(
    action: InvokeActionObject | BaseActionObject,
    state: State<TContext, TEvent>
  ): void {
    const { _event } = state;

    if (isExecutableAction(action)) {
      try {
        return action.execute(state);
      } catch (err) {
        this.parent?.send({
          type: 'xstate.error',
          data: err
        });

        throw err;
      }
    }

    const actionOrExec = this.getActionFunction(action.type);
    const exec = isFunction(actionOrExec) ? actionOrExec : undefined;

    if (exec) {
      try {
        return exec(state.context, _event.data, {
          action,
          state: this.state,
          _event
        });
      } catch (err) {
        if (this.parent) {
          this.parent.send({
            type: 'xstate.error',
            data: err
          } as EventObject);
        }

        throw err;
      }
    }

    if (!IS_PRODUCTION && !action.type?.startsWith('xstate.')) {
      warn(false, `No implementation found for action type '${action.type}'`);
    }

    return undefined;
  }

  private stopChild(childId: string): void {
    const child = this.state.children[childId];
    if (!child) {
      return;
    }

    this.forwardTo.delete(childId);
    delete this.state.children[childId];

    if (isFunction(child.stop)) {
      child.stop();
    }
  }

  private attachDevTools(): void {
    const { devTools } = this.options;
    if (devTools) {
      const resolvedDevToolsAdapter =
        typeof devTools === 'function' ? devTools : devToolsAdapter;

      resolvedDevToolsAdapter(this);
    }
  }
  public toJSON() {
    return {
      id: this.name
    };
  }

  public [symbolObservable](): Subscribable<State<TContext, TEvent>> {
    return this;
  }

  // this gets stripped by Babel to avoid having "undefined" property in environments without this non-standard Symbol
  // it has to be here to be included in the generated .d.ts
  public [Symbol.observable](): Subscribable<State<TContext, TEvent>> {
    return this;
  }

  public getSnapshot() {
    if (this.status === InterpreterStatus.NotStarted) {
      return this.initialState;
    }
    return this._state!;
  }
}

/**
 * Creates a new Interpreter instance for the given machine with the provided options, if any.
 *
 * @param machine The machine to interpret
 * @param options Interpreter options
 */
export function interpret<
  TContext extends MachineContext,
  TEvent extends EventObject = EventObject
>(
  machine: StateMachine<TContext, TEvent>,
  options?: Partial<InterpreterOptions>
) {
  const interpreter = new Interpreter<TContext, TEvent>(machine, options);

  return interpreter;
}<|MERGE_RESOLUTION|>--- conflicted
+++ resolved
@@ -203,14 +203,7 @@
     }
   }
 
-<<<<<<< HEAD
-  private update(state: State<TContext, TEvent, any>): void {
-=======
-  private update(
-    state: State<TContext, TEvent>,
-    _event: SCXML.Event<TEvent>
-  ): void {
->>>>>>> f85fdba5
+  private update(state: State<TContext, TEvent>): void {
     // Attach session ID to state
     state._sessionid = this.sessionId;
 
@@ -475,27 +468,6 @@
     return this;
   }
 
-<<<<<<< HEAD
-=======
-  private _transition(
-    state: State<TContext, TEvent>,
-    event: SCXML.Event<TEvent>
-  ) {
-    try {
-      CapturedState.current = {
-        actorRef: this.ref,
-        spawns: []
-      };
-      return this.machine.transition(state, event);
-    } finally {
-      CapturedState.current = {
-        actorRef: undefined,
-        spawns: []
-      };
-    }
-  }
-
->>>>>>> f85fdba5
   /**
    * Sends an event to the running interpreter to trigger a transition.
    *
