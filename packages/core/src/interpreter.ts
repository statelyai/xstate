--- conflicted
+++ resolved
@@ -28,12 +28,8 @@
 } from './types';
 import { toEventObject, toObserver, toSCXMLEvent, warn } from './utils';
 import { symbolObservable } from './symbolObservable';
-<<<<<<< HEAD
 import { evict } from './memo';
-=======
-import { evict, memo } from './memo';
 import { doneInvoke, error } from './actions';
->>>>>>> b28c34ba
 
 export type SnapshotListener<TBehavior extends Behavior<any, any>> = (
   state: SnapshotFrom<TBehavior>
