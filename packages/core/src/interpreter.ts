--- conflicted
+++ resolved
@@ -1,13 +1,13 @@
 import type {
   ActorContext,
   AnyActorRef,
-  AnyBehavior,
   AnyStateMachine,
   ActorBehavior,
   EventFromBehavior,
   InterpreterFrom,
   PersistedFrom,
-  SnapshotFrom
+  SnapshotFrom,
+  AnyActorBehavior
 } from './types.js';
 import { stopSignalType } from './actors/index.js';
 import { devToolsAdapter } from './dev/index.js';
@@ -31,11 +31,7 @@
 import { evict, memo } from './memo.js';
 import { doneInvoke, error } from './actions.js';
 
-<<<<<<< HEAD
-export type SnapshotListener<TBehavior extends AnyBehavior> = (
-=======
-export type SnapshotListener<TBehavior extends ActorBehavior<any, any>> = (
->>>>>>> 3d31d8eb
+export type SnapshotListener<TBehavior extends AnyActorBehavior> = (
   state: SnapshotFrom<TBehavior>
 ) => void;
 
@@ -72,22 +68,13 @@
 };
 
 type InternalStateFrom<
-<<<<<<< HEAD
-  TBehavior extends AnyBehavior
-> = TBehavior extends Behavior<infer _, infer __, infer TInternalState>
-=======
-  TBehavior extends ActorBehavior<any, any, any>
+  TBehavior extends AnyActorBehavior
 > = TBehavior extends ActorBehavior<infer _, infer __, infer TInternalState>
->>>>>>> 3d31d8eb
   ? TInternalState
   : never;
 
 export class Interpreter<
-<<<<<<< HEAD
-  TBehavior extends AnyBehavior,
-=======
-  TBehavior extends ActorBehavior<any, any>,
->>>>>>> 3d31d8eb
+  TBehavior extends AnyActorBehavior,
   TEvent extends EventObject = EventFromBehavior<TBehavior>
 > implements ActorRef<TEvent, SnapshotFrom<TBehavior>> {
   /**
@@ -518,11 +505,7 @@
     : 'Some implementations missing',
   options?: InterpreterOptions
 ): InterpreterFrom<TMachine>;
-<<<<<<< HEAD
-export function interpret<TBehavior extends AnyBehavior>(
-=======
-export function interpret<TBehavior extends ActorBehavior<any, any>>(
->>>>>>> 3d31d8eb
+export function interpret<TBehavior extends AnyActorBehavior>(
   behavior: TBehavior,
   options?: InterpreterOptions
 ): Interpreter<TBehavior>;
