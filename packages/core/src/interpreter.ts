--- conflicted
+++ resolved
@@ -54,21 +54,12 @@
   Stopped
 }
 
-<<<<<<< HEAD
-type InternalStateFrom<TLogic extends ActorLogic<any, any, any>> =
-  TLogic extends ActorLogic<infer _, infer __, infer TInternalState>
-    ? TInternalState
-    : never;
-
-const interpreterDefaults = {
-=======
 /**
  * @deprecated Use `ActorStatus` instead.
  */
 export const InterpreterStatus = ActorStatus;
 
 const defaultOptions = {
->>>>>>> 2e176b0b
   deferEvents: true,
   clock: {
     setTimeout: (fn, ms) => {
@@ -82,24 +73,18 @@
   devTools: false
 };
 
-<<<<<<< HEAD
-export class Interpreter<
-=======
 type InternalStateFrom<TLogic extends ActorLogic<any, any, any>> =
   TLogic extends ActorLogic<infer _, infer __, infer TInternalState>
     ? TInternalState
     : never;
 
 export class Actor<
->>>>>>> 2e176b0b
   TLogic extends AnyActorLogic,
   TEvent extends EventObject = EventFromLogic<TLogic>
 > implements ActorRef<TEvent, SnapshotFrom<TLogic>>
 {
-  public static defaults = interpreterDefaults as Partial<
-    InterpreterOptions<any>
-  > &
-    typeof interpreterDefaults;
+  public static defaults = defaultOptions as Partial<ActorOptions<any>> &
+    typeof defaultOptions;
   /**
    * The current internal state of the actor.
    */
@@ -152,9 +137,9 @@
    */
   constructor(public logic: TLogic, options?: ActorOptions<TLogic>) {
     const resolvedOptions = {
-      ...Interpreter.defaults,
+      ...Actor.defaults,
       ...options
-    } as InterpreterOptions<TLogic> & typeof Interpreter.defaults;
+    } as ActorOptions<TLogic> & typeof Actor.defaults;
 
     const { clock, logger, parent, id, systemId, inspect } = resolvedOptions;
 
@@ -247,22 +232,20 @@
     switch (status?.status) {
       case 'done':
         this._stopProcedure();
-<<<<<<< HEAD
-        if (this._parent) {
-          this._doneEvent = doneInvoke(this.id, status.data);
-          this.system.sendTo(this._parent, this._doneEvent, this);
-        }
-        this._complete();
-=======
+        // if (this._parent) {
+        //   this._doneEvent = doneInvoke(this.id, status.data);
+        //   this.system.sendTo(this._parent, this._doneEvent, this);
+        // }
+        // this._complete();
         this._complete();
         this._doneEvent = doneInvoke(this.id, status.data);
-        this._parent?.send(this._doneEvent as any);
->>>>>>> 2e176b0b
+        // this._parent?.send(this._doneEvent as any);
+        this.system.sendTo(this._parent, this._doneEvent, this);
         break;
       case 'error':
         this._stopProcedure();
         this._error(status.data);
-        this._parent?.send(error(this.id, status.data));
+        this.system.sendTo(this._parent, error(this.id, status.data), this);
         break;
     }
   }
@@ -318,7 +301,6 @@
     }
     this.status = ActorStatus.Running;
 
-<<<<<<< HEAD
     this.system._sendInspectionEvent({
       type: '@xstate.communication',
 
@@ -327,7 +309,7 @@
       sourceId: this._parent?.sessionId,
       targetId: this.sessionId
     });
-=======
+
     const status = this.logic.getStatus?.(this._state);
 
     switch (status?.status) {
@@ -335,12 +317,22 @@
         // a state machine can be "done" upon intialization (it could reach a final state using initial microsteps)
         // we still need to complete observers, flush deferreds etc
         this.update(this._state);
+        this.system._sendInspectionEvent({
+          type: '@xstate.transition',
+          actorRef: this,
+
+          event: { type: 'xstate.init' },
+
+          sessionId: this.sessionId,
+          snapshot: this.getSnapshot(),
+          status: this.status,
+          sourceId: this._parent?.sessionId
+        });
       // fallthrough
       case 'error':
         // TODO: rethink cleanup of observers, mailbox, etc
         return this;
     }
->>>>>>> 2e176b0b
 
     if (this.logic.start) {
       try {
@@ -384,6 +376,18 @@
     let nextState;
     let caughtError;
     try {
+      // const nextState = this.logic.transition(
+      //   this._state,
+      //   event,
+      //   this._actorContext
+      // );
+
+      // this.update(nextState);
+
+      // if (event.type === stopSignalType) {
+      //   this._stopProcedure();
+      //   this._complete();
+      // }
       nextState = this.logic.transition(this._state, event, this._actorContext);
     } catch (err) {
       // we wrap it in a box so we can rethrow it later even if falsy value gets caught here
@@ -393,31 +397,6 @@
     if (caughtError) {
       const { err } = caughtError;
 
-<<<<<<< HEAD
-      this.system._sendInspectionEvent({
-        type: '@xstate.transition',
-        actorRef: this,
-        event,
-        sessionId: this.sessionId,
-        snapshot: this.getSnapshot(),
-        status: this.status
-      });
-
-      if (event.type === stopSignalType) {
-        this._stopProcedure();
-        this._complete();
-      }
-    } catch (err) {
-      // TODO: properly handle errors
-      if (this.observers.size > 0) {
-        this.observers.forEach((observer) => {
-          observer.error?.(err);
-        });
-        this.stop();
-      } else {
-        throw err;
-      }
-=======
       this._stopProcedure();
       this._error(err);
       this._parent?.send(error(this.id, err));
@@ -425,10 +404,18 @@
     }
 
     this.update(nextState);
+    this.system._sendInspectionEvent({
+      type: '@xstate.transition',
+      actorRef: this,
+      event,
+      sessionId: this.sessionId,
+      snapshot: this.getSnapshot(),
+      status: this.status
+    });
+
     if (event.type === stopSignalType) {
       this._stopProcedure();
       this._complete();
->>>>>>> 2e176b0b
     }
   }
 
