--- conflicted
+++ resolved
@@ -153,11 +153,7 @@
       ...options
     } as ActorOptions<TLogic> & typeof defaultOptions;
 
-<<<<<<< HEAD
-    const { scheduler, logger, parent, id, systemId, inspect } =
-=======
-    const { clock, logger, parent, syncSnapshot, id, systemId, inspect } =
->>>>>>> d90a5954
+    const { scheduler, logger, parent, syncSnapshot, id, systemId, inspect } =
       resolvedOptions;
 
     this.system =
