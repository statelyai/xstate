import type {
  ActorContext,
  AnyStateMachine,
  ActorBehavior,
  EventFromBehavior,
  InterpreterFrom,
  PersistedStateFrom,
  SnapshotFrom,
  ActorSystem,
  AnyActorBehavior,
  RaiseActionObject
<<<<<<< HEAD
} from './types.ts';
import { stopSignalType } from './actors/index.ts';
import { devToolsAdapter } from './dev/index.ts';
import { IS_PRODUCTION } from './environment.ts';
import { Mailbox } from './Mailbox.ts';
import { registry } from './registry.ts';
import { AreAllImplementationsAssumedToBeProvided } from './typegenTypes.ts';
=======
} from './types.js';
import { stopSignalType } from './actors/index.js';
import { devToolsAdapter } from './dev/index.js';
import { IS_PRODUCTION } from './environment.js';
import { Mailbox } from './Mailbox.js';
import { createSystem } from './system.js';
import { AreAllImplementationsAssumedToBeProvided } from './typegenTypes.js';
>>>>>>> 91bc6fdd
import {
  ActorRef,
  DoneEvent,
  EventObject,
  InteropSubscribable,
  InterpreterOptions,
  Observer,
  SCXML,
  SendActionObject,
  Subscription
} from './types.ts';
import { toObserver, toSCXMLEvent, warn } from './utils.ts';
import { symbolObservable } from './symbolObservable.ts';
import { doneInvoke, error } from './actions.ts';

export type SnapshotListener<TBehavior extends AnyActorBehavior> = (
  state: SnapshotFrom<TBehavior>
) => void;

export type EventListener<TEvent extends EventObject = EventObject> = (
  event: TEvent
) => void;

export type Listener = () => void;
export type ErrorListener = (error: any) => void;

export interface Clock {
  setTimeout(fn: (...args: any[]) => void, timeout: number): any;
  clearTimeout(id: any): void;
}

export enum ActorStatus {
  NotStarted,
  Running,
  Stopped
}

const defaultOptions = {
  deferEvents: true,
  clock: {
    setTimeout: (fn, ms) => {
      return setTimeout(fn, ms);
    },
    clearTimeout: (id) => {
      return clearTimeout(id);
    }
  } as Clock,
  logger: console.log.bind(console),
  devTools: false
};

type InternalStateFrom<TBehavior extends ActorBehavior<any, any, any>> =
  TBehavior extends ActorBehavior<infer _, infer __, infer TInternalState>
    ? TInternalState
    : never;

export class Interpreter<
  TBehavior extends AnyActorBehavior,
  TEvent extends EventObject = EventFromBehavior<TBehavior>
> implements ActorRef<TEvent, SnapshotFrom<TBehavior>>
{
  /**
   * The current state of the interpreted behavior.
   */
  private _state!: InternalStateFrom<TBehavior>;
  /**
   * The clock that is responsible for setting and clearing timeouts, such as delayed events and transitions.
   */
  public clock: Clock;
  public options: Readonly<InterpreterOptions<TBehavior>>;

  /**
   * The unique identifier for this actor relative to its parent.
   */
  public id: string;

  private mailbox: Mailbox<SCXML.Event<TEvent>> = new Mailbox(
    this._process.bind(this)
  );

  private delayedEventsMap: Record<string, unknown> = {};

  private observers: Set<Observer<SnapshotFrom<TBehavior>>> = new Set();
  private logger: (...args: any[]) => void;
  /**
   * Whether the service is started.
   */
  public status: ActorStatus = ActorStatus.NotStarted;

  // Actor Ref
  public _parent?: ActorRef<any>;
  public ref: ActorRef<TEvent>;
  // TODO: add typings for system
  private _actorContext: ActorContext<TEvent, SnapshotFrom<TBehavior>, any>;

  private _systemId: string | undefined;

  /**
   * The globally unique process ID for this invocation.
   */
  public sessionId: string;

  public system: ActorSystem<any>;
  private _doneEvent?: DoneEvent;

  public src?: string;

  /**
   * Creates a new Interpreter instance (i.e., service) for the given behavior with the provided options, if any.
   *
   * @param behavior The behavior to be interpreted
   * @param options Interpreter options
   */
  constructor(
    public behavior: TBehavior,
    options?: InterpreterOptions<TBehavior>
  ) {
    const resolvedOptions = {
      ...defaultOptions,
      ...options
    };

    const { clock, logger, parent, id, systemId } = resolvedOptions;
    const self = this;

    this.system = parent?.system ?? createSystem();

    if (systemId) {
      this._systemId = systemId;
      this.system._set(systemId, this);
    }

    this.sessionId = this.system._bookId();
    this.id = id ?? this.sessionId;
    this.logger = logger;
    this.clock = clock;
    this._parent = parent;
    this.options = resolvedOptions;
    this.src = resolvedOptions.src;
    this.ref = this;
    this._actorContext = {
      self,
      id: this.id,
      sessionId: this.sessionId,
      logger: this.logger,
      defer: (fn) => {
        this._deferred.push(fn);
      },
      system: this.system,
      stopChild: (child) => {
        if (child._parent !== this) {
          throw new Error(
            `Cannot stop child actor ${child.id} of ${this.id} because it is not a child`
          );
        }
        (child as any)._stop();
      }
    };

    // Ensure that the send method is bound to this interpreter instance
    // if destructured
    this.send = this.send.bind(this);
    this._initState();
  }

  private _initState() {
    this._state = this.options.state
      ? this.behavior.restoreState
        ? this.behavior.restoreState(this.options.state, this._actorContext)
        : this.options.state
      : this.behavior.getInitialState(this._actorContext, this.options?.input);
  }

  // array of functions to defer
  private _deferred: Array<(state: any) => void> = [];

  private update(state: InternalStateFrom<TBehavior>): void {
    // Update state
    this._state = state;
    const snapshot = this.getSnapshot();

    // Execute deferred effects
    let deferredFn: (typeof this._deferred)[number] | undefined;

    while ((deferredFn = this._deferred.shift())) {
      deferredFn(state);
    }

    for (const observer of this.observers) {
      observer.next?.(snapshot);
    }

    const status = this.behavior.getStatus?.(state);

    switch (status?.status) {
      case 'done':
        this._doneEvent = doneInvoke(this.id, status.data);
        this._parent?.send(
          toSCXMLEvent(this._doneEvent as any, {
            origin: this,
            invokeid: this.id
          })
        );

        this._stopProcedure();
        break;
      case 'error':
        this._parent?.send(
          toSCXMLEvent(error(this.id, status.data), {
            origin: this
          })
        );
        for (const observer of this.observers) {
          observer.error?.(status.data);
        }
        break;
    }
  }

  public subscribe(observer: Observer<SnapshotFrom<TBehavior>>): Subscription;
  public subscribe(
    nextListener?: (state: SnapshotFrom<TBehavior>) => void,
    errorListener?: (error: any) => void,
    completeListener?: () => void
  ): Subscription;
  public subscribe(
    nextListenerOrObserver?:
      | ((state: SnapshotFrom<TBehavior>) => void)
      | Observer<SnapshotFrom<TBehavior>>,
    errorListener?: (error: any) => void,
    completeListener?: () => void
  ): Subscription {
    const observer = toObserver(
      nextListenerOrObserver,
      errorListener,
      completeListener
    );

    this.observers.add(observer);

    if (this.status === ActorStatus.Stopped) {
      observer.complete?.();
      this.observers.delete(observer);
    }

    return {
      unsubscribe: () => {
        this.observers.delete(observer);
      }
    };
  }

  /**
   * Adds a state listener that is notified when the statechart has reached its final state.
   * @param listener The state listener
   */
  public onDone(listener: EventListener<DoneEvent>): this {
    if (this.status === ActorStatus.Stopped && this._doneEvent) {
      listener(this._doneEvent);
    } else {
      this.observers.add({
        complete: () => {
          if (this._doneEvent) {
            listener(this._doneEvent);
          }
        }
      });
    }

    return this;
  }

  /**
   * Starts the interpreter from the initial state
   */
  public start(): this {
    if (this.status === ActorStatus.Running) {
      // Do not restart the service if it is already started
      return this;
    }

    this.system._register(this.sessionId, this);
    if (this._systemId) {
      this.system._set(this._systemId, this);
    }
    this.status = ActorStatus.Running;

    if (this.behavior.start) {
      this.behavior.start(this._state, this._actorContext);
    }

    // TODO: this notifies all subscribers but usually this is redundant
    // there is no real change happening here
    // we need to rethink if this needs to be refactored
    this.update(this._state);

    if (this.options.devTools) {
      this.attachDevTools();
    }

    this.mailbox.start();

    return this;
  }

  private _process(event: SCXML.Event<TEvent>) {
    try {
      const nextState = this.behavior.transition(
        this._state,
        event,
        this._actorContext
      );

      this.update(nextState);

      if (event.name === stopSignalType) {
        this._stopProcedure();
      }
    } catch (err) {
      // TODO: properly handle errors
      if (this.observers.size > 0) {
        this.observers.forEach((observer) => {
          observer.error?.(err);
        });
        this.stop();
      } else {
        throw err;
      }
    }
  }

  private _stop(): this {
    if (this.status === ActorStatus.Stopped) {
      return this;
    }
    this.mailbox.clear();
    if (this.status === ActorStatus.NotStarted) {
      this.status = ActorStatus.Stopped;
      return this;
    }
    this.mailbox.enqueue(toSCXMLEvent({ type: stopSignalType }) as any);

    return this;
  }

  /**
   * Stops the interpreter and unsubscribe all listeners.
   */
  public stop(): this {
    if (this._parent) {
      throw new Error('A non-root actor cannot be stopped directly.');
    }
    return this._stop();
  }
  private _complete(): void {
    for (const observer of this.observers) {
      observer.complete?.();
    }
    this.observers.clear();
  }
  private _stopProcedure(): this {
    this._complete();

    if (this.status !== ActorStatus.Running) {
      // Interpreter already stopped; do nothing
      return this;
    }

    // Cancel all delayed events
    for (const key of Object.keys(this.delayedEventsMap)) {
      this.clock.clearTimeout(this.delayedEventsMap[key]);
    }

    // TODO: mailbox.reset
    this.mailbox.clear();
    // TODO: after `stop` we must prepare ourselves for receiving events again
    // events sent *after* stop signal must be queued
    // it seems like this should be the common behavior for all of our consumers
    // so perhaps this should be unified somehow for all of them
    this.mailbox = new Mailbox(this._process.bind(this));

    this.status = ActorStatus.Stopped;
    this.system._unregister(this);

    return this;
  }

  /**
   * Sends an event to the running interpreter to trigger a transition.
   *
   * @param event The event to send
   */
  public send(event: TEvent | SCXML.Event<TEvent>) {
    const _event = toSCXMLEvent(event);

    if (this.status === ActorStatus.Stopped) {
      // do nothing
      if (!IS_PRODUCTION) {
        const eventString = JSON.stringify(_event.data);

        warn(
          false,
          `Event "${_event.name.toString()}" was sent to stopped actor "${
            this.id
          } (${
            this.sessionId
          })". This actor has already reached its final state, and will not transition.\nEvent: ${eventString}`
        );
      }
      return;
    }

    if (this.status !== ActorStatus.Running && !this.options.deferEvents) {
      throw new Error(
        `Event "${_event.name}" was sent to uninitialized actor "${
          this.id
          // tslint:disable-next-line:max-line-length
        }". Make sure .start() is called for this actor, or set { deferEvents: true } in the actor options.\nEvent: ${JSON.stringify(
          _event.data
        )}`
      );
    }

    this.mailbox.enqueue(_event);
  }

  // TODO: make private (and figure out a way to do this within the machine)
  public delaySend(
    sendAction: SendActionObject | RaiseActionObject<any, any, any>
  ): void {
    this.delayedEventsMap[sendAction.params.id] = this.clock.setTimeout(() => {
      if ('to' in sendAction.params && sendAction.params.to) {
        sendAction.params.to.send(sendAction.params._event);
      } else {
        this.send(sendAction.params._event as SCXML.Event<TEvent>);
      }
    }, sendAction.params.delay as number);
  }

  // TODO: make private (and figure out a way to do this within the machine)
  public cancel(sendId: string | number): void {
    this.clock.clearTimeout(this.delayedEventsMap[sendId]);
    delete this.delayedEventsMap[sendId];
  }

  private attachDevTools(): void {
    const { devTools } = this.options;
    if (devTools) {
      const resolvedDevToolsAdapter =
        typeof devTools === 'function' ? devTools : devToolsAdapter;

      resolvedDevToolsAdapter(this);
    }
  }
  public toJSON() {
    return {
      id: this.id
    };
  }

  public getPersistedState(): PersistedStateFrom<TBehavior> | undefined {
    return this.behavior.getPersistedState?.(this._state);
  }

  public [symbolObservable](): InteropSubscribable<SnapshotFrom<TBehavior>> {
    return this;
  }

  public getSnapshot(): SnapshotFrom<TBehavior> {
    return this.behavior.getSnapshot
      ? this.behavior.getSnapshot(this._state)
      : this._state;
  }
}

/**
 * Creates a new Interpreter instance for the given machine with the provided options, if any.
 *
 * @param machine The machine to interpret
 * @param options Interpreter options
 */
export function interpret<TMachine extends AnyStateMachine>(
  machine: AreAllImplementationsAssumedToBeProvided<
    TMachine['__TResolvedTypesMeta']
  > extends true
    ? TMachine
    : 'Some implementations missing',
  options?: InterpreterOptions<TMachine>
): InterpreterFrom<TMachine>;
export function interpret<TBehavior extends AnyActorBehavior>(
  behavior: TBehavior,
  options?: InterpreterOptions<TBehavior>
): Interpreter<TBehavior>;
export function interpret(
  behavior: any,
  options?: InterpreterOptions<any>
): any {
  const interpreter = new Interpreter(behavior, options);

  return interpreter;
}<|MERGE_RESOLUTION|>--- conflicted
+++ resolved
@@ -1,31 +1,23 @@
+import { Mailbox } from './Mailbox.ts';
+import { doneInvoke, error } from './actions.ts';
+import { stopSignalType } from './actors/index.ts';
+import { devToolsAdapter } from './dev/index.ts';
+import { IS_PRODUCTION } from './environment.ts';
+import { symbolObservable } from './symbolObservable.ts';
+import { createSystem } from './system.ts';
+import { AreAllImplementationsAssumedToBeProvided } from './typegenTypes.ts';
 import type {
+  ActorBehavior,
   ActorContext,
+  ActorSystem,
+  AnyActorBehavior,
   AnyStateMachine,
-  ActorBehavior,
   EventFromBehavior,
   InterpreterFrom,
   PersistedStateFrom,
-  SnapshotFrom,
-  ActorSystem,
-  AnyActorBehavior,
-  RaiseActionObject
-<<<<<<< HEAD
+  RaiseActionObject,
+  SnapshotFrom
 } from './types.ts';
-import { stopSignalType } from './actors/index.ts';
-import { devToolsAdapter } from './dev/index.ts';
-import { IS_PRODUCTION } from './environment.ts';
-import { Mailbox } from './Mailbox.ts';
-import { registry } from './registry.ts';
-import { AreAllImplementationsAssumedToBeProvided } from './typegenTypes.ts';
-=======
-} from './types.js';
-import { stopSignalType } from './actors/index.js';
-import { devToolsAdapter } from './dev/index.js';
-import { IS_PRODUCTION } from './environment.js';
-import { Mailbox } from './Mailbox.js';
-import { createSystem } from './system.js';
-import { AreAllImplementationsAssumedToBeProvided } from './typegenTypes.js';
->>>>>>> 91bc6fdd
 import {
   ActorRef,
   DoneEvent,
@@ -38,8 +30,6 @@
   Subscription
 } from './types.ts';
 import { toObserver, toSCXMLEvent, warn } from './utils.ts';
-import { symbolObservable } from './symbolObservable.ts';
-import { doneInvoke, error } from './actions.ts';
 
 export type SnapshotListener<TBehavior extends AnyActorBehavior> = (
   state: SnapshotFrom<TBehavior>
