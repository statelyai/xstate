import isDevelopment from '#is-development';
import { Mailbox } from './Mailbox.ts';
import { createDoneActorEvent, createErrorActorEvent } from './eventUtils.ts';
import { XSTATE_STOP } from './constants.ts';
import { devToolsAdapter } from './dev/index.ts';
import { reportUnhandledError } from './reportUnhandledError.ts';
import { symbolObservable } from './symbolObservable.ts';
import { createSystem } from './system.ts';
import {
  AreAllImplementationsAssumedToBeProvided,
  MissingImplementationsError
} from './typegenTypes.ts';
import type {
  ActorLogic,
  ActorContext,
  ActorSystem,
  AnyActorLogic,
  AnyStateMachine,
  EventFromLogic,
  PersistedStateFrom,
  SnapshotFrom,
  AnyActorRef,
<<<<<<< HEAD
  OutputFrom
=======
  DoneActorEvent
>>>>>>> 62369801
} from './types.ts';
import {
  ActorRef,
  EventObject,
  InteropSubscribable,
  ActorOptions,
  Observer,
  Subscription
} from './types.ts';
import { toObserver } from './utils.ts';

export type SnapshotListener<TLogic extends AnyActorLogic> = (
  state: SnapshotFrom<TLogic>
) => void;

export type EventListener<TEvent extends EventObject = EventObject> = (
  event: TEvent
) => void;

export type Listener = () => void;
export type ErrorListener = (error: any) => void;

export interface Clock {
  setTimeout(fn: (...args: any[]) => void, timeout: number): any;
  clearTimeout(id: any): void;
}

export enum ActorStatus {
  NotStarted,
  Running,
  Stopped
}

/**
 * @deprecated Use `ActorStatus` instead.
 */
export const InterpreterStatus = ActorStatus;

const defaultOptions = {
  clock: {
    setTimeout: (fn, ms) => {
      return setTimeout(fn, ms);
    },
    clearTimeout: (id) => {
      return clearTimeout(id);
    }
  } as Clock,
  logger: console.log.bind(console),
  devTools: false
};

type InternalStateFrom<TLogic extends ActorLogic<any, any, any>> =
  TLogic extends ActorLogic<infer _, infer __, infer TInternalState>
    ? TInternalState
    : never;

export class Actor<
  TLogic extends AnyActorLogic,
  TEvent extends EventObject = EventFromLogic<TLogic>
> implements ActorRef<TEvent, SnapshotFrom<TLogic>, OutputFrom<TLogic>>
{
  /**
   * The current internal state of the actor.
   */
  private _state!: InternalStateFrom<TLogic>;
  /**
   * The clock that is responsible for setting and clearing timeouts, such as delayed events and transitions.
   */
  public clock: Clock;
  public options: Readonly<ActorOptions<TLogic>>;

  /**
   * The unique identifier for this actor relative to its parent.
   */
  public id: string;

  private mailbox: Mailbox<TEvent> = new Mailbox(this._process.bind(this));

  private delayedEventsMap: Record<string, unknown> = {};

  private observers: Set<Observer<SnapshotFrom<TLogic>>> = new Set();
  private logger: (...args: any[]) => void;
  /**
   * Whether the service is started.
   */
  public status: ActorStatus = ActorStatus.NotStarted;

  // Actor Ref
  public _parent?: ActorRef<any>;
  public ref: ActorRef<TEvent>;
  // TODO: add typings for system
  private _actorContext: ActorContext<TEvent, SnapshotFrom<TLogic>, any>;

  private _systemId: string | undefined;

  /**
   * The globally unique process ID for this invocation.
   */
  public sessionId: string;

  public system: ActorSystem<any>;
  private _doneEvent?: DoneActorEvent;

  public src?: string;

  /**
   * Creates a new actor instance for the given logic with the provided options, if any.
   *
   * @param logic The logic to create an actor from
   * @param options Actor options
   */
  constructor(public logic: TLogic, options?: ActorOptions<TLogic>) {
    const resolvedOptions = {
      ...defaultOptions,
      ...options
    };

    const { clock, logger, parent, id, systemId } = resolvedOptions;
    const self = this;

    this.system = parent?.system ?? createSystem();

    if (systemId) {
      this._systemId = systemId;
      this.system._set(systemId, this);
    }

    this.sessionId = this.system._bookId();
    this.id = id ?? this.sessionId;
    this.logger = logger;
    this.clock = clock;
    this._parent = parent;
    this.options = resolvedOptions;
    this.src = resolvedOptions.src;
    this.ref = this;
    this._actorContext = {
      self,
      id: this.id,
      sessionId: this.sessionId,
      logger: this.logger,
      defer: (fn) => {
        this._deferred.push(fn);
      },
      system: this.system,
      stopChild: (child) => {
        if (child._parent !== this) {
          throw new Error(
            `Cannot stop child actor ${child.id} of ${this.id} because it is not a child`
          );
        }
        (child as any)._stop();
      }
    };

    // Ensure that the send method is bound to this Actor instance
    // if destructured
    this.send = this.send.bind(this);
    this._initState();
  }

  private _initState() {
    this._state = this.options.state
      ? this.logic.restoreState
        ? this.logic.restoreState(this.options.state, this._actorContext)
        : this.options.state
      : this.logic.getInitialState(this._actorContext, this.options?.input);
  }

  // array of functions to defer
  private _deferred: Array<() => void> = [];

  private update(state: InternalStateFrom<TLogic>): void {
    // Update state
    this._state = state;
    const snapshot = this.getSnapshot();

    // Execute deferred effects
    let deferredFn: (typeof this._deferred)[number] | undefined;

    while ((deferredFn = this._deferred.shift())) {
      deferredFn();
    }

    for (const observer of this.observers) {
      // TODO: should observers be notified in case of the error?
      try {
        observer.next?.(snapshot);
      } catch (err) {
        reportUnhandledError(err);
      }
    }

    const status = this.logic.getStatus?.(state);

    switch (status?.status) {
      case 'done':
        this._stopProcedure();
        this._complete();
<<<<<<< HEAD
        this._doneEvent = doneInvoke(this.id, status.output);
=======
        this._doneEvent = createDoneActorEvent(this.id, status.data);
>>>>>>> 62369801
        this._parent?.send(this._doneEvent as any);
        break;
      case 'error':
        this._stopProcedure();
<<<<<<< HEAD
        this._error(status.error);
        this._parent?.send(error(this.id, status.error));
=======
        this._error(status.data);
        this._parent?.send(createErrorActorEvent(this.id, status.data));
>>>>>>> 62369801
        break;
    }
  }

  public subscribe(observer: Observer<SnapshotFrom<TLogic>>): Subscription;
  public subscribe(
    nextListener?: (state: SnapshotFrom<TLogic>) => void,
    errorListener?: (error: any) => void,
    completeListener?: () => void
  ): Subscription;
  public subscribe(
    nextListenerOrObserver?:
      | ((state: SnapshotFrom<TLogic>) => void)
      | Observer<SnapshotFrom<TLogic>>,
    errorListener?: (error: any) => void,
    completeListener?: () => void
  ): Subscription {
    const observer = toObserver(
      nextListenerOrObserver,
      errorListener,
      completeListener
    );

    if (this.status !== ActorStatus.Stopped) {
      this.observers.add(observer);
    } else {
      try {
        observer.complete?.();
      } catch (err) {
        reportUnhandledError(err);
      }
    }

    return {
      unsubscribe: () => {
        this.observers.delete(observer);
      }
    };
  }

  /**
   * Starts the Actor from the initial state
   */
  public start(): this {
    if (this.status === ActorStatus.Running) {
      // Do not restart the service if it is already started
      return this;
    }

    this.system._register(this.sessionId, this);
    if (this._systemId) {
      this.system._set(this._systemId, this);
    }
    this.status = ActorStatus.Running;

    const status = this.logic.getStatus?.(this._state);

    switch (status?.status) {
      case 'done':
        // a state machine can be "done" upon intialization (it could reach a final state using initial microsteps)
        // we still need to complete observers, flush deferreds etc
        this.update(this._state);
      // fallthrough
      case 'error':
        // TODO: rethink cleanup of observers, mailbox, etc
        return this;
    }

    if (this.logic.start) {
      try {
        this.logic.start(this._state, this._actorContext);
      } catch (err) {
        this._stopProcedure();
        this._error(err);
        this._parent?.send(createErrorActorEvent(this.id, err));
        return this;
      }
    }

    // TODO: this notifies all subscribers but usually this is redundant
    // there is no real change happening here
    // we need to rethink if this needs to be refactored
    this.update(this._state);

    if (this.options.devTools) {
      this.attachDevTools();
    }

    this.mailbox.start();

    return this;
  }

  public getStatus() {
    return this.logic.getStatus!(this._state);
  }

  private _process(event: TEvent) {
    // TODO: reexamine what happens when an action (or a guard or smth) throws
    let nextState;
    let caughtError;
    try {
      nextState = this.logic.transition(this._state, event, this._actorContext);
    } catch (err) {
      // we wrap it in a box so we can rethrow it later even if falsy value gets caught here
      caughtError = { err };
    }

    if (caughtError) {
      const { err } = caughtError;

      this._stopProcedure();
      this._error(err);
      this._parent?.send(createErrorActorEvent(this.id, err));
      return;
    }

    this.update(nextState);
    if (event.type === XSTATE_STOP) {
      this._stopProcedure();
      this._complete();
    }
  }

  private _stop(): this {
    if (this.status === ActorStatus.Stopped) {
      return this;
    }
    this.mailbox.clear();
    if (this.status === ActorStatus.NotStarted) {
      this.status = ActorStatus.Stopped;
      return this;
    }
    this.mailbox.enqueue({ type: XSTATE_STOP } as any);

    return this;
  }

  /**
   * Stops the Actor and unsubscribe all listeners.
   */
  public stop(): this {
    if (this._parent) {
      throw new Error('A non-root actor cannot be stopped directly.');
    }
    return this._stop();
  }
  private _complete(): void {
    for (const observer of this.observers) {
      try {
        observer.complete?.();
      } catch (err) {
        reportUnhandledError(err);
      }
    }
    this.observers.clear();
  }
  private _error(err: unknown): void {
    if (!this.observers.size) {
      if (!this._parent) {
        reportUnhandledError(err);
      }
      return;
    }
    let reportError = false;

    for (const observer of this.observers) {
      const errorListener = observer.error;
      reportError ||= !errorListener;
      try {
        errorListener?.(err);
      } catch (err2) {
        reportUnhandledError(err2);
      }
    }
    this.observers.clear();
    if (reportError) {
      reportUnhandledError(err);
    }
  }
  private _stopProcedure(): this {
    if (this.status !== ActorStatus.Running) {
      // Actor already stopped; do nothing
      return this;
    }

    // Cancel all delayed events
    for (const key of Object.keys(this.delayedEventsMap)) {
      this.clock.clearTimeout(this.delayedEventsMap[key]);
    }

    // TODO: mailbox.reset
    this.mailbox.clear();
    // TODO: after `stop` we must prepare ourselves for receiving events again
    // events sent *after* stop signal must be queued
    // it seems like this should be the common behavior for all of our consumers
    // so perhaps this should be unified somehow for all of them
    this.mailbox = new Mailbox(this._process.bind(this));

    this.status = ActorStatus.Stopped;
    this.system._unregister(this);

    return this;
  }

  /**
   * Sends an event to the running Actor to trigger a transition.
   *
   * @param event The event to send
   */
  public send(event: TEvent) {
    if (typeof event === 'string') {
      throw new Error(
        `Only event objects may be sent to actors; use .send({ type: "${event}" }) instead`
      );
    }

    if (this.status === ActorStatus.Stopped) {
      // do nothing
      if (isDevelopment) {
        const eventString = JSON.stringify(event);

        console.warn(
          `Event "${event.type}" was sent to stopped actor "${this.id} (${this.sessionId})". This actor has already reached its final state, and will not transition.\nEvent: ${eventString}`
        );
      }
      return;
    }

    this.mailbox.enqueue(event);
  }

  // TODO: make private (and figure out a way to do this within the machine)
  public delaySend({
    event,
    id,
    delay,
    to
  }: {
    event: EventObject;
    id: string | undefined;
    delay: number;
    to?: AnyActorRef;
  }): void {
    const timerId = this.clock.setTimeout(() => {
      if (to) {
        to.send(event);
      } else {
        this.send(event as TEvent);
      }
    }, delay);

    // TODO: consider the rehydration story here
    if (id) {
      this.delayedEventsMap[id] = timerId;
    }
  }

  // TODO: make private (and figure out a way to do this within the machine)
  public cancel(sendId: string | number): void {
    this.clock.clearTimeout(this.delayedEventsMap[sendId]);
    delete this.delayedEventsMap[sendId];
  }

  private attachDevTools(): void {
    const { devTools } = this.options;
    if (devTools) {
      const resolvedDevToolsAdapter =
        typeof devTools === 'function' ? devTools : devToolsAdapter;

      resolvedDevToolsAdapter(this);
    }
  }
  public toJSON() {
    return {
      id: this.id
    };
  }

  public getPersistedState(): PersistedStateFrom<TLogic> | undefined {
    return this.logic.getPersistedState?.(this._state);
  }

  public [symbolObservable](): InteropSubscribable<SnapshotFrom<TLogic>> {
    return this;
  }

  public getSnapshot(): SnapshotFrom<TLogic> {
    return this.logic.getSnapshot
      ? this.logic.getSnapshot(this._state)
      : this._state;
  }
}

/**
 * Creates a new `ActorRef` instance for the given machine with the provided options, if any.
 *
 * @param machine The machine to create an actor from
 * @param options `ActorRef` options
 */
export function createActor<TMachine extends AnyStateMachine>(
  machine: AreAllImplementationsAssumedToBeProvided<
    TMachine['__TResolvedTypesMeta']
  > extends true
    ? TMachine
    : MissingImplementationsError<TMachine['__TResolvedTypesMeta']>,
  options?: ActorOptions<TMachine>
): Actor<TMachine>;
export function createActor<TLogic extends AnyActorLogic>(
  logic: TLogic,
  options?: ActorOptions<TLogic>
): Actor<TLogic>;
export function createActor(logic: any, options?: ActorOptions<any>): any {
  const interpreter = new Actor(logic, options);

  return interpreter;
}

/**
 * Creates a new Interpreter instance for the given machine with the provided options, if any.
 *
 * @deprecated Use `createActor` instead
 */
export const interpret = createActor;

/**
 * @deprecated Use `Actor` instead.
 */
export type Interpreter = typeof Actor;<|MERGE_RESOLUTION|>--- conflicted
+++ resolved
@@ -20,11 +20,8 @@
   PersistedStateFrom,
   SnapshotFrom,
   AnyActorRef,
-<<<<<<< HEAD
-  OutputFrom
-=======
+  OutputFrom,
   DoneActorEvent
->>>>>>> 62369801
 } from './types.ts';
 import {
   ActorRef,
@@ -223,22 +220,13 @@
       case 'done':
         this._stopProcedure();
         this._complete();
-<<<<<<< HEAD
-        this._doneEvent = doneInvoke(this.id, status.output);
-=======
-        this._doneEvent = createDoneActorEvent(this.id, status.data);
->>>>>>> 62369801
+        this._doneEvent = createDoneActorEvent(this.id, status.output);
         this._parent?.send(this._doneEvent as any);
         break;
       case 'error':
         this._stopProcedure();
-<<<<<<< HEAD
         this._error(status.error);
-        this._parent?.send(error(this.id, status.error));
-=======
-        this._error(status.data);
-        this._parent?.send(createErrorActorEvent(this.id, status.data));
->>>>>>> 62369801
+        this._parent?.send(createErrorActorEvent(this.id, status.error));
         break;
     }
   }
