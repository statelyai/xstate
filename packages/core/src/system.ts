--- conflicted
+++ resolved
@@ -53,16 +53,9 @@
   return `${actorRef.sessionId}.${id}` as ScheduledEventId;
 }
 
-<<<<<<< HEAD
 export interface ActorSystem<T extends ActorSystemInfo>
   extends Subscribable<SystemSnapshot> {
-  /**
-   * @internal
-   */
-=======
-export interface ActorSystem<T extends ActorSystemInfo> {
-  /** @internal */
->>>>>>> a0e9ebce
+  /** @internal */
   _bookId: () => string;
   /** @internal */
   _register: (sessionId: string, actorRef: AnyActorRef) => string;
@@ -88,25 +81,9 @@
     event: AnyEventObject
   ) => void;
   scheduler: Scheduler;
-<<<<<<< HEAD
   getSnapshot: () => SystemSnapshot;
-  /**
-   * @internal
-   */
-  _updateSnapshot: (snapshot: SystemSnapshot) => void;
-  /**
-   * @internal
-   */
+  /** @internal */
   _snapshot: SystemSnapshot;
-=======
-  getSnapshot: () => {
-    _scheduledEvents: Record<string, ScheduledEvent>;
-  };
-  /** @internal */
-  _snapshot: {
-    _scheduledEvents: Record<ScheduledEventId, ScheduledEvent>;
-  };
->>>>>>> a0e9ebce
   start: () => void;
   _clock: Clock;
   _logger: (...args: any[]) => void;
@@ -149,7 +126,7 @@
       };
       const scheduledEventId = createScheduledEventId(source, id);
       const snapshot = system.getSnapshot();
-      system._updateSnapshot({
+      updateSnapshot({
         _scheduledEvents: {
           ...snapshot._scheduledEvents,
           [scheduledEventId]: scheduledEvent
@@ -163,7 +140,7 @@
           _scheduledEvents: { [scheduledEventId]: _, ..._scheduledEvents },
           actors
         } = system.getSnapshot();
-        system._updateSnapshot({
+        updateSnapshot({
           _scheduledEvents: {
             ..._scheduledEvents
           },
@@ -184,7 +161,7 @@
         _scheduledEvents: { [scheduledEventId]: _, ..._scheduledEvents },
         actors
       } = system.getSnapshot();
-      system._updateSnapshot({
+      updateSnapshot({
         _scheduledEvents: {
           ..._scheduledEvents
         },
@@ -218,6 +195,13 @@
     );
   };
 
+  function updateSnapshot(snapshot: SystemSnapshot) {
+    system._snapshot = snapshot;
+    systemObservers.forEach((listener) => {
+      listener.next?.(snapshot);
+    });
+  }
+
   const system: ActorSystem<T> = {
     _snapshot: {
       _scheduledEvents:
@@ -232,7 +216,7 @@
       if (systemId !== undefined) {
         const currentSnapshot = system.getSnapshot();
         if (currentSnapshot.actors[systemId as any] !== actorRef) {
-          system._updateSnapshot({
+          updateSnapshot({
             _scheduledEvents: { ...currentSnapshot._scheduledEvents },
             actors: {
               ...currentSnapshot.actors,
@@ -254,7 +238,7 @@
           _scheduledEvents,
           actors: { [systemId]: _, ...actors }
         } = system.getSnapshot();
-        system._updateSnapshot({
+        updateSnapshot({
           _scheduledEvents: { ..._scheduledEvents },
           actors
         });
@@ -296,7 +280,7 @@
       reverseKeyedActors.set(actorRef, systemId);
       const currentSnapshot = system.getSnapshot();
       if (currentSnapshot.actors[systemId as any] !== actorRef) {
-        system._updateSnapshot({
+        updateSnapshot({
           _scheduledEvents: { ...system._snapshot._scheduledEvents },
           actors: {
             ...system._snapshot.actors,
@@ -333,15 +317,10 @@
         actors: { ...system._snapshot.actors }
       };
     },
-    _updateSnapshot: (snapshot) => {
-      system._snapshot = snapshot;
-      systemObservers.forEach((listener) => {
-        listener.next?.(snapshot);
-      });
-    },
+
     start: () => {
       const { _scheduledEvents } = system.getSnapshot();
-      system._updateSnapshot({
+      updateSnapshot({
         _scheduledEvents: {},
         actors: { ...system._snapshot.actors }
       });
