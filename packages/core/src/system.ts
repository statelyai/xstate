--- conflicted
+++ resolved
@@ -138,19 +138,8 @@
       system._snapshot._scheduledEvents[scheduledEventId] = scheduledEvent;
 
       const timeout = clock.setTimeout(() => {
-<<<<<<< HEAD
-        if (!system._snapshot._scheduledEvents[scheduledEventId]) {
-          return;
-        }
-        const target = data.to || source;
-        // TODO: explain this hack, it should also happen sooner, not within this timeout
-        system._snapshot._scheduledEvents[scheduledEventId].target = target;
         delete system._snapshot._scheduledEvents[scheduledEventId];
-        system._relay(source, target, data.event);
-=======
-        delete system._snapshot._scheduledEvents[id];
         system._relay(source, target, event);
->>>>>>> 51569b5d
       }, data.delay);
 
       timerMap[scheduledEventId] = timeout;
@@ -244,15 +233,10 @@
     },
     start: () => {
       for (const id in system._snapshot._scheduledEvents) {
-<<<<<<< HEAD
         const scheduledEvent =
           system._snapshot._scheduledEvents[id as ScheduledEventId];
-        scheduler.schedule(scheduledEvent.source, scheduledEvent);
-=======
-        const scheduledEvent = system._snapshot._scheduledEvents[id];
         const { source, target, event } = scheduledEvent;
         scheduler.schedule(source, target, event, scheduledEvent);
->>>>>>> 51569b5d
       }
     }
   };
