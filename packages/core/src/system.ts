--- conflicted
+++ resolved
@@ -38,6 +38,11 @@
   cancelAll(actorRef: AnyActorRef): void;
 }
 
+export interface SystemSnapshot {
+  _scheduledEvents: Record<ScheduledEventId, ScheduledEvent>;
+  actors: Record<string, AnyActorRef>;
+}
+
 type ScheduledEventId = string & { __scheduledEventId: never };
 
 function createScheduledEventId(
@@ -108,10 +113,7 @@
   const keyedActors = new Map<keyof T['actors'], AnyActorRef | undefined>();
   const reverseKeyedActors = new WeakMap<AnyActorRef, keyof T['actors']>();
   const inspectionObservers = new Set<Observer<InspectionEvent>>();
-<<<<<<< HEAD
   const systemObservers = new Set<Observer<SystemSnapshot>>();
-=======
->>>>>>> ca7f090d
   const timerMap: { [id: ScheduledEventId]: number } = {};
   const clock = options.clock;
 
@@ -291,18 +293,6 @@
     },
     inspect: (observer) => {
       inspectionObservers.add(observer);
-<<<<<<< HEAD
-    },
-    _sendInspectionEvent: (event) => {
-      const resolvedInspectionEvent: InspectionEvent = {
-        ...event,
-        rootId: rootActor.sessionId
-      };
-      inspectionObservers.forEach(
-        (observer) => observer.next?.(resolvedInspectionEvent)
-      );
-=======
->>>>>>> ca7f090d
     },
     _sendInspectionEvent: sendInspectionEvent as any,
     _relay: (source, target, event) => {
@@ -329,7 +319,6 @@
       });
     },
     start: () => {
-<<<<<<< HEAD
       const { _scheduledEvents } = system.getSnapshot();
       system._updateSnapshot({
         _scheduledEvents: {},
@@ -338,59 +327,10 @@
       for (const scheduledId in _scheduledEvents) {
         const { source, target, event, delay, id } =
           _scheduledEvents[scheduledId as ScheduledEventId];
-=======
-      const scheduledEvents = system._snapshot._scheduledEvents;
-      system._snapshot._scheduledEvents = {};
-      for (const scheduledId in scheduledEvents) {
-        const { source, target, event, delay, id } =
-          scheduledEvents[scheduledId as ScheduledEventId];
->>>>>>> ca7f090d
         scheduler.schedule(source, target, event, delay, id);
       }
     }
   };
 
   return system;
-<<<<<<< HEAD
-}
-export interface BaseInspectionEventProperties {
-  rootId: string; // the session ID of the root
-  /**
-   * The relevant actorRef for the inspection event.
-   * - For snapshot events, this is the `actorRef` of the snapshot.
-   * - For event events, this is the target `actorRef` (recipient of event).
-   * - For actor events, this is the `actorRef` of the registered actor.
-   */
-  actorRef: AnyActorRef;
-}
-
-export interface InspectedSnapshotEvent extends BaseInspectionEventProperties {
-  type: '@xstate.snapshot';
-  event: AnyEventObject; // { type: string, ... }
-  snapshot: Snapshot<unknown>;
-}
-
-export interface InspectedEventEvent extends BaseInspectionEventProperties {
-  type: '@xstate.event';
-  // The source might not exist, e.g. when:
-  // - root init events
-  // - events sent from external (non-actor) sources
-  sourceRef: AnyActorRef | undefined;
-  event: AnyEventObject; // { type: string, ... }
-}
-
-export interface InspectedActorEvent extends BaseInspectionEventProperties {
-  type: '@xstate.actor';
-}
-
-export type InspectionEvent =
-  | InspectedSnapshotEvent
-  | InspectedEventEvent
-  | InspectedActorEvent;
-
-export interface SystemSnapshot {
-  _scheduledEvents: Record<ScheduledEventId, ScheduledEvent>;
-  actors: Record<string, AnyActorRef>;
-=======
->>>>>>> ca7f090d
 }