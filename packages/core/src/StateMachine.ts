--- conflicted
+++ resolved
@@ -244,14 +244,9 @@
     return this.createState({
       ...state,
       value: resolveStateValue(this.root, state.value),
-<<<<<<< HEAD
-      configuration
-    } as StateConfig<TContext, TEvent>);
-=======
       configuration,
       done: isInFinalState(configuration)
     });
->>>>>>> ec4a4c18
   }
 
   public resolveStateValue(
