--- conflicted
+++ resolved
@@ -50,11 +50,8 @@
   TransitionDefinition
 } from './types.ts';
 import { resolveReferencedActor } from './utils.ts';
-<<<<<<< HEAD
 import { $$ACTOR_TYPE, createActor } from './createActor.ts';
 import isDevelopment from '#is-development';
-=======
->>>>>>> 0b08a605
 
 export const STATE_IDENTIFIER = '#';
 export const WILDCARD = '*';
@@ -532,13 +529,9 @@
     return restoredSnapshot;
   }
 
-<<<<<<< HEAD
   /**
    * @internal
-   * @deprecated an internal property acting as a "phantom" type, not meant to be used at runtime
+   * @deprecated an internal property that was acting as a "phantom" type, it's not used by anything right now but it's kept around for compatibility reasons
    **/
-=======
-  /** @deprecated an internal property that was acting as a "phantom" type, it's not used by anything right now but it's kept around for compatibility reasons */
->>>>>>> 0b08a605
   __TResolvedTypesMeta!: TResolvedTypesMeta;
 }