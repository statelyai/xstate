--- conflicted
+++ resolved
@@ -43,11 +43,8 @@
   ParameterizedObject,
   AnyActorContext,
   AnyEventObject,
-<<<<<<< HEAD
-  ActorImpl
-=======
+  ActorImpl,
   AnyActorRef
->>>>>>> a95d9aaa
 } from './types.ts';
 import { isErrorEvent, resolveReferencedActor } from './utils.ts';
 
@@ -427,7 +424,6 @@
   }
 
   public restoreState(
-<<<<<<< HEAD
     state: PersistedMachineState<
       State<TContext, TEvent, TAction, TActors, TResolvedTypesMeta>
     >,
@@ -436,15 +432,10 @@
       State<TContext, TEvent, TAction, TActors, TResolvedTypesMeta>
     >
   ): State<TContext, TEvent, TAction, TActors, TResolvedTypesMeta> {
-    const children = {};
-=======
-    state: PersistedMachineState<State<TContext, TEvent, TResolvedTypesMeta>>,
-    _actorCtx: ActorContext<TEvent, State<TContext, TEvent, TResolvedTypesMeta>>
-  ): State<TContext, TEvent, TResolvedTypesMeta> {
     const children: Record<string, AnyActorRef> = {};
->>>>>>> a95d9aaa
 
     Object.keys(state.children).forEach((actorId) => {
+      // @ts-ignore
       const actorData = state.children[actorId];
       const childState = actorData.state;
       const src = actorData.src;
