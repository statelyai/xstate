--- conflicted
+++ resolved
@@ -41,13 +41,9 @@
   ParameterizedObject,
   AnyActorContext,
   AnyEventObject,
-<<<<<<< HEAD
   ActorImpl,
-  AnyActorRef
-=======
   AnyActorRef,
   Equals
->>>>>>> 1b6fea58
 } from './types.ts';
 import { isErrorEvent, resolveReferencedActor } from './utils.ts';
 
@@ -184,16 +180,11 @@
   }
 
   public resolveStateValue(
-<<<<<<< HEAD
-    stateValue: StateValue
-  ): State<TContext, TEvent, TAction, TActors, TResolvedTypesMeta> {
-=======
     stateValue: StateValue,
     ...[context]: Equals<TContext, MachineContext> extends true
       ? []
       : [TContext]
-  ): State<TContext, TEvent, TResolvedTypesMeta> {
->>>>>>> 1b6fea58
+  ): State<TContext, TEvent, TAction, TActors, TResolvedTypesMeta> {
     const resolvedStateValue = resolveStateValue(this.root, stateValue);
 
     return this.resolveState(State.from(resolvedStateValue, context, this));
@@ -255,17 +246,10 @@
    */
   private getPreInitialState(
     actorCtx: AnyActorContext,
-<<<<<<< HEAD
-    input: any
-  ): State<TContext, TEvent, TAction, TActors, TResolvedTypesMeta> {
-    const [context, actions] = this.getContextAndActions(actorCtx, input);
-    const config = getInitialConfiguration(this.root);
-=======
     initEvent: any
-  ): State<TContext, TEvent, TResolvedTypesMeta> {
+  ): State<TContext, TEvent, TAction, TActors, TResolvedTypesMeta> {
     const { context } = this.config;
 
->>>>>>> 1b6fea58
     const preInitial = this.resolveState(
       this.createState({
         value: {}, // TODO: this is computed in state constructor
@@ -286,10 +270,6 @@
         preInitial,
         actorCtx
       );
-<<<<<<< HEAD
-      preInitial.children = nextState.children as typeof preInitial.children;
-=======
->>>>>>> 1b6fea58
     }
 
     return preInitial;
