import { assign } from './actions.ts';
import { createInitEvent } from './eventUtils.ts';
import { STATE_DELIMITER } from './constants.ts';
import {
  createMachineSnapshot,
  getPersistedState,
  MachineSnapshot
} from './State.ts';
import { StateNode } from './StateNode.ts';
import {
  getAllStateNodes,
  getStateNodeByPath,
  getStateNodes,
  isInFinalState,
  isStateId,
  macrostep,
  microstep,
  resolveActionsAndContext,
  resolveStateValue,
  transitionNode,
  getInitialStateNodes
} from './stateUtils.ts';
import type {
  AreAllImplementationsAssumedToBeProvided,
  MarkAllImplementationsAsProvided,
  ResolveTypegenMeta,
  TypegenDisabled
} from './typegenTypes.ts';
import type {
  ActorScope,
  ActorLogic,
  EventObject,
  InternalMachineImplementations,
  MachineConfig,
  MachineContext,
  MachineImplementationsSimplified,
  MachineTypes,
  NoInfer,
  StateMachineDefinition,
  StateValue,
  TransitionDefinition,
  ParameterizedObject,
  AnyActorScope,
  AnyEventObject,
  ProvidedActor,
  AnyActorRef,
  Equals,
  TODO,
  SnapshotFrom,
  Snapshot,
  AnyActorLogic,
  HistoryValue,
  StateSchema
} from './types.ts';
import { resolveReferencedActor } from './utils.ts';
import { $$ACTOR_TYPE, createActor } from './interpreter.ts';
import isDevelopment from '#is-development';

export const STATE_IDENTIFIER = '#';
export const WILDCARD = '*';

export class StateMachine<
  TContext extends MachineContext,
  TEvent extends EventObject,
  TChildren extends Record<string, AnyActorRef | undefined>,
  TActor extends ProvidedActor,
  TAction extends ParameterizedObject,
  TGuard extends ParameterizedObject,
  TDelay extends string,
  TStateValue extends StateValue,
  TTag extends string,
  TInput,
  TOutput,
  TResolvedTypesMeta = ResolveTypegenMeta<
    TypegenDisabled,
    NoInfer<TEvent>,
    TActor,
    TAction,
    TGuard,
    TDelay,
    TTag
  >
> implements
    ActorLogic<
      MachineSnapshot<
        TContext,
        TEvent,
        TChildren,
        TStateValue,
        TTag,
        TOutput,
        TResolvedTypesMeta
      >,
      TEvent,
      TInput,
      TODO
    >
{
  /**
   * The machine's own version.
   */
  public version?: string;

  public implementations: MachineImplementationsSimplified<TContext, TEvent>;

  public __xstatenode: true = true;

  public idMap: Map<string, StateNode<TContext, TEvent>> = new Map();

  public root: StateNode<TContext, TEvent>;

  public id: string;

  public states: StateNode<TContext, TEvent>['states'];
  public events: Array<TEvent['type']>;

  constructor(
    /**
     * The raw config used to create the machine.
     */
    public config: MachineConfig<
      TContext,
      TEvent,
      any,
      any,
      any,
      any,
      any,
      any,
      TOutput,
      any
    >,
    implementations?: MachineImplementationsSimplified<TContext, TEvent>
  ) {
    this.id = config.id || '(machine)';
    this.implementations = {
      actors: implementations?.actors ?? {},
      actions: implementations?.actions ?? {},
      delays: implementations?.delays ?? {},
      guards: implementations?.guards ?? {}
    };
    this.version = this.config.version;

    this.transition = this.transition.bind(this);
    this.getInitialState = this.getInitialState.bind(this);
    this.restoreState = this.restoreState.bind(this);
    this.start = this.start.bind(this);

    this.root = new StateNode(config, {
      _key: this.id,
      _machine: this as any
    });

    this.root._initialize();

    this.states = this.root.states; // TODO: remove!
    this.events = this.root.events;

    if (
      isDevelopment &&
      !this.root.output &&
      Object.values(this.states).some(
        (state) => state.type === 'final' && !!state.output
      )
    ) {
      console.warn(
        'Missing `machine.output` declaration (top-level final state with output detected)'
      );
    }
  }

  /**
   * Clones this state machine with the provided implementations
   * and merges the `context` (if provided).
   *
   * @param implementations Options (`actions`, `guards`, `actors`, `delays`, `context`)
   *  to recursively merge with the existing options.
   *
   * @returns A new `StateMachine` instance with the provided implementations.
   */
  public provide(
    implementations: InternalMachineImplementations<
      TContext,
      TResolvedTypesMeta,
      true
    >
  ): StateMachine<
    TContext,
    TEvent,
    TChildren,
    TActor,
    TAction,
    TGuard,
    TDelay,
    TStateValue,
    TTag,
    TInput,
    TOutput,
    AreAllImplementationsAssumedToBeProvided<TResolvedTypesMeta> extends false
      ? MarkAllImplementationsAsProvided<TResolvedTypesMeta>
      : TResolvedTypesMeta
  > {
    const { actions, guards, actors, delays } = this.implementations;

    return new StateMachine(this.config, {
      actions: { ...actions, ...implementations.actions },
      guards: { ...guards, ...implementations.guards },
      actors: { ...actors, ...implementations.actors },
      delays: { ...delays, ...implementations.delays }
    });
  }

  public resolveState(
    config: {
      value: StateValue;
      context?: TContext;
      historyValue?: HistoryValue<TContext, TEvent>;
      status?: 'active' | 'done' | 'error' | 'stopped';
      output?: TOutput;
      error?: unknown;
    } & (Equals<TContext, MachineContext> extends false
      ? { context: unknown }
      : {})
  ): MachineSnapshot<
    TContext,
    TEvent,
    TChildren,
    TStateValue,
    TTag,
    TOutput,
    TResolvedTypesMeta
  > {
    const resolvedStateValue = resolveStateValue(this.root, config.value);
    const nodeSet = getAllStateNodes(
      getStateNodes(this.root, resolvedStateValue)
    );

    return createMachineSnapshot(
      {
        _nodes: [...nodeSet],
        context: config.context || ({} as TContext),
        children: {},
        status: isInFinalState(nodeSet, this.root)
          ? 'done'
          : config.status || 'active',
        output: config.output,
        error: config.error,
        historyValue: config.historyValue
      },
      this
    ) as MachineSnapshot<
      TContext,
      TEvent,
      TChildren,
      TStateValue,
      TTag,
      TOutput,
      TResolvedTypesMeta
    >;
  }

  /**
   * Determines the next snapshot given the current `snapshot` and received `event`.
   * Calculates a full macrostep from all microsteps.
   *
   * @param snapshot The current snapshot
   * @param event The received event
   */
  public transition(
    snapshot: MachineSnapshot<
      TContext,
      TEvent,
      TChildren,
      TStateValue,
      TTag,
      TOutput,
      TResolvedTypesMeta
    >,
    event: TEvent,
    actorScope: ActorScope<typeof snapshot, TEvent>
  ): MachineSnapshot<
    TContext,
    TEvent,
    TChildren,
    TStateValue,
    TTag,
    TOutput,
    TResolvedTypesMeta
  > {
<<<<<<< HEAD
    return macrostep(state, event, actorScope).state as typeof state;
=======
    // TODO: handle error events in a better way
    if (
      isErrorActorEvent(event) &&
      !getAllOwnEventDescriptors(snapshot).some(
        (nextEvent) => nextEvent === event.type
      )
    ) {
      return cloneMachineSnapshot(snapshot, {
        status: 'error',
        error: event.data
      });
    }

    const { state: nextState } = macrostep(snapshot, event, actorScope);

    return nextState as typeof snapshot;
>>>>>>> 56041528
  }

  /**
   * Determines the next state given the current `state` and `event`.
   * Calculates a microstep.
   *
   * @param state The current state
   * @param event The received event
   */
  public microstep(
    state: MachineSnapshot<
      TContext,
      TEvent,
      TChildren,
      TStateValue,
      TTag,
      TOutput,
      TResolvedTypesMeta
    >,
    event: TEvent,
    actorScope: AnyActorScope
  ): Array<
    MachineSnapshot<
      TContext,
      TEvent,
      TChildren,
      TStateValue,
      TTag,
      TOutput,
      TResolvedTypesMeta
    >
  > {
    return macrostep(state, event, actorScope).microstates as (typeof state)[];
  }

  public getTransitionData(
    snapshot: MachineSnapshot<
      TContext,
      TEvent,
      TChildren,
      TStateValue,
      TTag,
      TOutput,
      TResolvedTypesMeta
    >,
    event: TEvent
  ): Array<TransitionDefinition<TContext, TEvent>> {
    return transitionNode(this.root, snapshot.value, snapshot, event) || [];
  }

  /**
   * The initial state _before_ evaluating any microsteps.
   * This "pre-initial" state is provided to initial actions executed in the initial state.
   */
  private getPreInitialState(
    actorScope: AnyActorScope,
    initEvent: any,
    internalQueue: AnyEventObject[]
  ): MachineSnapshot<
    TContext,
    TEvent,
    TChildren,
    TStateValue,
    TTag,
    TOutput,
    TResolvedTypesMeta
  > {
    const { context } = this.config;

    const preInitial = createMachineSnapshot(
      {
        context:
          typeof context !== 'function' && context ? context : ({} as TContext),
        _nodes: [this.root],
        children: {},
        status: 'active'
      },
      this
    );

    if (typeof context === 'function') {
      const assignment = ({ spawn, event }: any) =>
        context({ spawn, input: event.input });
      return resolveActionsAndContext(
        preInitial,
        initEvent,
        actorScope,
        [assign(assignment)],
        internalQueue
      ) as SnapshotFrom<this>;
    }

    return preInitial as SnapshotFrom<this>;
  }

  /**
   * Returns the initial `State` instance, with reference to `self` as an `ActorRef`.
   */
  public getInitialState(
    actorScope: ActorScope<
      MachineSnapshot<
        TContext,
        TEvent,
        TChildren,
        TStateValue,
        TTag,
        TOutput,
        TResolvedTypesMeta
      >,
      TEvent
    >,
    input?: TInput
  ): MachineSnapshot<
    TContext,
    TEvent,
    TChildren,
    TStateValue,
    TTag,
    TOutput,
    TResolvedTypesMeta
  > {
    const initEvent = createInitEvent(input) as unknown as TEvent; // TODO: fix;
    const internalQueue: AnyEventObject[] = [];
    const preInitialState = this.getPreInitialState(
      actorScope,
      initEvent,
      internalQueue
    );
    const nextState = microstep(
      [
        {
          target: [...getInitialStateNodes(this.root)],
          source: this.root,
          reenter: true,
          actions: [],
          eventType: null as any,
          toJSON: null as any // TODO: fix
        }
      ],
      preInitialState,
      actorScope,
      initEvent,
      true,
      internalQueue
    );

    const { state: macroState } = macrostep(
      nextState,
      initEvent as AnyEventObject,
      actorScope,
      internalQueue
    );

    return macroState as SnapshotFrom<this>;
  }

  public start(
    state: MachineSnapshot<
      TContext,
      TEvent,
      TChildren,
      TStateValue,
      TTag,
      TOutput,
      TResolvedTypesMeta
    >
  ): void {
    Object.values(state.children as Record<string, AnyActorRef>).forEach(
      (child: any) => {
        if (child.getSnapshot().status === 'active') {
          child.start();
        }
      }
    );
  }

  public getStateNodeById(stateId: string): StateNode<TContext, TEvent> {
    const fullPath = stateId.split(STATE_DELIMITER);
    const relativePath = fullPath.slice(1);
    const resolvedStateId = isStateId(fullPath[0])
      ? fullPath[0].slice(STATE_IDENTIFIER.length)
      : fullPath[0];

    const stateNode = this.idMap.get(resolvedStateId);
    if (!stateNode) {
      throw new Error(
        `Child state node '#${resolvedStateId}' does not exist on machine '${this.id}'`
      );
    }
    return getStateNodeByPath(stateNode, relativePath);
  }

  public get definition(): StateMachineDefinition<TContext, TEvent> {
    return this.root.definition;
  }

  public toJSON() {
    return this.definition;
  }

  public getPersistedState(
    state: MachineSnapshot<
      TContext,
      TEvent,
      TChildren,
      TStateValue,
      TTag,
      TOutput,
      TResolvedTypesMeta
    >,
    options?: unknown
  ) {
    return getPersistedState(state, options);
  }

  public restoreState(
    snapshot: Snapshot<unknown>,
    _actorScope: ActorScope<
      MachineSnapshot<
        TContext,
        TEvent,
        TChildren,
        TStateValue,
        TTag,
        TOutput,
        TResolvedTypesMeta
      >,
      TEvent
    >
  ): MachineSnapshot<
    TContext,
    TEvent,
    TChildren,
    TStateValue,
    TTag,
    TOutput,
    TResolvedTypesMeta
  > {
    const children: Record<string, AnyActorRef> = {};
    const snapshotChildren: Record<
      string,
      {
        src: string | AnyActorLogic;
        state: Snapshot<unknown>;
        syncSnapshot?: boolean;
        systemId?: string;
      }
    > = (snapshot as any).children;

    Object.keys(snapshotChildren).forEach((actorId) => {
      const actorData =
        snapshotChildren[actorId as keyof typeof snapshotChildren];
      const childState = actorData.state;
      const src = actorData.src;

      const logic =
        typeof src === 'string' ? resolveReferencedActor(this, src) : src;

      if (!logic) {
        return;
      }

      const actorRef = createActor(logic, {
        id: actorId,
        parent: _actorScope?.self,
        syncSnapshot: actorData.syncSnapshot,
        state: childState,
        src,
        systemId: actorData.systemId
      });

      children[actorId] = actorRef;
    });

    const restoredSnapshot = createMachineSnapshot(
      {
        ...(snapshot as any),
        children,
        _nodes: Array.from(
          getAllStateNodes(getStateNodes(this.root, (snapshot as any).value))
        )
      },
      this
    ) as MachineSnapshot<
      TContext,
      TEvent,
      TChildren,
      TStateValue,
      TTag,
      TOutput,
      TResolvedTypesMeta
    >;

    let seen = new Set();

    function reviveContext(
      contextPart: Record<string, unknown>,
      children: Record<string, AnyActorRef>
    ) {
      if (seen.has(contextPart)) {
        return;
      }
      seen.add(contextPart);
      for (let key in contextPart) {
        const value: unknown = contextPart[key];

        if (value && typeof value === 'object') {
          if ('xstate$$type' in value && value.xstate$$type === $$ACTOR_TYPE) {
            contextPart[key] = children[(value as any).id];
            continue;
          }
          reviveContext(value as typeof contextPart, children);
        }
      }
    }

    reviveContext(restoredSnapshot.context, children);

    return restoredSnapshot;
  }

  /** @deprecated an internal property acting as a "phantom" type, not meant to be used at runtime */
  __TResolvedTypesMeta!: TResolvedTypesMeta;
}<|MERGE_RESOLUTION|>--- conflicted
+++ resolved
@@ -287,26 +287,7 @@
     TOutput,
     TResolvedTypesMeta
   > {
-<<<<<<< HEAD
-    return macrostep(state, event, actorScope).state as typeof state;
-=======
-    // TODO: handle error events in a better way
-    if (
-      isErrorActorEvent(event) &&
-      !getAllOwnEventDescriptors(snapshot).some(
-        (nextEvent) => nextEvent === event.type
-      )
-    ) {
-      return cloneMachineSnapshot(snapshot, {
-        status: 'error',
-        error: event.data
-      });
-    }
-
-    const { state: nextState } = macrostep(snapshot, event, actorScope);
-
-    return nextState as typeof snapshot;
->>>>>>> 56041528
+    return macrostep(snapshot, event, actorScope).state as typeof snapshot;
   }
 
   /**
