--- conflicted
+++ resolved
@@ -46,14 +46,10 @@
   StateMachineDefinition,
   StateValue,
   TransitionDefinition,
-<<<<<<< HEAD
   UnknownActionObject,
-  ResolvedStateMachineTypes
-=======
   ResolvedStateMachineTypes,
   StateSchema,
   SnapshotStatus
->>>>>>> 9877d548
 } from './types.ts';
 import { resolveReferencedActor, toStatePath } from './utils.ts';
 
