import {
  ActorContext,
  AnyStateMachine,
  InvokeActionObject,
  Spawner,
  StateFrom
} from '.';
import { stop } from './actions';
import { STATE_DELIMITER } from './constants';
import { IS_PRODUCTION } from './environment';
import { execAction } from './interpreter';
import { createSpawner } from './spawn';
import { State } from './State';
import { StateNode } from './StateNode';
import {
  getConfiguration,
  getStateNodes,
  getStateValue,
  isStateId,
  macrostep,
  resolveMicroTransition,
  resolveStateValue,
  toState,
  transitionNode,
  setChildren,
  resolveActionsAndContext
} from './stateUtils';
import type {
  AreAllImplementationsAssumedToBeProvided,
  MarkAllImplementationsAsProvided,
  ResolveTypegenMeta,
  TypegenDisabled
} from './typegenTypes';
import type {
  ActorMap,
  BaseActionObject,
  Event,
  EventObject,
  InternalMachineImplementations,
  MachineConfig,
  MachineContext,
  MachineImplementationsSimplified,
  MachineSchema,
  MaybeLazy,
  NoInfer,
  SCXML,
  StateConfig,
  StateNodeDefinition,
  StateValue,
  Transitions,
  PredictableActionArgumentsExec
} from './types';
import { isBuiltInEvent, isFunction, toSCXMLEvent } from './utils';

export const NULL_EVENT = '';
export const STATE_IDENTIFIER = '#';
export const WILDCARD = '*';

function createDefaultOptions() {
  return {
    actions: {},
    actors: {},
    delays: {},
    guards: {},
    context: {}
  };
}

function resolveContext<TContext extends MachineContext>(
  context: TContext,
  partialContext?: Partial<TContext>
): TContext {
  if (isFunction(partialContext)) {
    return { ...context, ...partialContext };
  }

  return {
    ...context,
    ...partialContext
  };
}

export class StateMachine<
  TContext extends MachineContext,
  TEvent extends EventObject = EventObject,
  TAction extends BaseActionObject = BaseActionObject,
  TActorMap extends ActorMap = ActorMap,
  TResolvedTypesMeta = ResolveTypegenMeta<
    TypegenDisabled,
    NoInfer<TEvent>,
    TAction,
    TActorMap
  >
> {
  private _contextFactory: (stuff: { spawn: Spawner }) => TContext;
  public get context(): TContext {
    return this.getContextAndActions()[0];
  }
  private getContextAndActions(): [TContext, InvokeActionObject[]] {
    const actions: InvokeActionObject[] = [];
    // TODO: merge with this.options.context
    const context = this._contextFactory({
      spawn: createSpawner(this, null as any, null as any, actions) // TODO: fix types
    });

    return [context, actions];
  }
  /**
   * The machine's own version.
   */
  public version?: string;

  public strict: boolean;

  /**
   * The string delimiter for serializing the path to a string. The default is "."
   */
  public delimiter: string;

  public options: MachineImplementationsSimplified<TContext, TEvent>;

  public schema: MachineSchema<TContext, TEvent>;

  public __xstatenode: true = true;

  public idMap: Map<string, StateNode<TContext, TEvent>> = new Map();

  public root: StateNode<TContext, TEvent>;

  public key: string;

  public states: StateNode<TContext, TEvent>['states'];
  public events: Array<TEvent['type']>;

  constructor(
    /**
     * The raw config used to create the machine.
     */
    public config: MachineConfig<TContext, TEvent, any, any, any>,
    options?: MachineImplementationsSimplified<TContext, TEvent>
  ) {
    this.key = config.key || config.id || '(machine)';
    this.options = Object.assign(createDefaultOptions(), options);
    this._contextFactory = isFunction(config.context)
      ? config.context
      : (stuff) => {
          const partialContext =
            typeof options?.context === 'function'
              ? options.context(stuff)
              : options?.context;

          return resolveContext(
            config.context as TContext,
            partialContext
          ) as TContext;
        }; // TODO: fix types
    // this.context = resolveContext(config.context, options?.context);
    this.delimiter = this.config.delimiter || STATE_DELIMITER;
    this.version = this.config.version;
    this.schema = this.config.schema ?? (({} as any) as this['schema']);
    this.strict = !!this.config.strict;
    this.transition = this.transition.bind(this);

    this.root = new StateNode(config, {
      _key: this.key,
      _machine: this
    });

    this.root._initialize();

    this.states = this.root.states; // TODO: remove!
    this.events = this.root.events;
  }

  /**
   * Clones this state machine with the provided implementations
   * and merges the `context` (if provided).
   *
   * @param implementations Options (`actions`, `guards`, `actors`, `delays`, `context`)
   *  to recursively merge with the existing options.
   *
   * @returns A new `StateMachine` instance with the provided implementations.
   */
  public provide(
    implementations: InternalMachineImplementations<
      TContext,
      TEvent,
      TResolvedTypesMeta,
      true
    > & { context?: MaybeLazy<Partial<TContext>> }
  ): StateMachine<
    TContext,
    TEvent,
    TAction,
    TActorMap,
    AreAllImplementationsAssumedToBeProvided<TResolvedTypesMeta> extends false
      ? MarkAllImplementationsAsProvided<TResolvedTypesMeta>
      : TResolvedTypesMeta
  > {
    const { actions, guards, actors, delays } = this.options;

    return new StateMachine(this.config, {
      actions: { ...actions, ...implementations.actions },
      guards: { ...guards, ...implementations.guards },
      actors: { ...actors, ...implementations.actors },
      delays: { ...delays, ...implementations.delays },
      context: implementations.context!
    });
  }

  /**
   * Clones this state machine with custom `context`.
   *
   * The `context` provided can be partial `context`, which will be combined with the original `context`.
   *
   * @param context Custom context (will override predefined context, not recursive)
   */
  public withContext(context: Partial<TContext>): this;
  public withContext(context: Partial<TContext>): AnyStateMachine {
    return this.provide({
      context
    } as any);
  }

  /**
   * Resolves the given `state` to a new `State` instance relative to this machine.
   *
   * This ensures that `.nextEvents` represent the correct values.
   *
   * @param state The state to resolve
   */
  public resolveState(
    state: State<TContext, TEvent, TResolvedTypesMeta>
  ): typeof state {
    const configurationSet = getConfiguration(
      getStateNodes(this.root, state.value)
    );
    configurationSet.add(this.root); // TODO: fix in getStateNodes or getConfiguration
    const configuration = Array.from(configurationSet);
    return this.createState({
      ...state,
      value: resolveStateValue(this.root, state.value),
      configuration
    });
  }

  public _transition(
    state: StateValue | State<TContext, TEvent, TResolvedTypesMeta> = this
      .initialState,
    event: Event<TEvent> | SCXML.Event<TEvent>,
    predictableExec?: PredictableActionArgumentsExec
  ): State<TContext, TEvent, TResolvedTypesMeta> {
    const currentState = toState(state, this);

    return macrostep(currentState, event, this, predictableExec);
  }

  /**
   * Determines the next state given the current `state` and received `event`.
   * Calculates a full macrostep from all microsteps.
   *
   * @param state The current State instance or state value
   * @param event The received event
   */
  public transition(
<<<<<<< HEAD
    state: StateValue | State<TContext, TEvent, TResolvedTypesMeta> = this
      .initialState,
    event: Event<TEvent> | SCXML.Event<TEvent>,
    _actorCtx?: ActorContext<TEvent, State<TContext, TEvent, any>>
  ): State<TContext, TEvent, TResolvedTypesMeta> {
    const currentState = toState(state, this);

    const nextState = macrostep(currentState, event, this);
    nextState._sessionid = _actorCtx?.sessionId ?? currentState._sessionid;

    return nextState;
=======
    state: StateValue | State<TContext, TEvent, TResolvedTypesMeta> | undefined,
    event: Event<TEvent> | SCXML.Event<TEvent>
  ): State<TContext, TEvent, TResolvedTypesMeta> {
    return this._transition(state, event);
>>>>>>> 74fbf648
  }

  /**
   * Determines the next state given the current `state` and `event`.
   * Calculates a microstep.
   *
   * @param state The current state
   * @param event The received event
   */
  public microstep(
    state: StateValue | State<TContext, TEvent, TResolvedTypesMeta> = this
      .initialState,
    event: Event<TEvent> | SCXML.Event<TEvent>,
    predictableExec?: PredictableActionArgumentsExec
  ): State<TContext, TEvent, TResolvedTypesMeta> {
    const resolvedState = toState(state, this);
    const _event = toSCXMLEvent(event);

    if (!IS_PRODUCTION && _event.name === WILDCARD) {
      throw new Error(`An event cannot have the wildcard type ('${WILDCARD}')`);
    }

    if (this.strict) {
      if (
        !this.root.events.includes(_event.name) &&
        !isBuiltInEvent(_event.name)
      ) {
        throw new Error(
          `Machine '${this.key}' does not accept event '${_event.name}'`
        );
      }
    }

    const transitions = this.getTransitionData(resolvedState, _event);

    return resolveMicroTransition(
      this,
      transitions,
      resolvedState,
      predictableExec,
      _event
    );
  }

  public getTransitionData(
    state: State<TContext, TEvent, TResolvedTypesMeta>,
    _event: SCXML.Event<TEvent>
  ): Transitions<TContext, TEvent> {
    return transitionNode(this.root, state.value, state, _event) || [];
  }

  /**
   * The initial state _before_ evaluating any microsteps.
   * This "pre-initial" state is provided to initial actions executed in the initial state.
   */
  private get preInitialState(): State<TContext, TEvent, TResolvedTypesMeta> {
    const [context, actions] = this.getContextAndActions();
    const preInitial = this.resolveState(
      State.from(
        getStateValue(this.root, getConfiguration([this.root])),
        context
      )
    );
    preInitial._initial = true;
    preInitial.actions.unshift(...actions);

    setChildren(preInitial.children, actions);

    return preInitial;
  }

  /**
   * The initial State instance, which includes all actions to be executed from
   * entering the initial state.
   */
  public get initialState(): State<TContext, TEvent, TResolvedTypesMeta> {
    return this.getInitialState();
  }

  /**
   * Returns the initial `State` instance, with reference to `self` as an `ActorRef`.
   */
  public getInitialState(
    actorCtx?: ActorContext<TEvent, State<TContext, TEvent>>
  ): State<TContext, TEvent, TResolvedTypesMeta> {
    const { preInitialState } = this;
    const nextState = resolveMicroTransition(this, [], preInitialState);
    nextState.actions.unshift(...preInitialState.actions);

    const macroState = macrostep(nextState, null as any, this) as StateFrom<
      typeof this
    >;
    macroState.changed = undefined;
    macroState._sessionid = actorCtx?.sessionId;
    return macroState;
  }

  public stop(
    state: State<TContext, TEvent>,
    _actorCtx?: ActorContext<TEvent, State<TContext, TEvent>>
  ) {
    const stoppedState = new State(state);

    stoppedState.actions.length = 0;

    state.configuration
      .sort((a, b) => b.order - a.order)
      .forEach((stateNode) => {
        for (const action of stateNode.definition.exit) {
          stoppedState.actions.push(action);
        }
      });

    Object.values(state.children).forEach((child) => {
      stoppedState.actions.push(stop(() => child));
    });

    stoppedState.actions = resolveActionsAndContext(
      stoppedState.actions,
      this,
      state._event,
      state,
      state.context
    ).actions;

    return stoppedState;
  }

  public getStateNodeById(stateId: string): StateNode<TContext, TEvent> {
    const resolvedStateId = isStateId(stateId)
      ? stateId.slice(STATE_IDENTIFIER.length)
      : stateId;

    const stateNode = this.idMap.get(resolvedStateId);
    if (!stateNode) {
      throw new Error(
        `Child state node '#${resolvedStateId}' does not exist on machine '${this.key}'`
      );
    }
    return stateNode;
  }

  public get definition(): StateNodeDefinition<TContext, TEvent> {
    return this.root.definition;
  }

  public toJSON() {
    return this.definition;
  }

  public createState(
    stateConfig:
      | State<TContext, TEvent, TResolvedTypesMeta>
      | StateConfig<TContext, TEvent>
  ): State<TContext, TEvent, TResolvedTypesMeta> {
    const state =
      stateConfig instanceof State
        ? stateConfig
        : (new State(stateConfig) as State<
            TContext,
            TEvent,
            TResolvedTypesMeta
          >);
    state.machine = this;
    return state;
  }

  public getActions(
    state: State<TContext, TEvent, TResolvedTypesMeta>,
    _actorCtx: ActorContext<TEvent, State<TContext, TEvent, any>>
  ): Array<() => void> {
    return state.actions.map((action) => {
      return () => {
        execAction(action, state, _actorCtx);
      };
    });
  }

  /**@deprecated an internal property acting as a "phantom" type, not meant to be used at runtime */
  __TContext!: TContext;
  /** @deprecated an internal property acting as a "phantom" type, not meant to be used at runtime */
  __TEvent!: TEvent;
  /** @deprecated an internal property acting as a "phantom" type, not meant to be used at runtime */
  __TAction!: TAction;
  /** @deprecated an internal property acting as a "phantom" type, not meant to be used at runtime */
  __TActorMap!: TActorMap;
  /** @deprecated an internal property acting as a "phantom" type, not meant to be used at runtime */
  __TResolvedTypesMeta!: TResolvedTypesMeta;
}<|MERGE_RESOLUTION|>--- conflicted
+++ resolved
@@ -263,24 +263,21 @@
    * @param event The received event
    */
   public transition(
-<<<<<<< HEAD
     state: StateValue | State<TContext, TEvent, TResolvedTypesMeta> = this
       .initialState,
     event: Event<TEvent> | SCXML.Event<TEvent>,
     _actorCtx?: ActorContext<TEvent, State<TContext, TEvent, any>>
   ): State<TContext, TEvent, TResolvedTypesMeta> {
     const currentState = toState(state, this);
-
-    const nextState = macrostep(currentState, event, this);
+    const scxmlEvent = toSCXMLEvent(event);
+
+    const nextState =
+      scxmlEvent.name === 'xstate.stop'
+        ? this.stop(currentState, _actorCtx)
+        : macrostep(currentState, event, this);
     nextState._sessionid = _actorCtx?.sessionId ?? currentState._sessionid;
 
     return nextState;
-=======
-    state: StateValue | State<TContext, TEvent, TResolvedTypesMeta> | undefined,
-    event: Event<TEvent> | SCXML.Event<TEvent>
-  ): State<TContext, TEvent, TResolvedTypesMeta> {
-    return this._transition(state, event);
->>>>>>> 74fbf648
   }
 
   /**
@@ -381,8 +378,11 @@
   public stop(
     state: State<TContext, TEvent>,
     _actorCtx?: ActorContext<TEvent, State<TContext, TEvent>>
-  ) {
+  ): State<TContext, TEvent, TResolvedTypesMeta> {
+    const stopScxmlEvent = toSCXMLEvent({ type: 'xstate.stop' });
     const stoppedState = new State(state);
+    stoppedState._event = stopScxmlEvent;
+    stoppedState.event = stopScxmlEvent.data;
 
     stoppedState.actions.length = 0;
 
@@ -398,15 +398,18 @@
       stoppedState.actions.push(stop(() => child));
     });
 
-    stoppedState.actions = resolveActionsAndContext(
+    const { actions, context } = resolveActionsAndContext(
       stoppedState.actions,
       this,
-      state._event,
-      state,
-      state.context
-    ).actions;
-
-    return stoppedState;
+      stoppedState._event,
+      stoppedState,
+      stoppedState.context
+    );
+
+    stoppedState.actions = actions;
+    stoppedState.context = context;
+
+    return stoppedState as State<TContext, TEvent, TResolvedTypesMeta>;
   }
 
   public getStateNodeById(stateId: string): StateNode<TContext, TEvent> {
