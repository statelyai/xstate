--- conflicted
+++ resolved
@@ -548,19 +548,6 @@
       : new State(stateConfig, this);
   }
 
-<<<<<<< HEAD
-  public getStatus(
-    state: State<TContext, TEvent, TActor, TTag, TOutput, TResolvedTypesMeta>
-  ) {
-    return state.error
-      ? ({ status: 'error', error: state.error } as const)
-      : state.done
-      ? ({ status: 'done', data: state.output } as const)
-      : ({ status: 'active' } as const);
-  }
-
-=======
->>>>>>> 73753506
   public restoreState(
     snapshot: PersistedMachineState<
       TContext,
