--- conflicted
+++ resolved
@@ -1,6 +1,4 @@
-<<<<<<< HEAD
 import { isFunction, toSCXMLEvent } from './utils';
-=======
 import { AnyStateMachine, InvokeActionObject, Spawner, StateFrom } from '.';
 import { STATE_DELIMITER } from './constants';
 import { IS_PRODUCTION } from './environment';
@@ -19,7 +17,6 @@
   transitionNode,
   setChildren
 } from './stateUtils';
->>>>>>> 7abc4175
 import type {
   AreAllImplementationsAssumedToBeProvided,
   MarkAllImplementationsAsProvided,
@@ -104,11 +101,7 @@
    */
   public version?: string;
 
-<<<<<<< HEAD
   public parent = undefined;
-=======
-  public strict: boolean;
->>>>>>> 7abc4175
 
   /**
    * The string delimiter for serializing the path to a string. The default is "."
