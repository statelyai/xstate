--- conflicted
+++ resolved
@@ -307,12 +307,7 @@
         preInitial,
         actorCtx
       );
-<<<<<<< HEAD
       preInitial.children = nextState.children as typeof preInitial.children;
-      preInitial.actions = nextState.actions;
-=======
-      preInitial.children = nextState.children;
->>>>>>> df55ac0c
     }
 
     return preInitial;
@@ -400,31 +395,10 @@
     stateConfig:
       | State<TContext, TEvent, TAction, TActors, TResolvedTypesMeta>
       | StateConfig<TContext, TEvent>
-<<<<<<< HEAD
-  ): State<TContext, TEvent, TAction, TActors, TResolvedTypesMeta> {
-    const state =
-      stateConfig instanceof State ? stateConfig : new State(stateConfig, this);
-
-    const { nextState: resolvedState } = resolveActionsAndContext(
-      state.actions,
-      state.event,
-      state,
-      undefined
-    );
-
-    return resolvedState as State<
-      TContext,
-      TEvent,
-      TAction,
-      TActors,
-      TResolvedTypesMeta
-    >;
-=======
-  ): State<TContext, TEvent, TResolvedTypesMeta> {
+  ): State<TContext, TEvent, TAction, TActors, TResolvedTypesMeta> {
     return stateConfig instanceof State
       ? stateConfig
       : new State(stateConfig, this);
->>>>>>> df55ac0c
   }
 
   public getStatus(
