--- conflicted
+++ resolved
@@ -5,6 +5,7 @@
 import { StateNode } from './StateNode';
 import {
   getConfiguration,
+  getStateNodeByPath,
   getStateNodes,
   getStateValue,
   isStateId,
@@ -38,32 +39,7 @@
   StateValue,
   Transitions
 } from './types';
-<<<<<<< HEAD
-import type {
-  AreAllImplementationsAssumedToBeProvided,
-  MarkAllImplementationsAsProvided,
-  ResolveTypegenMeta,
-  TypegenDisabled
-} from './typegenTypes';
-import { State } from './State';
-
-import { IS_PRODUCTION } from './environment';
-import { STATE_DELIMITER } from './constants';
-import {
-  getConfiguration,
-  resolveMicroTransition,
-  macrostep,
-  toState,
-  isStateId,
-  getStateValue,
-  getStateNodeByPath
-} from './stateUtils';
-import { getStateNodes, transitionNode, resolveStateValue } from './stateUtils';
-import { StateNode } from './StateNode';
-import { AnyStateMachine } from '.';
-=======
 import { isBuiltInEvent, isFunction, toSCXMLEvent } from './utils';
->>>>>>> dfa94d9f
 
 export const NULL_EVENT = '';
 export const STATE_IDENTIFIER = '#';
