--- conflicted
+++ resolved
@@ -653,22 +653,21 @@
       }
     });
 
-<<<<<<< HEAD
-    const context = JSON.parse(JSON.stringify(state.context), (_, value) => {
-      // if value is an object with $$type property, it is a reference to an actor
-      if (typeof value === 'object' && value && value.$$type === 'ActorRef') {
-        return children[value.id];
+    const context = JSON.parse(
+      JSON.stringify(restoredSnapshot.context),
+      (_, value) => {
+        // if value is an object with $$type property, it is a reference to an actor
+        if (typeof value === 'object' && value && value.$$type === 'ActorRef') {
+          return children[value.id];
+        }
+
+        return value;
       }
-
-      return value;
-    });
-
-    restoredState.context = context;
-
-    return restoredState;
-=======
+    );
+
+    restoredSnapshot.context = context;
+
     return restoredSnapshot;
->>>>>>> ddafb832
   }
 
   /**@deprecated an internal property acting as a "phantom" type, not meant to be used at runtime */
