--- conflicted
+++ resolved
@@ -46,12 +46,8 @@
   StateMachineDefinition,
   StateValue,
   TransitionDefinition,
-<<<<<<< HEAD
-  ResolveTypegenMeta,
+  ResolvedStateMachineTypes,
   StateSchema
-=======
-  ResolvedStateMachineTypes
->>>>>>> 8aa4c2b9
 } from './types.ts';
 import { resolveReferencedActor, toStatePath } from './utils.ts';
 
@@ -71,12 +67,8 @@
   TInput,
   TOutput,
   TEmitted extends EventObject = EventObject, // TODO: remove default
-<<<<<<< HEAD
   TMeta extends MetaObject = MetaObject,
   TConfig extends StateSchema = StateSchema
-=======
-  TMeta extends MetaObject = MetaObject
->>>>>>> 8aa4c2b9
 > implements
     ActorLogic<
       MachineSnapshot<
@@ -189,11 +181,7 @@
    */
   public provide(
     implementations: InternalMachineImplementations<
-<<<<<<< HEAD
-      ResolveTypegenMeta<
-=======
       ResolvedStateMachineTypes<
->>>>>>> 8aa4c2b9
         TContext,
         DoNotInfer<TEvent>,
         TActor,
@@ -661,21 +649,4 @@
 
     return restoredSnapshot;
   }
-<<<<<<< HEAD
-
-  /**
-   * @deprecated an internal property that was acting as a "phantom" type, it's not used by anything right now but it's kept around for compatibility reasons
-   **/
-  __TResolvedTypesMeta!: ResolveTypegenMeta<
-    DoNotInfer<TContext>,
-    DoNotInfer<TEvent>,
-    TActor,
-    TAction,
-    TGuard,
-    TDelay,
-    TTag,
-    TEmitted
-  >;
-=======
->>>>>>> 8aa4c2b9
 }