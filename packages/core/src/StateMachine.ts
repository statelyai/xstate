<<<<<<< HEAD
=======
import {
  ActorContext,
  AnyStateMachine,
  Behavior,
  InvokeActionObject,
  Spawner,
  TransitionDefinition
} from '.';
>>>>>>> 951847a3
import { initEvent } from './actions';
import { STATE_DELIMITER } from './constants';
import { createSpawner } from './spawn';
import { isStateConfig, State } from './State';
import { StateNode } from './StateNode';
import {
  getConfiguration,
  getStateNodes,
  getStateValue,
  isInFinalState,
  isStateId,
  macrostep,
  microstep,
  resolveActionsAndContext,
  resolveStateValue,
  transitionNode
} from './stateUtils';
import type {
  AreAllImplementationsAssumedToBeProvided,
  MarkAllImplementationsAsProvided,
  ResolveTypegenMeta,
  TypegenDisabled
} from './typegenTypes';
import type {
  ActorContext,
  ActorMap,
  AnyStateMachine,
  BaseActionObject,
  EventObject,
  InternalMachineImplementations,
  InvokeActionObject,
  MachineConfig,
  MachineContext,
  MachineImplementationsSimplified,
  MachineSchema,
  MaybeLazy,
  NoInfer,
  SCXML,
  Spawner,
  StateConfig,
  StateMachineDefinition,
  StateValue,
  TransitionDefinition
} from './types';
import { isFunction, isSCXMLErrorEvent, toSCXMLEvent } from './utils';

export const NULL_EVENT = '';
export const STATE_IDENTIFIER = '#';
export const WILDCARD = '*';

function createDefaultOptions() {
  return {
    actions: {},
    actors: {},
    delays: {},
    guards: {},
    context: {}
  };
}

function resolveContext<TContext extends MachineContext>(
  context: TContext,
  partialContext?: Partial<TContext>
): TContext {
  if (isFunction(partialContext)) {
    return { ...context, ...partialContext };
  }

  return {
    ...context,
    ...partialContext
  };
}

export class StateMachine<
  TContext extends MachineContext,
  TEvent extends EventObject = EventObject,
  TAction extends BaseActionObject = BaseActionObject,
  TActorMap extends ActorMap = ActorMap,
  TResolvedTypesMeta = ResolveTypegenMeta<
    TypegenDisabled,
    NoInfer<TEvent>,
    TAction,
    TActorMap
  >
> implements
    Behavior<
      TEvent | SCXML.Event<TEvent>,
      State<TContext, TEvent, TResolvedTypesMeta>,
      State<TContext, TEvent, TResolvedTypesMeta>
    > {
  private _contextFactory: (stuff: { spawn: Spawner }) => TContext;
  public get context(): TContext {
    return this.getContextAndActions()[0];
  }
  private getContextAndActions(): [TContext, InvokeActionObject[]] {
    const actions: InvokeActionObject[] = [];
    // TODO: merge with this.options.context
    const context = this._contextFactory({
      spawn: createSpawner(this, null as any, null as any, actions) // TODO: fix types
    });

    return [context, actions];
  }
  /**
   * The machine's own version.
   */
  public version?: string;

  /**
   * The string delimiter for serializing the path to a string. The default is "."
   */
  public delimiter: string;

  public options: MachineImplementationsSimplified<TContext, TEvent>;

  public schema: MachineSchema<TContext, TEvent>;

  public __xstatenode: true = true;

  public idMap: Map<string, StateNode<TContext, TEvent>> = new Map();

  public root: StateNode<TContext, TEvent>;

  public id: string;

  public states: StateNode<TContext, TEvent>['states'];
  public events: Array<TEvent['type']>;

  constructor(
    /**
     * The raw config used to create the machine.
     */
    public config: MachineConfig<TContext, TEvent, any, any, any>,
    options?: MachineImplementationsSimplified<TContext, TEvent>
  ) {
    this.id = config.id || '(machine)';
    this.options = Object.assign(createDefaultOptions(), options);
    this._contextFactory = isFunction(config.context)
      ? config.context
      : (stuff) => {
          const partialContext =
            typeof options?.context === 'function'
              ? options.context(stuff)
              : options?.context;

          return resolveContext(
            config.context as TContext,
            partialContext
          ) as TContext;
        }; // TODO: fix types
    // this.context = resolveContext(config.context, options?.context);
    this.delimiter = this.config.delimiter || STATE_DELIMITER;
    this.version = this.config.version;
    this.schema = this.config.schema ?? (({} as any) as this['schema']);
    this.transition = this.transition.bind(this);

    this.root = new StateNode(config, {
      _key: this.id,
      _machine: this
    });

    this.root._initialize();

    this.states = this.root.states; // TODO: remove!
    this.events = this.root.events;
  }

  /**
   * Clones this state machine with the provided implementations
   * and merges the `context` (if provided).
   *
   * @param implementations Options (`actions`, `guards`, `actors`, `delays`, `context`)
   *  to recursively merge with the existing options.
   *
   * @returns A new `StateMachine` instance with the provided implementations.
   */
  public provide(
    implementations: InternalMachineImplementations<
      TContext,
      TEvent,
      TResolvedTypesMeta,
      true
    > & { context?: MaybeLazy<Partial<TContext>> }
  ): StateMachine<
    TContext,
    TEvent,
    TAction,
    TActorMap,
    AreAllImplementationsAssumedToBeProvided<TResolvedTypesMeta> extends false
      ? MarkAllImplementationsAsProvided<TResolvedTypesMeta>
      : TResolvedTypesMeta
  > {
    const { actions, guards, actors, delays } = this.options;

    return new StateMachine(this.config, {
      actions: { ...actions, ...implementations.actions },
      guards: { ...guards, ...implementations.guards },
      actors: { ...actors, ...implementations.actors },
      delays: { ...delays, ...implementations.delays },
      context: implementations.context!
    });
  }

  /**
   * Clones this state machine with custom `context`.
   *
   * The `context` provided can be partial `context`, which will be combined with the original `context`.
   *
   * @param context Custom context (will override predefined context, not recursive)
   */
  public withContext(context: Partial<TContext>): this;
  public withContext(context: Partial<TContext>): AnyStateMachine {
    return this.provide({
      context
    } as any);
  }

  /**
   * Resolves the given `state` to a new `State` instance relative to this machine.
   *
   * This ensures that `.nextEvents` represent the correct values.
   *
   * @param state The state to resolve
   */
  public resolveState(
    state: State<TContext, TEvent, TResolvedTypesMeta>
  ): typeof state {
    const configurationSet = getConfiguration(
      getStateNodes(this.root, state.value)
    );
    const configuration = Array.from(configurationSet);
    return this.createState({
      ...state,
      value: resolveStateValue(this.root, state.value),
      configuration,
      done: isInFinalState(configuration)
    });
  }

  public resolveStateValue(
    stateValue: StateValue
  ): State<TContext, TEvent, TResolvedTypesMeta> {
    const resolvedStateValue = resolveStateValue(this.root, stateValue);
    const resolvedContext = this.context;

    return this.resolveState(
      State.from(resolvedStateValue, resolvedContext, this)
    );
  }

  /**
   * Determines the next state given the current `state` and received `event`.
   * Calculates a full macrostep from all microsteps.
   *
   * @param state The current State instance or state value
   * @param event The received event
   */
  public transition(
    state: State<TContext, TEvent, TResolvedTypesMeta> | StateValue = this
      .initialState,
    event: TEvent | SCXML.Event<TEvent>,
    actorCtx?: ActorContext<TEvent, State<TContext, TEvent, any>>
  ): State<TContext, TEvent, TResolvedTypesMeta> {
    const currentState =
      state instanceof State ? state : this.resolveStateValue(state);
    // TODO: handle error events in a better way
    const scxmlEvent = toSCXMLEvent(event);
    if (
      isSCXMLErrorEvent(scxmlEvent) &&
      !currentState.nextEvents.some(
        (nextEvent) => nextEvent === scxmlEvent.name
      )
    ) {
      throw scxmlEvent.data.data;
    }

    const { state: nextState } = macrostep(currentState, scxmlEvent, actorCtx);

    return nextState;
  }

  /**
   * Determines the next state given the current `state` and `event`.
   * Calculates a microstep.
   *
   * @param state The current state
   * @param event The received event
   */
  public microstep(
    state: State<TContext, TEvent, TResolvedTypesMeta> = this.initialState,
    event: TEvent | SCXML.Event<TEvent>,
    actorCtx?: ActorContext<any, any> | undefined
  ): Array<State<TContext, TEvent, TResolvedTypesMeta>> {
    const scxmlEvent = toSCXMLEvent(event);

    const { microstates } = macrostep(state, scxmlEvent, actorCtx);

    return microstates;
  }

  public getTransitionData(
    state: State<TContext, TEvent, TResolvedTypesMeta>,
    _event: SCXML.Event<TEvent>
  ): Array<TransitionDefinition<TContext, TEvent>> {
    return transitionNode(this.root, state.value, state, _event) || [];
  }

  /**
   * The initial state _before_ evaluating any microsteps.
   * This "pre-initial" state is provided to initial actions executed in the initial state.
   */
  private getPreInitialState(
    actorCtx: ActorContext<any, any> | undefined
  ): State<TContext, TEvent, TResolvedTypesMeta> {
    const [context, actions] = this.getContextAndActions();
    const preInitial = this.resolveState(
      this.createState({
        value: getStateValue(this.root, getConfiguration([this.root])),
        context,
        _event: initEvent as SCXML.Event<TEvent>,
        _sessionid: actorCtx?.sessionId ?? undefined,
        actions: [],
        meta: undefined,
        configuration: [],
        transitions: [],
        children: {}
      })
    );
    preInitial._initial = true;
    preInitial.actions.unshift(...actions);

    if (actorCtx) {
      const { nextState } = resolveActionsAndContext(
        actions,
        initEvent as SCXML.Event<TEvent>,
        preInitial,
        actorCtx
      );
      preInitial.children = nextState.children;
      preInitial.actions = nextState.actions;
    }

    return preInitial;
  }

  /**
   * The initial State instance, which includes all actions to be executed from
   * entering the initial state.
   */
  public get initialState(): State<TContext, TEvent, TResolvedTypesMeta> {
    return this.getInitialState();
  }

  /**
   * Returns the initial `State` instance, with reference to `self` as an `ActorRef`.
   */
  public getInitialState(
    actorCtx?: ActorContext<TEvent, State<TContext, TEvent, TResolvedTypesMeta>>
  ): State<TContext, TEvent, TResolvedTypesMeta> {
    const preInitialState = this.getPreInitialState(actorCtx);
    const nextState = microstep(
      [],
      preInitialState,
      actorCtx,
      initEvent as SCXML.Event<TEvent>
    );
    nextState.actions.unshift(...preInitialState.actions);

    const { state: macroState } = macrostep(nextState, initEvent, actorCtx);

    return macroState;
  }
  public start(
    state: State<TContext, TEvent, TResolvedTypesMeta>,
    actorCtx: ActorContext<TEvent, State<TContext, TEvent>>
  ): State<TContext, TEvent, TResolvedTypesMeta> {
    // When starting from a restored state, execute the actions
    state.actions.forEach((action) => {
      action.execute?.(actorCtx);
    });

    return state;
  }

  public getStateNodeById(stateId: string): StateNode<TContext, TEvent> {
    const resolvedStateId = isStateId(stateId)
      ? stateId.slice(STATE_IDENTIFIER.length)
      : stateId;

    const stateNode = this.idMap.get(resolvedStateId);
    if (!stateNode) {
      throw new Error(
        `Child state node '#${resolvedStateId}' does not exist on machine '${this.id}'`
      );
    }
    return stateNode;
  }

  public get definition(): StateMachineDefinition<TContext, TEvent> {
    return {
      context: this.context,
      ...this.root.definition
    };
  }

  public toJSON() {
    return this.definition;
  }

  public createState(
    stateConfig:
      | State<TContext, TEvent, TResolvedTypesMeta>
      | StateConfig<TContext, TEvent>
  ): State<TContext, TEvent, TResolvedTypesMeta> {
    const state =
      stateConfig instanceof State ? stateConfig : new State(stateConfig, this);

    const { nextState: resolvedState } = resolveActionsAndContext(
      state.actions,
      state._event,
      state,
      undefined
    );

    return resolvedState as State<TContext, TEvent, TResolvedTypesMeta>;
  }

  public getStatus(state: State<TContext, TEvent, TResolvedTypesMeta>) {
    return state.done
      ? { status: 'done', data: state.output }
      : { status: 'active' };
  }

  public restoreState(
<<<<<<< HEAD
    state: State<TContext, TEvent, TResolvedTypesMeta> | StateValue
=======
    state: State<TContext, TEvent, TResolvedTypesMeta>,
    actorCtx?: ActorContext<TEvent, State<TContext, TEvent, TResolvedTypesMeta>>
>>>>>>> 951847a3
  ): State<TContext, TEvent, TResolvedTypesMeta> {
    const restoredState = isStateConfig(state)
      ? this.resolveState(state as any)
      : this.resolveState(State.from(state as any, this.context, this));

    return restoredState;
  }

  /**@deprecated an internal property acting as a "phantom" type, not meant to be used at runtime */
  __TContext!: TContext;
  /** @deprecated an internal property acting as a "phantom" type, not meant to be used at runtime */
  __TEvent!: TEvent;
  /** @deprecated an internal property acting as a "phantom" type, not meant to be used at runtime */
  __TAction!: TAction;
  /** @deprecated an internal property acting as a "phantom" type, not meant to be used at runtime */
  __TActorMap!: TActorMap;
  /** @deprecated an internal property acting as a "phantom" type, not meant to be used at runtime */
  __TResolvedTypesMeta!: TResolvedTypesMeta;
}<|MERGE_RESOLUTION|>--- conflicted
+++ resolved
@@ -1,14 +1,3 @@
-<<<<<<< HEAD
-=======
-import {
-  ActorContext,
-  AnyStateMachine,
-  Behavior,
-  InvokeActionObject,
-  Spawner,
-  TransitionDefinition
-} from '.';
->>>>>>> 951847a3
 import { initEvent } from './actions';
 import { STATE_DELIMITER } from './constants';
 import { createSpawner } from './spawn';
@@ -37,6 +26,7 @@
   ActorMap,
   AnyStateMachine,
   BaseActionObject,
+  Behavior,
   EventObject,
   InternalMachineImplementations,
   InvokeActionObject,
@@ -384,7 +374,7 @@
   }
   public start(
     state: State<TContext, TEvent, TResolvedTypesMeta>,
-    actorCtx: ActorContext<TEvent, State<TContext, TEvent>>
+    actorCtx: ActorContext<TEvent, State<TContext, TEvent, TResolvedTypesMeta>>
   ): State<TContext, TEvent, TResolvedTypesMeta> {
     // When starting from a restored state, execute the actions
     state.actions.forEach((action) => {
@@ -444,12 +434,11 @@
   }
 
   public restoreState(
-<<<<<<< HEAD
-    state: State<TContext, TEvent, TResolvedTypesMeta> | StateValue
-=======
     state: State<TContext, TEvent, TResolvedTypesMeta>,
-    actorCtx?: ActorContext<TEvent, State<TContext, TEvent, TResolvedTypesMeta>>
->>>>>>> 951847a3
+    _actorCtx?: ActorContext<
+      TEvent,
+      State<TContext, TEvent, TResolvedTypesMeta>
+    >
   ): State<TContext, TEvent, TResolvedTypesMeta> {
     const restoredState = isStateConfig(state)
       ? this.resolveState(state as any)
