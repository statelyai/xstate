--- conflicted
+++ resolved
@@ -288,12 +288,8 @@
    * This "pre-initial" state is provided to initial actions executed in the initial state.
    */
   private getPreInitialState(
-<<<<<<< HEAD
-    actorCtx: AnyActorContext | undefined
-=======
-    actorCtx: ActorContext<any, any> | undefined,
+    actorCtx: AnyActorContext | undefined,
     input: any
->>>>>>> 66bc88a6
   ): State<TContext, TEvent, TResolvedTypesMeta> {
     const [context, actions] = this.getContextAndActions(actorCtx, input);
     const config = getInitialConfiguration(this.root);
