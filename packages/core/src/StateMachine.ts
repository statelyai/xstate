--- conflicted
+++ resolved
@@ -101,16 +101,7 @@
    */
   public version?: string;
 
-<<<<<<< HEAD
-  public options: MachineImplementationsSimplified<TContext, TEvent>;
-=======
-  /**
-   * The string delimiter for serializing the path to a string. The default is "."
-   */
-  public delimiter: string;
-
   public implementations: MachineImplementationsSimplified<TContext, TEvent>;
->>>>>>> 94526df0
 
   public types: MachineTypes<TContext, TEvent>;
 
@@ -133,17 +124,12 @@
     implementations?: MachineImplementationsSimplified<TContext, TEvent>
   ) {
     this.id = config.id || '(machine)';
-<<<<<<< HEAD
-    this.options = Object.assign(createDefaultOptions(), options);
-=======
     this.implementations = {
       actors: implementations?.actors ?? {},
       actions: implementations?.actions ?? {},
       delays: implementations?.delays ?? {},
       guards: implementations?.guards ?? {}
     };
-    this.delimiter = this.config.delimiter || STATE_DELIMITER;
->>>>>>> 94526df0
     this.version = this.config.version;
     this.types = this.config.types ?? ({} as any as this['types']);
     this.transition = this.transition.bind(this);
