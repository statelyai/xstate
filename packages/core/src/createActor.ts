--- conflicted
+++ resolved
@@ -121,15 +121,11 @@
     EmittedFrom<TLogic>
   >;
 
-<<<<<<< HEAD
-  private _systemId: string | undefined;
   /** @internal */
   public _lastSourceRef?: AnyActorRef;
   /** @internal */
   public _collectedMicrosteps: AnyTransitionDefinition[] = [] as any;
-=======
   public systemId: string | undefined;
->>>>>>> 6d00d3fd
 
   /** The globally unique process ID for this invocation. */
   public sessionId: string;
