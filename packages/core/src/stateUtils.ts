import isDevelopment from '#is-development';
import { State, cloneState } from './State.ts';
import type { StateNode } from './StateNode.ts';
import { raise } from './actions.ts';
import { createAfterEvent, createDoneStateEvent } from './eventUtils.ts';
import { cancel } from './actions/cancel.ts';
import { invoke } from './actions/invoke.ts';
import { stop } from './actions/stop.ts';
import {
  XSTATE_INIT,
  NULL_EVENT,
  STATE_DELIMITER,
  STATE_IDENTIFIER,
  XSTATE_STOP,
  WILDCARD
} from './constants.ts';
import { evaluateGuard } from './guards.ts';
import { ActorStatus } from './interpreter.ts';
import {
  ActionArgs,
  AnyActorContext,
  AnyEventObject,
  AnyHistoryValue,
  AnyState,
  AnyStateNode,
  AnyTransitionDefinition,
  DelayExpr,
  DelayedTransitionDefinition,
  EventObject,
  HistoryValue,
  InitialTransitionConfig,
  InitialTransitionDefinition,
  MachineContext,
  SingleOrArray,
  StateValue,
  StateValueMap,
  TransitionDefinition,
  TODO,
  UnknownAction,
  ParameterizedObject,
  ActionFunction,
  AnyTransitionConfig,
  ProvidedActor
} from './types.ts';
import {
  isArray,
  resolveOutput,
  normalizeTarget,
  toArray,
  toStatePath,
  toStateValue,
  toTransitionConfigArray
} from './utils.ts';

type Configuration<
  TContext extends MachineContext,
  TE extends EventObject
> = Iterable<StateNode<TContext, TE>>;
type AnyConfiguration = Configuration<any, any>;

type AdjList = Map<AnyStateNode, Array<AnyStateNode>>;

export const isAtomicStateNode = (stateNode: StateNode<any, any>) =>
  stateNode.type === 'atomic' || stateNode.type === 'final';

function getChildren<TContext extends MachineContext, TE extends EventObject>(
  stateNode: StateNode<TContext, TE>
): Array<StateNode<TContext, TE>> {
  return Object.values(stateNode.states).filter((sn) => sn.type !== 'history');
}

function getProperAncestors(
  stateNode: AnyStateNode,
  toStateNode: AnyStateNode | undefined
): Array<typeof stateNode> {
  const ancestors: Array<typeof stateNode> = [];

  if (toStateNode === stateNode) {
    return ancestors;
  }

  // add all ancestors
  let m = stateNode.parent;
  while (m && m !== toStateNode) {
    ancestors.push(m);
    m = m.parent;
  }

  return ancestors;
}

export function getConfiguration(
  stateNodes: Iterable<AnyStateNode>
): Set<AnyStateNode> {
  const configuration = new Set(stateNodes);
  const configurationSet = new Set(stateNodes);

  const adjList = getAdjList(configurationSet);

  // add descendants
  for (const s of configuration) {
    // if previously active, add existing child nodes
    if (s.type === 'compound' && (!adjList.get(s) || !adjList.get(s)!.length)) {
      getInitialStateNodesWithTheirAncestors(s).forEach((sn) =>
        configurationSet.add(sn)
      );
    } else {
      if (s.type === 'parallel') {
        for (const child of getChildren(s)) {
          if (child.type === 'history') {
            continue;
          }

          if (!configurationSet.has(child)) {
            const initialStates = getInitialStateNodesWithTheirAncestors(child);
            for (const initialStateNode of initialStates) {
              configurationSet.add(initialStateNode);
            }
          }
        }
      }
    }
  }

  // add all ancestors
  for (const s of configurationSet) {
    let m = s.parent;

    while (m) {
      configurationSet.add(m);
      m = m.parent;
    }
  }

  return configurationSet;
}

function getValueFromAdj(baseNode: AnyStateNode, adjList: AdjList): StateValue {
  const childStateNodes = adjList.get(baseNode);

  if (!childStateNodes) {
    return {}; // todo: fix?
  }

  if (baseNode.type === 'compound') {
    const childStateNode = childStateNodes[0];
    if (childStateNode) {
      if (isAtomicStateNode(childStateNode)) {
        return childStateNode.key;
      }
    } else {
      return {};
    }
  }

  const stateValue: StateValue = {};
  for (const childStateNode of childStateNodes) {
    stateValue[childStateNode.key] = getValueFromAdj(childStateNode, adjList);
  }

  return stateValue;
}

export function getAdjList<
  TContext extends MachineContext,
  TE extends EventObject
>(configuration: Configuration<TContext, TE>): AdjList {
  const adjList: AdjList = new Map();

  for (const s of configuration) {
    if (!adjList.has(s)) {
      adjList.set(s, []);
    }

    if (s.parent) {
      if (!adjList.has(s.parent)) {
        adjList.set(s.parent, []);
      }

      adjList.get(s.parent)!.push(s);
    }
  }

  return adjList;
}

export function getStateValue(
  rootNode: AnyStateNode,
  configuration: AnyConfiguration
): StateValue {
  const config = getConfiguration(configuration);
  return getValueFromAdj(rootNode, getAdjList(config));
}

export function isInFinalState(
  configuration: Set<AnyStateNode>,
  stateNode: AnyStateNode
): boolean {
  if (stateNode.type === 'compound') {
    return getChildren(stateNode).some(
      (s) => s.type === 'final' && configuration.has(s)
    );
  }
  if (stateNode.type === 'parallel') {
    return getChildren(stateNode).every((sn) =>
      isInFinalState(configuration, sn)
    );
  }

  return stateNode.type === 'final';
}

export const isStateId = (str: string) => str[0] === STATE_IDENTIFIER;

export function getCandidates<TEvent extends EventObject>(
  stateNode: StateNode<any, TEvent>,
  receivedEventType: TEvent['type']
): Array<TransitionDefinition<any, TEvent>> {
  const candidates =
    stateNode.transitions.get(receivedEventType) ||
    [...stateNode.transitions.keys()]
      .filter((descriptor) => {
        // check if transition is a wildcard transition,
        // which matches any non-transient events
        if (descriptor === WILDCARD) {
          return true;
        }

        if (!descriptor.endsWith('.*')) {
          return false;
        }

        if (isDevelopment && /.*\*.+/.test(descriptor)) {
          console.warn(
            `Wildcards can only be the last token of an event descriptor (e.g., "event.*") or the entire event descriptor ("*"). Check the "${descriptor}" event.`
          );
        }

        const partialEventTokens = descriptor.split('.');
        const eventTokens = receivedEventType.split('.');

        for (
          let tokenIndex = 0;
          tokenIndex < partialEventTokens.length;
          tokenIndex++
        ) {
          const partialEventToken = partialEventTokens[tokenIndex];
          const eventToken = eventTokens[tokenIndex];

          if (partialEventToken === '*') {
            const isLastToken = tokenIndex === partialEventTokens.length - 1;

            if (isDevelopment && !isLastToken) {
              console.warn(
                `Infix wildcards in transition events are not allowed. Check the "${descriptor}" transition.`
              );
            }

            return isLastToken;
          }

          if (partialEventToken !== eventToken) {
            return false;
          }
        }

        return true;
      })
      .sort((a, b) => b.length - a.length)
      .flatMap((key) => stateNode.transitions.get(key)!);

  return candidates;
}

/**
 * All delayed transitions from the config.
 */
export function getDelayedTransitions(
  stateNode: AnyStateNode
): Array<DelayedTransitionDefinition<MachineContext, EventObject>> {
  const afterConfig = stateNode.config.after;
  if (!afterConfig) {
    return [];
  }

  const mutateEntryExit = (
    delay:
      | string
      | number
      | DelayExpr<
          MachineContext,
          EventObject,
          ParameterizedObject | undefined,
          EventObject
        >,
    i: number
  ) => {
    const delayRef =
      typeof delay === 'function' ? `${stateNode.id}:delay[${i}]` : delay;
    const afterEvent = createAfterEvent(delayRef, stateNode.id);
    const eventType = afterEvent.type;
    stateNode.entry.push(raise(afterEvent, { id: eventType, delay }));
    stateNode.exit.push(cancel(eventType));
    return eventType;
  };

  const delayedTransitions = Object.keys(afterConfig).flatMap((delay, i) => {
    const configTransition = afterConfig[delay];
    const resolvedTransition =
      typeof configTransition === 'string'
        ? { target: configTransition }
        : configTransition;
    const resolvedDelay = !isNaN(+delay) ? +delay : delay;
    const eventType = mutateEntryExit(resolvedDelay, i);
    return toArray(resolvedTransition).map((transition) => ({
      ...transition,
      event: eventType,
      delay: resolvedDelay
    }));
  });
  return delayedTransitions.map((delayedTransition) => {
    const { delay } = delayedTransition;
    return {
      ...formatTransition(
        stateNode,
        delayedTransition.event,
        delayedTransition
      ),
      delay
    };
  });
}

export function formatTransition<
  TContext extends MachineContext,
  TEvent extends EventObject
>(
  stateNode: AnyStateNode,
  descriptor: string,
  transitionConfig: AnyTransitionConfig
): AnyTransitionDefinition {
  const normalizedTarget = normalizeTarget(transitionConfig.target);
  const reenter = transitionConfig.reenter ?? false;
  const target = resolveTarget(stateNode, normalizedTarget);

  // TODO: should this be part of a lint rule instead?
  if (isDevelopment && (transitionConfig as any).cond) {
    throw new Error(
      `State "${stateNode.id}" has declared \`cond\` for one of its transitions. This property has been renamed to \`guard\`. Please update your code.`
    );
  }
  const transition = {
    ...transitionConfig,
    actions: toArray(transitionConfig.actions),
    guard: transitionConfig.guard as never,
    target,
    source: stateNode,
    reenter,
    eventType: descriptor,
    toJSON: () => ({
      ...transition,
      source: `#${stateNode.id}`,
      target: target ? target.map((t) => `#${t.id}`) : undefined
    })
  };

  return transition;
}

export function formatTransitions<
  TContext extends MachineContext,
  TEvent extends EventObject
>(
  stateNode: AnyStateNode
): Map<string, TransitionDefinition<TContext, TEvent>[]> {
  const transitions = new Map<
    string,
    TransitionDefinition<TContext, AnyEventObject>[]
  >();
  if (stateNode.config.on) {
    for (const descriptor of Object.keys(stateNode.config.on)) {
      if (descriptor === NULL_EVENT) {
        throw new Error(
          'Null events ("") cannot be specified as a transition key. Use `always: { ... }` instead.'
        );
      }
      const transitionsConfig = stateNode.config.on[descriptor];
      transitions.set(
        descriptor,
        toTransitionConfigArray(transitionsConfig).map((t) =>
          formatTransition(stateNode, descriptor, t)
        )
      );
    }
  }
  if (stateNode.config.onDone) {
    const descriptor = `xstate.done.state.${stateNode.id}`;
    transitions.set(
      descriptor,
      toTransitionConfigArray(stateNode.config.onDone).map((t) =>
        formatTransition(stateNode, descriptor, t)
      )
    );
  }
  for (const invokeDef of stateNode.invoke) {
    if (invokeDef.onDone) {
      const descriptor = `xstate.done.actor.${invokeDef.id}`;
      transitions.set(
        descriptor,
        toTransitionConfigArray(invokeDef.onDone).map((t) =>
          formatTransition(stateNode, descriptor, t)
        )
      );
    }
    if (invokeDef.onError) {
      const descriptor = `xstate.error.actor.${invokeDef.id}`;
      transitions.set(
        descriptor,
        toTransitionConfigArray(invokeDef.onError).map((t) =>
          formatTransition(stateNode, descriptor, t)
        )
      );
    }
    if (invokeDef.onSnapshot) {
      const descriptor = `xstate.snapshot.${invokeDef.id}`;
      transitions.set(
        descriptor,
        toTransitionConfigArray(invokeDef.onSnapshot).map((t) =>
          formatTransition(stateNode, descriptor, t)
        )
      );
    }
  }
  for (const delayedTransition of stateNode.after) {
    let existing = transitions.get(delayedTransition.eventType);
    if (!existing) {
      existing = [];
      transitions.set(delayedTransition.eventType, existing);
    }
    existing.push(delayedTransition);
  }
  return transitions as Map<string, TransitionDefinition<TContext, any>[]>;
}

export function formatInitialTransition<
  TContext extends MachineContext,
  TEvent extends EventObject
>(
  stateNode: AnyStateNode,
  _target:
    | string
    | undefined
    | InitialTransitionConfig<TContext, TEvent, TODO, TODO, TODO, TODO>
): InitialTransitionDefinition<TContext, TEvent> {
  const resolvedTarget =
    typeof _target === 'string'
      ? stateNode.states[_target]
      : _target
      ? stateNode.states[_target.target]
      : undefined;
  if (!resolvedTarget && _target) {
    throw new Error(
      `Initial state node "${_target}" not found on parent state node #${stateNode.id}`
    );
  }
  const transition: InitialTransitionDefinition<TContext, TEvent> = {
    source: stateNode,
    actions:
      !_target || typeof _target === 'string' ? [] : toArray(_target.actions),
    eventType: null as any,
    reenter: false,
    target: resolvedTarget ? [resolvedTarget] : [],
    toJSON: () => ({
      ...transition,
      source: `#${stateNode.id}`,
      target: resolvedTarget ? [`#${resolvedTarget.id}`] : []
    })
  };

  return transition;
}

export function resolveTarget(
  stateNode: AnyStateNode,
  targets: ReadonlyArray<string | AnyStateNode> | undefined
): ReadonlyArray<AnyStateNode> | undefined {
  if (targets === undefined) {
    // an undefined target signals that the state node should not transition from that state when receiving that event
    return undefined;
  }
  return targets.map((target) => {
    if (typeof target !== 'string') {
      return target;
    }
    if (isStateId(target)) {
      return stateNode.machine.getStateNodeById(target);
    }

    const isInternalTarget = target[0] === STATE_DELIMITER;
    // If internal target is defined on machine,
    // do not include machine key on target
    if (isInternalTarget && !stateNode.parent) {
      return getStateNodeByPath(stateNode, target.slice(1));
    }
    const resolvedTarget = isInternalTarget ? stateNode.key + target : target;
    if (stateNode.parent) {
      try {
        const targetStateNode = getStateNodeByPath(
          stateNode.parent,
          resolvedTarget
        );
        return targetStateNode;
      } catch (err: any) {
        throw new Error(
          `Invalid transition definition for state node '${stateNode.id}':\n${err.message}`
        );
      }
    } else {
      throw new Error(
        `Invalid target: "${target}" is not a valid target from the root node. Did you mean ".${target}"?`
      );
    }
  });
}

function resolveHistoryDefaultTransition<
  TContext extends MachineContext,
  TEvent extends EventObject
>(stateNode: AnyStateNode & { type: 'history' }) {
  const normalizedTarget = normalizeTarget<TContext, TEvent>(
    stateNode.config.target
  );
  if (!normalizedTarget) {
    return stateNode.parent!.initial;
  }
  return {
    target: normalizedTarget.map((t) =>
      typeof t === 'string' ? getStateNodeByPath(stateNode.parent!, t) : t
    )
  };
}

function isHistoryNode(
  stateNode: AnyStateNode
): stateNode is AnyStateNode & { type: 'history' } {
  return stateNode.type === 'history';
}

export function getInitialStateNodesWithTheirAncestors(
  stateNode: AnyStateNode
) {
  const states = getInitialStateNodes(stateNode);
  for (const initialState of states) {
    for (const ancestor of getProperAncestors(initialState, stateNode)) {
      states.add(ancestor);
    }
  }
  return states;
}

export function getInitialStateNodes(stateNode: AnyStateNode) {
  const set = new Set<AnyStateNode>();

  function iter(descStateNode: AnyStateNode): void {
    if (set.has(descStateNode)) {
      return;
    }
    set.add(descStateNode);
    if (descStateNode.type === 'compound') {
      iter(descStateNode.initial.target[0]);
    } else if (descStateNode.type === 'parallel') {
      for (const child of getChildren(descStateNode)) {
        iter(child);
      }
    }
  }

  iter(stateNode);

  return set;
}
/**
 * Returns the child state node from its relative `stateKey`, or throws.
 */
export function getStateNode(
  stateNode: AnyStateNode,
  stateKey: string
): AnyStateNode {
  if (isStateId(stateKey)) {
    return stateNode.machine.getStateNodeById(stateKey);
  }
  if (!stateNode.states) {
    throw new Error(
      `Unable to retrieve child state '${stateKey}' from '${stateNode.id}'; no child states exist.`
    );
  }
  const result = stateNode.states[stateKey];
  if (!result) {
    throw new Error(
      `Child state '${stateKey}' does not exist on '${stateNode.id}'`
    );
  }
  return result;
}

/**
 * Returns the relative state node from the given `statePath`, or throws.
 *
 * @param statePath The string or string array relative path to the state node.
 */
export function getStateNodeByPath(
  stateNode: AnyStateNode,
  statePath: string | string[]
): AnyStateNode {
  if (typeof statePath === 'string' && isStateId(statePath)) {
    try {
      return stateNode.machine.getStateNodeById(statePath);
    } catch (e) {
      // try individual paths
      // throw e;
    }
  }
  const arrayStatePath = toStatePath(statePath).slice();
  let currentStateNode: AnyStateNode = stateNode;
  while (arrayStatePath.length) {
    const key = arrayStatePath.shift()!;
    if (!key.length) {
      break;
    }
    currentStateNode = getStateNode(currentStateNode, key);
  }
  return currentStateNode;
}

/**
 * Returns the state nodes represented by the current state value.
 *
 * @param state The state value or State instance
 */
export function getStateNodes<
  TContext extends MachineContext,
  TEvent extends EventObject
>(
  stateNode: AnyStateNode,
  state: StateValue | State<TContext, TEvent, TODO, TODO, TODO>
): Array<AnyStateNode> {
  const stateValue = state instanceof State ? state.value : toStateValue(state);

  if (typeof stateValue === 'string') {
    return [stateNode, stateNode.states[stateValue]];
  }

  const childStateKeys = Object.keys(stateValue);
  const childStateNodes: Array<AnyStateNode> = childStateKeys
    .map((subStateKey) => getStateNode(stateNode, subStateKey))
    .filter(Boolean);

  return [stateNode.machine.root, stateNode].concat(
    childStateNodes,
    childStateKeys.reduce((allSubStateNodes, subStateKey) => {
      const subStateNode = getStateNode(stateNode, subStateKey);
      if (!subStateNode) {
        return allSubStateNodes;
      }
      const subStateNodes = getStateNodes(
        subStateNode,
        stateValue[subStateKey]
      );

      return allSubStateNodes.concat(subStateNodes);
    }, [] as Array<AnyStateNode>)
  );
}

export function transitionAtomicNode<
  TContext extends MachineContext,
  TEvent extends EventObject
>(
  stateNode: AnyStateNode,
  stateValue: string,
  state: State<TContext, TEvent, TODO, TODO, TODO>,
  event: TEvent
): Array<TransitionDefinition<TContext, TEvent>> | undefined {
  const childStateNode = getStateNode(stateNode, stateValue);
  const next = childStateNode.next(state, event);

  if (!next || !next.length) {
    return stateNode.next(state, event);
  }

  return next;
}

export function transitionCompoundNode<
  TContext extends MachineContext,
  TEvent extends EventObject
>(
  stateNode: AnyStateNode,
  stateValue: StateValueMap,
  state: State<TContext, TEvent, TODO, TODO, TODO>,
  event: TEvent
): Array<TransitionDefinition<TContext, TEvent>> | undefined {
  const subStateKeys = Object.keys(stateValue);

  const childStateNode = getStateNode(stateNode, subStateKeys[0]);
  const next = transitionNode(
    childStateNode,
    stateValue[subStateKeys[0]],
    state,
    event
  );

  if (!next || !next.length) {
    return stateNode.next(state, event);
  }

  return next;
}

export function transitionParallelNode<
  TContext extends MachineContext,
  TEvent extends EventObject
>(
  stateNode: AnyStateNode,
  stateValue: StateValueMap,
  state: State<TContext, TEvent, TODO, TODO, TODO>,
  event: TEvent
): Array<TransitionDefinition<TContext, TEvent>> | undefined {
  const allInnerTransitions: Array<TransitionDefinition<TContext, TEvent>> = [];

  for (const subStateKey of Object.keys(stateValue)) {
    const subStateValue = stateValue[subStateKey];

    if (!subStateValue) {
      continue;
    }

    const subStateNode = getStateNode(stateNode, subStateKey);
    const innerTransitions = transitionNode(
      subStateNode,
      subStateValue,
      state,
      event
    );
    if (innerTransitions) {
      allInnerTransitions.push(...innerTransitions);
    }
  }
  if (!allInnerTransitions.length) {
    return stateNode.next(state, event);
  }

  return allInnerTransitions;
}

export function transitionNode<
  TContext extends MachineContext,
  TEvent extends EventObject
>(
  stateNode: AnyStateNode,
  stateValue: StateValue,
  state: State<
    TContext,
    TEvent,
    TODO,
    TODO,
    TODO // tags
  >,
  event: TEvent
): Array<TransitionDefinition<TContext, TEvent>> | undefined {
  // leaf node
  if (typeof stateValue === 'string') {
    return transitionAtomicNode(stateNode, stateValue, state, event);
  }

  // compound node
  if (Object.keys(stateValue).length === 1) {
    return transitionCompoundNode(stateNode, stateValue, state, event);
  }

  // parallel node
  return transitionParallelNode(stateNode, stateValue, state, event);
}

function getHistoryNodes(stateNode: AnyStateNode): Array<AnyStateNode> {
  return Object.keys(stateNode.states)
    .map((key) => stateNode.states[key])
    .filter((sn) => sn.type === 'history');
}

function isDescendant(
  childStateNode: AnyStateNode,
  parentStateNode: AnyStateNode
): boolean {
  let marker = childStateNode;
  while (marker.parent && marker.parent !== parentStateNode) {
    marker = marker.parent;
  }

  return marker.parent === parentStateNode;
}

function getPathFromRootToNode(stateNode: AnyStateNode): Array<AnyStateNode> {
  const path: Array<AnyStateNode> = [];
  let marker = stateNode.parent;

  while (marker) {
    path.unshift(marker);
    marker = marker.parent;
  }

  return path;
}

function hasIntersection<T>(s1: Iterable<T>, s2: Iterable<T>): boolean {
  const set1 = new Set(s1);
  const set2 = new Set(s2);

  for (const item of set1) {
    if (set2.has(item)) {
      return true;
    }
  }
  for (const item of set2) {
    if (set1.has(item)) {
      return true;
    }
  }
  return false;
}

export function removeConflictingTransitions(
  enabledTransitions: Array<AnyTransitionDefinition>,
  configuration: Set<AnyStateNode>,
  historyValue: AnyHistoryValue
): Array<AnyTransitionDefinition> {
  const filteredTransitions = new Set<AnyTransitionDefinition>();

  for (const t1 of enabledTransitions) {
    let t1Preempted = false;
    const transitionsToRemove = new Set<AnyTransitionDefinition>();
    for (const t2 of filteredTransitions) {
      if (
        hasIntersection(
          computeExitSet([t1], configuration, historyValue),
          computeExitSet([t2], configuration, historyValue)
        )
      ) {
        if (isDescendant(t1.source, t2.source)) {
          transitionsToRemove.add(t2);
        } else {
          t1Preempted = true;
          break;
        }
      }
    }
    if (!t1Preempted) {
      for (const t3 of transitionsToRemove) {
        filteredTransitions.delete(t3);
      }
      filteredTransitions.add(t1);
    }
  }

  return Array.from(filteredTransitions);
}

function findLCCA(stateNodes: Array<AnyStateNode>): AnyStateNode {
  const [head] = stateNodes;

  let current = getPathFromRootToNode(head);
  let candidates: Array<AnyStateNode> = [];

  for (const stateNode of stateNodes) {
    const path = getPathFromRootToNode(stateNode);

    candidates = current.filter((sn) => path.includes(sn));
    current = candidates;
    candidates = [];
  }

  return current[current.length - 1];
}

function getEffectiveTargetStates(
  transition: Pick<AnyTransitionDefinition, 'target'>,
  historyValue: AnyHistoryValue
): Array<AnyStateNode> {
  if (!transition.target) {
    return [];
  }

  const targets = new Set<AnyStateNode>();

  for (const targetNode of transition.target) {
    if (isHistoryNode(targetNode)) {
      if (historyValue[targetNode.id]) {
        for (const node of historyValue[targetNode.id]) {
          targets.add(node);
        }
      } else {
        for (const node of getEffectiveTargetStates(
          resolveHistoryDefaultTransition(targetNode),
          historyValue
        )) {
          targets.add(node);
        }
      }
    } else {
      targets.add(targetNode);
    }
  }

  return [...targets];
}

function getTransitionDomain(
  transition: AnyTransitionDefinition,
  historyValue: AnyHistoryValue
): AnyStateNode | undefined {
  const targetStates = getEffectiveTargetStates(transition, historyValue);

  if (!targetStates) {
    return;
  }

  if (
    !transition.reenter &&
    targetStates.every(
      (target) =>
        target === transition.source || isDescendant(target, transition.source)
    )
  ) {
    return transition.source;
  }

  const lcca = findLCCA(targetStates.concat(transition.source));

  return lcca;
}

function computeExitSet(
  transitions: AnyTransitionDefinition[],
  configuration: Set<AnyStateNode>,
  historyValue: AnyHistoryValue
): Array<AnyStateNode> {
  const statesToExit = new Set<AnyStateNode>();

  for (const t of transitions) {
    if (t.target?.length) {
      const domain = getTransitionDomain(t, historyValue);

      if (t.reenter && t.source === domain) {
        statesToExit.add(domain);
      }

      for (const stateNode of configuration) {
        if (isDescendant(stateNode, domain!)) {
          statesToExit.add(stateNode);
        }
      }
    }
  }

  return [...statesToExit];
}

function areConfigurationsEqual(
  previousConfiguration: StateNode<any, any>[],
  nextConfigurationSet: Set<StateNode<any, any>>
) {
  if (previousConfiguration.length !== nextConfigurationSet.size) {
    return false;
  }
  for (const node of previousConfiguration) {
    if (!nextConfigurationSet.has(node)) {
      return false;
    }
  }
  return true;
}

/**
 * https://www.w3.org/TR/scxml/#microstepProcedure
 *
 * @private
 * @param transitions
 * @param currentState
 * @param mutConfiguration
 */
export function microstep<
  TContext extends MachineContext,
  TEvent extends EventObject
>(
  transitions: Array<AnyTransitionDefinition>,
  currentState: AnyState,
  actorCtx: AnyActorContext,
  event: AnyEventObject,
  isInitial: boolean,
  internalQueue: Array<AnyEventObject>
): AnyState {
  if (!transitions.length) {
    return currentState;
  }
  const mutConfiguration = new Set(currentState.configuration);
  let historyValue = currentState.historyValue;

  const filteredTransitions = removeConflictingTransitions(
    transitions,
    mutConfiguration,
    historyValue
  );

  let nextState = currentState;

  // Exit states
  if (!isInitial) {
    [nextState, historyValue] = exitStates(
      nextState,
      event,
      actorCtx,
      filteredTransitions,
      mutConfiguration,
      historyValue,
      internalQueue
    );
  }

  // Execute transition content
  nextState = resolveActionsAndContext(
    nextState,
    event,
    actorCtx,
    filteredTransitions.flatMap((t) => t.actions),
    internalQueue
  );

  // Enter states
  nextState = enterStates(
    nextState,
    event,
    actorCtx,
    filteredTransitions,
    mutConfiguration,
    internalQueue,
    historyValue,
    isInitial
  );

  const nextConfiguration = [...mutConfiguration];

  if (nextState.status === 'done') {
    nextState = resolveActionsAndContext(
      nextState,
      event,
      actorCtx,
      nextConfiguration
        .sort((a, b) => b.order - a.order)
        .flatMap((state) => state.exit),
      internalQueue
    );
  }

  try {
    if (
      historyValue === currentState.historyValue &&
      areConfigurationsEqual(currentState.configuration, mutConfiguration)
    ) {
      return nextState;
    }
    return cloneState(nextState, {
      configuration: nextConfiguration,
      historyValue
    });
  } catch (e) {
    // TODO: Refactor this once proper error handling is implemented.
    // See https://github.com/statelyai/rfcs/pull/4
    throw e;
  }
}

function getMachineOutput(
  state: AnyState,
  event: AnyEventObject,
  actorCtx: AnyActorContext,
  rootNode: AnyStateNode,
  rootCompletionNode: AnyStateNode
) {
  if (!rootNode.output) {
    return;
  }
  const doneStateEvent = createDoneStateEvent(
    rootCompletionNode.id,
    rootCompletionNode.output && rootCompletionNode.parent
      ? resolveOutput(
          rootCompletionNode.output,
          state.context,
          event,
          actorCtx.self
        )
      : undefined
  );
  return resolveOutput(
    rootNode.output,
    state.context,
    doneStateEvent,
    actorCtx.self
  );
}

function enterStates(
  currentState: AnyState,
  event: AnyEventObject,
  actorCtx: AnyActorContext,
  filteredTransitions: AnyTransitionDefinition[],
  mutConfiguration: Set<AnyStateNode>,
  internalQueue: AnyEventObject[],
  historyValue: HistoryValue<any, any>,
  isInitial: boolean
) {
  let nextState = currentState;
  const statesToEnter = new Set<AnyStateNode>();
  // those are states that were directly targeted or indirectly targeted by the explicit target
  // in other words, those are states for which initial actions should be executed
  // when we target `#deep_child` initial actions of its ancestors shouldn't be executed
  const statesForDefaultEntry = new Set<AnyStateNode>();
  computeEntrySet(
    filteredTransitions,
    historyValue,
    statesForDefaultEntry,
    statesToEnter
  );

  // In the initial state, the root state node is "entered".
  if (isInitial) {
    statesForDefaultEntry.add(currentState.machine.root);
  }

  const completedNodes = new Set();

  for (const stateNodeToEnter of [...statesToEnter].sort(
    (a, b) => a.order - b.order
  )) {
    mutConfiguration.add(stateNodeToEnter);
    const actions: UnknownAction[] = [];

    // Add entry actions
    actions.push(...stateNodeToEnter.entry);

    for (const invokeDef of stateNodeToEnter.invoke) {
      actions.push(invoke(invokeDef));
    }

    if (statesForDefaultEntry.has(stateNodeToEnter)) {
      const initialActions = stateNodeToEnter.initial!.actions;
      actions.push(...initialActions);
    }

    nextState = resolveActionsAndContext(
      nextState,
      event,
      actorCtx,
      actions,
      internalQueue,
      stateNodeToEnter.invoke.map((invokeDef) => invokeDef.id)
    );

    if (stateNodeToEnter.type === 'final') {
      const parent = stateNodeToEnter.parent;

      let ancestorMarker =
        parent?.type === 'parallel' ? parent : parent?.parent;
      let rootCompletionNode = ancestorMarker || stateNodeToEnter;

      if (parent?.type === 'compound') {
        internalQueue.push(
          createDoneStateEvent(
            parent!.id,
            stateNodeToEnter.output
              ? resolveOutput(
                  stateNodeToEnter.output,
                  nextState.context,
                  event,
                  actorCtx.self
                )
              : undefined
          )
        );
      }
      while (
        ancestorMarker?.type === 'parallel' &&
        !completedNodes.has(ancestorMarker) &&
        isInFinalState(mutConfiguration, ancestorMarker)
      ) {
        completedNodes.add(ancestorMarker);
        internalQueue.push(createDoneStateEvent(ancestorMarker.id));
        rootCompletionNode = ancestorMarker;
        ancestorMarker = ancestorMarker.parent;
      }
      if (ancestorMarker) {
        continue;
      }

      nextState = cloneState(nextState, {
        status: 'done',
        output: getMachineOutput(
          nextState,
          event,
          actorCtx,
          currentState.configuration[0].machine.root,
          rootCompletionNode
        )
      });
    }
  }

  return nextState;
}

function computeEntrySet(
  transitions: Array<AnyTransitionDefinition>,
  historyValue: HistoryValue<any, any>,
  statesForDefaultEntry: Set<AnyStateNode>,
  statesToEnter: Set<AnyStateNode>
) {
  for (const t of transitions) {
    const domain = getTransitionDomain(t, historyValue);

    for (const s of t.target || []) {
      if (
        !isHistoryNode(s) &&
        // if the target is different than the source then it will *definitely* be entered
        (t.source !== s ||
          // we know that the domain can't lie within the source
          // if it's different than the source then it's outside of it and it means that the target has to be entered as well
          t.source !== domain ||
          // reentering transitions always enter the target, even if it's the source itself
          t.reenter)
      ) {
        statesToEnter.add(s);
        statesForDefaultEntry.add(s);
      }
      addDescendantStatesToEnter(
        s,
        historyValue,
        statesForDefaultEntry,
        statesToEnter
      );
    }
    const targetStates = getEffectiveTargetStates(t, historyValue);
    for (const s of targetStates) {
      addAncestorStatesToEnter(
        s,
        domain,
        statesToEnter,
        historyValue,
        statesForDefaultEntry
      );
    }
  }
}

function addDescendantStatesToEnter<
  TContext extends MachineContext,
  TEvent extends EventObject
>(
  stateNode: AnyStateNode,
  historyValue: HistoryValue<any, any>,
  statesForDefaultEntry: Set<AnyStateNode>,
  statesToEnter: Set<AnyStateNode>
) {
  if (isHistoryNode(stateNode)) {
    if (historyValue[stateNode.id]) {
      const historyStateNodes = historyValue[stateNode.id];
      for (const s of historyStateNodes) {
        statesToEnter.add(s);

        addDescendantStatesToEnter(
          s,
          historyValue,
          statesForDefaultEntry,
          statesToEnter
        );
      }
      for (const s of historyStateNodes) {
        addAncestorStatesToEnter(
          s,
          stateNode.parent!,
          statesToEnter,
          historyValue,
          statesForDefaultEntry
        );
      }
    } else {
      const historyDefaultTransition = resolveHistoryDefaultTransition<
        TContext,
        TEvent
      >(stateNode);
      for (const s of historyDefaultTransition.target) {
        statesToEnter.add(s);

        if (historyDefaultTransition === stateNode.parent?.initial) {
          statesForDefaultEntry.add(stateNode.parent);
        }

        addDescendantStatesToEnter(
          s,
          historyValue,
          statesForDefaultEntry,
          statesToEnter
        );
      }

      for (const s of historyDefaultTransition.target) {
        addAncestorStatesToEnter(
          s,
          stateNode,
          statesToEnter,
          historyValue,
          statesForDefaultEntry
        );
      }
    }
  } else {
    if (stateNode.type === 'compound') {
      const [initialState] = stateNode.initial.target;

      if (!isHistoryNode(initialState)) {
        statesToEnter.add(initialState);
        statesForDefaultEntry.add(initialState);
      }
      addDescendantStatesToEnter(
        initialState,
        historyValue,
        statesForDefaultEntry,
        statesToEnter
      );

      addAncestorStatesToEnter(
        initialState,
        stateNode,
        statesToEnter,
        historyValue,
        statesForDefaultEntry
      );
    } else {
      if (stateNode.type === 'parallel') {
        for (const child of getChildren(stateNode).filter(
          (sn) => !isHistoryNode(sn)
        )) {
          if (![...statesToEnter].some((s) => isDescendant(s, child))) {
            if (!isHistoryNode(child)) {
              statesToEnter.add(child);
              statesForDefaultEntry.add(child);
            }
            addDescendantStatesToEnter(
              child,
              historyValue,
              statesForDefaultEntry,
              statesToEnter
            );
          }
        }
      }
    }
  }
}

function addAncestorStatesToEnter(
  stateNode: AnyStateNode,
  toStateNode: AnyStateNode | undefined,
  statesToEnter: Set<AnyStateNode>,
  historyValue: HistoryValue<any, any>,
  statesForDefaultEntry: Set<AnyStateNode>
) {
  const properAncestors = getProperAncestors(stateNode, toStateNode);
  for (const anc of properAncestors) {
    statesToEnter.add(anc);
    if (anc.type === 'parallel') {
      for (const child of getChildren(anc).filter((sn) => !isHistoryNode(sn))) {
        if (![...statesToEnter].some((s) => isDescendant(s, child))) {
          statesToEnter.add(child);
          addDescendantStatesToEnter(
            child,
            historyValue,
            statesForDefaultEntry,
            statesToEnter
          );
        }
      }
    }
  }
}

function exitStates(
  currentState: AnyState,
  event: AnyEventObject,
  actorCtx: AnyActorContext,
  transitions: AnyTransitionDefinition[],
  mutConfiguration: Set<AnyStateNode>,
  historyValue: HistoryValue<any, any>,
  internalQueue: AnyEventObject[]
) {
  let nextState = currentState;
  const statesToExit = computeExitSet(
    transitions,
    mutConfiguration,
    historyValue
  );

  statesToExit.sort((a, b) => b.order - a.order);

  let changedHistory: typeof historyValue | undefined;

  // From SCXML algorithm: https://www.w3.org/TR/scxml/#exitStates
  for (const exitStateNode of statesToExit) {
    for (const historyNode of getHistoryNodes(exitStateNode)) {
      let predicate: (sn: AnyStateNode) => boolean;
      if (historyNode.history === 'deep') {
        predicate = (sn) =>
          isAtomicStateNode(sn) && isDescendant(sn, exitStateNode);
      } else {
        predicate = (sn) => {
          return sn.parent === exitStateNode;
        };
      }
      changedHistory ??= { ...historyValue };
      changedHistory[historyNode.id] =
        Array.from(mutConfiguration).filter(predicate);
    }
  }

  for (const s of statesToExit) {
    nextState = resolveActionsAndContext(
      nextState,
      event,
      actorCtx,
      [...s.exit, ...s.invoke.map((def) => stop(def.id))],
      internalQueue
    );
    mutConfiguration.delete(s);
  }
  return [nextState, changedHistory || historyValue] as const;
}

interface BuiltinAction {
  (): void;
  resolve: (
    actorContext: AnyActorContext,
    state: AnyState,
    actionArgs: ActionArgs<any, any, any, any>,
    action: unknown,
    extra: unknown
  ) => [newState: AnyState, params: unknown, actions?: UnknownAction[]];
  retryResolve: (
    actorContext: AnyActorContext,
    state: AnyState,
    params: unknown
  ) => void;
  execute: (actorContext: AnyActorContext, params: unknown) => void;
}

function resolveActionsAndContextWorker(
  currentState: AnyState,
  event: AnyEventObject,
  actorCtx: AnyActorContext,
  actions: UnknownAction[],
  extra: {
    internalQueue: AnyEventObject[];
    deferredActorIds: string[] | undefined;
  },
  retries: (readonly [BuiltinAction, unknown])[] | undefined
): AnyState {
  const { machine } = currentState;
  let intermediateState = currentState;

  for (const action of actions) {
    const isInline = typeof action === 'function';
    const resolvedAction = isInline
      ? action
      : // the existing type of `.actions` assumes non-nullable `TExpressionAction`
        // it's fine to cast this here to get a common type and lack of errors in the rest of the code
        // our logic below makes sure that we call those 2 "variants" correctly
        (
          machine.implementations.actions as Record<
            string,
            ActionFunction<
              MachineContext,
              EventObject,
              EventObject,
              ParameterizedObject | undefined,
              ProvidedActor,
              ParameterizedObject,
              ParameterizedObject,
              string
            >
          >
        )[typeof action === 'string' ? action : action.type];

    if (!resolvedAction) {
      continue;
    }

    const actionArgs = {
      context: intermediateState.context,
      event,
      self: actorCtx?.self,
      system: actorCtx?.system,
      params:
        isInline || typeof action === 'string'
          ? undefined
          : 'params' in action
          ? typeof action.params === 'function'
            ? action.params({ context: intermediateState.context, event })
            : action.params
          : undefined
    };

    if (!('resolve' in resolvedAction)) {
      if (actorCtx?.self.status === ActorStatus.Running) {
<<<<<<< HEAD
        resolved(actionArgs as never);
      } else {
        actorCtx?.defer(() => resolved(actionArgs as never));
=======
        resolvedAction(actionArgs);
      } else {
        actorCtx?.defer(() => {
          resolvedAction(actionArgs);
        });
>>>>>>> bd22b14a
      }
      continue;
    }

    const builtinAction = resolvedAction as BuiltinAction;

    const [nextState, params, actions] = builtinAction.resolve(
      actorCtx,
      intermediateState,
      actionArgs,
      resolvedAction, // this holds all params
      extra
    );
    intermediateState = nextState;

    if ('retryResolve' in builtinAction) {
      retries?.push([builtinAction, params]);
    }

    if ('execute' in builtinAction) {
      if (actorCtx?.self.status === ActorStatus.Running) {
        builtinAction.execute(actorCtx!, params);
      } else {
        actorCtx?.defer(builtinAction.execute.bind(null, actorCtx!, params));
      }
    }

    if (actions) {
      intermediateState = resolveActionsAndContextWorker(
        intermediateState,
        event,
        actorCtx,
        actions,
        extra,
        retries
      );
    }
  }

  return intermediateState;
}

export function resolveActionsAndContext(
  currentState: AnyState,
  event: AnyEventObject,
  actorCtx: AnyActorContext,
  actions: UnknownAction[],
  internalQueue: AnyEventObject[],
  deferredActorIds?: string[]
): AnyState {
  const retries: (readonly [BuiltinAction, unknown])[] | undefined =
    deferredActorIds ? [] : undefined;
  const nextState = resolveActionsAndContextWorker(
    currentState,
    event,
    actorCtx,
    actions,
    { internalQueue, deferredActorIds },
    retries
  );
  retries?.forEach(([builtinAction, params]) => {
    builtinAction.retryResolve(actorCtx, nextState, params);
  });
  return nextState;
}

export function macrostep(
  state: AnyState,
  event: EventObject,
  actorCtx: AnyActorContext,
  internalQueue: AnyEventObject[] = []
): {
  state: typeof state;
  microstates: Array<typeof state>;
} {
  if (isDevelopment && event.type === WILDCARD) {
    throw new Error(`An event cannot have the wildcard type ('${WILDCARD}')`);
  }

  let nextState = state;
  const states: AnyState[] = [];

  // Handle stop event
  if (event.type === XSTATE_STOP) {
    nextState = cloneState(stopChildren(nextState, event, actorCtx), {
      status: 'stopped'
    });
    states.push(nextState);

    return {
      state: nextState,
      microstates: states
    };
  }

  let nextEvent = event;

  // Assume the state is at rest (no raised events)
  // Determine the next state based on the next microstep
  if (nextEvent.type !== XSTATE_INIT) {
    const transitions = selectTransitions(nextEvent, nextState);
    nextState = microstep(
      transitions,
      state,
      actorCtx,
      nextEvent,
      false,
      internalQueue
    );
    states.push(nextState);
  }

  let shouldSelectEventlessTransitions = true;

  while (nextState.status === 'active') {
    let enabledTransitions: AnyTransitionDefinition[] =
      shouldSelectEventlessTransitions
        ? selectEventlessTransitions(nextState, nextEvent)
        : [];

    // eventless transitions should always be selected after selecting *regular* transitions
    // by assigning `undefined` to `previousState` we ensure that `shouldSelectEventlessTransitions` gets always computed to true in such a case
    const previousState = enabledTransitions.length ? nextState : undefined;

    if (!enabledTransitions.length) {
      if (!internalQueue.length) {
        break;
      }
      nextEvent = internalQueue.shift()!;
      enabledTransitions = selectTransitions(nextEvent, nextState);
    }

    nextState = microstep(
      enabledTransitions,
      nextState,
      actorCtx,
      nextEvent,
      false,
      internalQueue
    );
    shouldSelectEventlessTransitions = nextState !== previousState;
    states.push(nextState);
  }

  if (nextState.status !== 'active') {
    stopChildren(nextState, nextEvent, actorCtx);
  }

  return {
    state: nextState,
    microstates: states
  };
}

function stopChildren(
  nextState: AnyState,
  event: AnyEventObject,
  actorCtx: AnyActorContext
) {
  return resolveActionsAndContext(
    nextState,
    event,
    actorCtx,
    Object.values(nextState.children).map((child) => stop(child)),
    []
  );
}

function selectTransitions(
  event: AnyEventObject,
  nextState: AnyState
): AnyTransitionDefinition[] {
  return nextState.machine.getTransitionData(nextState as any, event);
}

function selectEventlessTransitions(
  nextState: AnyState,
  event: AnyEventObject
): AnyTransitionDefinition[] {
  const enabledTransitionSet: Set<AnyTransitionDefinition> = new Set();
  const atomicStates = nextState.configuration.filter(isAtomicStateNode);

  for (const stateNode of atomicStates) {
    loop: for (const s of [stateNode].concat(
      getProperAncestors(stateNode, undefined)
    )) {
      if (!s.always) {
        continue;
      }
      for (const transition of s.always) {
        if (
          transition.guard === undefined ||
          evaluateGuard(transition.guard, nextState.context, event, nextState)
        ) {
          enabledTransitionSet.add(transition);
          break loop;
        }
      }
    }
  }

  return removeConflictingTransitions(
    Array.from(enabledTransitionSet),
    new Set(nextState.configuration),
    nextState.historyValue
  );
}

/**
 * Resolves a partial state value with its full representation in the state node's machine.
 *
 * @param stateValue The partial state value to resolve.
 */
export function resolveStateValue(
  rootNode: AnyStateNode,
  stateValue: StateValue
): StateValue {
  const configuration = getConfiguration(getStateNodes(rootNode, stateValue));
  return getStateValue(rootNode, [...configuration]);
}

export function stateValuesEqual(
  a: StateValue | undefined,
  b: StateValue | undefined
): boolean {
  if (a === b) {
    return true;
  }

  if (a === undefined || b === undefined) {
    return false;
  }

  if (typeof a === 'string' || typeof b === 'string') {
    return a === b;
  }

  const aKeys = Object.keys(a as StateValueMap);
  const bKeys = Object.keys(b as StateValueMap);

  return (
    aKeys.length === bKeys.length &&
    aKeys.every((key) => stateValuesEqual(a[key], b[key]))
  );
}

export function getInitialConfiguration(
  rootNode: AnyStateNode
): AnyStateNode[] {
  const configuration: AnyStateNode[] = [];
  const initialTransition = rootNode.initial;

  const statesToEnter = new Set<AnyStateNode>();
  const statesForDefaultEntry = new Set<AnyStateNode>([rootNode]);

  computeEntrySet(
    [initialTransition],
    {},
    statesForDefaultEntry,
    statesToEnter
  );

  for (const stateNodeToEnter of [...statesToEnter].sort(
    (a, b) => a.order - b.order
  )) {
    configuration.push(stateNodeToEnter);
  }

  return configuration;
}<|MERGE_RESOLUTION|>--- conflicted
+++ resolved
@@ -1518,17 +1518,11 @@
 
     if (!('resolve' in resolvedAction)) {
       if (actorCtx?.self.status === ActorStatus.Running) {
-<<<<<<< HEAD
-        resolved(actionArgs as never);
-      } else {
-        actorCtx?.defer(() => resolved(actionArgs as never));
-=======
         resolvedAction(actionArgs);
       } else {
         actorCtx?.defer(() => {
           resolvedAction(actionArgs);
         });
->>>>>>> bd22b14a
       }
       continue;
     }
