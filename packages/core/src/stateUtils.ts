--- conflicted
+++ resolved
@@ -1061,16 +1061,8 @@
     actorCtx
   );
 
-<<<<<<< HEAD
   return cloneState(microstate, {
-    value: {}, // TODO: make optional
-    transitions
-=======
-  const { context } = microstate;
-
-  const nextState = cloneState(microstate, {
     value: {} // TODO: make optional
->>>>>>> 8ae5c34e
   });
 }
 
