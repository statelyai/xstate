import isDevelopment from '#is-development';
import { MachineSnapshot, cloneMachineSnapshot } from './State.ts';
import type { StateNode } from './StateNode.ts';
import { raise } from './actions.ts';
import { createAfterEvent, createDoneStateEvent } from './eventUtils.ts';
import { cancel } from './actions/cancel.ts';
import { spawnChild } from './actions/spawnChild.ts';
import { stopChild } from './actions/stopChild.ts';
import {
  XSTATE_INIT,
  NULL_EVENT,
  STATE_DELIMITER,
  STATE_IDENTIFIER,
  XSTATE_STOP,
  WILDCARD
} from './constants.ts';
import { evaluateGuard } from './guards.ts';
import {
  ActionArgs,
  AnyEventObject,
  AnyHistoryValue,
  AnyMachineSnapshot,
  AnyStateNode,
  AnyTransitionDefinition,
  DelayExpr,
  DelayedTransitionDefinition,
  EventObject,
  HistoryValue,
  InitialTransitionConfig,
  InitialTransitionDefinition,
  MachineContext,
  StateValue,
  StateValueMap,
  TransitionDefinition,
  TODO,
  UnknownAction,
  ParameterizedObject,
  ActionFunction,
  AnyTransitionConfig,
  ProvidedActor,
  AnyActorScope
} from './types.ts';
import {
  resolveOutput,
  normalizeTarget,
  toArray,
  toStatePath,
  toTransitionConfigArray,
  isErrorActorEvent
} from './utils.ts';
import { ProcessingStatus } from './interpreter.ts';

type StateNodeIterable<
  TContext extends MachineContext,
  TE extends EventObject
> = Iterable<StateNode<TContext, TE>>;
type AnyStateNodeIterable = StateNodeIterable<any, any>;

type AdjList = Map<AnyStateNode, Array<AnyStateNode>>;

export const isAtomicStateNode = (stateNode: StateNode<any, any>) =>
  stateNode.type === 'atomic' || stateNode.type === 'final';

function getChildren<TContext extends MachineContext, TE extends EventObject>(
  stateNode: StateNode<TContext, TE>
): Array<StateNode<TContext, TE>> {
  return Object.values(stateNode.states).filter((sn) => sn.type !== 'history');
}

function getProperAncestors(
  stateNode: AnyStateNode,
  toStateNode: AnyStateNode | undefined
): Array<typeof stateNode> {
  const ancestors: Array<typeof stateNode> = [];

  if (toStateNode === stateNode) {
    return ancestors;
  }

  // add all ancestors
  let m = stateNode.parent;
  while (m && m !== toStateNode) {
    ancestors.push(m);
    m = m.parent;
  }

  return ancestors;
}

export function getAllStateNodes(
  stateNodes: Iterable<AnyStateNode>
): Set<AnyStateNode> {
  const nodeSet = new Set(stateNodes);

  const adjList = getAdjList(nodeSet);

  // add descendants
  for (const s of nodeSet) {
    // if previously active, add existing child nodes
    if (s.type === 'compound' && (!adjList.get(s) || !adjList.get(s)!.length)) {
      getInitialStateNodesWithTheirAncestors(s).forEach((sn) =>
        nodeSet.add(sn)
      );
    } else {
      if (s.type === 'parallel') {
        for (const child of getChildren(s)) {
          if (child.type === 'history') {
            continue;
          }

          if (!nodeSet.has(child)) {
            const initialStates = getInitialStateNodesWithTheirAncestors(child);
            for (const initialStateNode of initialStates) {
              nodeSet.add(initialStateNode);
            }
          }
        }
      }
    }
  }

  // add all ancestors
  for (const s of nodeSet) {
    let m = s.parent;

    while (m) {
      nodeSet.add(m);
      m = m.parent;
    }
  }

  return nodeSet;
}

function getValueFromAdj(baseNode: AnyStateNode, adjList: AdjList): StateValue {
  const childStateNodes = adjList.get(baseNode);

  if (!childStateNodes) {
    return {}; // todo: fix?
  }

  if (baseNode.type === 'compound') {
    const childStateNode = childStateNodes[0];
    if (childStateNode) {
      if (isAtomicStateNode(childStateNode)) {
        return childStateNode.key;
      }
    } else {
      return {};
    }
  }

  const stateValue: StateValue = {};
  for (const childStateNode of childStateNodes) {
    stateValue[childStateNode.key] = getValueFromAdj(childStateNode, adjList);
  }

  return stateValue;
}

export function getAdjList<
  TContext extends MachineContext,
  TE extends EventObject
>(stateNodes: StateNodeIterable<TContext, TE>): AdjList {
  const adjList: AdjList = new Map();

  for (const s of stateNodes) {
    if (!adjList.has(s)) {
      adjList.set(s, []);
    }

    if (s.parent) {
      if (!adjList.has(s.parent)) {
        adjList.set(s.parent, []);
      }

      adjList.get(s.parent)!.push(s);
    }
  }

  return adjList;
}

export function getStateValue(
  rootNode: AnyStateNode,
  stateNodes: AnyStateNodeIterable
): StateValue {
  const config = getAllStateNodes(stateNodes);
  return getValueFromAdj(rootNode, getAdjList(config));
}

export function isInFinalState(
  stateNodeSet: Set<AnyStateNode>,
  stateNode: AnyStateNode
): boolean {
  if (stateNode.type === 'compound') {
    return getChildren(stateNode).some(
      (s) => s.type === 'final' && stateNodeSet.has(s)
    );
  }
  if (stateNode.type === 'parallel') {
    return getChildren(stateNode).every((sn) =>
      isInFinalState(stateNodeSet, sn)
    );
  }

  return stateNode.type === 'final';
}

export const isStateId = (str: string) => str[0] === STATE_IDENTIFIER;

export function getCandidates<TEvent extends EventObject>(
  stateNode: StateNode<any, TEvent>,
  receivedEventType: TEvent['type']
): Array<TransitionDefinition<any, TEvent>> {
  const candidates =
    stateNode.transitions.get(receivedEventType) ||
    [...stateNode.transitions.keys()]
      .filter((descriptor) => {
        // check if transition is a wildcard transition,
        // which matches any non-transient events
        if (descriptor === WILDCARD) {
          return true;
        }

        if (!descriptor.endsWith('.*')) {
          return false;
        }

        if (isDevelopment && /.*\*.+/.test(descriptor)) {
          console.warn(
            `Wildcards can only be the last token of an event descriptor (e.g., "event.*") or the entire event descriptor ("*"). Check the "${descriptor}" event.`
          );
        }

        const partialEventTokens = descriptor.split('.');
        const eventTokens = receivedEventType.split('.');

        for (
          let tokenIndex = 0;
          tokenIndex < partialEventTokens.length;
          tokenIndex++
        ) {
          const partialEventToken = partialEventTokens[tokenIndex];
          const eventToken = eventTokens[tokenIndex];

          if (partialEventToken === '*') {
            const isLastToken = tokenIndex === partialEventTokens.length - 1;

            if (isDevelopment && !isLastToken) {
              console.warn(
                `Infix wildcards in transition events are not allowed. Check the "${descriptor}" transition.`
              );
            }

            return isLastToken;
          }

          if (partialEventToken !== eventToken) {
            return false;
          }
        }

        return true;
      })
      .sort((a, b) => b.length - a.length)
      .flatMap((key) => stateNode.transitions.get(key)!);

  return candidates;
}

/**
 * All delayed transitions from the config.
 */
export function getDelayedTransitions(
  stateNode: AnyStateNode
): Array<DelayedTransitionDefinition<MachineContext, EventObject>> {
  const afterConfig = stateNode.config.after;
  if (!afterConfig) {
    return [];
  }

<<<<<<< HEAD
  const mutateEntryExit = (
    delay:
      | string
      | number
      | DelayExpr<
          MachineContext,
          EventObject,
          ParameterizedObject['params'] | undefined,
          EventObject
        >,
    i: number
  ) => {
    const delayRef =
      typeof delay === 'function'
        ? `xstate.delay.${i}.#${stateNode.id}`
        : delay;
    const afterEvent = createAfterEvent(delayRef, stateNode.id);
=======
  const mutateEntryExit = (delay: string | number, i: number) => {
    const afterEvent = createAfterEvent(delay, stateNode.id);
>>>>>>> cf6fdede
    const eventType = afterEvent.type;
    stateNode.entry.push(raise(afterEvent, { id: eventType, delay }));
    stateNode.exit.push(cancel(eventType));
    return eventType;
  };

  const delayedTransitions = Object.keys(afterConfig).flatMap((delay, i) => {
    const configTransition = afterConfig[delay];
    const resolvedTransition =
      typeof configTransition === 'string'
        ? { target: configTransition }
        : configTransition;
    const resolvedDelay = Number.isNaN(+delay) ? delay : +delay;
    const eventType = mutateEntryExit(resolvedDelay, i);
    return toArray(resolvedTransition).map((transition) => ({
      ...transition,
      event: eventType,
      delay: resolvedDelay
    }));
  });
  return delayedTransitions.map((delayedTransition) => {
    const { delay } = delayedTransition;
    return {
      ...formatTransition(
        stateNode,
        delayedTransition.event,
        delayedTransition
      ),
      delay
    };
  });
}

export function formatTransition<
  TContext extends MachineContext,
  TEvent extends EventObject
>(
  stateNode: AnyStateNode,
  descriptor: string,
  transitionConfig: AnyTransitionConfig
): AnyTransitionDefinition {
  const normalizedTarget = normalizeTarget(transitionConfig.target);
  const reenter = transitionConfig.reenter ?? false;
  const target = resolveTarget(stateNode, normalizedTarget);

  // TODO: should this be part of a lint rule instead?
  if (isDevelopment && (transitionConfig as any).cond) {
    throw new Error(
      `State "${stateNode.id}" has declared \`cond\` for one of its transitions. This property has been renamed to \`guard\`. Please update your code.`
    );
  }
  const transition = {
    ...transitionConfig,
    actions: toArray(transitionConfig.actions),
    guard: transitionConfig.guard as never,
    target,
    source: stateNode,
    reenter,
    eventType: descriptor,
    toJSON: () => ({
      ...transition,
      source: `#${stateNode.id}`,
      target: target ? target.map((t) => `#${t.id}`) : undefined
    })
  };

  return transition;
}

export function formatTransitions<
  TContext extends MachineContext,
  TEvent extends EventObject
>(
  stateNode: AnyStateNode
): Map<string, TransitionDefinition<TContext, TEvent>[]> {
  const transitions = new Map<
    string,
    TransitionDefinition<TContext, AnyEventObject>[]
  >();
  if (stateNode.config.on) {
    for (const descriptor of Object.keys(stateNode.config.on)) {
      if (descriptor === NULL_EVENT) {
        throw new Error(
          'Null events ("") cannot be specified as a transition key. Use `always: { ... }` instead.'
        );
      }
      const transitionsConfig = stateNode.config.on[descriptor];
      transitions.set(
        descriptor,
        toTransitionConfigArray(transitionsConfig).map((t) =>
          formatTransition(stateNode, descriptor, t)
        )
      );
    }
  }
  if (stateNode.config.onDone) {
    const descriptor = `xstate.done.state.${stateNode.id}`;
    transitions.set(
      descriptor,
      toTransitionConfigArray(stateNode.config.onDone).map((t) =>
        formatTransition(stateNode, descriptor, t)
      )
    );
  }
  for (const invokeDef of stateNode.invoke) {
    if (invokeDef.onDone) {
      const descriptor = `xstate.done.actor.${invokeDef.id}`;
      transitions.set(
        descriptor,
        toTransitionConfigArray(invokeDef.onDone).map((t) =>
          formatTransition(stateNode, descriptor, t)
        )
      );
    }
    if (invokeDef.onError) {
      const descriptor = `xstate.error.actor.${invokeDef.id}`;
      transitions.set(
        descriptor,
        toTransitionConfigArray(invokeDef.onError).map((t) =>
          formatTransition(stateNode, descriptor, t)
        )
      );
    }
    if (invokeDef.onSnapshot) {
      const descriptor = `xstate.snapshot.${invokeDef.id}`;
      transitions.set(
        descriptor,
        toTransitionConfigArray(invokeDef.onSnapshot).map((t) =>
          formatTransition(stateNode, descriptor, t)
        )
      );
    }
  }
  for (const delayedTransition of stateNode.after) {
    let existing = transitions.get(delayedTransition.eventType);
    if (!existing) {
      existing = [];
      transitions.set(delayedTransition.eventType, existing);
    }
    existing.push(delayedTransition);
  }
  return transitions as Map<string, TransitionDefinition<TContext, any>[]>;
}

export function formatInitialTransition<
  TContext extends MachineContext,
  TEvent extends EventObject
>(
  stateNode: AnyStateNode,
  _target:
    | string
    | undefined
    | InitialTransitionConfig<TContext, TEvent, TODO, TODO, TODO, TODO>
): InitialTransitionDefinition<TContext, TEvent> {
  const resolvedTarget =
    typeof _target === 'string'
      ? stateNode.states[_target]
      : _target
        ? stateNode.states[_target.target]
        : undefined;
  if (!resolvedTarget && _target) {
    throw new Error(
      `Initial state node "${_target}" not found on parent state node #${stateNode.id}`
    );
  }
  const transition: InitialTransitionDefinition<TContext, TEvent> = {
    source: stateNode,
    actions:
      !_target || typeof _target === 'string' ? [] : toArray(_target.actions),
    eventType: null as any,
    reenter: false,
    target: resolvedTarget ? [resolvedTarget] : [],
    toJSON: () => ({
      ...transition,
      source: `#${stateNode.id}`,
      target: resolvedTarget ? [`#${resolvedTarget.id}`] : []
    })
  };

  return transition;
}

export function resolveTarget(
  stateNode: AnyStateNode,
  targets: ReadonlyArray<string | AnyStateNode> | undefined
): ReadonlyArray<AnyStateNode> | undefined {
  if (targets === undefined) {
    // an undefined target signals that the state node should not transition from that state when receiving that event
    return undefined;
  }
  return targets.map((target) => {
    if (typeof target !== 'string') {
      return target;
    }
    if (isStateId(target)) {
      return stateNode.machine.getStateNodeById(target);
    }

    const isInternalTarget = target[0] === STATE_DELIMITER;
    // If internal target is defined on machine,
    // do not include machine key on target
    if (isInternalTarget && !stateNode.parent) {
      return getStateNodeByPath(stateNode, target.slice(1));
    }
    const resolvedTarget = isInternalTarget ? stateNode.key + target : target;
    if (stateNode.parent) {
      try {
        const targetStateNode = getStateNodeByPath(
          stateNode.parent,
          resolvedTarget
        );
        return targetStateNode;
      } catch (err: any) {
        throw new Error(
          `Invalid transition definition for state node '${stateNode.id}':\n${err.message}`
        );
      }
    } else {
      throw new Error(
        `Invalid target: "${target}" is not a valid target from the root node. Did you mean ".${target}"?`
      );
    }
  });
}

function resolveHistoryDefaultTransition<
  TContext extends MachineContext,
  TEvent extends EventObject
>(stateNode: AnyStateNode & { type: 'history' }) {
  const normalizedTarget = normalizeTarget<TContext, TEvent>(
    stateNode.config.target
  );
  if (!normalizedTarget) {
    return stateNode.parent!.initial;
  }
  return {
    target: normalizedTarget.map((t) =>
      typeof t === 'string' ? getStateNodeByPath(stateNode.parent!, t) : t
    )
  };
}

function isHistoryNode(
  stateNode: AnyStateNode
): stateNode is AnyStateNode & { type: 'history' } {
  return stateNode.type === 'history';
}

export function getInitialStateNodesWithTheirAncestors(
  stateNode: AnyStateNode
) {
  const states = getInitialStateNodes(stateNode);
  for (const initialState of states) {
    for (const ancestor of getProperAncestors(initialState, stateNode)) {
      states.add(ancestor);
    }
  }
  return states;
}

export function getInitialStateNodes(stateNode: AnyStateNode) {
  const set = new Set<AnyStateNode>();

  function iter(descStateNode: AnyStateNode): void {
    if (set.has(descStateNode)) {
      return;
    }
    set.add(descStateNode);
    if (descStateNode.type === 'compound') {
      iter(descStateNode.initial.target[0]);
    } else if (descStateNode.type === 'parallel') {
      for (const child of getChildren(descStateNode)) {
        iter(child);
      }
    }
  }

  iter(stateNode);

  return set;
}
/**
 * Returns the child state node from its relative `stateKey`, or throws.
 */
export function getStateNode(
  stateNode: AnyStateNode,
  stateKey: string
): AnyStateNode {
  if (isStateId(stateKey)) {
    return stateNode.machine.getStateNodeById(stateKey);
  }
  if (!stateNode.states) {
    throw new Error(
      `Unable to retrieve child state '${stateKey}' from '${stateNode.id}'; no child states exist.`
    );
  }
  const result = stateNode.states[stateKey];
  if (!result) {
    throw new Error(
      `Child state '${stateKey}' does not exist on '${stateNode.id}'`
    );
  }
  return result;
}

/**
 * Returns the relative state node from the given `statePath`, or throws.
 *
 * @param statePath The string or string array relative path to the state node.
 */
export function getStateNodeByPath(
  stateNode: AnyStateNode,
  statePath: string | string[]
): AnyStateNode {
  if (typeof statePath === 'string' && isStateId(statePath)) {
    try {
      return stateNode.machine.getStateNodeById(statePath);
    } catch (e) {
      // try individual paths
      // throw e;
    }
  }
  const arrayStatePath = toStatePath(statePath).slice();
  let currentStateNode: AnyStateNode = stateNode;
  while (arrayStatePath.length) {
    const key = arrayStatePath.shift()!;
    if (!key.length) {
      break;
    }
    currentStateNode = getStateNode(currentStateNode, key);
  }
  return currentStateNode;
}

/**
 * Returns the state nodes represented by the current state value.
 *
 * @param stateValue The state value or State instance
 */
export function getStateNodes<
  TContext extends MachineContext,
  TEvent extends EventObject
>(stateNode: AnyStateNode, stateValue: StateValue): Array<AnyStateNode> {
  if (typeof stateValue === 'string') {
    return [stateNode, stateNode.states[stateValue]];
  }

  const childStateKeys = Object.keys(stateValue);
  const childStateNodes: Array<AnyStateNode> = childStateKeys
    .map((subStateKey) => getStateNode(stateNode, subStateKey))
    .filter(Boolean);

  return [stateNode.machine.root, stateNode].concat(
    childStateNodes,
    childStateKeys.reduce((allSubStateNodes, subStateKey) => {
      const subStateNode = getStateNode(stateNode, subStateKey);
      if (!subStateNode) {
        return allSubStateNodes;
      }
      const subStateNodes = getStateNodes(
        subStateNode,
        stateValue[subStateKey]
      );

      return allSubStateNodes.concat(subStateNodes);
    }, [] as Array<AnyStateNode>)
  );
}

export function transitionAtomicNode<
  TContext extends MachineContext,
  TEvent extends EventObject
>(
  stateNode: AnyStateNode,
  stateValue: string,
  state: MachineSnapshot<TContext, TEvent, any, any, any, any>,
  event: TEvent
): Array<TransitionDefinition<TContext, TEvent>> | undefined {
  const childStateNode = getStateNode(stateNode, stateValue);
  const next = childStateNode.next(state, event);

  if (!next || !next.length) {
    return stateNode.next(state, event);
  }

  return next;
}

export function transitionCompoundNode<
  TContext extends MachineContext,
  TEvent extends EventObject
>(
  stateNode: AnyStateNode,
  stateValue: StateValueMap,
  state: MachineSnapshot<TContext, TEvent, any, any, any, any>,
  event: TEvent
): Array<TransitionDefinition<TContext, TEvent>> | undefined {
  const subStateKeys = Object.keys(stateValue);

  const childStateNode = getStateNode(stateNode, subStateKeys[0]);
  const next = transitionNode(
    childStateNode,
    stateValue[subStateKeys[0]],
    state,
    event
  );

  if (!next || !next.length) {
    return stateNode.next(state, event);
  }

  return next;
}

export function transitionParallelNode<
  TContext extends MachineContext,
  TEvent extends EventObject
>(
  stateNode: AnyStateNode,
  stateValue: StateValueMap,
  state: MachineSnapshot<TContext, TEvent, any, any, any, any>,
  event: TEvent
): Array<TransitionDefinition<TContext, TEvent>> | undefined {
  const allInnerTransitions: Array<TransitionDefinition<TContext, TEvent>> = [];

  for (const subStateKey of Object.keys(stateValue)) {
    const subStateValue = stateValue[subStateKey];

    if (!subStateValue) {
      continue;
    }

    const subStateNode = getStateNode(stateNode, subStateKey);
    const innerTransitions = transitionNode(
      subStateNode,
      subStateValue,
      state,
      event
    );
    if (innerTransitions) {
      allInnerTransitions.push(...innerTransitions);
    }
  }
  if (!allInnerTransitions.length) {
    return stateNode.next(state, event);
  }

  return allInnerTransitions;
}

export function transitionNode<
  TContext extends MachineContext,
  TEvent extends EventObject
>(
  stateNode: AnyStateNode,
  stateValue: StateValue,
  state: MachineSnapshot<TContext, TEvent, any, any, any, any, any>,
  event: TEvent
): Array<TransitionDefinition<TContext, TEvent>> | undefined {
  // leaf node
  if (typeof stateValue === 'string') {
    return transitionAtomicNode(stateNode, stateValue, state, event);
  }

  // compound node
  if (Object.keys(stateValue).length === 1) {
    return transitionCompoundNode(stateNode, stateValue, state, event);
  }

  // parallel node
  return transitionParallelNode(stateNode, stateValue, state, event);
}

function getHistoryNodes(stateNode: AnyStateNode): Array<AnyStateNode> {
  return Object.keys(stateNode.states)
    .map((key) => stateNode.states[key])
    .filter((sn) => sn.type === 'history');
}

function isDescendant(
  childStateNode: AnyStateNode,
  parentStateNode: AnyStateNode
): boolean {
  let marker = childStateNode;
  while (marker.parent && marker.parent !== parentStateNode) {
    marker = marker.parent;
  }

  return marker.parent === parentStateNode;
}

function getPathFromRootToNode(stateNode: AnyStateNode): Array<AnyStateNode> {
  const path: Array<AnyStateNode> = [];
  let marker = stateNode.parent;

  while (marker) {
    path.unshift(marker);
    marker = marker.parent;
  }

  return path;
}

function hasIntersection<T>(s1: Iterable<T>, s2: Iterable<T>): boolean {
  const set1 = new Set(s1);
  const set2 = new Set(s2);

  for (const item of set1) {
    if (set2.has(item)) {
      return true;
    }
  }
  for (const item of set2) {
    if (set1.has(item)) {
      return true;
    }
  }
  return false;
}

export function removeConflictingTransitions(
  enabledTransitions: Array<AnyTransitionDefinition>,
  stateNodeSet: Set<AnyStateNode>,
  historyValue: AnyHistoryValue
): Array<AnyTransitionDefinition> {
  const filteredTransitions = new Set<AnyTransitionDefinition>();

  for (const t1 of enabledTransitions) {
    let t1Preempted = false;
    const transitionsToRemove = new Set<AnyTransitionDefinition>();
    for (const t2 of filteredTransitions) {
      if (
        hasIntersection(
          computeExitSet([t1], stateNodeSet, historyValue),
          computeExitSet([t2], stateNodeSet, historyValue)
        )
      ) {
        if (isDescendant(t1.source, t2.source)) {
          transitionsToRemove.add(t2);
        } else {
          t1Preempted = true;
          break;
        }
      }
    }
    if (!t1Preempted) {
      for (const t3 of transitionsToRemove) {
        filteredTransitions.delete(t3);
      }
      filteredTransitions.add(t1);
    }
  }

  return Array.from(filteredTransitions);
}

function findLeastCommonAncestor(
  stateNodes: Array<AnyStateNode>
): AnyStateNode | undefined {
  const [head, ...tail] = stateNodes;
  for (const ancestor of getProperAncestors(head, undefined)) {
    if (tail.every((sn) => isDescendant(sn, ancestor))) {
      return ancestor;
    }
  }
}

function getEffectiveTargetStates(
  transition: Pick<AnyTransitionDefinition, 'target'>,
  historyValue: AnyHistoryValue
): Array<AnyStateNode> {
  if (!transition.target) {
    return [];
  }

  const targets = new Set<AnyStateNode>();

  for (const targetNode of transition.target) {
    if (isHistoryNode(targetNode)) {
      if (historyValue[targetNode.id]) {
        for (const node of historyValue[targetNode.id]) {
          targets.add(node);
        }
      } else {
        for (const node of getEffectiveTargetStates(
          resolveHistoryDefaultTransition(targetNode),
          historyValue
        )) {
          targets.add(node);
        }
      }
    } else {
      targets.add(targetNode);
    }
  }

  return [...targets];
}

function getTransitionDomain(
  transition: AnyTransitionDefinition,
  historyValue: AnyHistoryValue
): AnyStateNode | undefined {
  const targetStates = getEffectiveTargetStates(transition, historyValue);

  if (!targetStates) {
    return;
  }

  if (
    !transition.reenter &&
    targetStates.every(
      (target) =>
        target === transition.source || isDescendant(target, transition.source)
    )
  ) {
    return transition.source;
  }

  const lca = findLeastCommonAncestor(targetStates.concat(transition.source));

  if (lca) {
    return lca;
  }

  // at this point we know that it's a root transition since LCA couldn't be found
  if (transition.reenter) {
    return;
  }

  return transition.source.machine.root;
}

function computeExitSet(
  transitions: AnyTransitionDefinition[],
  stateNodeSet: Set<AnyStateNode>,
  historyValue: AnyHistoryValue
): Array<AnyStateNode> {
  const statesToExit = new Set<AnyStateNode>();

  for (const t of transitions) {
    if (t.target?.length) {
      const domain = getTransitionDomain(t, historyValue);

      if (t.reenter && t.source === domain) {
        statesToExit.add(domain);
      }

      for (const stateNode of stateNodeSet) {
        if (isDescendant(stateNode, domain!)) {
          statesToExit.add(stateNode);
        }
      }
    }
  }

  return [...statesToExit];
}

function areStateNodeCollectionsEqual(
  prevStateNodes: StateNode<any, any>[],
  nextStateNodeSet: Set<StateNode<any, any>>
) {
  if (prevStateNodes.length !== nextStateNodeSet.size) {
    return false;
  }
  for (const node of prevStateNodes) {
    if (!nextStateNodeSet.has(node)) {
      return false;
    }
  }
  return true;
}

/**
 * https://www.w3.org/TR/scxml/#microstepProcedure
 */
export function microstep<
  TContext extends MachineContext,
  TEvent extends EventObject
>(
  transitions: Array<AnyTransitionDefinition>,
  currentState: AnyMachineSnapshot,
  actorScope: AnyActorScope,
  event: AnyEventObject,
  isInitial: boolean,
  internalQueue: Array<AnyEventObject>
): AnyMachineSnapshot {
  if (!transitions.length) {
    return currentState;
  }
  const mutStateNodeSet = new Set(currentState._nodes);
  let historyValue = currentState.historyValue;

  const filteredTransitions = removeConflictingTransitions(
    transitions,
    mutStateNodeSet,
    historyValue
  );

  let nextState = currentState;

  // Exit states
  if (!isInitial) {
    [nextState, historyValue] = exitStates(
      nextState,
      event,
      actorScope,
      filteredTransitions,
      mutStateNodeSet,
      historyValue,
      internalQueue
    );
  }

  // Execute transition content
  nextState = resolveActionsAndContext(
    nextState,
    event,
    actorScope,
    filteredTransitions.flatMap((t) => t.actions),
    internalQueue
  );

  // Enter states
  nextState = enterStates(
    nextState,
    event,
    actorScope,
    filteredTransitions,
    mutStateNodeSet,
    internalQueue,
    historyValue,
    isInitial
  );

  const nextStateNodes = [...mutStateNodeSet];

  if (nextState.status === 'done') {
    nextState = resolveActionsAndContext(
      nextState,
      event,
      actorScope,
      nextStateNodes
        .sort((a, b) => b.order - a.order)
        .flatMap((state) => state.exit),
      internalQueue
    );
  }

  try {
    if (
      historyValue === currentState.historyValue &&
      areStateNodeCollectionsEqual(currentState._nodes, mutStateNodeSet)
    ) {
      return nextState;
    }
    return cloneMachineSnapshot(nextState, {
      _nodes: nextStateNodes,
      historyValue
    });
  } catch (e) {
    // TODO: Refactor this once proper error handling is implemented.
    // See https://github.com/statelyai/rfcs/pull/4
    throw e;
  }
}

function getMachineOutput(
  state: AnyMachineSnapshot,
  event: AnyEventObject,
  actorScope: AnyActorScope,
  rootNode: AnyStateNode,
  rootCompletionNode: AnyStateNode
) {
  if (!rootNode.output) {
    return;
  }
  const doneStateEvent = createDoneStateEvent(
    rootCompletionNode.id,
    rootCompletionNode.output && rootCompletionNode.parent
      ? resolveOutput(
          rootCompletionNode.output,
          state.context,
          event,
          actorScope.self
        )
      : undefined
  );
  return resolveOutput(
    rootNode.output,
    state.context,
    doneStateEvent,
    actorScope.self
  );
}

function enterStates(
  currentState: AnyMachineSnapshot,
  event: AnyEventObject,
  actorScope: AnyActorScope,
  filteredTransitions: AnyTransitionDefinition[],
  mutStateNodeSet: Set<AnyStateNode>,
  internalQueue: AnyEventObject[],
  historyValue: HistoryValue<any, any>,
  isInitial: boolean
) {
  let nextState = currentState;
  const statesToEnter = new Set<AnyStateNode>();
  // those are states that were directly targeted or indirectly targeted by the explicit target
  // in other words, those are states for which initial actions should be executed
  // when we target `#deep_child` initial actions of its ancestors shouldn't be executed
  const statesForDefaultEntry = new Set<AnyStateNode>();
  computeEntrySet(
    filteredTransitions,
    historyValue,
    statesForDefaultEntry,
    statesToEnter
  );

  // In the initial state, the root state node is "entered".
  if (isInitial) {
    statesForDefaultEntry.add(currentState.machine.root);
  }

  const completedNodes = new Set();

  for (const stateNodeToEnter of [...statesToEnter].sort(
    (a, b) => a.order - b.order
  )) {
    mutStateNodeSet.add(stateNodeToEnter);
    const actions: UnknownAction[] = [];

    // Add entry actions
    actions.push(...stateNodeToEnter.entry);

    for (const invokeDef of stateNodeToEnter.invoke) {
      actions.push(
        spawnChild(invokeDef.src, {
          ...invokeDef,
          syncSnapshot: !!invokeDef.onSnapshot
        })
      );
    }

    if (statesForDefaultEntry.has(stateNodeToEnter)) {
      const initialActions = stateNodeToEnter.initial!.actions;
      actions.push(...initialActions);
    }

    nextState = resolveActionsAndContext(
      nextState,
      event,
      actorScope,
      actions,
      internalQueue,
      stateNodeToEnter.invoke.map((invokeDef) => invokeDef.id)
    );

    if (stateNodeToEnter.type === 'final') {
      const parent = stateNodeToEnter.parent;

      let ancestorMarker =
        parent?.type === 'parallel' ? parent : parent?.parent;
      let rootCompletionNode = ancestorMarker || stateNodeToEnter;

      if (parent?.type === 'compound') {
        internalQueue.push(
          createDoneStateEvent(
            parent!.id,
            stateNodeToEnter.output
              ? resolveOutput(
                  stateNodeToEnter.output,
                  nextState.context,
                  event,
                  actorScope.self
                )
              : undefined
          )
        );
      }
      while (
        ancestorMarker?.type === 'parallel' &&
        !completedNodes.has(ancestorMarker) &&
        isInFinalState(mutStateNodeSet, ancestorMarker)
      ) {
        completedNodes.add(ancestorMarker);
        internalQueue.push(createDoneStateEvent(ancestorMarker.id));
        rootCompletionNode = ancestorMarker;
        ancestorMarker = ancestorMarker.parent;
      }
      if (ancestorMarker) {
        continue;
      }

      nextState = cloneMachineSnapshot(nextState, {
        status: 'done',
        output: getMachineOutput(
          nextState,
          event,
          actorScope,
          nextState.machine.root,
          rootCompletionNode
        )
      });
    }
  }

  return nextState;
}

function computeEntrySet(
  transitions: Array<AnyTransitionDefinition>,
  historyValue: HistoryValue<any, any>,
  statesForDefaultEntry: Set<AnyStateNode>,
  statesToEnter: Set<AnyStateNode>
) {
  for (const t of transitions) {
    const domain = getTransitionDomain(t, historyValue);

    for (const s of t.target || []) {
      if (
        !isHistoryNode(s) &&
        // if the target is different than the source then it will *definitely* be entered
        (t.source !== s ||
          // we know that the domain can't lie within the source
          // if it's different than the source then it's outside of it and it means that the target has to be entered as well
          t.source !== domain ||
          // reentering transitions always enter the target, even if it's the source itself
          t.reenter)
      ) {
        statesToEnter.add(s);
        statesForDefaultEntry.add(s);
      }
      addDescendantStatesToEnter(
        s,
        historyValue,
        statesForDefaultEntry,
        statesToEnter
      );
    }
    const targetStates = getEffectiveTargetStates(t, historyValue);
    for (const s of targetStates) {
      const ancestors = getProperAncestors(s, domain);
      if (domain?.type === 'parallel') {
        ancestors.push(domain!);
      }
      addAncestorStatesToEnter(
        statesToEnter,
        historyValue,
        statesForDefaultEntry,
        ancestors,
        !t.source.parent && t.reenter ? undefined : domain
      );
    }
  }
}

function addDescendantStatesToEnter<
  TContext extends MachineContext,
  TEvent extends EventObject
>(
  stateNode: AnyStateNode,
  historyValue: HistoryValue<any, any>,
  statesForDefaultEntry: Set<AnyStateNode>,
  statesToEnter: Set<AnyStateNode>
) {
  if (isHistoryNode(stateNode)) {
    if (historyValue[stateNode.id]) {
      const historyStateNodes = historyValue[stateNode.id];
      for (const s of historyStateNodes) {
        statesToEnter.add(s);

        addDescendantStatesToEnter(
          s,
          historyValue,
          statesForDefaultEntry,
          statesToEnter
        );
      }
      for (const s of historyStateNodes) {
        addProperAncestorStatesToEnter(
          s,
          stateNode.parent!,
          statesToEnter,
          historyValue,
          statesForDefaultEntry
        );
      }
    } else {
      const historyDefaultTransition = resolveHistoryDefaultTransition<
        TContext,
        TEvent
      >(stateNode);
      for (const s of historyDefaultTransition.target) {
        statesToEnter.add(s);

        if (historyDefaultTransition === stateNode.parent?.initial) {
          statesForDefaultEntry.add(stateNode.parent);
        }

        addDescendantStatesToEnter(
          s,
          historyValue,
          statesForDefaultEntry,
          statesToEnter
        );
      }

      for (const s of historyDefaultTransition.target) {
        addProperAncestorStatesToEnter(
          s,
          stateNode,
          statesToEnter,
          historyValue,
          statesForDefaultEntry
        );
      }
    }
  } else {
    if (stateNode.type === 'compound') {
      const [initialState] = stateNode.initial.target;

      if (!isHistoryNode(initialState)) {
        statesToEnter.add(initialState);
        statesForDefaultEntry.add(initialState);
      }
      addDescendantStatesToEnter(
        initialState,
        historyValue,
        statesForDefaultEntry,
        statesToEnter
      );

      addProperAncestorStatesToEnter(
        initialState,
        stateNode,
        statesToEnter,
        historyValue,
        statesForDefaultEntry
      );
    } else {
      if (stateNode.type === 'parallel') {
        for (const child of getChildren(stateNode).filter(
          (sn) => !isHistoryNode(sn)
        )) {
          if (![...statesToEnter].some((s) => isDescendant(s, child))) {
            if (!isHistoryNode(child)) {
              statesToEnter.add(child);
              statesForDefaultEntry.add(child);
            }
            addDescendantStatesToEnter(
              child,
              historyValue,
              statesForDefaultEntry,
              statesToEnter
            );
          }
        }
      }
    }
  }
}

function addAncestorStatesToEnter(
  statesToEnter: Set<AnyStateNode>,
  historyValue: HistoryValue<any, any>,
  statesForDefaultEntry: Set<AnyStateNode>,
  ancestors: AnyStateNode[],
  reentrancyDomain?: AnyStateNode
) {
  for (const anc of ancestors) {
    if (!reentrancyDomain || isDescendant(anc, reentrancyDomain)) {
      statesToEnter.add(anc);
    }
    if (anc.type === 'parallel') {
      for (const child of getChildren(anc).filter((sn) => !isHistoryNode(sn))) {
        if (![...statesToEnter].some((s) => isDescendant(s, child))) {
          statesToEnter.add(child);
          addDescendantStatesToEnter(
            child,
            historyValue,
            statesForDefaultEntry,
            statesToEnter
          );
        }
      }
    }
  }
}

function addProperAncestorStatesToEnter(
  stateNode: AnyStateNode,
  toStateNode: AnyStateNode | undefined,
  statesToEnter: Set<AnyStateNode>,
  historyValue: HistoryValue<any, any>,
  statesForDefaultEntry: Set<AnyStateNode>
) {
  addAncestorStatesToEnter(
    statesToEnter,
    historyValue,
    statesForDefaultEntry,
    getProperAncestors(stateNode, toStateNode)
  );
}

function exitStates(
  currentState: AnyMachineSnapshot,
  event: AnyEventObject,
  actorScope: AnyActorScope,
  transitions: AnyTransitionDefinition[],
  mutStateNodeSet: Set<AnyStateNode>,
  historyValue: HistoryValue<any, any>,
  internalQueue: AnyEventObject[]
) {
  let nextState = currentState;
  const statesToExit = computeExitSet(
    transitions,
    mutStateNodeSet,
    historyValue
  );

  statesToExit.sort((a, b) => b.order - a.order);

  let changedHistory: typeof historyValue | undefined;

  // From SCXML algorithm: https://www.w3.org/TR/scxml/#exitStates
  for (const exitStateNode of statesToExit) {
    for (const historyNode of getHistoryNodes(exitStateNode)) {
      let predicate: (sn: AnyStateNode) => boolean;
      if (historyNode.history === 'deep') {
        predicate = (sn) =>
          isAtomicStateNode(sn) && isDescendant(sn, exitStateNode);
      } else {
        predicate = (sn) => {
          return sn.parent === exitStateNode;
        };
      }
      changedHistory ??= { ...historyValue };
      changedHistory[historyNode.id] =
        Array.from(mutStateNodeSet).filter(predicate);
    }
  }

  for (const s of statesToExit) {
    nextState = resolveActionsAndContext(
      nextState,
      event,
      actorScope,
      [...s.exit, ...s.invoke.map((def) => stopChild(def.id))],
      internalQueue
    );
    mutStateNodeSet.delete(s);
  }
  return [nextState, changedHistory || historyValue] as const;
}

interface BuiltinAction {
  (): void;
  resolve: (
    actorScope: AnyActorScope,
    state: AnyMachineSnapshot,
    actionArgs: ActionArgs<any, any, any>,
    actionParams: ParameterizedObject['params'] | undefined,
    action: unknown,
    extra: unknown
  ) => [
    newState: AnyMachineSnapshot,
    params: unknown,
    actions?: UnknownAction[]
  ];
  retryResolve: (
    actorScope: AnyActorScope,
    state: AnyMachineSnapshot,
    params: unknown
  ) => void;
  execute: (actorScope: AnyActorScope, params: unknown) => void;
}

function resolveActionsAndContextWorker(
  currentState: AnyMachineSnapshot,
  event: AnyEventObject,
  actorScope: AnyActorScope,
  actions: UnknownAction[],
  extra: {
    internalQueue: AnyEventObject[];
    deferredActorIds: string[] | undefined;
  },
  retries: (readonly [BuiltinAction, unknown])[] | undefined
): AnyMachineSnapshot {
  const { machine } = currentState;
  let intermediateState = currentState;

  for (const action of actions) {
    const isInline = typeof action === 'function';
    const resolvedAction = isInline
      ? action
      : // the existing type of `.actions` assumes non-nullable `TExpressionAction`
        // it's fine to cast this here to get a common type and lack of errors in the rest of the code
        // our logic below makes sure that we call those 2 "variants" correctly
        (
          machine.implementations.actions as Record<
            string,
            ActionFunction<
              MachineContext,
              EventObject,
              EventObject,
              ParameterizedObject['params'] | undefined,
              ProvidedActor,
              ParameterizedObject,
              ParameterizedObject,
              string
            >
          >
        )[typeof action === 'string' ? action : action.type];

    if (!resolvedAction) {
      continue;
    }

    const actionArgs = {
      context: intermediateState.context,
      event,
      self: actorScope?.self,
      system: actorScope?.system
    };

    const actionParams =
      isInline || typeof action === 'string'
        ? undefined
        : 'params' in action
          ? typeof action.params === 'function'
            ? action.params({ context: intermediateState.context, event })
            : action.params
          : undefined;

    if (!('resolve' in resolvedAction)) {
      if (actorScope?.self._processingStatus === ProcessingStatus.Running) {
        resolvedAction(actionArgs, actionParams);
      } else {
        actorScope?.defer(() => {
          resolvedAction(actionArgs, actionParams);
        });
      }
      continue;
    }

    const builtinAction = resolvedAction as BuiltinAction;

    const [nextState, params, actions] = builtinAction.resolve(
      actorScope,
      intermediateState,
      actionArgs,
      actionParams,
      resolvedAction, // this holds all params
      extra
    );
    intermediateState = nextState;

    if ('retryResolve' in builtinAction) {
      retries?.push([builtinAction, params]);
    }

    if ('execute' in builtinAction) {
      if (actorScope?.self._processingStatus === ProcessingStatus.Running) {
        builtinAction.execute(actorScope!, params);
      } else {
        actorScope?.defer(
          builtinAction.execute.bind(null, actorScope!, params)
        );
      }
    }

    if (actions) {
      intermediateState = resolveActionsAndContextWorker(
        intermediateState,
        event,
        actorScope,
        actions,
        extra,
        retries
      );
    }
  }

  return intermediateState;
}

export function resolveActionsAndContext(
  currentState: AnyMachineSnapshot,
  event: AnyEventObject,
  actorScope: AnyActorScope,
  actions: UnknownAction[],
  internalQueue: AnyEventObject[],
  deferredActorIds?: string[]
): AnyMachineSnapshot {
  const retries: (readonly [BuiltinAction, unknown])[] | undefined =
    deferredActorIds ? [] : undefined;
  const nextState = resolveActionsAndContextWorker(
    currentState,
    event,
    actorScope,
    actions,
    { internalQueue, deferredActorIds },
    retries
  );
  retries?.forEach(([builtinAction, params]) => {
    builtinAction.retryResolve(actorScope, nextState, params);
  });
  return nextState;
}

export function macrostep(
  state: AnyMachineSnapshot,
  event: EventObject,
  actorScope: AnyActorScope,
  internalQueue: AnyEventObject[] = []
): {
  state: typeof state;
  microstates: Array<typeof state>;
} {
  if (isDevelopment && event.type === WILDCARD) {
    throw new Error(`An event cannot have the wildcard type ('${WILDCARD}')`);
  }

  let nextState = state;
  const states: AnyMachineSnapshot[] = [];

  // Handle stop event
  if (event.type === XSTATE_STOP) {
    nextState = cloneMachineSnapshot(
      stopChildren(nextState, event, actorScope),
      {
        status: 'stopped'
      }
    );
    states.push(nextState);

    return {
      state: nextState,
      microstates: states
    };
  }

  let nextEvent = event;

  // Assume the state is at rest (no raised events)
  // Determine the next state based on the next microstep
  if (nextEvent.type !== XSTATE_INIT) {
    const currentEvent = nextEvent;
    const isErr = isErrorActorEvent(currentEvent);

    const transitions = selectTransitions(currentEvent, nextState);

    if (isErr && !transitions.length) {
      // TODO: we should likely only allow transitions selected by very explicit descriptors
      // `*` shouldn't be matched, likely `xstate.error.*` shouldnt be either
      // similarly `xstate.error.actor.*` and `xstate.error.actor.todo.*` have to be considered too
      nextState = cloneMachineSnapshot<typeof state>(state, {
        status: 'error',
        error: currentEvent.data
      });
      states.push(nextState);
      return {
        state: nextState,
        microstates: states
      };
    }
    nextState = microstep(
      transitions,
      state,
      actorScope,
      nextEvent,
      false,
      internalQueue
    );
    states.push(nextState);
  }

  let shouldSelectEventlessTransitions = true;

  while (nextState.status === 'active') {
    let enabledTransitions: AnyTransitionDefinition[] =
      shouldSelectEventlessTransitions
        ? selectEventlessTransitions(nextState, nextEvent)
        : [];

    // eventless transitions should always be selected after selecting *regular* transitions
    // by assigning `undefined` to `previousState` we ensure that `shouldSelectEventlessTransitions` gets always computed to true in such a case
    const previousState = enabledTransitions.length ? nextState : undefined;

    if (!enabledTransitions.length) {
      if (!internalQueue.length) {
        break;
      }
      nextEvent = internalQueue.shift()!;
      enabledTransitions = selectTransitions(nextEvent, nextState);
    }

    nextState = microstep(
      enabledTransitions,
      nextState,
      actorScope,
      nextEvent,
      false,
      internalQueue
    );
    shouldSelectEventlessTransitions = nextState !== previousState;
    states.push(nextState);
  }

  if (nextState.status !== 'active') {
    stopChildren(nextState, nextEvent, actorScope);
  }

  return {
    state: nextState,
    microstates: states
  };
}

function stopChildren(
  nextState: AnyMachineSnapshot,
  event: AnyEventObject,
  actorScope: AnyActorScope
) {
  return resolveActionsAndContext(
    nextState,
    event,
    actorScope,
    Object.values(nextState.children).map((child: any) => stopChild(child)),
    []
  );
}

function selectTransitions(
  event: AnyEventObject,
  nextState: AnyMachineSnapshot
): AnyTransitionDefinition[] {
  return nextState.machine.getTransitionData(nextState as any, event);
}

function selectEventlessTransitions(
  nextState: AnyMachineSnapshot,
  event: AnyEventObject
): AnyTransitionDefinition[] {
  const enabledTransitionSet: Set<AnyTransitionDefinition> = new Set();
  const atomicStates = nextState._nodes.filter(isAtomicStateNode);

  for (const stateNode of atomicStates) {
    loop: for (const s of [stateNode].concat(
      getProperAncestors(stateNode, undefined)
    )) {
      if (!s.always) {
        continue;
      }
      for (const transition of s.always) {
        if (
          transition.guard === undefined ||
          evaluateGuard(transition.guard, nextState.context, event, nextState)
        ) {
          enabledTransitionSet.add(transition);
          break loop;
        }
      }
    }
  }

  return removeConflictingTransitions(
    Array.from(enabledTransitionSet),
    new Set(nextState._nodes),
    nextState.historyValue
  );
}

/**
 * Resolves a partial state value with its full representation in the state node's machine.
 *
 * @param stateValue The partial state value to resolve.
 */
export function resolveStateValue(
  rootNode: AnyStateNode,
  stateValue: StateValue
): StateValue {
  const allStateNodes = getAllStateNodes(getStateNodes(rootNode, stateValue));
  return getStateValue(rootNode, [...allStateNodes]);
}

export function stateValuesEqual(
  a: StateValue | undefined,
  b: StateValue | undefined
): boolean {
  if (a === b) {
    return true;
  }

  if (a === undefined || b === undefined) {
    return false;
  }

  if (typeof a === 'string' || typeof b === 'string') {
    return a === b;
  }

  const aKeys = Object.keys(a as StateValueMap);
  const bKeys = Object.keys(b as StateValueMap);

  return (
    aKeys.length === bKeys.length &&
    aKeys.every((key) => stateValuesEqual(a[key], b[key]))
  );
}<|MERGE_RESOLUTION|>--- conflicted
+++ resolved
@@ -280,28 +280,8 @@
     return [];
   }
 
-<<<<<<< HEAD
-  const mutateEntryExit = (
-    delay:
-      | string
-      | number
-      | DelayExpr<
-          MachineContext,
-          EventObject,
-          ParameterizedObject['params'] | undefined,
-          EventObject
-        >,
-    i: number
-  ) => {
-    const delayRef =
-      typeof delay === 'function'
-        ? `xstate.delay.${i}.#${stateNode.id}`
-        : delay;
-    const afterEvent = createAfterEvent(delayRef, stateNode.id);
-=======
   const mutateEntryExit = (delay: string | number, i: number) => {
     const afterEvent = createAfterEvent(delay, stateNode.id);
->>>>>>> cf6fdede
     const eventType = afterEvent.type;
     stateNode.entry.push(raise(afterEvent, { id: eventType, delay }));
     stateNode.exit.push(cancel(eventType));
