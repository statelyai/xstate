--- conflicted
+++ resolved
@@ -9,11 +9,7 @@
   XSTATE_STOP,
   WILDCARD
 } from './constants.ts';
-<<<<<<< HEAD
-=======
-import { evaluateGuard } from './guards.ts';
 import { matchesEventDescriptor } from './utils.ts';
->>>>>>> 73733be0
 import {
   AnyEventObject,
   AnyMachineSnapshot,
