--- conflicted
+++ resolved
@@ -1417,16 +1417,8 @@
   });
 
   for (const action of actions) {
-<<<<<<< HEAD
-    const resolvedAction =
-      typeof action === 'function'
-        ? action
-        : machine.implementations.actions[
-            typeof action === 'string' ? action : action.type
-          ];
-=======
     const isInline = typeof action === 'function';
-    const resolved = isInline
+    const resolvedAction = isInline
       ? action
       : // the existing type of `.actions` assumes non-nullable `TExpressionAction`
         // it's fine to cast this here to get a common type and lack of errors in the rest of the code
@@ -1445,7 +1437,6 @@
             >
           >
         )[typeof action === 'string' ? action : action.type];
->>>>>>> dbbd3c27
 
     if (!resolvedAction) {
       actorCtx?.system?._sendInspectionEvent({
@@ -1475,25 +1466,20 @@
 
     if (!('resolve' in resolvedAction)) {
       if (actorCtx?.self.status === ActorStatus.Running) {
-<<<<<<< HEAD
-        resolvedAction(args);
+        resolvedAction(actionArgs);
         actorCtx?.system?._sendInspectionEvent({
           type: '@xstate.action',
           data: action
         });
       } else {
         actorCtx?.defer(() => {
-          resolvedAction(args);
+          resolvedAction(actionArgs);
+
           actorCtx?.system?._sendInspectionEvent({
             type: '@xstate.action',
             data: action
           });
         });
-=======
-        resolved(actionArgs);
-      } else {
-        actorCtx?.defer(() => resolved(actionArgs));
->>>>>>> dbbd3c27
       }
       continue;
     }
@@ -1503,13 +1489,8 @@
     const [nextState, params, actions] = builtinAction.resolve(
       actorCtx,
       intermediateState,
-<<<<<<< HEAD
-      args,
+      actionArgs,
       resolvedAction // this holds all params
-=======
-      actionArgs,
-      resolved // this holds all params
->>>>>>> dbbd3c27
     );
     intermediateState = nextState;
 
