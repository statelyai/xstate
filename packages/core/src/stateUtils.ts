--- conflicted
+++ resolved
@@ -21,7 +21,8 @@
   StateValueMap,
   RaiseActionObject,
   InitialTransitionConfig,
-  MachineContext
+  MachineContext,
+  TODO
 } from './types.ts';
 import { cloneState, State } from './State.ts';
 import {
@@ -54,12 +55,7 @@
   DelayedTransitionDefinition,
   HistoryValue,
   InitialTransitionDefinition,
-<<<<<<< HEAD
-  SendActionObject,
-  TODO
-=======
   SendToActionObject
->>>>>>> d860f8ea
 } from '.';
 import { stopSignalType } from './actors/index.ts';
 import { ActorStatus } from './interpreter.ts';
