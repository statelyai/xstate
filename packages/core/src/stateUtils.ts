--- conflicted
+++ resolved
@@ -1569,7 +1569,6 @@
           params: actionParams
         }
       });
-<<<<<<< HEAD
       const actions: UnknownAction[] = [];
       const enq: ActionFunctionEnqueuer<
         any,
@@ -1601,7 +1600,12 @@
             intermediateSnapshot
           )
       };
-      resolvedAction(actionArgs, actionParams, enq);
+      try {
+        executingCustomAction = resolvedAction;
+        resolvedAction(actionArgs, actionParams, enq);
+      } finally {
+        executingCustomAction = false;
+      }
 
       if (actions.length) {
         intermediateSnapshot = resolveAndExecuteActionsWithContext(
@@ -1614,13 +1618,6 @@
         );
 
         return intermediateSnapshot;
-=======
-      try {
-        executingCustomAction = resolvedAction;
-        resolvedAction(actionArgs, actionParams);
-      } finally {
-        executingCustomAction = false;
->>>>>>> 63ac3ad7
       }
     }
 
