import {
  toStatePath,
  toArray,
  warn,
  isArray,
  isFunction,
  isString,
  toTransitionConfigArray,
  normalizeTarget,
  toStateValue,
  mapContext,
  toSCXMLEvent,
  isBuiltInEvent
} from './utils';
import {
  BaseActionObject,
  EventObject,
  InvokeActionObject,
  StopActionObject,
  StateValue,
  TransitionConfig,
  TransitionDefinition,
  SingleOrArray,
  DelayExpr,
  SCXML,
  Transitions,
  StateValueMap,
  RaiseActionObject,
  HistoryValue,
  InitialTransitionConfig,
  MachineContext
} from './types';
import { State } from './State';
import {
  after,
  done,
  toActionObjects,
  initEvent,
  actionTypes,
  resolveActionObject
} from './actions';
import { send } from './actions/send';
import { cancel } from './actions/cancel';
import { invoke } from './actions/invoke';
import { stop } from './actions/stop';
import { IS_PRODUCTION } from './environment';
import { STATE_IDENTIFIER, NULL_EVENT, WILDCARD } from './constants';
import { evaluateGuard, toGuardDefinition } from './guards';
import { isExecutableAction } from '../actions/ExecutableAction';
import type { StateNode } from './StateNode';
import { isDynamicAction } from '../actions/dynamicAction';
import {
  ActorContext,
  AnyHistoryValue,
  AnyState,
  AnyStateMachine,
  AnyStateNode,
  AnyTransitionDefinition,
  DelayedTransitionDefinition,
  InitialTransitionDefinition,
  SendActionObject,
  StateFromMachine
} from '.';
import { execAction } from './exec';

type Configuration<
  TContext extends MachineContext,
  TE extends EventObject
> = Iterable<StateNode<TContext, TE>>;

type AdjList<TContext extends MachineContext, TE extends EventObject> = Map<
  StateNode<TContext, TE>,
  Array<StateNode<TContext, TE>>
>;

const isAtomicStateNode = (stateNode: StateNode<any, any>) =>
  stateNode.type === 'atomic' || stateNode.type === 'final';

function getChildren<TContext extends MachineContext, TE extends EventObject>(
  stateNode: StateNode<TContext, TE>
): Array<StateNode<TContext, TE>> {
  return Object.values(stateNode.states).filter((sn) => sn.type !== 'history');
}

function getProperAncestors(
  stateNode: AnyStateNode,
  toStateNode: AnyStateNode | null
): Array<typeof stateNode> {
  const ancestors: Array<typeof stateNode> = [];

  // add all ancestors
  let m = stateNode.parent;
  while (m && m !== toStateNode) {
    ancestors.push(m);
    m = m.parent;
  }

  return ancestors;
}

export function getConfiguration(
  stateNodes: Iterable<AnyStateNode>
): Set<AnyStateNode> {
  const configuration = new Set(stateNodes);
  const configurationSet = new Set(stateNodes);

  const adjList = getAdjList(configurationSet);

  // add descendants
  for (const s of configuration) {
    // if previously active, add existing child nodes
    if (s.type === 'compound' && (!adjList.get(s) || !adjList.get(s)!.length)) {
      getInitialStateNodes(s).forEach((sn) => configurationSet.add(sn));
    } else {
      if (s.type === 'parallel') {
        for (const child of getChildren(s)) {
          if (child.type === 'history') {
            continue;
          }

          if (!configurationSet.has(child)) {
            for (const initialStateNode of getInitialStateNodes(child)) {
              configurationSet.add(initialStateNode);
            }
          }
        }
      }
    }
  }

  // add all ancestors
  for (const s of configurationSet) {
    for (const a of getProperAncestors(s, null)) {
      configurationSet.add(a);
    }
  }

  return configurationSet;
}

function getValueFromAdj<
  TContext extends MachineContext,
  TE extends EventObject
>(
  baseNode: StateNode<TContext, TE>,
  adjList: AdjList<TContext, TE>
): StateValue {
  const childStateNodes = adjList.get(baseNode);

  if (!childStateNodes) {
    return {}; // todo: fix?
  }

  if (baseNode.type === 'compound') {
    const childStateNode = childStateNodes[0];
    if (childStateNode) {
      if (isAtomicStateNode(childStateNode)) {
        return childStateNode.key;
      }
    } else {
      return {};
    }
  }

  const stateValue = {};
  for (const childStateNode of childStateNodes) {
    stateValue[childStateNode.key] = getValueFromAdj(childStateNode, adjList);
  }

  return stateValue;
}

export function getAdjList<
  TContext extends MachineContext,
  TE extends EventObject
>(configuration: Configuration<TContext, TE>): AdjList<TContext, TE> {
  const adjList: AdjList<TContext, TE> = new Map();

  for (const s of configuration) {
    if (!adjList.has(s)) {
      adjList.set(s, []);
    }

    if (s.parent) {
      if (!adjList.has(s.parent)) {
        adjList.set(s.parent, []);
      }

      adjList.get(s.parent)!.push(s);
    }
  }

  return adjList;
}

export function getStateValue<
  TContext extends MachineContext,
  TE extends EventObject
>(
  rootNode: StateNode<TContext, TE>,
  configuration: Configuration<TContext, TE>
): StateValue {
  const config = getConfiguration(configuration);
  return getValueFromAdj(rootNode, getAdjList(config));
}

export function isInFinalState<
  TContext extends MachineContext,
  TE extends EventObject
>(
  configuration: Array<StateNode<TContext, TE>>,
  stateNode: StateNode<TContext, TE> = configuration[0].machine.root
): boolean {
  if (stateNode.type === 'compound') {
    return getChildren(stateNode).some(
      (s) => s.type === 'final' && configuration.includes(s)
    );
  }
  if (stateNode.type === 'parallel') {
    return getChildren(stateNode).every((sn) =>
      isInFinalState(configuration, sn)
    );
  }

  return false;
}

export const isStateId = (str: string) => str[0] === STATE_IDENTIFIER;

export function getCandidates<TEvent extends EventObject>(
  stateNode: StateNode<any, TEvent>,
  receivedEventType: TEvent['type'],
  /**
   * If `true`, will use SCXML event partial token matching semantics
   * without the need for the ".*" suffix
   */
  partialMatch: boolean = false
): Array<TransitionDefinition<any, TEvent>> {
  const candidates = stateNode.transitions.filter((transition) => {
    const { eventType } = transition;
    // First, check the trivial case: event names are exactly equal
    if (eventType === receivedEventType) {
      return true;
    }

    // Then, check if transition is a wildcard transition,
    // which matches any non-transient events
    if (eventType === WILDCARD) {
      return true;
    }

    if (!partialMatch && !eventType.endsWith('.*')) {
      return false;
    }

    if (!IS_PRODUCTION) {
      warn(
        !/.*\*.+/.test(eventType),
        `Wildcards can only be the last token of an event descriptor (e.g., "event.*") or the entire event descriptor ("*"). Check the "${eventType}" event.`
      );
    }

    const partialEventTokens = eventType.split('.');
    const eventTokens = receivedEventType.split('.');

    for (
      let tokenIndex = 0;
      tokenIndex < partialEventTokens.length;
      tokenIndex++
    ) {
      const partialEventToken = partialEventTokens[tokenIndex];
      const eventToken = eventTokens[tokenIndex];

      if (partialEventToken === '*') {
        const isLastToken = tokenIndex === partialEventTokens.length - 1;

        if (!IS_PRODUCTION) {
          warn(
            isLastToken,
            `Infix wildcards in transition events are not allowed. Check the "${eventType}" event.`
          );
        }

        return isLastToken;
      }

      if (partialEventToken !== eventToken) {
        return false;
      }
    }

    return true;
  });

  return candidates;
}
/**
 * All delayed transitions from the config.
 */
export function getDelayedTransitions<
  TContext extends MachineContext,
  TEvent extends EventObject
>(
  stateNode: AnyStateNode
): Array<DelayedTransitionDefinition<TContext, TEvent>> {
  const afterConfig = stateNode.config.after;
  if (!afterConfig) {
    return [];
  }
  const mutateEntryExit = (
    delay: string | number | DelayExpr<TContext, TEvent>,
    i: number
  ) => {
    const delayRef = isFunction(delay) ? `${stateNode.id}:delay[${i}]` : delay;
    const eventType = after(delayRef, stateNode.id);
    stateNode.entry.push(send(eventType, { delay }));
    stateNode.exit.push(cancel(eventType));
    return eventType;
  };
  const delayedTransitions = isArray(afterConfig)
    ? afterConfig.map((transition, i) => {
        const eventType = mutateEntryExit(transition.delay, i);
        return { ...transition, event: eventType };
      })
    : Object.keys(afterConfig).flatMap((delay, i) => {
        const configTransition = afterConfig[delay];
        const resolvedTransition = isString(configTransition)
          ? { target: configTransition }
          : configTransition;
        const resolvedDelay = !isNaN(+delay) ? +delay : delay;
        const eventType = mutateEntryExit(resolvedDelay, i);
        return toArray(resolvedTransition).map((transition) => ({
          ...transition,
          event: eventType,
          delay: resolvedDelay
        }));
      });
  return delayedTransitions.map((delayedTransition) => {
    const { delay } = delayedTransition;
    return {
      ...formatTransition(stateNode, delayedTransition),
      delay
    };
  });
}

export function formatTransition<
  TContext extends MachineContext,
  TEvent extends EventObject
>(
  stateNode: AnyStateNode,
  transitionConfig: TransitionConfig<TContext, TEvent> & {
    event: TEvent['type'] | typeof NULL_EVENT | '*';
  }
): AnyTransitionDefinition {
  const normalizedTarget = normalizeTarget(transitionConfig.target);
  const internal =
    'internal' in transitionConfig
      ? transitionConfig.internal
      : normalizedTarget
      ? normalizedTarget.some(
          (_target) =>
            isString(_target) && _target[0] === stateNode.machine.delimiter
        )
      : true;
  const { guards } = stateNode.machine.options;
  const target = resolveTarget(stateNode, normalizedTarget);
  if (!IS_PRODUCTION && (transitionConfig as any).cond) {
    throw new Error(
      `State "${stateNode.id}" has declared \`cond\` for one of its transitions. This property has been renamed to \`guard\`. Please update your code.`
    );
  }
  const transition = {
    ...transitionConfig,
    actions: toActionObjects(toArray(transitionConfig.actions)),
    guard: transitionConfig.guard
      ? toGuardDefinition(
          transitionConfig.guard,
          (guardType) => guards[guardType]
        )
      : undefined,
    target,
    source: stateNode,
    internal,
    eventType: transitionConfig.event,
    toJSON: () => ({
      ...transition,
      source: `#${stateNode.id}`,
      target: target ? target.map((t) => `#${t.id}`) : undefined
    })
  };

  return transition;
}

export function formatTransitions<
  TContext extends MachineContext,
  TEvent extends EventObject
>(stateNode: AnyStateNode): Array<AnyTransitionDefinition> {
  const transitionConfigs: Array<
    TransitionConfig<TContext, TEvent> & {
      event: string;
    }
  > = [];
  if (Array.isArray(stateNode.config.on)) {
    transitionConfigs.push(...stateNode.config.on);
  } else if (stateNode.config.on) {
    const {
      [WILDCARD]: wildcardConfigs = [],
      ...namedTransitionConfigs
    } = stateNode.config.on;
    for (const eventType of Object.keys(namedTransitionConfigs)) {
      if (eventType === NULL_EVENT) {
        throw new Error(
          'Null events ("") cannot be specified as a transition key. Use `always: { ... }` instead.'
        );
      }
      const eventTransitionConfigs = toTransitionConfigArray<TContext, TEvent>(
        eventType,
        namedTransitionConfigs![eventType as string]
      );

      transitionConfigs.push(...eventTransitionConfigs);
      // TODO: add dev-mode validation for unreachable transitions
    }
    transitionConfigs.push(
      ...toTransitionConfigArray(
        WILDCARD,
        wildcardConfigs as SingleOrArray<
          TransitionConfig<TContext, TEvent> & {
            event: '*';
          }
        >
      )
    );
  }
  const doneConfig = stateNode.config.onDone
    ? toTransitionConfigArray(
        String(done(stateNode.id)),
        stateNode.config.onDone
      )
    : [];
  const invokeConfig = stateNode.invoke.flatMap((invokeDef) => {
    const settleTransitions: any[] = [];
    if (invokeDef.onDone) {
      settleTransitions.push(
        ...toTransitionConfigArray(
          `done.invoke.${invokeDef.id}`,
          invokeDef.onDone
        )
      );
    }
    if (invokeDef.onError) {
      settleTransitions.push(
        ...toTransitionConfigArray(
          `error.platform.${invokeDef.id}`,
          invokeDef.onError
        )
      );
    }
    if (invokeDef.onSnapshot) {
      settleTransitions.push(
        ...toTransitionConfigArray(
          `xstate.snapshot.${invokeDef.id}`,
          invokeDef.onSnapshot
        )
      );
    }
    return settleTransitions;
  });
  const delayedTransitions = stateNode.after;
  const formattedTransitions = [
    ...doneConfig,
    ...invokeConfig,
    ...transitionConfigs
  ].flatMap(
    (
      transitionConfig: TransitionConfig<TContext, TEvent> & {
        event: TEvent['type'] | '*';
      }
    ) =>
      toArray(transitionConfig).map((transition) =>
        formatTransition(stateNode, transition)
      )
  );
  for (const delayedTransition of delayedTransitions) {
    formattedTransitions.push(delayedTransition as any);
  }
  return formattedTransitions;
}

export function formatInitialTransition<
  TContext extends MachineContext,
  TEvent extends EventObject
>(
  stateNode: AnyStateNode,
  _target: SingleOrArray<string> | InitialTransitionConfig<TContext, TEvent>
): InitialTransitionDefinition<TContext, TEvent> {
  if (isString(_target) || isArray(_target)) {
    const targets = toArray(_target).map((t) => {
      // Resolve state string keys (which represent children)
      // to their state node
      const descStateNode = isString(t)
        ? isStateId(t)
          ? stateNode.machine.getStateNodeById(t)
          : stateNode.states[t]
        : t;

      if (!descStateNode) {
        throw new Error(
          `Initial state node "${t}" not found on parent state node #${stateNode.id}`
        );
      }

      if (!isDescendant(descStateNode, stateNode)) {
        throw new Error(
          `Invalid initial target: state node #${descStateNode.id} is not a descendant of #${stateNode.id}`
        );
      }

      return descStateNode;
    });
    const resolvedTarget = resolveTarget(stateNode, targets);

    const transition = {
      source: stateNode,
      actions: [],
      eventType: null as any,
      target: resolvedTarget!,
      toJSON: () => ({
        ...transition,
        source: `#${stateNode.id}`,
        target: resolvedTarget
          ? resolvedTarget.map((t) => `#${t.id}`)
          : undefined
      })
    };

    return transition;
  }

  return formatTransition(stateNode, {
    target: toArray(_target.target).map((t) => {
      if (isString(t)) {
        return isStateId(t) ? t : `${stateNode.machine.delimiter}${t}`;
      }

      return t;
    }),
    actions: _target.actions,
    event: null as any
  }) as InitialTransitionDefinition<TContext, TEvent>;
}

export function resolveTarget(
  stateNode: AnyStateNode,
  _target: Array<string | AnyStateNode> | undefined
): Array<AnyStateNode> | undefined {
  if (_target === undefined) {
    // an undefined target signals that the state node should not transition from that state when receiving that event
    return undefined;
  }
  return _target.map((target) => {
    if (!isString(target)) {
      return target;
    }
    const isInternalTarget = target[0] === stateNode.machine.delimiter;
    // If internal target is defined on machine,
    // do not include machine key on target
    if (isInternalTarget && !stateNode.parent) {
      return getStateNodeByPath(stateNode, target.slice(1));
    }
    const resolvedTarget = isInternalTarget ? stateNode.key + target : target;
    if (stateNode.parent) {
      try {
        const targetStateNode = getStateNodeByPath(
          stateNode.parent,
          resolvedTarget
        );
        return targetStateNode;
      } catch (err) {
        throw new Error(
          `Invalid transition definition for state node '${stateNode.id}':\n${err.message}`
        );
      }
    } else {
      return getStateNodeByPath(stateNode, resolvedTarget);
    }
  });
}

function resolveHistoryTarget<
  TContext extends MachineContext,
  TEvent extends EventObject
>(stateNode: AnyStateNode & { type: 'history' }): Array<AnyStateNode> {
  const normalizedTarget = normalizeTarget<TContext, TEvent>(stateNode.target);
  if (!normalizedTarget) {
    return stateNode.parent!.initial.target;
  }
  return normalizedTarget.map((t) =>
    typeof t === 'string' ? getStateNodeByPath(stateNode, t) : t
  );
}

function isHistoryNode(
  stateNode: AnyStateNode
): stateNode is AnyStateNode & { type: 'history' } {
  return stateNode.type === 'history';
}

export function getInitialStateNodes(
  stateNode: AnyStateNode
): Array<AnyStateNode> {
  const set = new Set<AnyStateNode>();

  function iter(descStateNode: AnyStateNode): void {
    if (set.has(descStateNode)) {
      return;
    }
    set.add(descStateNode);
    if (descStateNode.type === 'compound') {
      for (const targetStateNode of descStateNode.initial.target) {
        for (const a of getProperAncestors(targetStateNode, stateNode)) {
          set.add(a);
        }

        iter(targetStateNode);
      }
    } else if (descStateNode.type === 'parallel') {
      for (const child of getChildren(descStateNode)) {
        iter(child);
      }
    }
  }

  iter(stateNode);

  return [...set];
}
/**
 * Returns the child state node from its relative `stateKey`, or throws.
 */
export function getStateNode(
  stateNode: AnyStateNode,
  stateKey: string
): AnyStateNode {
  if (isStateId(stateKey)) {
    return stateNode.machine.getStateNodeById(stateKey);
  }
  if (!stateNode.states) {
    throw new Error(
      `Unable to retrieve child state '${stateKey}' from '${stateNode.id}'; no child states exist.`
    );
  }
  const result = stateNode.states[stateKey];
  if (!result) {
    throw new Error(
      `Child state '${stateKey}' does not exist on '${stateNode.id}'`
    );
  }
  return result;
}

/**
 * Returns the relative state node from the given `statePath`, or throws.
 *
 * @param statePath The string or string array relative path to the state node.
 */
function getStateNodeByPath(
  stateNode: AnyStateNode,
  statePath: string | string[]
): AnyStateNode {
  if (typeof statePath === 'string' && isStateId(statePath)) {
    try {
      return stateNode.machine.getStateNodeById(statePath);
    } catch (e) {
      // try individual paths
      // throw e;
    }
  }
  const arrayStatePath = toStatePath(
    statePath,
    stateNode.machine.delimiter
  ).slice();
  let currentStateNode: AnyStateNode = stateNode;
  while (arrayStatePath.length) {
    const key = arrayStatePath.shift()!;
    if (!key.length) {
      break;
    }
    currentStateNode = getStateNode(currentStateNode, key);
  }
  return currentStateNode;
}

/**
 * Returns the state nodes represented by the current state value.
 *
 * @param state The state value or State instance
 */
export function getStateNodes<
  TContext extends MachineContext,
  TEvent extends EventObject
>(
  stateNode: AnyStateNode,
  state: StateValue | State<TContext, TEvent>
): Array<AnyStateNode> {
  const stateValue =
    state instanceof State
      ? state.value
      : toStateValue(state, stateNode.machine.delimiter);

  if (isString(stateValue)) {
    return [stateNode, stateNode.states[stateValue]];
  }

  const childStateKeys = Object.keys(stateValue);
  const childStateNodes: Array<AnyStateNode> = childStateKeys
    .map((subStateKey) => getStateNode(stateNode, subStateKey))
    .filter(Boolean);

  return [stateNode.machine.root, stateNode].concat(
    childStateNodes,
    childStateKeys.reduce((allSubStateNodes, subStateKey) => {
      const subStateNode = getStateNode(stateNode, subStateKey);
      if (!subStateNode) {
        return allSubStateNodes;
      }
      const subStateNodes = getStateNodes(
        subStateNode,
        stateValue[subStateKey]
      );

      return allSubStateNodes.concat(subStateNodes);
    }, [] as Array<AnyStateNode>)
  );
}

export function transitionLeafNode<
  TContext extends MachineContext,
  TEvent extends EventObject
>(
  stateNode: AnyStateNode,
  stateValue: string,
  state: State<TContext, TEvent>,
  _event: SCXML.Event<TEvent>
): Transitions<TContext, TEvent> | undefined {
  const childStateNode = getStateNode(stateNode, stateValue);
  const next = childStateNode.next(state, _event);

  if (!next || !next.length) {
    return stateNode.next(state, _event);
  }

  return next;
}

export function transitionCompoundNode<
  TContext extends MachineContext,
  TEvent extends EventObject
>(
  stateNode: AnyStateNode,
  stateValue: StateValueMap,
  state: State<TContext, TEvent>,
  _event: SCXML.Event<TEvent>
): Transitions<TContext, TEvent> | undefined {
  const subStateKeys = Object.keys(stateValue);

  const childStateNode = getStateNode(stateNode, subStateKeys[0]);
  const next = transitionNode(
    childStateNode,
    stateValue[subStateKeys[0]],
    state,
    _event
  );

  if (!next || !next.length) {
    return stateNode.next(state, _event);
  }

  return next;
}
export function transitionParallelNode<
  TContext extends MachineContext,
  TEvent extends EventObject
>(
  stateNode: AnyStateNode,
  stateValue: StateValueMap,
  state: State<TContext, TEvent>,
  _event: SCXML.Event<TEvent>
): Transitions<TContext, TEvent> | undefined {
  const transitionMap: Record<string, Transitions<TContext, TEvent>> = {};

  for (const subStateKey of Object.keys(stateValue)) {
    const subStateValue = stateValue[subStateKey];

    if (!subStateValue) {
      continue;
    }

    const subStateNode = getStateNode(stateNode, subStateKey);
    const nextStateNode = transitionNode(
      subStateNode,
      subStateValue,
      state,
      _event
    );
    if (nextStateNode) {
      transitionMap[subStateKey] = nextStateNode;
    }
  }

  const transitions = Object.keys(transitionMap).flatMap(
    (key) => transitionMap[key]
  );

  const willTransition = transitions.length > 0;

  if (!willTransition) {
    return stateNode.next(state, _event);
  }

  return transitions;
}

export function transitionNode<
  TContext extends MachineContext,
  TEvent extends EventObject
>(
  stateNode: AnyStateNode,
  stateValue: StateValue,
  state: State<TContext, TEvent, any>,
  _event: SCXML.Event<TEvent>
): Transitions<TContext, TEvent> | undefined {
  // leaf node
  if (isString(stateValue)) {
    return transitionLeafNode(stateNode, stateValue, state, _event);
  }

  // compound node
  if (Object.keys(stateValue).length === 1) {
    return transitionCompoundNode(stateNode, stateValue, state, _event);
  }

  // parallel node
  return transitionParallelNode(stateNode, stateValue, state, _event);
}

function getHistoryNodes(stateNode: AnyStateNode): Array<AnyStateNode> {
  return Object.keys(stateNode.states)
    .map((key) => stateNode.states[key])
    .filter((sn) => sn.type === 'history');
}

function isDescendant(
  childStateNode: AnyStateNode,
  parentStateNode: AnyStateNode
): boolean {
  let marker = childStateNode;
  while (marker.parent && marker.parent !== parentStateNode) {
    marker = marker.parent;
  }

  return marker.parent === parentStateNode;
}

function getPathFromRootToNode(stateNode: AnyStateNode): Array<AnyStateNode> {
  const path: Array<AnyStateNode> = [];
  let marker = stateNode.parent;

  while (marker) {
    path.unshift(marker);
    marker = marker.parent;
  }

  return path;
}

function hasIntersection<T>(s1: Iterable<T>, s2: Iterable<T>): boolean {
  const set1 = new Set(s1);
  const set2 = new Set(s2);

  for (const item of set1) {
    if (set2.has(item)) {
      return true;
    }
  }
  for (const item of set2) {
    if (set1.has(item)) {
      return true;
    }
  }
  return false;
}

export function removeConflictingTransitions<
  TContext extends MachineContext,
  TEvent extends EventObject
>(
  enabledTransitions: Array<AnyTransitionDefinition>,
  configuration: Set<AnyStateNode>,
  historyValue: HistoryValue<TContext, TEvent>
): Array<AnyTransitionDefinition> {
  const filteredTransitions = new Set<AnyTransitionDefinition>();

  for (const t1 of enabledTransitions) {
    let t1Preempted = false;
    const transitionsToRemove = new Set<AnyTransitionDefinition>();
    for (const t2 of filteredTransitions) {
      if (
        hasIntersection(
          computeExitSet([t1], configuration, historyValue),
          computeExitSet([t2], configuration, historyValue)
        )
      ) {
        if (isDescendant(t1.source, t2.source)) {
          transitionsToRemove.add(t2);
        } else {
          t1Preempted = true;
          break;
        }
      }
    }
    if (!t1Preempted) {
      for (const t3 of transitionsToRemove) {
        filteredTransitions.delete(t3);
      }
      filteredTransitions.add(t1);
    }
  }

  return Array.from(filteredTransitions);
}

function findLCCA(stateNodes: Array<AnyStateNode>): AnyStateNode {
  const [head] = stateNodes;

  let current = getPathFromRootToNode(head);
  let candidates: Array<AnyStateNode> = [];

  for (const stateNode of stateNodes) {
    const path = getPathFromRootToNode(stateNode);

    candidates = current.filter((sn) => path.includes(sn));
    current = candidates;
    candidates = [];
  }

  return current[current.length - 1];
}

function getEffectiveTargetStates(
  transition: AnyTransitionDefinition,
  historyValue: AnyHistoryValue
): Array<AnyStateNode> {
  if (!transition.target) {
    return [];
  }

  const targets = new Set<AnyStateNode>();

  for (const s of transition.target) {
    if (isHistoryNode(s)) {
      if (historyValue[s.id]) {
        for (const node of historyValue[s.id]) {
          targets.add(node);
        }
      } else {
        for (const node of getEffectiveTargetStates(
          { target: resolveHistoryTarget(s) } as AnyTransitionDefinition,
          historyValue
        )) {
          targets.add(node);
        }
      }
    } else {
      targets.add(s);
    }
  }

  return [...targets];
}

function getTransitionDomain(
  transition: AnyTransitionDefinition,
  historyValue: AnyHistoryValue
): AnyStateNode | null {
  const targetStates = getEffectiveTargetStates(transition, historyValue);

  if (!targetStates) {
    return null;
  }

  if (
    transition.internal &&
    transition.source.type === 'compound' &&
    targetStates.every((targetStateNode) =>
      isDescendant(targetStateNode, transition.source)
    )
  ) {
    return transition.source;
  }

  const lcca = findLCCA(targetStates.concat(transition.source));

  return lcca;
}

function computeExitSet(
  transitions: AnyTransitionDefinition[],
  configuration: Set<AnyStateNode>,
  historyValue: AnyHistoryValue
): Array<AnyStateNode> {
  const statesToExit = new Set<AnyStateNode>();

  for (const t of transitions) {
    if (t.target && t.target.length) {
      const domain = getTransitionDomain(t, historyValue);

      for (const s of configuration) {
        if (isDescendant(s, domain!)) {
          statesToExit.add(s);
        }
      }
    }
  }

  return [...statesToExit];
}

/**
 * https://www.w3.org/TR/scxml/#microstepProcedure
 *
 * @private
 * @param transitions
 * @param currentState
 * @param mutConfiguration
 */
export function microstep<
  TContext extends MachineContext,
  TEvent extends EventObject
>(
  transitions: Array<AnyTransitionDefinition>,
  currentState: State<TContext, TEvent>,
  mutConfiguration: Set<AnyStateNode>,
  _event: SCXML.Event<TEvent>,
  actorCtx: ActorContext<any, any> | undefined
): typeof currentState {
  const { context, machine } = currentState;
  const actions: BaseActionObject[] = [];
  const historyValue: HistoryValue<TContext, TEvent> = {
    ...currentState.historyValue
  };

  const filteredTransitions = removeConflictingTransitions(
    transitions,
    mutConfiguration,
    currentState.historyValue
  );

  const internalQueue: Array<SCXML.Event<TEvent>> = [];

  // Exit states
  if (!currentState._initial) {
    exitStates(filteredTransitions);
  }

  // Execute transition content
  for (const a of filteredTransitions.flatMap((t) => t.actions)) {
    actions.push(a);
  }

  // Enter states
  const enterStatesResult = enterStates();

  actions.push(...enterStatesResult.actions);

  const nextConfiguration = [...mutConfiguration];

  if (isInFinalState(nextConfiguration)) {
    const finalActions = nextConfiguration
      .sort((a, b) => b.order - a.order)
      .flatMap((state) => state.exit);
    actions.push(...finalActions);
  }

  try {
    const {
      actions: resolvedActions,
      raised,
      context: resolvedContext
    } = resolveActionsAndContext(
      actions,
      _event,
      currentState,
      context,
      actorCtx
    );

    internalQueue.push(...enterStatesResult.internalQueue);
    internalQueue.push(...raised.map((a) => a.params._event));

    return currentState.clone({
      actions: resolvedActions,
      configuration: Array.from(mutConfiguration),
      historyValue,
      _internalQueue: internalQueue,
      context: resolvedContext,
      _event
    });
  } catch (e) {
    // TODO: Refactor this once proper error handling is implemented.
    // See https://github.com/statelyai/rfcs/pull/4
    if (machine.config.scxml) {
      return currentState.clone({
        actions: [],
        configuration: Array.from(mutConfiguration),
        historyValue,
        _internalQueue: [toSCXMLEvent({ type: 'error.execution' } as TEvent)],
        context: machine.context
      });
    } else {
      throw e;
    }
  }

  function enterStates() {
    const statesToInvoke: typeof mutConfiguration = new Set();
    const internalQueue: Array<SCXML.Event<TEvent>> = [];

    const statesToEnter = new Set<AnyStateNode>();
    const statesForDefaultEntry = new Set<AnyStateNode>();

    computeEntrySet(filteredTransitions);

    for (const stateNodeToEnter of [...statesToEnter].sort(
      (a, b) => a.order - b.order
    )) {
      mutConfiguration.add(stateNodeToEnter);

      statesToInvoke.add(stateNodeToEnter);
      for (const invokeDef of stateNodeToEnter.invoke) {
        actions.push(invoke(invokeDef));
      }

      // Add entry actions
      actions.push(...stateNodeToEnter.entry);

      if (statesForDefaultEntry.has(stateNodeToEnter)) {
        for (const stateNode of statesForDefaultEntry) {
          const initialActions = stateNode.initial!.actions;
          actions.push(...initialActions);
        }
      }
      // if (defaultHistoryContent[s.id]) {
      //   actions.push(...defaultHistoryContent[s.id])
      // }
      if (stateNodeToEnter.type === 'final') {
        const parent = stateNodeToEnter.parent!;

        if (!parent.parent) {
          continue;
        }

        internalQueue.push(
          toSCXMLEvent(
            done(
              parent!.id,
              stateNodeToEnter.doneData
                ? mapContext(
                    stateNodeToEnter.doneData,
                    currentState.context,
                    currentState._event
                  )
                : undefined
            )
          )
        );

        if (parent.parent) {
          const grandparent = parent.parent;

          if (grandparent.type === 'parallel') {
            if (
              getChildren(grandparent).every((parentNode) =>
                isInFinalState([...mutConfiguration], parentNode)
              )
            ) {
              internalQueue.push(toSCXMLEvent(done(grandparent.id)));
            }
          }
        }
      }
    }

    return {
      statesToInvoke,
      internalQueue,
      actions: []
    };

    // Internal functions
    function computeEntrySet(transitions: Array<AnyTransitionDefinition>) {
      for (const t of transitions) {
        for (const s of t.target || []) {
          addDescendantStatesToEnter(s);
        }
        const ancestor = getTransitionDomain(t, historyValue);
        const targetStates = getEffectiveTargetStates(t, historyValue);
        for (const s of targetStates) {
          addAncestorStatesToEnter(s, ancestor);
        }
      }
    }

    function addDescendantStatesToEnter<
      TContext extends MachineContext,
      TEvent extends EventObject
    >(stateNode: AnyStateNode) {
      if (isHistoryNode(stateNode)) {
        if (historyValue[stateNode.id]) {
          const historyStateNodes = historyValue[stateNode.id];
          for (const s of historyStateNodes) {
            addDescendantStatesToEnter(s);
          }
          for (const s of historyStateNodes) {
            addAncestorStatesToEnter(s, stateNode.parent!);
            for (const stateForDefaultEntry of statesForDefaultEntry) {
              statesForDefaultEntry.add(stateForDefaultEntry);
            }
          }
        } else {
          const targets = resolveHistoryTarget<TContext, TEvent>(stateNode);
          for (const s of targets) {
            addDescendantStatesToEnter(s);
          }
          for (const s of targets) {
            addAncestorStatesToEnter(s, stateNode);
            for (const stateForDefaultEntry of statesForDefaultEntry) {
              statesForDefaultEntry.add(stateForDefaultEntry);
            }
          }
        }
      } else {
        statesToEnter.add(stateNode);
        if (stateNode.type === 'compound') {
          statesForDefaultEntry.add(stateNode);
          const initialStates = stateNode.initial.target;

          for (const initialState of initialStates) {
            addDescendantStatesToEnter(initialState);
          }

          for (const initialState of initialStates) {
            addAncestorStatesToEnter(initialState, stateNode);
          }
        } else {
          if (stateNode.type === 'parallel') {
            for (const child of getChildren(stateNode).filter(
              (sn) => !isHistoryNode(sn)
            )) {
              if (![...statesToEnter].some((s) => isDescendant(s, child))) {
                addDescendantStatesToEnter(child);
              }
            }
          }
        }
      }
    }

    function addAncestorStatesToEnter(
      stateNode: AnyStateNode,
      toStateNode: AnyStateNode | null
    ) {
      const properAncestors = getProperAncestors(stateNode, toStateNode);
      for (const anc of properAncestors) {
        statesToEnter.add(anc);
        if (anc.type === 'parallel') {
          for (const child of getChildren(anc).filter(
            (sn) => !isHistoryNode(sn)
          )) {
            if (![...statesToEnter].some((s) => isDescendant(s, child))) {
              addDescendantStatesToEnter(child);
            }
          }
        }
      }
    }
  }

  function exitStates(transitions: AnyTransitionDefinition[]) {
    const statesToExit = computeExitSet(
      transitions,
      mutConfiguration,
      historyValue
    );

    for (const sn of statesToExit) {
      actions.push(...sn.invoke.map((def) => stop(def.id)));
    }

    statesToExit.sort((a, b) => b.order - a.order);

    // From SCXML algorithm: https://www.w3.org/TR/scxml/#exitStates
    for (const exitStateNode of statesToExit) {
      for (const historyNode of getHistoryNodes(exitStateNode)) {
        let predicate: (sn: AnyStateNode) => boolean;
        if (historyNode.history === 'deep') {
          predicate = (sn) =>
            isAtomicStateNode(sn) && isDescendant(sn, exitStateNode);
        } else {
          predicate = (sn) => {
            return sn.parent === exitStateNode;
          };
        }
        historyValue[historyNode.id] = Array.from(mutConfiguration).filter(
          predicate
        );
      }
    }

    for (const s of statesToExit) {
      actions.push(...s.exit.flat());
      mutConfiguration.delete(s);
    }
  }
}

export function resolveMicroTransition<
  TContext extends MachineContext,
  TEvent extends EventObject
>(
  transitions: Transitions<TContext, TEvent>,
  currentState: State<TContext, TEvent, any>,
  actorCtx: ActorContext<any, any> | undefined,
  _event: SCXML.Event<TEvent> = initEvent as SCXML.Event<TEvent>
): State<TContext, TEvent, any> {
  const { machine } = currentState;
  // Transition will "apply" if:
  // - the state node is the initial state (there is no current state)
  // - OR there are transitions
  const willTransition = currentState._initial || transitions.length > 0;

  const prevConfiguration = getConfiguration(
    !currentState._initial ? currentState.configuration : [machine.root]
  );

  if (!currentState._initial && !willTransition) {
    const inertState = currentState.clone({
      _event,
      actions: [],
      transitions: []
    });

    inertState.changed = false;
    return inertState;
  }

  const microstate = microstep<TContext, TEvent>(
    currentState._initial
      ? [
          {
            target: [...prevConfiguration].filter(isAtomicStateNode),
            source: machine.root,
            actions: [],
            eventType: null as any,
            toJSON: null as any // TODO: fix
          }
        ]
      : transitions,
    currentState,
    prevConfiguration,
    _event,
    actorCtx
  );

  const { context, actions: nonRaisedActions } = microstate;

  const children = { ...currentState.children };
  setChildren();

  const nextState = microstate.clone({
    value: {}, // TODO: make optional
    transitions,
    children
  });

  nextState.changed = currentState._initial
    ? undefined
    : !stateValuesEqual(nextState.value, currentState.value) ||
      _event.name === actionTypes.update ||
      nextState.actions.length > 0 ||
      context !== currentState.context;

  return nextState;

  function setChildren() {
    for (const action of nonRaisedActions) {
      if (
        action.type === actionTypes.invoke &&
        (action as InvokeActionObject).params.ref
      ) {
        const ref = (action as InvokeActionObject).params.ref;
        if (ref) {
          children[ref.name] = ref;
        }
      } else if (action.type === actionTypes.stop) {
        const ref = (action as StopActionObject).params.actor;
        if (ref) {
          delete children[ref.name];
        }
      }
    }
  }
}

export function resolveActionsAndContext<
  TContext extends MachineContext,
  TEvent extends EventObject
>(
  actions: BaseActionObject[],
  _event: SCXML.Event<TEvent>,
  currentState: State<TContext, TEvent, any>,
  context: TContext,
  actorCtx: ActorContext<any, any> | undefined
): {
  actions: typeof actions;
  raised: Array<RaiseActionObject<TEvent>>;
  context: TContext;
} {
  const { machine } = currentState;
  const resolvedActions: BaseActionObject[] = [];
  const raiseActions: Array<RaiseActionObject<TEvent>> = [];
  let updatedContext = context;

  function resolveAction(actionObject: BaseActionObject) {
    const executableActionObject = resolveActionObject(
      actionObject,
      machine.options.actions
    );

    if (isDynamicAction(executableActionObject)) {
      if (
        executableActionObject.type === actionTypes.pure ||
        executableActionObject.type === actionTypes.choose
      ) {
        const matchedActions = executableActionObject.resolve(
          executableActionObject,
          context,
          _event,
          {
            machine,
            state: currentState!,
            action: actionObject,
            actorContext: actorCtx
          }
        ).params.actions;

        toActionObjects(matchedActions).forEach(resolveAction);
      } else if (executableActionObject.type === actionTypes.assign) {
        const resolvedActionObject = executableActionObject.resolve(
          executableActionObject,
          context,
          _event,
          {
            machine,
            state: currentState!,
            action: actionObject,
            actorContext: actorCtx
          }
        );

        context = resolvedActionObject.params.context;
        updatedContext = resolvedActionObject.params.context;
        resolvedActions.push(resolvedActionObject);
        for (const spawnAction of resolvedActionObject.params.actions) {
          resolveAction(spawnAction);
        }
        // } else if (executableActionObject.type === actionTypes.invoke) {
      } else {
        const resolvedActionObject = executableActionObject.resolve(
          executableActionObject,
          context,
          _event,
          {
            machine,
            state: currentState!,
            action: actionObject,
            actorContext: actorCtx
          }
        );

        if (
          resolvedActionObject.type === actionTypes.raise ||
          (resolvedActionObject.type === actionTypes.send &&
            actorCtx &&
            (resolvedActionObject as SendActionObject).params.to ===
              actorCtx.self)
        ) {
          raiseActions.push(resolvedActionObject);
        } else {
          resolvedActions.push(resolvedActionObject);
          // TODO: only using actorCtx.exec as a flag to execute; actually use it for execution
          if (actorCtx) {
            execAction(resolvedActionObject, currentState, actorCtx);
          }
        }
      }
      return;
    }
    if (isExecutableAction(executableActionObject)) {
      executableActionObject.setContext(updatedContext);
    }
    resolvedActions.push(executableActionObject);
    const resolvedAction = resolvedActions[resolvedActions.length - 1];
    // TODO: only using actorCtx.exec as a flag to execute; actually use it for execution
    if (actorCtx) {
      execAction(
        resolvedAction,
<<<<<<< HEAD
        currentState.clone({
          context: preservedContexts[preservedContexts.length - 1],
          _event
        }),
=======
        {
          ...currentState,
          context: updatedContext,
          _event,
          event: _event.data
        } as any,
>>>>>>> b99e669b
        actorCtx
      );
    }
  }

  for (const actionObject of actions) {
    resolveAction(actionObject);
  }

  return {
    actions: resolvedActions,
    raised: raiseActions,
    context
  };
}

export function macrostep<TMachine extends AnyStateMachine>(
  state: StateFromMachine<TMachine>,
  scxmlEvent: SCXML.Event<TMachine['__TEvent']>,
  actorCtx: ActorContext<any, any> | undefined
): typeof state {
  let nextState = state;
  // Handle stop event
  if (scxmlEvent?.name === 'xstate.stop') {
    return stopStep(scxmlEvent);
  }

  // Assume the state is at rest (no raised events)
  // Determine the next state based on the next microstep
  nextState =
    scxmlEvent === initEvent
      ? state
      : machineMicrostep(state, scxmlEvent, actorCtx);

  const { _internalQueue } = nextState;

  while (!nextState.done) {
    const eventlessTransitions = selectEventlessTransitions();

    if (eventlessTransitions.length === 0) {
      // TODO: this is a bit of a hack, we need to review this
      // this matches the behavior from v4 for eventless transitions
      // where for `hasAlwaysTransitions` we were always trying to resolve with a NULL event
      // and if a transition was not selected the `state.transitions` stayed empty
      // without this we get into an infinite loop in the dieHard test in `@xstate/test` for the `simplePathsTo`
      if (nextState.configuration.some((state) => state.always)) {
        nextState.transitions = [];
      }

      if (!_internalQueue.length) {
        break;
      } else {
        const internalEvent = _internalQueue.shift()!;
        const currentActions = nextState.actions;

        nextState = machineMicrostep(nextState, internalEvent, actorCtx);

        _internalQueue.push(...nextState._internalQueue);

        // Since macrostep actions have not been executed yet,
        // prioritize them in the action queue
        nextState.actions.unshift(...currentActions);
      }
    } else {
      const currentActions = nextState.actions;
      nextState = resolveMicroTransition(
        eventlessTransitions,
        nextState,
        actorCtx,
        nextState._event
      );
      _internalQueue.push(...nextState._internalQueue);
      nextState.actions.unshift(...currentActions);
    }
  }

  if (nextState.done) {
    // Perform the stop step to ensure that child actors are stopped
    stopStep(nextState._event);
  }

  return nextState;

  // ----- Internal functions -----
  function stopStep(scxmlEvent: SCXML.Event<any>): typeof nextState {
    const stoppedState = nextState.clone({
      _event: scxmlEvent,
      actions: []
    });

    stoppedState.actions.length = 0;

    for (const stateNode of nextState.configuration.sort(
      (a, b) => b.order - a.order
    )) {
      for (const action of stateNode.definition.exit) {
        stoppedState.actions.push(action);
      }
    }

    for (const child of Object.values(nextState.children)) {
      stoppedState.actions.push(stop(child));
    }

    const { actions, context } = resolveActionsAndContext(
      stoppedState.actions,
      stoppedState._event,
      stoppedState,
      stoppedState.context,
      actorCtx
    );

    stoppedState.actions = actions;
    stoppedState.context = context;

    return stoppedState;
  }

  function selectEventlessTransitions(): AnyTransitionDefinition[] {
    const enabledTransitions: Set<AnyTransitionDefinition> = new Set();

    const atomicStates = nextState.configuration.filter(isAtomicStateNode);

    for (const stateNode of atomicStates) {
      loop: for (const s of [stateNode].concat(
        getProperAncestors(stateNode, null)
      )) {
        if (!s.always) {
          continue;
        }
        for (const transition of s.always) {
          if (
            transition.guard === undefined ||
            evaluateGuard(
              transition.guard,
              nextState.context,
              nextState._event,
              nextState
            )
          ) {
            enabledTransitions.add(transition);
            break loop;
          }
        }
      }
    }

    return removeConflictingTransitions(
      Array.from(enabledTransitions),
      new Set(nextState.configuration),
      nextState.historyValue
    );
  }
}

/**
 * Resolves a partial state value with its full representation in the state node's machine.
 *
 * @param stateValue The partial state value to resolve.
 */
export function resolveStateValue(
  rootNode: AnyStateNode,
  stateValue: StateValue
): StateValue {
  const configuration = getConfiguration(getStateNodes(rootNode, stateValue));
  return getStateValue(rootNode, [...configuration]);
}

export function stateValuesEqual(
  a: StateValue | undefined,
  b: StateValue | undefined
): boolean {
  if (a === b) {
    return true;
  }

  if (a === undefined || b === undefined) {
    return false;
  }

  if (isString(a) || isString(b)) {
    return a === b;
  }

  const aKeys = Object.keys(a as StateValueMap);
  const bKeys = Object.keys(b as StateValueMap);

  return (
    aKeys.length === bKeys.length &&
    aKeys.every((key) => stateValuesEqual(a[key], b[key]))
  );
}

export function machineMicrostep(
  state: AnyState,
  _event: SCXML.Event<any>,
  actorCtx: ActorContext<any, any> | undefined
): typeof state {
  const { machine } = state;
  if (!IS_PRODUCTION && _event.name === WILDCARD) {
    throw new Error(`An event cannot have the wildcard type ('${WILDCARD}')`);
  }

  if (machine.strict) {
    if (
      !machine.root.events.includes(_event.name) &&
      !isBuiltInEvent(_event.name)
    ) {
      throw new Error(
        `Machine '${machine.key}' does not accept event '${_event.name}'`
      );
    }
  }

  const transitions = machine.getTransitionData(state, _event);

  return resolveMicroTransition(transitions, state, actorCtx, _event);
}<|MERGE_RESOLUTION|>--- conflicted
+++ resolved
@@ -1517,19 +1517,10 @@
     if (actorCtx) {
       execAction(
         resolvedAction,
-<<<<<<< HEAD
         currentState.clone({
-          context: preservedContexts[preservedContexts.length - 1],
+          context: updatedContext,
           _event
         }),
-=======
-        {
-          ...currentState,
-          context: updatedContext,
-          _event,
-          event: _event.data
-        } as any,
->>>>>>> b99e669b
         actorCtx
       );
     }
