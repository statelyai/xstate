--- conflicted
+++ resolved
@@ -364,7 +364,9 @@
 ): AnyTransitionDefinition {
   const normalizedTarget = normalizeTarget(transitionConfig.target);
   const internal =
-    'internal' in transitionConfig
+    stateNode === stateNode.machine.root
+      ? true // always internal for root
+      : 'internal' in transitionConfig
       ? transitionConfig.internal
       : normalizedTarget
       ? normalizedTarget.some(
@@ -609,13 +611,7 @@
     return stateNode.parent!.initial.target;
   }
   return normalizedTarget.map((t) =>
-<<<<<<< HEAD
-    typeof t === 'string' ? getStateNodeByPath(stateNode, t) : t
-=======
-    typeof t === 'string'
-      ? getStateNodeByPath<TContext, TEvent>(stateNode.parent!, t)
-      : t
->>>>>>> 5fb3c683
+    typeof t === 'string' ? getStateNodeByPath(stateNode.parent!, t) : t
   );
 }
 
@@ -875,29 +871,16 @@
   return marker.parent === parentStateNode;
 }
 
-<<<<<<< HEAD
 function getPathFromRootToNode(stateNode: AnyStateNode): Array<AnyStateNode> {
   const path: Array<AnyStateNode> = [];
-=======
-function getPathFromRootToNode<
-  TC extends MachineContext,
-  TE extends EventObject
->(stateNode: StateNode<TC, TE>): Array<StateNode<TC, TE>> {
->>>>>>> 5fb3c683
   let marker = stateNode.parent;
 
-  if (!marker) {
-    return [stateNode];
-  }
-
-  const path: Array<typeof stateNode> = [];
-
   while (marker) {
-    path.push(marker);
+    path.unshift(marker);
     marker = marker.parent;
   }
 
-  return path.reverse();
+  return path;
 }
 
 function hasIntersection<T>(s1: Iterable<T>, s2: Iterable<T>): boolean {
@@ -953,7 +936,6 @@
   return Array.from(filteredTransitions);
 }
 
-<<<<<<< HEAD
 function findLCCA(stateNodes: Array<AnyStateNode>): AnyStateNode {
   const [head] = stateNodes;
 
@@ -975,37 +957,30 @@
   transition: AnyTransitionDefinition,
   historyValue: AnyHistoryValue
 ): Array<AnyStateNode> {
-=======
-function getEffectiveTargetStates<
-  TC extends MachineContext,
-  TE extends EventObject
->(
-  transition: TransitionDefinition<TC, TE>,
-  state: State<TC, TE>
-): Array<StateNode<TC, TE>> {
->>>>>>> 5fb3c683
   if (!transition.target) {
     return [];
   }
 
   const targets = new Set<AnyStateNode>();
 
-  for (const sn of transition.target) {
-    if (isHistoryNode(sn)) {
-      if (historyValue[sn.id]) {
-        for (const node of historyValue[sn.id]) {
+  for (const targetNode of transition.target) {
+    if (isHistoryNode(targetNode)) {
+      if (historyValue[targetNode.id]) {
+        for (const node of historyValue[targetNode.id]) {
           targets.add(node);
         }
       } else {
         for (const node of getEffectiveTargetStates(
-          { target: resolveHistoryTarget(sn) } as AnyTransitionDefinition,
+          {
+            target: resolveHistoryTarget(targetNode)
+          } as AnyTransitionDefinition,
           historyValue
         )) {
           targets.add(node);
         }
       }
     } else {
-      targets.add(sn);
+      targets.add(targetNode);
     }
   }
 
@@ -1032,25 +1007,9 @@
     return transition.source;
   }
 
-  const involvedStates = targetStates.concat(transition.source);
-  const [head] = involvedStates;
-
-  let current = getPathFromRootToNode(head);
-
-  for (let i = 1; i < involvedStates.length; i++) {
-    const path = getPathFromRootToNode(involvedStates[i]);
-    current = current.filter((sn) => path.includes(sn));
-  }
-
-  const domain = current[current.length - 1];
-
-  if (!IS_PRODUCTION && !domain) {
-    throw new Error(
-      'No transition domain could be found for an external transition. This error is likely caused by a bug in XState. Please file an issue.'
-    );
-  }
-
-  return domain;
+  const lcca = findLCCA(targetStates.concat(transition.source));
+
+  return lcca;
 }
 
 function computeExitSet(
@@ -1061,12 +1020,12 @@
   const statesToExit = new Set<AnyStateNode>();
 
   for (const t of transitions) {
-    if (t.target && t.target.length) {
+    if (t.target?.length) {
       const domain = getTransitionDomain(t, historyValue);
 
-      for (const s of configuration) {
-        if (isDescendant(s, domain!)) {
-          statesToExit.add(s);
+      for (const stateNode of configuration) {
+        if (isDescendant(stateNode, domain!)) {
+          statesToExit.add(stateNode);
         }
       }
     }
@@ -1089,7 +1048,6 @@
   TEvent extends EventObject
 >(
   transitions: Array<TransitionDefinition<TContext, TEvent>>,
-<<<<<<< HEAD
   currentState: State<TContext, TEvent, any>,
   actorCtx: ActorContext<any, any> | undefined,
   scxmlEvent: SCXML.Event<TEvent>
@@ -1101,17 +1059,6 @@
   const willTransition = currentState._initial || transitions.length > 0;
 
   const mutConfiguration = new Set(currentState.configuration);
-=======
-  mutConfiguration: Set<StateNode<TContext, TEvent>>,
-  state: State<TContext, TEvent>,
-  mutStatesToEnter: Set<StateNode<TContext, TEvent>>
-) {
-  const statesToInvoke: typeof mutConfiguration = new Set();
-  const internalQueue: Array<SCXML.Event<TEvent>> = [];
-
-  const actions: BaseActionObject[] = [];
-  const mutStatesForDefaultEntry = new Set<StateNode<TContext, TEvent>>();
->>>>>>> 5fb3c683
 
   if (!currentState._initial && !willTransition) {
     const inertState = cloneState(currentState, {
@@ -1509,7 +1456,6 @@
   }
 }
 
-<<<<<<< HEAD
 function exitStates(
   transitions: AnyTransitionDefinition[],
   mutConfiguration: Set<AnyStateNode>,
@@ -1520,78 +1466,6 @@
     transitions,
     mutConfiguration,
     historyValue
-=======
-/**
- * https://www.w3.org/TR/scxml/#microstepProcedure
- *
- * @private
- * @param transitions
- * @param currentState
- * @param mutConfiguration
- */
-export function microstep<
-  TContext extends MachineContext,
-  TEvent extends EventObject
->(
-  transitions: Array<TransitionDefinition<TContext, TEvent>>,
-  currentState: State<TContext, TEvent>,
-  context: TContext,
-  mutConfiguration: Set<StateNode<TContext, TEvent>>,
-  machine: StateMachine<TContext, TEvent>,
-  _event: SCXML.Event<TEvent>,
-  mutStatesToEnter: Set<StateNode<TContext, TEvent>>,
-  predictableExec?: PredictableActionArgumentsExec
-): {
-  actions: BaseActionObject[];
-  configuration: typeof mutConfiguration;
-  historyValue: HistoryValue<TContext, TEvent>;
-  internalQueue: Array<SCXML.Event<TEvent>>;
-  context: TContext;
-} {
-  const actions: BaseActionObject[] = [];
-
-  const filteredTransitions = removeConflictingTransitions(
-    transitions,
-    mutConfiguration,
-    currentState || State.from({})
-  );
-
-  let historyValue: HistoryValue<TContext, TEvent> = {};
-
-  const internalQueue: Array<SCXML.Event<TEvent>> = [];
-
-  // Exit states
-  if (!currentState._initial) {
-    const { historyValue: exitHistoryValue, actions: exitActions } = exitStates(
-      filteredTransitions,
-      mutConfiguration,
-      currentState
-    );
-
-    actions.push(...exitActions);
-    historyValue = exitHistoryValue;
-  }
-
-  // Transition
-  const transitionActions = flatten(filteredTransitions.map((t) => t.actions));
-  actions.push(...transitionActions);
-
-  // Enter states
-  const res = enterStates(
-    filteredTransitions,
-    mutConfiguration,
-    currentState || State.from({}),
-    mutStatesToEnter
-  );
-
-  // Start invocations
-  actions.push(
-    ...flatten(
-      [...res.statesToInvoke].map((s) =>
-        s.invoke.map((invokeDef) => invoke(invokeDef))
-      )
-    )
->>>>>>> 5fb3c683
   );
 
   for (const sn of statesToExit) {
@@ -1618,69 +1492,9 @@
     }
   }
 
-<<<<<<< HEAD
   for (const s of statesToExit) {
     actions.push(...s.exit.flat());
     mutConfiguration.delete(s);
-=======
-  return removeConflictingTransitions(
-    Array.from(enabledTransitions),
-    new Set(state.configuration),
-    state
-  );
-}
-
-export function resolveMicroTransition<
-  TContext extends MachineContext,
-  TEvent extends EventObject
->(
-  machine: StateMachine<TContext, TEvent, any, any, any>,
-  transitions: Transitions<TContext, TEvent>,
-  currentState: State<TContext, TEvent, any>,
-  predictableExec?: PredictableActionArgumentsExec,
-  _event: SCXML.Event<TEvent> = initEvent as SCXML.Event<TEvent>
-): State<TContext, TEvent, any> {
-  // Transition will "apply" if:
-  // - the state node is the initial state (there is no current state)
-  // - OR there are transitions
-  // - OR there are eventless transitions (if there are no transitions)
-  const willTransition =
-    currentState._initial ||
-    transitions.length > 0 ||
-    selectEventlessTransitions(currentState, machine).length > 0;
-
-  const prevConfig = getConfiguration<TContext, TEvent>(
-    !currentState._initial ? currentState.configuration : [machine.root]
-  );
-
-  const resolved = microstep<TContext, TEvent>(
-    !currentState._initial
-      ? transitions
-      : [
-          {
-            target: [...prevConfig].filter(isAtomicStateNode),
-            source: machine.root,
-            actions: [],
-            eventType: null as any,
-            toJSON: null as any // TODO: fix
-          }
-        ],
-    currentState,
-    currentState.context,
-    new Set(prevConfig),
-    machine,
-    _event,
-    new Set(!currentState._initial ? [] : [machine.root]),
-    predictableExec
-  );
-
-  if (!currentState._initial && !willTransition) {
-    const inertState = State.inert(currentState);
-    inertState.event = _event.data;
-    inertState._event = _event;
-    inertState.changed = _event.name === actionTypes.update;
-    return inertState as any;
->>>>>>> 5fb3c683
   }
 }
 
@@ -1954,4 +1768,29 @@
     aKeys.length === bKeys.length &&
     aKeys.every((key) => stateValuesEqual(a[key], b[key]))
   );
+}
+
+export function getInitialConfiguration(
+  rootNode: AnyStateNode
+): AnyStateNode[] {
+  const configuration: AnyStateNode[] = [];
+  const initialTransition = rootNode.initial;
+
+  const statesToEnter = new Set<AnyStateNode>();
+  const statesForDefaultEntry = new Set<AnyStateNode>([rootNode]);
+
+  computeEntrySet(
+    [initialTransition],
+    {},
+    statesForDefaultEntry,
+    statesToEnter
+  );
+
+  for (const stateNodeToEnter of [...statesToEnter].sort(
+    (a, b) => a.order - b.order
+  )) {
+    configuration.push(stateNodeToEnter);
+  }
+
+  return configuration;
 }