--- conflicted
+++ resolved
@@ -1610,11 +1610,7 @@
   // Assume the state is at rest (no raised events)
   // Determine the next state based on the next microstep
   if (scxmlEvent.name !== actionTypes.init) {
-<<<<<<< HEAD
-    const transitions = selectTransitions(scxmlEvent);
-=======
     const transitions = _selectTransitions(scxmlEvent, nextState);
->>>>>>> 4336daf2
     nextState = microstep(transitions, state, actorCtx, scxmlEvent);
     states.push(nextState);
   }
