import isDevelopment from '#is-development';
<<<<<<< HEAD
import {
  toStatePath,
  toArray,
  isArray,
  isFunction,
  isString,
  toTransitionConfigArray,
  normalizeTarget,
  toStateValue,
  mapContext
} from './utils.ts';
import {
  BaseActionObject,
  EventObject,
  StateValue,
  TransitionConfig,
  TransitionDefinition,
  SingleOrArray,
  DelayExpr,
  StateValueMap,
  RaiseActionObject,
  InitialTransitionConfig,
  MachineContext,
  TODO
} from './types.ts';
import { cloneState, State } from './State.ts';
import {
  after,
  done,
  toActionObjects,
  actionTypes,
  resolveActionObject,
  raise
} from './actions.ts';
=======
import { State, cloneState } from './State.ts';
import type { StateNode } from './StateNode.ts';
import { constantPrefixes, after, done, raise } from './actions.ts';
>>>>>>> 2f362327
import { cancel } from './actions/cancel.ts';
import { invoke } from './actions/invoke.ts';
import { stop } from './actions/stop.ts';
import { stopSignalType } from './actors/index.ts';
import {
  INIT_TYPE,
  NULL_EVENT,
  STATE_DELIMITER,
  STATE_IDENTIFIER,
  WILDCARD
} from './constants.ts';
import { evaluateGuard, toGuardDefinition } from './guards.ts';
import { ActorStatus } from './interpreter.ts';
import {
  Action,
  ActionArgs,
  AnyActorContext,
  AnyEventObject,
  AnyHistoryValue,
  AnyState,
  AnyStateNode,
  AnyTransitionDefinition,
  DelayExpr,
  DelayedTransitionDefinition,
  EventObject,
  HistoryValue,
  InitialTransitionConfig,
  InitialTransitionDefinition,
  MachineContext,
  SingleOrArray,
  StateValue,
  StateValueMap,
  TransitionConfig,
  TransitionDefinition
} from './types.ts';
import {
  isArray,
  mapContext,
  normalizeTarget,
  toArray,
  toStatePath,
  toStateValue,
  toTransitionConfigArray
} from './utils.ts';

type Configuration<
  TContext extends MachineContext,
  TE extends EventObject
> = Iterable<StateNode<TContext, TE>>;
type AnyConfiguration = Configuration<any, any>;

type AdjList = Map<AnyStateNode, Array<AnyStateNode>>;

function getOutput<TContext extends MachineContext, TEvent extends EventObject>(
  configuration: StateNode<TContext, TEvent>[],
  context: TContext,
  event: TEvent
) {
  const machine = configuration[0].machine;
  const finalChildStateNode = configuration.find(
    (stateNode) =>
      stateNode.type === 'final' && stateNode.parent === machine.root
  );

  return finalChildStateNode && finalChildStateNode.output
    ? mapContext(finalChildStateNode.output, context, event)
    : undefined;
}

export const isAtomicStateNode = (stateNode: StateNode<any, any>) =>
  stateNode.type === 'atomic' || stateNode.type === 'final';

function getChildren<TContext extends MachineContext, TE extends EventObject>(
  stateNode: StateNode<TContext, TE>
): Array<StateNode<TContext, TE>> {
  return Object.values(stateNode.states).filter((sn) => sn.type !== 'history');
}

function getProperAncestors(
  stateNode: AnyStateNode,
  toStateNode: AnyStateNode | null
): Array<typeof stateNode> {
  const ancestors: Array<typeof stateNode> = [];

  // add all ancestors
  let m = stateNode.parent;
  while (m && m !== toStateNode) {
    ancestors.push(m);
    m = m.parent;
  }

  return ancestors;
}

export function getConfiguration(
  stateNodes: Iterable<AnyStateNode>
): Set<AnyStateNode> {
  const configuration = new Set(stateNodes);
  const configurationSet = new Set(stateNodes);

  const adjList = getAdjList(configurationSet);

  // add descendants
  for (const s of configuration) {
    // if previously active, add existing child nodes
    if (s.type === 'compound' && (!adjList.get(s) || !adjList.get(s)!.length)) {
      getInitialStateNodes(s).forEach((sn) => configurationSet.add(sn));
    } else {
      if (s.type === 'parallel') {
        for (const child of getChildren(s)) {
          if (child.type === 'history') {
            continue;
          }

          if (!configurationSet.has(child)) {
            for (const initialStateNode of getInitialStateNodes(child)) {
              configurationSet.add(initialStateNode);
            }
          }
        }
      }
    }
  }

  // add all ancestors
  for (const s of configurationSet) {
    let m = s.parent;

    while (m) {
      configurationSet.add(m);
      m = m.parent;
    }
  }

  return configurationSet;
}

function getValueFromAdj(baseNode: AnyStateNode, adjList: AdjList): StateValue {
  const childStateNodes = adjList.get(baseNode);

  if (!childStateNodes) {
    return {}; // todo: fix?
  }

  if (baseNode.type === 'compound') {
    const childStateNode = childStateNodes[0];
    if (childStateNode) {
      if (isAtomicStateNode(childStateNode)) {
        return childStateNode.key;
      }
    } else {
      return {};
    }
  }

  const stateValue: StateValue = {};
  for (const childStateNode of childStateNodes) {
    stateValue[childStateNode.key] = getValueFromAdj(childStateNode, adjList);
  }

  return stateValue;
}

export function getAdjList<
  TContext extends MachineContext,
  TE extends EventObject
>(configuration: Configuration<TContext, TE>): AdjList {
  const adjList: AdjList = new Map();

  for (const s of configuration) {
    if (!adjList.has(s)) {
      adjList.set(s, []);
    }

    if (s.parent) {
      if (!adjList.has(s.parent)) {
        adjList.set(s.parent, []);
      }

      adjList.get(s.parent)!.push(s);
    }
  }

  return adjList;
}

export function getStateValue(
  rootNode: AnyStateNode,
  configuration: AnyConfiguration
): StateValue {
  const config = getConfiguration(configuration);
  return getValueFromAdj(rootNode, getAdjList(config));
}

export function isInFinalState(
  configuration: Array<AnyStateNode>,
  stateNode: AnyStateNode = configuration[0].machine.root
): boolean {
  if (stateNode.type === 'compound') {
    return getChildren(stateNode).some(
      (s) => s.type === 'final' && configuration.includes(s)
    );
  }
  if (stateNode.type === 'parallel') {
    return getChildren(stateNode).every((sn) =>
      isInFinalState(configuration, sn)
    );
  }

  return false;
}

export const isStateId = (str: string) => str[0] === STATE_IDENTIFIER;

export function getCandidates<TEvent extends EventObject>(
  stateNode: StateNode<any, TEvent>,
  receivedEventType: TEvent['type']
): Array<TransitionDefinition<any, TEvent>> {
  const candidates =
    stateNode.transitions.get(receivedEventType) ||
    [...stateNode.transitions.keys()]
      .filter((descriptor) => {
        // check if transition is a wildcard transition,
        // which matches any non-transient events
        if (descriptor === WILDCARD) {
          return true;
        }

        if (!descriptor.endsWith('.*')) {
          return false;
        }

        if (isDevelopment && /.*\*.+/.test(descriptor)) {
          console.warn(
            `Wildcards can only be the last token of an event descriptor (e.g., "event.*") or the entire event descriptor ("*"). Check the "${descriptor}" event.`
          );
        }

        const partialEventTokens = descriptor.split('.');
        const eventTokens = receivedEventType.split('.');

        for (
          let tokenIndex = 0;
          tokenIndex < partialEventTokens.length;
          tokenIndex++
        ) {
          const partialEventToken = partialEventTokens[tokenIndex];
          const eventToken = eventTokens[tokenIndex];

          if (partialEventToken === '*') {
            const isLastToken = tokenIndex === partialEventTokens.length - 1;

            if (isDevelopment && !isLastToken) {
              console.warn(
                `Infix wildcards in transition events are not allowed. Check the "${descriptor}" transition.`
              );
            }

            return isLastToken;
          }

          if (partialEventToken !== eventToken) {
            return false;
          }
        }

        return true;
      })
      .sort((a, b) => b.length - a.length)
      .flatMap((key) => stateNode.transitions.get(key)!);

  return candidates;
}

/**
 * All delayed transitions from the config.
 */
export function getDelayedTransitions<
  TContext extends MachineContext,
  TEvent extends EventObject
>(
  stateNode: AnyStateNode
): Array<DelayedTransitionDefinition<TContext, TEvent>> {
  const afterConfig = stateNode.config.after;
  if (!afterConfig) {
    return [];
  }

  const mutateEntryExit = (
    delay: string | number | DelayExpr<TContext, TEvent>,
    i: number
  ) => {
    const delayRef =
      typeof delay === 'function' ? `${stateNode.id}:delay[${i}]` : delay;
    const eventType = after(delayRef, stateNode.id);
    stateNode.entry.push(
      raise({ type: eventType } as TEvent, { id: eventType, delay })
    );
    stateNode.exit.push(cancel(eventType));
    return eventType;
  };

  const delayedTransitions = isArray(afterConfig)
    ? afterConfig.map((transition, i) => {
        const eventType = mutateEntryExit(transition.delay, i);
        return { ...transition, event: eventType };
      })
    : Object.keys(afterConfig).flatMap((delay, i) => {
        const configTransition = afterConfig[delay];
        const resolvedTransition =
          typeof configTransition === 'string'
            ? { target: configTransition }
            : configTransition;
        const resolvedDelay = !isNaN(+delay) ? +delay : delay;
        const eventType = mutateEntryExit(resolvedDelay, i);
        return toArray(resolvedTransition).map((transition) => ({
          ...transition,
          event: eventType,
          delay: resolvedDelay
        }));
      });
  return delayedTransitions.map((delayedTransition) => {
    const { delay } = delayedTransition;
    return {
      ...formatTransition(
        stateNode,
        delayedTransition.event,
        delayedTransition
      ),
      delay
    };
  });
}

export function formatTransition<
  TContext extends MachineContext,
  TEvent extends EventObject
>(
  stateNode: AnyStateNode,
  descriptor: string,
  transitionConfig: TransitionConfig<TContext, TEvent>
): AnyTransitionDefinition {
  const normalizedTarget = normalizeTarget(transitionConfig.target);
  const reenter = transitionConfig.reenter ?? false;
  const { guards } = stateNode.machine.implementations;
  const target = resolveTarget(stateNode, normalizedTarget);

  // TODO: should this be part of a lint rule instead?
  if (isDevelopment && (transitionConfig as any).cond) {
    throw new Error(
      `State "${stateNode.id}" has declared \`cond\` for one of its transitions. This property has been renamed to \`guard\`. Please update your code.`
    );
  }
  const transition = {
    ...transitionConfig,
    actions: toArray(transitionConfig.actions),
    guard: transitionConfig.guard
      ? toGuardDefinition(
          transitionConfig.guard,
          (guardType) => guards[guardType]
        )
      : undefined,
    target,
    source: stateNode,
    reenter,
    eventType: descriptor,
    toJSON: () => ({
      ...transition,
      source: `#${stateNode.id}`,
      target: target ? target.map((t) => `#${t.id}`) : undefined
    })
  };

  return transition;
}

export function formatTransitions<
  TContext extends MachineContext,
  TEvent extends EventObject
>(
  stateNode: AnyStateNode
): Map<string, TransitionDefinition<TContext, TEvent>[]> {
  const transitions = new Map<
    string,
    TransitionDefinition<TContext, AnyEventObject>[]
  >();
  if (stateNode.config.on) {
    for (const descriptor of Object.keys(stateNode.config.on)) {
      if (descriptor === NULL_EVENT) {
        throw new Error(
          'Null events ("") cannot be specified as a transition key. Use `always: { ... }` instead.'
        );
      }
      const transitionsConfig = stateNode.config.on[descriptor];
      transitions.set(
        descriptor,
        toTransitionConfigArray(transitionsConfig).map((t) =>
          formatTransition(stateNode, descriptor, t)
        )
      );
    }
  }
  if (stateNode.config.onDone) {
    const descriptor = String(done(stateNode.id));
    transitions.set(
      descriptor,
      toTransitionConfigArray(stateNode.config.onDone).map((t) =>
        formatTransition(stateNode, descriptor, t)
      )
    );
  }
  for (const invokeDef of stateNode.invoke) {
    if (invokeDef.onDone) {
      const descriptor = `done.invoke.${invokeDef.id}`;
      transitions.set(
        descriptor,
        toTransitionConfigArray(invokeDef.onDone).map((t) =>
          formatTransition(stateNode, descriptor, t)
        )
      );
    }
    if (invokeDef.onError) {
      const descriptor = `error.platform.${invokeDef.id}`;
      transitions.set(
        descriptor,
        toTransitionConfigArray(invokeDef.onError).map((t) =>
          formatTransition(stateNode, descriptor, t)
        )
      );
    }
    if (invokeDef.onSnapshot) {
      const descriptor = `xstate.snapshot.${invokeDef.id}`;
      transitions.set(
        descriptor,
        toTransitionConfigArray(invokeDef.onSnapshot).map((t) =>
          formatTransition(stateNode, descriptor, t)
        )
      );
    }
  }
  for (const delayedTransition of stateNode.after) {
    let existing = transitions.get(delayedTransition.eventType);
    if (!existing) {
      existing = [];
      transitions.set(delayedTransition.eventType, existing);
    }
    existing.push(delayedTransition);
  }
  return transitions as Map<string, TransitionDefinition<TContext, any>[]>;
}

export function formatInitialTransition<
  TContext extends MachineContext,
  TEvent extends EventObject
>(
  stateNode: AnyStateNode,
  _target: SingleOrArray<string> | InitialTransitionConfig<TContext, TEvent>
): InitialTransitionDefinition<TContext, TEvent> {
  if (typeof _target === 'string' || isArray(_target)) {
    const targets = toArray(_target).map((t) => {
      // Resolve state string keys (which represent children)
      // to their state node
      const descStateNode =
        typeof t === 'string'
          ? isStateId(t)
            ? stateNode.machine.getStateNodeById(t)
            : stateNode.states[t]
          : t;

      if (!descStateNode) {
        throw new Error(
          `Initial state node "${t}" not found on parent state node #${stateNode.id}`
        );
      }

      if (!isDescendant(descStateNode, stateNode)) {
        throw new Error(
          `Invalid initial target: state node #${descStateNode.id} is not a descendant of #${stateNode.id}`
        );
      }

      return descStateNode;
    });
    const resolvedTarget = resolveTarget(stateNode, targets);

    const transition = {
      source: stateNode,
      actions: [],
      eventType: null as any,
      reenter: false,
      target: resolvedTarget!,
      toJSON: () => ({
        ...transition,
        source: `#${stateNode.id}`,
        target: resolvedTarget
          ? resolvedTarget.map((t) => `#${t.id}`)
          : undefined
      })
    };

    return transition;
  }

  return formatTransition(stateNode, '__INITIAL__', {
    target: toArray(_target.target).map((t) => {
      if (typeof t === 'string') {
        return isStateId(t) ? t : `${STATE_DELIMITER}${t}`;
      }

      return t;
    }),
    actions: _target.actions
  }) as InitialTransitionDefinition<TContext, TEvent>;
}

export function resolveTarget(
  stateNode: AnyStateNode,
  targets: Array<string | AnyStateNode> | undefined
): Array<AnyStateNode> | undefined {
  if (targets === undefined) {
    // an undefined target signals that the state node should not transition from that state when receiving that event
    return undefined;
  }
  return targets.map((target) => {
    if (typeof target !== 'string') {
      return target;
    }
    if (isStateId(target)) {
      return stateNode.machine.getStateNodeById(target);
    }

    const isInternalTarget = target[0] === STATE_DELIMITER;
    // If internal target is defined on machine,
    // do not include machine key on target
    if (isInternalTarget && !stateNode.parent) {
      return getStateNodeByPath(stateNode, target.slice(1));
    }
    const resolvedTarget = isInternalTarget ? stateNode.key + target : target;
    if (stateNode.parent) {
      try {
        const targetStateNode = getStateNodeByPath(
          stateNode.parent,
          resolvedTarget
        );
        return targetStateNode;
      } catch (err: any) {
        throw new Error(
          `Invalid transition definition for state node '${stateNode.id}':\n${err.message}`
        );
      }
    } else {
      throw new Error(
        `Invalid target: "${target}" is not a valid target from the root node. Did you mean ".${target}"?`
      );
    }
  });
}

function resolveHistoryTarget<
  TContext extends MachineContext,
  TEvent extends EventObject
>(stateNode: AnyStateNode & { type: 'history' }): Array<AnyStateNode> {
  const normalizedTarget = normalizeTarget<TContext, TEvent>(stateNode.target);
  if (!normalizedTarget) {
    return stateNode.parent!.initial.target;
  }
  return normalizedTarget.map((t) =>
    typeof t === 'string' ? getStateNodeByPath(stateNode.parent!, t) : t
  );
}

function isHistoryNode(
  stateNode: AnyStateNode
): stateNode is AnyStateNode & { type: 'history' } {
  return stateNode.type === 'history';
}

export function getInitialStateNodes(
  stateNode: AnyStateNode
): Array<AnyStateNode> {
  const set = new Set<AnyStateNode>();

  function iter(descStateNode: AnyStateNode): void {
    if (set.has(descStateNode)) {
      return;
    }
    set.add(descStateNode);
    if (descStateNode.type === 'compound') {
      for (const targetStateNode of descStateNode.initial.target) {
        for (const a of getProperAncestors(targetStateNode, stateNode)) {
          set.add(a);
        }

        iter(targetStateNode);
      }
    } else if (descStateNode.type === 'parallel') {
      for (const child of getChildren(descStateNode)) {
        iter(child);
      }
    }
  }

  iter(stateNode);

  return [...set];
}
/**
 * Returns the child state node from its relative `stateKey`, or throws.
 */
export function getStateNode(
  stateNode: AnyStateNode,
  stateKey: string
): AnyStateNode {
  if (isStateId(stateKey)) {
    return stateNode.machine.getStateNodeById(stateKey);
  }
  if (!stateNode.states) {
    throw new Error(
      `Unable to retrieve child state '${stateKey}' from '${stateNode.id}'; no child states exist.`
    );
  }
  const result = stateNode.states[stateKey];
  if (!result) {
    throw new Error(
      `Child state '${stateKey}' does not exist on '${stateNode.id}'`
    );
  }
  return result;
}

/**
 * Returns the relative state node from the given `statePath`, or throws.
 *
 * @param statePath The string or string array relative path to the state node.
 */
export function getStateNodeByPath(
  stateNode: AnyStateNode,
  statePath: string | string[]
): AnyStateNode {
  if (typeof statePath === 'string' && isStateId(statePath)) {
    try {
      return stateNode.machine.getStateNodeById(statePath);
    } catch (e) {
      // try individual paths
      // throw e;
    }
  }
  const arrayStatePath = toStatePath(statePath).slice();
  let currentStateNode: AnyStateNode = stateNode;
  while (arrayStatePath.length) {
    const key = arrayStatePath.shift()!;
    if (!key.length) {
      break;
    }
    currentStateNode = getStateNode(currentStateNode, key);
  }
  return currentStateNode;
}

/**
 * Returns the state nodes represented by the current state value.
 *
 * @param state The state value or State instance
 */
export function getStateNodes<
  TContext extends MachineContext,
  TEvent extends EventObject
>(
  stateNode: AnyStateNode,
  state: StateValue | State<TContext, TEvent, TODO, TODO>
): Array<AnyStateNode> {
  const stateValue = state instanceof State ? state.value : toStateValue(state);

  if (typeof stateValue === 'string') {
    return [stateNode, stateNode.states[stateValue]];
  }

  const childStateKeys = Object.keys(stateValue);
  const childStateNodes: Array<AnyStateNode> = childStateKeys
    .map((subStateKey) => getStateNode(stateNode, subStateKey))
    .filter(Boolean);

  return [stateNode.machine.root, stateNode].concat(
    childStateNodes,
    childStateKeys.reduce((allSubStateNodes, subStateKey) => {
      const subStateNode = getStateNode(stateNode, subStateKey);
      if (!subStateNode) {
        return allSubStateNodes;
      }
      const subStateNodes = getStateNodes(
        subStateNode,
        stateValue[subStateKey]
      );

      return allSubStateNodes.concat(subStateNodes);
    }, [] as Array<AnyStateNode>)
  );
}

export function transitionAtomicNode<
  TContext extends MachineContext,
  TEvent extends EventObject
>(
  stateNode: AnyStateNode,
  stateValue: string,
  state: State<TContext, TEvent, TODO, TODO>,
  event: TEvent
): Array<TransitionDefinition<TContext, TEvent>> | undefined {
  const childStateNode = getStateNode(stateNode, stateValue);
  const next = childStateNode.next(state, event);

  if (!next || !next.length) {
    return stateNode.next(state, event);
  }

  return next;
}

export function transitionCompoundNode<
  TContext extends MachineContext,
  TEvent extends EventObject
>(
  stateNode: AnyStateNode,
  stateValue: StateValueMap,
  state: State<TContext, TEvent, TODO, TODO>,
  event: TEvent
): Array<TransitionDefinition<TContext, TEvent>> | undefined {
  const subStateKeys = Object.keys(stateValue);

  const childStateNode = getStateNode(stateNode, subStateKeys[0]);
  const next = transitionNode(
    childStateNode,
    stateValue[subStateKeys[0]],
    state,
    event
  );

  if (!next || !next.length) {
    return stateNode.next(state, event);
  }

  return next;
}

export function transitionParallelNode<
  TContext extends MachineContext,
  TEvent extends EventObject
>(
  stateNode: AnyStateNode,
  stateValue: StateValueMap,
  state: State<TContext, TEvent, TODO, TODO>,
  event: TEvent
): Array<TransitionDefinition<TContext, TEvent>> | undefined {
  const allInnerTransitions: Array<TransitionDefinition<TContext, TEvent>> = [];

  for (const subStateKey of Object.keys(stateValue)) {
    const subStateValue = stateValue[subStateKey];

    if (!subStateValue) {
      continue;
    }

    const subStateNode = getStateNode(stateNode, subStateKey);
    const innerTransitions = transitionNode(
      subStateNode,
      subStateValue,
      state,
      event
    );
    if (innerTransitions) {
      allInnerTransitions.push(...innerTransitions);
    }
  }
  if (!allInnerTransitions.length) {
    return stateNode.next(state, event);
  }

  return allInnerTransitions;
}

export function transitionNode<
  TContext extends MachineContext,
  TEvent extends EventObject
>(
  stateNode: AnyStateNode,
  stateValue: StateValue,
  state: State<TContext, TEvent, TODO, TODO, any>,
  event: TEvent
): Array<TransitionDefinition<TContext, TEvent>> | undefined {
  // leaf node
  if (typeof stateValue === 'string') {
    return transitionAtomicNode(stateNode, stateValue, state, event);
  }

  // compound node
  if (Object.keys(stateValue).length === 1) {
    return transitionCompoundNode(stateNode, stateValue, state, event);
  }

  // parallel node
  return transitionParallelNode(stateNode, stateValue, state, event);
}

function getHistoryNodes(stateNode: AnyStateNode): Array<AnyStateNode> {
  return Object.keys(stateNode.states)
    .map((key) => stateNode.states[key])
    .filter((sn) => sn.type === 'history');
}

function isDescendant(
  childStateNode: AnyStateNode,
  parentStateNode: AnyStateNode
): boolean {
  let marker = childStateNode;
  while (marker.parent && marker.parent !== parentStateNode) {
    marker = marker.parent;
  }

  return marker.parent === parentStateNode;
}

function getPathFromRootToNode(stateNode: AnyStateNode): Array<AnyStateNode> {
  const path: Array<AnyStateNode> = [];
  let marker = stateNode.parent;

  while (marker) {
    path.unshift(marker);
    marker = marker.parent;
  }

  return path;
}

function hasIntersection<T>(s1: Iterable<T>, s2: Iterable<T>): boolean {
  const set1 = new Set(s1);
  const set2 = new Set(s2);

  for (const item of set1) {
    if (set2.has(item)) {
      return true;
    }
  }
  for (const item of set2) {
    if (set1.has(item)) {
      return true;
    }
  }
  return false;
}

export function removeConflictingTransitions(
  enabledTransitions: Array<AnyTransitionDefinition>,
  configuration: Set<AnyStateNode>,
  historyValue: AnyHistoryValue
): Array<AnyTransitionDefinition> {
  const filteredTransitions = new Set<AnyTransitionDefinition>();

  for (const t1 of enabledTransitions) {
    let t1Preempted = false;
    const transitionsToRemove = new Set<AnyTransitionDefinition>();
    for (const t2 of filteredTransitions) {
      if (
        hasIntersection(
          computeExitSet([t1], configuration, historyValue),
          computeExitSet([t2], configuration, historyValue)
        )
      ) {
        if (isDescendant(t1.source, t2.source)) {
          transitionsToRemove.add(t2);
        } else {
          t1Preempted = true;
          break;
        }
      }
    }
    if (!t1Preempted) {
      for (const t3 of transitionsToRemove) {
        filteredTransitions.delete(t3);
      }
      filteredTransitions.add(t1);
    }
  }

  return Array.from(filteredTransitions);
}

function findLCCA(stateNodes: Array<AnyStateNode>): AnyStateNode {
  const [head] = stateNodes;

  let current = getPathFromRootToNode(head);
  let candidates: Array<AnyStateNode> = [];

  for (const stateNode of stateNodes) {
    const path = getPathFromRootToNode(stateNode);

    candidates = current.filter((sn) => path.includes(sn));
    current = candidates;
    candidates = [];
  }

  return current[current.length - 1];
}

function getEffectiveTargetStates(
  transition: AnyTransitionDefinition,
  historyValue: AnyHistoryValue
): Array<AnyStateNode> {
  if (!transition.target) {
    return [];
  }

  const targets = new Set<AnyStateNode>();

  for (const targetNode of transition.target) {
    if (isHistoryNode(targetNode)) {
      if (historyValue[targetNode.id]) {
        for (const node of historyValue[targetNode.id]) {
          targets.add(node);
        }
      } else {
        for (const node of getEffectiveTargetStates(
          {
            target: resolveHistoryTarget(targetNode)
          } as AnyTransitionDefinition,
          historyValue
        )) {
          targets.add(node);
        }
      }
    } else {
      targets.add(targetNode);
    }
  }

  return [...targets];
}

function getTransitionDomain(
  transition: AnyTransitionDefinition,
  historyValue: AnyHistoryValue
): AnyStateNode | null {
  const targetStates = getEffectiveTargetStates(transition, historyValue);

  if (!targetStates) {
    return null;
  }

  if (
    !transition.reenter &&
    transition.source.type !== 'parallel' &&
    targetStates.every((targetStateNode) =>
      isDescendant(targetStateNode, transition.source)
    )
  ) {
    return transition.source;
  }

  const lcca = findLCCA(targetStates.concat(transition.source));

  return lcca;
}

function computeExitSet(
  transitions: AnyTransitionDefinition[],
  configuration: Set<AnyStateNode>,
  historyValue: AnyHistoryValue
): Array<AnyStateNode> {
  const statesToExit = new Set<AnyStateNode>();

  for (const t of transitions) {
    if (t.target?.length) {
      const domain = getTransitionDomain(t, historyValue);

      for (const stateNode of configuration) {
        if (isDescendant(stateNode, domain!)) {
          statesToExit.add(stateNode);
        }
      }
    }
  }

  return [...statesToExit];
}

/**
 * https://www.w3.org/TR/scxml/#microstepProcedure
 *
 * @private
 * @param transitions
 * @param currentState
 * @param mutConfiguration
 */

export function microstep<
  TContext extends MachineContext,
  TEvent extends EventObject
>(
  transitions: Array<TransitionDefinition<TContext, TEvent>>,
  currentState: State<TContext, TEvent, TODO, TODO, any>,
  actorCtx: AnyActorContext,
  event: TEvent,
  isInitial: boolean
): State<TContext, TEvent, TODO, TODO, any> {
  const mutConfiguration = new Set(currentState.configuration);

  if (!transitions.length) {
    return currentState;
  }

  const microstate = microstepProcedure(
    transitions,
    currentState,
    mutConfiguration,
    event,
    actorCtx,
    isInitial
  );

  return cloneState(microstate, {
    value: {} // TODO: make optional
  });
}

function microstepProcedure(
  transitions: Array<AnyTransitionDefinition>,
  currentState: AnyState,
  mutConfiguration: Set<AnyStateNode>,
  event: AnyEventObject,
  actorCtx: AnyActorContext,
  isInitial: boolean
): typeof currentState {
  const actions: Action<any, any, any>[] = [];
  const historyValue = {
    ...currentState.historyValue
  };

  const filteredTransitions = removeConflictingTransitions(
    transitions,
    mutConfiguration,
    historyValue
  );

  const internalQueue = [...currentState._internalQueue];

  // Exit states
  if (!isInitial) {
    exitStates(filteredTransitions, mutConfiguration, historyValue, actions);
  }

  // Execute transition content
  actions.push(...filteredTransitions.flatMap((t) => t.actions));

  // Enter states
  enterStates(
    event,
    filteredTransitions,
    mutConfiguration,
    actions,
    internalQueue,
    currentState,
    historyValue,
    isInitial
  );

  const nextConfiguration = [...mutConfiguration];

  const done = isInFinalState(nextConfiguration);

  if (done) {
    const finalActions = nextConfiguration
      .sort((a, b) => b.order - a.order)
      .flatMap((state) => state.exit);
    actions.push(...finalActions);
  }

  try {
    const nextState = resolveActionsAndContext(
      actions,
      event,
      currentState,
      actorCtx
    );

    const output = done
      ? getOutput(nextConfiguration, nextState.context, event)
      : undefined;

    internalQueue.push(...nextState._internalQueue);

    return cloneState(currentState, {
      configuration: nextConfiguration,
      historyValue,
      _internalQueue: internalQueue,
      context: nextState.context,
      done,
      output,
      children: nextState.children
    });
  } catch (e) {
    // TODO: Refactor this once proper error handling is implemented.
    // See https://github.com/statelyai/rfcs/pull/4
    throw e;
  }
}

function enterStates(
  event: AnyEventObject,
  filteredTransitions: AnyTransitionDefinition[],
  mutConfiguration: Set<AnyStateNode>,
  actions: Action<any, any, any>[],
  internalQueue: AnyEventObject[],
  currentState: AnyState,
  historyValue: HistoryValue<any, any>,
  isInitial: boolean
): void {
  const statesToEnter = new Set<AnyStateNode>();
  const statesForDefaultEntry = new Set<AnyStateNode>();

  computeEntrySet(
    filteredTransitions,
    historyValue,
    statesForDefaultEntry,
    statesToEnter
  );

  // In the initial state, the root state node is "entered".
  if (isInitial) {
    statesForDefaultEntry.add(currentState.machine.root);
  }

  for (const stateNodeToEnter of [...statesToEnter].sort(
    (a, b) => a.order - b.order
  )) {
    mutConfiguration.add(stateNodeToEnter);

    for (const invokeDef of stateNodeToEnter.invoke) {
      actions.push(invoke(invokeDef));
    }

    // Add entry actions
    actions.push(...stateNodeToEnter.entry);

    if (statesForDefaultEntry.has(stateNodeToEnter)) {
      for (const stateNode of statesForDefaultEntry) {
        const initialActions = stateNode.initial!.actions;
        actions.push(...initialActions);
      }
    }
    if (stateNodeToEnter.type === 'final') {
      const parent = stateNodeToEnter.parent!;

      if (!parent.parent) {
        continue;
      }

      internalQueue.push(
        done(
          parent!.id,
          stateNodeToEnter.output
            ? mapContext(stateNodeToEnter.output, currentState.context, event)
            : undefined
        )
      );

      if (parent.parent) {
        const grandparent = parent.parent;

        if (grandparent.type === 'parallel') {
          if (
            getChildren(grandparent).every((parentNode) =>
              isInFinalState([...mutConfiguration], parentNode)
            )
          ) {
            internalQueue.push(done(grandparent.id));
          }
        }
      }
    }
  }
}

function computeEntrySet(
  transitions: Array<AnyTransitionDefinition>,
  historyValue: HistoryValue<any, any>,
  statesForDefaultEntry: Set<AnyStateNode>,
  statesToEnter: Set<AnyStateNode>
) {
  for (const t of transitions) {
    for (const s of t.target || []) {
      addDescendantStatesToEnter(
        s,
        historyValue,
        statesForDefaultEntry,
        statesToEnter
      );
    }
    const ancestor = getTransitionDomain(t, historyValue);
    const targetStates = getEffectiveTargetStates(t, historyValue);
    for (const s of targetStates) {
      addAncestorStatesToEnter(
        s,
        ancestor,
        statesToEnter,
        historyValue,
        statesForDefaultEntry
      );
    }
  }
}

function addDescendantStatesToEnter<
  TContext extends MachineContext,
  TEvent extends EventObject
>(
  stateNode: AnyStateNode,
  historyValue: HistoryValue<any, any>,
  statesForDefaultEntry: Set<AnyStateNode>,
  statesToEnter: Set<AnyStateNode>
) {
  if (isHistoryNode(stateNode)) {
    if (historyValue[stateNode.id]) {
      const historyStateNodes = historyValue[stateNode.id];
      for (const s of historyStateNodes) {
        addDescendantStatesToEnter(
          s,
          historyValue,
          statesForDefaultEntry,
          statesToEnter
        );
      }
      for (const s of historyStateNodes) {
        addAncestorStatesToEnter(
          s,
          stateNode.parent!,
          statesToEnter,
          historyValue,
          statesForDefaultEntry
        );
        for (const stateForDefaultEntry of statesForDefaultEntry) {
          statesForDefaultEntry.add(stateForDefaultEntry);
        }
      }
    } else {
      const targets = resolveHistoryTarget<TContext, TEvent>(stateNode);
      for (const s of targets) {
        addDescendantStatesToEnter(
          s,
          historyValue,
          statesForDefaultEntry,
          statesToEnter
        );
      }
      for (const s of targets) {
        addAncestorStatesToEnter(
          s,
          stateNode,
          statesToEnter,
          historyValue,
          statesForDefaultEntry
        );
        for (const stateForDefaultEntry of statesForDefaultEntry) {
          statesForDefaultEntry.add(stateForDefaultEntry);
        }
      }
    }
  } else {
    statesToEnter.add(stateNode);
    if (stateNode.type === 'compound') {
      statesForDefaultEntry.add(stateNode);
      const initialStates = stateNode.initial.target;

      for (const initialState of initialStates) {
        addDescendantStatesToEnter(
          initialState,
          historyValue,
          statesForDefaultEntry,
          statesToEnter
        );
      }

      for (const initialState of initialStates) {
        addAncestorStatesToEnter(
          initialState,
          stateNode,
          statesToEnter,
          historyValue,
          statesForDefaultEntry
        );
      }
    } else {
      if (stateNode.type === 'parallel') {
        for (const child of getChildren(stateNode).filter(
          (sn) => !isHistoryNode(sn)
        )) {
          if (![...statesToEnter].some((s) => isDescendant(s, child))) {
            addDescendantStatesToEnter(
              child,
              historyValue,
              statesForDefaultEntry,
              statesToEnter
            );
          }
        }
      }
    }
  }
}

function addAncestorStatesToEnter(
  stateNode: AnyStateNode,
  toStateNode: AnyStateNode | null,
  statesToEnter: Set<AnyStateNode>,
  historyValue: HistoryValue<any, any>,
  statesForDefaultEntry: Set<AnyStateNode>
) {
  const properAncestors = getProperAncestors(stateNode, toStateNode);
  for (const anc of properAncestors) {
    statesToEnter.add(anc);
    if (anc.type === 'parallel') {
      for (const child of getChildren(anc).filter((sn) => !isHistoryNode(sn))) {
        if (![...statesToEnter].some((s) => isDescendant(s, child))) {
          addDescendantStatesToEnter(
            child,
            historyValue,
            statesForDefaultEntry,
            statesToEnter
          );
        }
      }
    }
  }
}

function exitStates(
  transitions: AnyTransitionDefinition[],
  mutConfiguration: Set<AnyStateNode>,
  historyValue: HistoryValue<any, any>,
  actions: Action<any, any, any>[]
) {
  const statesToExit = computeExitSet(
    transitions,
    mutConfiguration,
    historyValue
  );

  statesToExit.sort((a, b) => b.order - a.order);

  // From SCXML algorithm: https://www.w3.org/TR/scxml/#exitStates
  for (const exitStateNode of statesToExit) {
    for (const historyNode of getHistoryNodes(exitStateNode)) {
      let predicate: (sn: AnyStateNode) => boolean;
      if (historyNode.history === 'deep') {
        predicate = (sn) =>
          isAtomicStateNode(sn) && isDescendant(sn, exitStateNode);
      } else {
        predicate = (sn) => {
          return sn.parent === exitStateNode;
        };
      }
      historyValue[historyNode.id] =
        Array.from(mutConfiguration).filter(predicate);
    }
  }

  for (const s of statesToExit) {
    actions.push(...s.exit, ...s.invoke.map((def) => stop(def.id)));
    mutConfiguration.delete(s);
  }
}

interface BuiltinAction {
  (): void;
  resolve: (
    actorContext: AnyActorContext,
    state: AnyState,
    actionArgs: ActionArgs<any, any>,
    action: unknown
  ) => [newState: AnyState, params: unknown, actions?: Action<any, any, any>[]];
  execute: (actorContext: AnyActorContext, params: unknown) => void;
}

export function resolveActionsAndContext<
  TContext extends MachineContext,
  TEvent extends EventObject
>(
  actions: Action<any, any, any>[],
  event: TEvent,
  currentState: State<TContext, TEvent, TODO, TODO, any>,
  actorCtx: AnyActorContext
): AnyState {
  const { machine } = currentState;
  // TODO: this `cloneState` is really just a hack to prevent infinite loops
  // we need to take another look at how internal queue is managed
  let intermediateState = cloneState(currentState, {
    _internalQueue: []
  });

  for (const action of actions) {
    const resolved =
      typeof action === 'function'
        ? action
        : machine.implementations.actions[
            typeof action === 'string' ? action : action.type
          ];

    if (!resolved) {
      continue;
    }

    const args = {
      context: intermediateState.context,
      event,
      self: actorCtx?.self,
      system: actorCtx?.system,
      // TODO: figure out story for `action` and inline actions
      // what those ones should receive?
      //
      // entry: ({ action }) => {}
      // exit: assign(({ action }) => {})
      action: typeof action === 'string' ? { type: action } : (action as any)
    };

    if (!('resolve' in resolved)) {
      if (actorCtx?.self.status === ActorStatus.Running) {
        resolved(args);
      } else {
        actorCtx?.defer(() => resolved(args));
      }
      continue;
    }

    const builtinAction = resolved as BuiltinAction;

    const [nextState, params, actions] = builtinAction.resolve(
      actorCtx,
      intermediateState,
      args,
      resolved // this holds all params
    );
    intermediateState = nextState;

    if ('execute' in resolved) {
      if (actorCtx?.self.status === ActorStatus.Running) {
        builtinAction.execute(actorCtx!, params);
      } else {
        actorCtx?.defer(builtinAction.execute.bind(null, actorCtx!, params));
      }
    }

    if (actions) {
      intermediateState = resolveActionsAndContext(
        actions,
        event,
        intermediateState,
        actorCtx
      );
    }
  }

  return intermediateState;
}

export function macrostep(
  state: AnyState,
  event: EventObject,
  actorCtx: AnyActorContext
): {
  state: typeof state;
  microstates: Array<typeof state>;
} {
  if (isDevelopment && event.type === WILDCARD) {
    throw new Error(`An event cannot have the wildcard type ('${WILDCARD}')`);
  }

  let nextState = state;
  const states: AnyState[] = [];

  // Handle stop event
  if (event.type === stopSignalType) {
    nextState = stopStep(event, nextState, actorCtx);
    states.push(nextState);

    return {
      state: nextState,
      microstates: states
    };
  }

  let nextEvent = event;

  // Assume the state is at rest (no raised events)
  // Determine the next state based on the next microstep
  if (nextEvent.type !== INIT_TYPE) {
    const transitions = selectTransitions(nextEvent, nextState);
    nextState = microstep(transitions, state, actorCtx, nextEvent, false);
    states.push(nextState);
  }

  while (!nextState.done) {
    let enabledTransitions = selectEventlessTransitions(nextState, nextEvent);

    if (!enabledTransitions.length) {
      if (!nextState._internalQueue.length) {
        break;
      } else {
        nextEvent = nextState._internalQueue[0];
        const transitions = selectTransitions(nextEvent, nextState);
        nextState = microstep(
          transitions,
          nextState,
          actorCtx,
          nextEvent,
          false
        );
        nextState._internalQueue.shift();

        states.push(nextState);
      }
    } else {
      nextState = microstep(
        enabledTransitions,
        nextState,
        actorCtx,
        nextEvent,
        false
      );

      states.push(nextState);
    }
  }

  if (nextState.done) {
    // Perform the stop step to ensure that child actors are stopped
    stopStep(nextEvent, nextState, actorCtx);
  }

  return {
    state: nextState,
    microstates: states
  };
}

function stopStep(
  event: AnyEventObject,
  nextState: AnyState,
  actorCtx: AnyActorContext
) {
  const actions: Action<any, any, any>[] = [];

  for (const stateNode of nextState.configuration.sort(
    (a, b) => b.order - a.order
  )) {
    actions.push(...stateNode.exit);
  }

  for (const child of Object.values(nextState.children)) {
    actions.push(stop(child));
  }

  return resolveActionsAndContext(actions, event, nextState, actorCtx);
}

function selectTransitions(
  event: AnyEventObject,
  nextState: AnyState
): AnyTransitionDefinition[] {
  return nextState.machine.getTransitionData(nextState, event);
}

function selectEventlessTransitions(
  nextState: AnyState,
  event: AnyEventObject
): AnyTransitionDefinition[] {
  const enabledTransitionSet: Set<AnyTransitionDefinition> = new Set();
  const atomicStates = nextState.configuration.filter(isAtomicStateNode);

  for (const stateNode of atomicStates) {
    loop: for (const s of [stateNode].concat(
      getProperAncestors(stateNode, null)
    )) {
      if (!s.always) {
        continue;
      }
      for (const transition of s.always) {
        if (
          transition.guard === undefined ||
          evaluateGuard(transition.guard, nextState.context, event, nextState)
        ) {
          enabledTransitionSet.add(transition);
          break loop;
        }
      }
    }
  }

  return removeConflictingTransitions(
    Array.from(enabledTransitionSet),
    new Set(nextState.configuration),
    nextState.historyValue
  );
}

/**
 * Resolves a partial state value with its full representation in the state node's machine.
 *
 * @param stateValue The partial state value to resolve.
 */
export function resolveStateValue(
  rootNode: AnyStateNode,
  stateValue: StateValue
): StateValue {
  const configuration = getConfiguration(getStateNodes(rootNode, stateValue));
  return getStateValue(rootNode, [...configuration]);
}

export function stateValuesEqual(
  a: StateValue | undefined,
  b: StateValue | undefined
): boolean {
  if (a === b) {
    return true;
  }

  if (a === undefined || b === undefined) {
    return false;
  }

  if (typeof a === 'string' || typeof b === 'string') {
    return a === b;
  }

  const aKeys = Object.keys(a as StateValueMap);
  const bKeys = Object.keys(b as StateValueMap);

  return (
    aKeys.length === bKeys.length &&
    aKeys.every((key) => stateValuesEqual(a[key], b[key]))
  );
}

export function getInitialConfiguration(
  rootNode: AnyStateNode
): AnyStateNode[] {
  const configuration: AnyStateNode[] = [];
  const initialTransition = rootNode.initial;

  const statesToEnter = new Set<AnyStateNode>();
  const statesForDefaultEntry = new Set<AnyStateNode>([rootNode]);

  computeEntrySet(
    [initialTransition],
    {},
    statesForDefaultEntry,
    statesToEnter
  );

  for (const stateNodeToEnter of [...statesToEnter].sort(
    (a, b) => a.order - b.order
  )) {
    configuration.push(stateNodeToEnter);
  }

  return configuration;
}<|MERGE_RESOLUTION|>--- conflicted
+++ resolved
@@ -1,44 +1,7 @@
 import isDevelopment from '#is-development';
-<<<<<<< HEAD
-import {
-  toStatePath,
-  toArray,
-  isArray,
-  isFunction,
-  isString,
-  toTransitionConfigArray,
-  normalizeTarget,
-  toStateValue,
-  mapContext
-} from './utils.ts';
-import {
-  BaseActionObject,
-  EventObject,
-  StateValue,
-  TransitionConfig,
-  TransitionDefinition,
-  SingleOrArray,
-  DelayExpr,
-  StateValueMap,
-  RaiseActionObject,
-  InitialTransitionConfig,
-  MachineContext,
-  TODO
-} from './types.ts';
-import { cloneState, State } from './State.ts';
-import {
-  after,
-  done,
-  toActionObjects,
-  actionTypes,
-  resolveActionObject,
-  raise
-} from './actions.ts';
-=======
 import { State, cloneState } from './State.ts';
 import type { StateNode } from './StateNode.ts';
-import { constantPrefixes, after, done, raise } from './actions.ts';
->>>>>>> 2f362327
+import { after, done, raise } from './actions.ts';
 import { cancel } from './actions/cancel.ts';
 import { invoke } from './actions/invoke.ts';
 import { stop } from './actions/stop.ts';
@@ -72,7 +35,8 @@
   StateValue,
   StateValueMap,
   TransitionConfig,
-  TransitionDefinition
+  TransitionDefinition,
+  TODO
 } from './types.ts';
 import {
   isArray,
