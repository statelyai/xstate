import isDevelopment from '#is-development';
import { State, cloneState } from './State.ts';
import type { StateNode } from './StateNode.ts';
import { raise } from './actions.ts';
import { createAfterEvent, createDoneStateEvent } from './eventUtils.ts';
import { cancel } from './actions/cancel.ts';
import { invoke } from './actions/invoke.ts';
import { stop } from './actions/stop.ts';
import {
  XSTATE_INIT,
  NULL_EVENT,
  STATE_DELIMITER,
  STATE_IDENTIFIER,
  XSTATE_STOP,
  WILDCARD
} from './constants.ts';
import { evaluateGuard } from './guards.ts';
import { ActorStatus } from './interpreter.ts';
import {
  ActionArgs,
  AnyActorContext,
  AnyEventObject,
  AnyHistoryValue,
  AnyState,
  AnyStateNode,
  AnyTransitionDefinition,
  DelayExpr,
  DelayedTransitionDefinition,
  EventObject,
  HistoryValue,
  InitialTransitionConfig,
  InitialTransitionDefinition,
  MachineContext,
  SingleOrArray,
  StateValue,
  StateValueMap,
  TransitionDefinition,
  TODO,
  UnknownAction,
  ParameterizedObject,
  ActionFunction,
  AnyTransitionConfig,
  ProvidedActor
} from './types.ts';
import {
  isArray,
  resolveOutput,
  normalizeTarget,
  toArray,
  toStatePath,
  toStateValue,
  toTransitionConfigArray
} from './utils.ts';

type Configuration<
  TContext extends MachineContext,
  TE extends EventObject
> = Iterable<StateNode<TContext, TE>>;
type AnyConfiguration = Configuration<any, any>;

type AdjList = Map<AnyStateNode, Array<AnyStateNode>>;

export const isAtomicStateNode = (stateNode: StateNode<any, any>) =>
  stateNode.type === 'atomic' || stateNode.type === 'final';

function getChildren<TContext extends MachineContext, TE extends EventObject>(
  stateNode: StateNode<TContext, TE>
): Array<StateNode<TContext, TE>> {
  return Object.values(stateNode.states).filter((sn) => sn.type !== 'history');
}

function getProperAncestors(
  stateNode: AnyStateNode,
  toStateNode: AnyStateNode | null
): Array<typeof stateNode> {
  const ancestors: Array<typeof stateNode> = [];

  // add all ancestors
  let m = stateNode.parent;
  while (m && m !== toStateNode) {
    ancestors.push(m);
    m = m.parent;
  }

  return ancestors;
}

export function getConfiguration(
  stateNodes: Iterable<AnyStateNode>
): Set<AnyStateNode> {
  const configuration = new Set(stateNodes);
  const configurationSet = new Set(stateNodes);

  const adjList = getAdjList(configurationSet);

  // add descendants
  for (const s of configuration) {
    // if previously active, add existing child nodes
    if (s.type === 'compound' && (!adjList.get(s) || !adjList.get(s)!.length)) {
      getInitialStateNodesWithTheirAncestors(s).forEach((sn) =>
        configurationSet.add(sn)
      );
    } else {
      if (s.type === 'parallel') {
        for (const child of getChildren(s)) {
          if (child.type === 'history') {
            continue;
          }

          if (!configurationSet.has(child)) {
            const initialStates = getInitialStateNodesWithTheirAncestors(child);
            for (const initialStateNode of initialStates) {
              configurationSet.add(initialStateNode);
            }
          }
        }
      }
    }
  }

  // add all ancestors
  for (const s of configurationSet) {
    let m = s.parent;

    while (m) {
      configurationSet.add(m);
      m = m.parent;
    }
  }

  return configurationSet;
}

function getValueFromAdj(baseNode: AnyStateNode, adjList: AdjList): StateValue {
  const childStateNodes = adjList.get(baseNode);

  if (!childStateNodes) {
    return {}; // todo: fix?
  }

  if (baseNode.type === 'compound') {
    const childStateNode = childStateNodes[0];
    if (childStateNode) {
      if (isAtomicStateNode(childStateNode)) {
        return childStateNode.key;
      }
    } else {
      return {};
    }
  }

  const stateValue: StateValue = {};
  for (const childStateNode of childStateNodes) {
    stateValue[childStateNode.key] = getValueFromAdj(childStateNode, adjList);
  }

  return stateValue;
}

export function getAdjList<
  TContext extends MachineContext,
  TE extends EventObject
>(configuration: Configuration<TContext, TE>): AdjList {
  const adjList: AdjList = new Map();

  for (const s of configuration) {
    if (!adjList.has(s)) {
      adjList.set(s, []);
    }

    if (s.parent) {
      if (!adjList.has(s.parent)) {
        adjList.set(s.parent, []);
      }

      adjList.get(s.parent)!.push(s);
    }
  }

  return adjList;
}

export function getStateValue(
  rootNode: AnyStateNode,
  configuration: AnyConfiguration
): StateValue {
  const config = getConfiguration(configuration);
  return getValueFromAdj(rootNode, getAdjList(config));
}

export function isInFinalState(
  configuration: Set<AnyStateNode>,
  stateNode: AnyStateNode
): boolean {
  if (stateNode.type === 'compound') {
    return getChildren(stateNode).some(
      (s) => s.type === 'final' && configuration.has(s)
    );
  }
  if (stateNode.type === 'parallel') {
    return getChildren(stateNode).every((sn) =>
      isInFinalState(configuration, sn)
    );
  }

  return stateNode.type === 'final';
}

export const isStateId = (str: string) => str[0] === STATE_IDENTIFIER;

export function getCandidates<TEvent extends EventObject>(
  stateNode: StateNode<any, TEvent>,
  receivedEventType: TEvent['type']
): Array<TransitionDefinition<any, TEvent>> {
  const candidates =
    stateNode.transitions.get(receivedEventType) ||
    [...stateNode.transitions.keys()]
      .filter((descriptor) => {
        // check if transition is a wildcard transition,
        // which matches any non-transient events
        if (descriptor === WILDCARD) {
          return true;
        }

        if (!descriptor.endsWith('.*')) {
          return false;
        }

        if (isDevelopment && /.*\*.+/.test(descriptor)) {
          console.warn(
            `Wildcards can only be the last token of an event descriptor (e.g., "event.*") or the entire event descriptor ("*"). Check the "${descriptor}" event.`
          );
        }

        const partialEventTokens = descriptor.split('.');
        const eventTokens = receivedEventType.split('.');

        for (
          let tokenIndex = 0;
          tokenIndex < partialEventTokens.length;
          tokenIndex++
        ) {
          const partialEventToken = partialEventTokens[tokenIndex];
          const eventToken = eventTokens[tokenIndex];

          if (partialEventToken === '*') {
            const isLastToken = tokenIndex === partialEventTokens.length - 1;

            if (isDevelopment && !isLastToken) {
              console.warn(
                `Infix wildcards in transition events are not allowed. Check the "${descriptor}" transition.`
              );
            }

            return isLastToken;
          }

          if (partialEventToken !== eventToken) {
            return false;
          }
        }

        return true;
      })
      .sort((a, b) => b.length - a.length)
      .flatMap((key) => stateNode.transitions.get(key)!);

  return candidates;
}

/**
 * All delayed transitions from the config.
 */
export function getDelayedTransitions(
  stateNode: AnyStateNode
): Array<DelayedTransitionDefinition<MachineContext, EventObject>> {
  const afterConfig = stateNode.config.after;
  if (!afterConfig) {
    return [];
  }

  const mutateEntryExit = (
    delay:
      | string
      | number
      | DelayExpr<
          MachineContext,
          EventObject,
          ParameterizedObject | undefined,
          EventObject
        >,
    i: number
  ) => {
    const delayRef =
      typeof delay === 'function' ? `${stateNode.id}:delay[${i}]` : delay;
    const afterEvent = createAfterEvent(delayRef, stateNode.id);
    const eventType = afterEvent.type;
    stateNode.entry.push(raise(afterEvent, { id: eventType, delay }));
    stateNode.exit.push(cancel(eventType));
    return eventType;
  };

  const delayedTransitions = Object.keys(afterConfig).flatMap((delay, i) => {
    const configTransition = afterConfig[delay];
    const resolvedTransition =
      typeof configTransition === 'string'
        ? { target: configTransition }
        : configTransition;
    const resolvedDelay = !isNaN(+delay) ? +delay : delay;
    const eventType = mutateEntryExit(resolvedDelay, i);
    return toArray(resolvedTransition).map((transition) => ({
      ...transition,
      event: eventType,
      delay: resolvedDelay
    }));
  });
  return delayedTransitions.map((delayedTransition) => {
    const { delay } = delayedTransition;
    return {
      ...formatTransition(
        stateNode,
        delayedTransition.event,
        delayedTransition
      ),
      delay
    };
  });
}

export function formatTransition<
  TContext extends MachineContext,
  TEvent extends EventObject
>(
  stateNode: AnyStateNode,
  descriptor: string,
  transitionConfig: AnyTransitionConfig
): AnyTransitionDefinition {
  const normalizedTarget = normalizeTarget(transitionConfig.target);
  const reenter = transitionConfig.reenter ?? false;
  const target = resolveTarget(stateNode, normalizedTarget);

  // TODO: should this be part of a lint rule instead?
  if (isDevelopment && (transitionConfig as any).cond) {
    throw new Error(
      `State "${stateNode.id}" has declared \`cond\` for one of its transitions. This property has been renamed to \`guard\`. Please update your code.`
    );
  }
  const transition = {
    ...transitionConfig,
    actions: toArray(transitionConfig.actions),
    guard: transitionConfig.guard as never,
    target,
    source: stateNode,
    reenter,
    eventType: descriptor,
    toJSON: () => ({
      ...transition,
      source: `#${stateNode.id}`,
      target: target ? target.map((t) => `#${t.id}`) : undefined
    })
  };

  return transition;
}

export function formatTransitions<
  TContext extends MachineContext,
  TEvent extends EventObject
>(
  stateNode: AnyStateNode
): Map<string, TransitionDefinition<TContext, TEvent>[]> {
  const transitions = new Map<
    string,
    TransitionDefinition<TContext, AnyEventObject>[]
  >();
  if (stateNode.config.on) {
    for (const descriptor of Object.keys(stateNode.config.on)) {
      if (descriptor === NULL_EVENT) {
        throw new Error(
          'Null events ("") cannot be specified as a transition key. Use `always: { ... }` instead.'
        );
      }
      const transitionsConfig = stateNode.config.on[descriptor];
      transitions.set(
        descriptor,
        toTransitionConfigArray(transitionsConfig).map((t) =>
          formatTransition(stateNode, descriptor, t)
        )
      );
    }
  }
  if (stateNode.config.onDone) {
    const descriptor = `xstate.done.state.${stateNode.id}`;
    transitions.set(
      descriptor,
      toTransitionConfigArray(stateNode.config.onDone).map((t) =>
        formatTransition(stateNode, descriptor, t)
      )
    );
  }
  for (const invokeDef of stateNode.invoke) {
    if (invokeDef.onDone) {
      const descriptor = `xstate.done.actor.${invokeDef.id}`;
      transitions.set(
        descriptor,
        toTransitionConfigArray(invokeDef.onDone).map((t) =>
          formatTransition(stateNode, descriptor, t)
        )
      );
    }
    if (invokeDef.onError) {
      const descriptor = `xstate.error.actor.${invokeDef.id}`;
      transitions.set(
        descriptor,
        toTransitionConfigArray(invokeDef.onError).map((t) =>
          formatTransition(stateNode, descriptor, t)
        )
      );
    }
    if (invokeDef.onSnapshot) {
      const descriptor = `xstate.snapshot.${invokeDef.id}`;
      transitions.set(
        descriptor,
        toTransitionConfigArray(invokeDef.onSnapshot).map((t) =>
          formatTransition(stateNode, descriptor, t)
        )
      );
    }
  }
  for (const delayedTransition of stateNode.after) {
    let existing = transitions.get(delayedTransition.eventType);
    if (!existing) {
      existing = [];
      transitions.set(delayedTransition.eventType, existing);
    }
    existing.push(delayedTransition);
  }
  return transitions as Map<string, TransitionDefinition<TContext, any>[]>;
}

export function formatInitialTransition<
  TContext extends MachineContext,
  TEvent extends EventObject
>(
  stateNode: AnyStateNode,
  _target:
    | string
    | undefined
    | InitialTransitionConfig<TContext, TEvent, TODO, TODO, TODO, TODO>
): InitialTransitionDefinition<TContext, TEvent> {
  const resolvedTarget =
    typeof _target === 'string'
      ? stateNode.states[_target]
      : _target
      ? stateNode.states[_target.target]
      : undefined;
  if (!resolvedTarget && _target) {
    throw new Error(
      `Initial state node "${_target}" not found on parent state node #${stateNode.id}`
    );
  }
  const transition: InitialTransitionDefinition<TContext, TEvent> = {
    source: stateNode,
    actions:
      !_target || typeof _target === 'string' ? [] : toArray(_target.actions),
    eventType: null as any,
    reenter: false,
    target: resolvedTarget ? [resolvedTarget] : [],
    toJSON: () => ({
      ...transition,
      source: `#${stateNode.id}`,
      target: resolvedTarget ? [`#${resolvedTarget.id}`] : []
    })
  };

  return transition;
}

export function resolveTarget(
  stateNode: AnyStateNode,
  targets: ReadonlyArray<string | AnyStateNode> | undefined
): ReadonlyArray<AnyStateNode> | undefined {
  if (targets === undefined) {
    // an undefined target signals that the state node should not transition from that state when receiving that event
    return undefined;
  }
  return targets.map((target) => {
    if (typeof target !== 'string') {
      return target;
    }
    if (isStateId(target)) {
      return stateNode.machine.getStateNodeById(target);
    }

    const isInternalTarget = target[0] === STATE_DELIMITER;
    // If internal target is defined on machine,
    // do not include machine key on target
    if (isInternalTarget && !stateNode.parent) {
      return getStateNodeByPath(stateNode, target.slice(1));
    }
    const resolvedTarget = isInternalTarget ? stateNode.key + target : target;
    if (stateNode.parent) {
      try {
        const targetStateNode = getStateNodeByPath(
          stateNode.parent,
          resolvedTarget
        );
        return targetStateNode;
      } catch (err: any) {
        throw new Error(
          `Invalid transition definition for state node '${stateNode.id}':\n${err.message}`
        );
      }
    } else {
      throw new Error(
        `Invalid target: "${target}" is not a valid target from the root node. Did you mean ".${target}"?`
      );
    }
  });
}

function resolveHistoryTarget<
  TContext extends MachineContext,
  TEvent extends EventObject
>(stateNode: AnyStateNode & { type: 'history' }): ReadonlyArray<AnyStateNode> {
  const normalizedTarget = normalizeTarget<TContext, TEvent>(
    stateNode.config.target
  );
  if (!normalizedTarget) {
    return stateNode.parent!.initial.target;
  }
  return normalizedTarget.map((t) =>
    typeof t === 'string' ? getStateNodeByPath(stateNode.parent!, t) : t
  );
}

function isHistoryNode(
  stateNode: AnyStateNode
): stateNode is AnyStateNode & { type: 'history' } {
  return stateNode.type === 'history';
}

export function getInitialStateNodesWithTheirAncestors(
  stateNode: AnyStateNode
) {
  const states = getInitialStateNodes(stateNode);
  for (const initialState of states) {
    for (const ancestor of getProperAncestors(initialState, stateNode)) {
      states.add(ancestor);
    }
  }
  return states;
}

export function getInitialStateNodes(stateNode: AnyStateNode) {
  const set = new Set<AnyStateNode>();

  function iter(descStateNode: AnyStateNode): void {
    if (set.has(descStateNode)) {
      return;
    }
    set.add(descStateNode);
    if (descStateNode.type === 'compound') {
      iter(descStateNode.initial.target[0]);
    } else if (descStateNode.type === 'parallel') {
      for (const child of getChildren(descStateNode)) {
        iter(child);
      }
    }
  }

  iter(stateNode);

  return set;
}
/**
 * Returns the child state node from its relative `stateKey`, or throws.
 */
export function getStateNode(
  stateNode: AnyStateNode,
  stateKey: string
): AnyStateNode {
  if (isStateId(stateKey)) {
    return stateNode.machine.getStateNodeById(stateKey);
  }
  if (!stateNode.states) {
    throw new Error(
      `Unable to retrieve child state '${stateKey}' from '${stateNode.id}'; no child states exist.`
    );
  }
  const result = stateNode.states[stateKey];
  if (!result) {
    throw new Error(
      `Child state '${stateKey}' does not exist on '${stateNode.id}'`
    );
  }
  return result;
}

/**
 * Returns the relative state node from the given `statePath`, or throws.
 *
 * @param statePath The string or string array relative path to the state node.
 */
export function getStateNodeByPath(
  stateNode: AnyStateNode,
  statePath: string | string[]
): AnyStateNode {
  if (typeof statePath === 'string' && isStateId(statePath)) {
    try {
      return stateNode.machine.getStateNodeById(statePath);
    } catch (e) {
      // try individual paths
      // throw e;
    }
  }
  const arrayStatePath = toStatePath(statePath).slice();
  let currentStateNode: AnyStateNode = stateNode;
  while (arrayStatePath.length) {
    const key = arrayStatePath.shift()!;
    if (!key.length) {
      break;
    }
    currentStateNode = getStateNode(currentStateNode, key);
  }
  return currentStateNode;
}

/**
 * Returns the state nodes represented by the current state value.
 *
 * @param state The state value or State instance
 */
export function getStateNodes<
  TContext extends MachineContext,
  TEvent extends EventObject
>(
  stateNode: AnyStateNode,
  state: StateValue | State<TContext, TEvent, TODO, TODO, TODO>
): Array<AnyStateNode> {
  const stateValue = state instanceof State ? state.value : toStateValue(state);

  if (typeof stateValue === 'string') {
    return [stateNode, stateNode.states[stateValue]];
  }

  const childStateKeys = Object.keys(stateValue);
  const childStateNodes: Array<AnyStateNode> = childStateKeys
    .map((subStateKey) => getStateNode(stateNode, subStateKey))
    .filter(Boolean);

  return [stateNode.machine.root, stateNode].concat(
    childStateNodes,
    childStateKeys.reduce((allSubStateNodes, subStateKey) => {
      const subStateNode = getStateNode(stateNode, subStateKey);
      if (!subStateNode) {
        return allSubStateNodes;
      }
      const subStateNodes = getStateNodes(
        subStateNode,
        stateValue[subStateKey]
      );

      return allSubStateNodes.concat(subStateNodes);
    }, [] as Array<AnyStateNode>)
  );
}

export function transitionAtomicNode<
  TContext extends MachineContext,
  TEvent extends EventObject
>(
  stateNode: AnyStateNode,
  stateValue: string,
  state: State<TContext, TEvent, TODO, TODO, TODO>,
  event: TEvent
): Array<TransitionDefinition<TContext, TEvent>> | undefined {
  const childStateNode = getStateNode(stateNode, stateValue);
  const next = childStateNode.next(state, event);

  if (!next || !next.length) {
    return stateNode.next(state, event);
  }

  return next;
}

export function transitionCompoundNode<
  TContext extends MachineContext,
  TEvent extends EventObject
>(
  stateNode: AnyStateNode,
  stateValue: StateValueMap,
  state: State<TContext, TEvent, TODO, TODO, TODO>,
  event: TEvent
): Array<TransitionDefinition<TContext, TEvent>> | undefined {
  const subStateKeys = Object.keys(stateValue);

  const childStateNode = getStateNode(stateNode, subStateKeys[0]);
  const next = transitionNode(
    childStateNode,
    stateValue[subStateKeys[0]],
    state,
    event
  );

  if (!next || !next.length) {
    return stateNode.next(state, event);
  }

  return next;
}

export function transitionParallelNode<
  TContext extends MachineContext,
  TEvent extends EventObject
>(
  stateNode: AnyStateNode,
  stateValue: StateValueMap,
  state: State<TContext, TEvent, TODO, TODO, TODO>,
  event: TEvent
): Array<TransitionDefinition<TContext, TEvent>> | undefined {
  const allInnerTransitions: Array<TransitionDefinition<TContext, TEvent>> = [];

  for (const subStateKey of Object.keys(stateValue)) {
    const subStateValue = stateValue[subStateKey];

    if (!subStateValue) {
      continue;
    }

    const subStateNode = getStateNode(stateNode, subStateKey);
    const innerTransitions = transitionNode(
      subStateNode,
      subStateValue,
      state,
      event
    );
    if (innerTransitions) {
      allInnerTransitions.push(...innerTransitions);
    }
  }
  if (!allInnerTransitions.length) {
    return stateNode.next(state, event);
  }

  return allInnerTransitions;
}

export function transitionNode<
  TContext extends MachineContext,
  TEvent extends EventObject
>(
  stateNode: AnyStateNode,
  stateValue: StateValue,
  state: State<
    TContext,
    TEvent,
    TODO,
    TODO,
    TODO // tags
  >,
  event: TEvent
): Array<TransitionDefinition<TContext, TEvent>> | undefined {
  // leaf node
  if (typeof stateValue === 'string') {
    return transitionAtomicNode(stateNode, stateValue, state, event);
  }

  // compound node
  if (Object.keys(stateValue).length === 1) {
    return transitionCompoundNode(stateNode, stateValue, state, event);
  }

  // parallel node
  return transitionParallelNode(stateNode, stateValue, state, event);
}

function getHistoryNodes(stateNode: AnyStateNode): Array<AnyStateNode> {
  return Object.keys(stateNode.states)
    .map((key) => stateNode.states[key])
    .filter((sn) => sn.type === 'history');
}

function isDescendant(
  childStateNode: AnyStateNode,
  parentStateNode: AnyStateNode
): boolean {
  let marker = childStateNode;
  while (marker.parent && marker.parent !== parentStateNode) {
    marker = marker.parent;
  }

  return marker.parent === parentStateNode;
}

function getPathFromRootToNode(stateNode: AnyStateNode): Array<AnyStateNode> {
  const path: Array<AnyStateNode> = [];
  let marker = stateNode.parent;

  while (marker) {
    path.unshift(marker);
    marker = marker.parent;
  }

  return path;
}

function hasIntersection<T>(s1: Iterable<T>, s2: Iterable<T>): boolean {
  const set1 = new Set(s1);
  const set2 = new Set(s2);

  for (const item of set1) {
    if (set2.has(item)) {
      return true;
    }
  }
  for (const item of set2) {
    if (set1.has(item)) {
      return true;
    }
  }
  return false;
}

export function removeConflictingTransitions(
  enabledTransitions: Array<AnyTransitionDefinition>,
  configuration: Set<AnyStateNode>,
  historyValue: AnyHistoryValue
): Array<AnyTransitionDefinition> {
  const filteredTransitions = new Set<AnyTransitionDefinition>();

  for (const t1 of enabledTransitions) {
    let t1Preempted = false;
    const transitionsToRemove = new Set<AnyTransitionDefinition>();
    for (const t2 of filteredTransitions) {
      if (
        hasIntersection(
          computeExitSet([t1], configuration, historyValue),
          computeExitSet([t2], configuration, historyValue)
        )
      ) {
        if (isDescendant(t1.source, t2.source)) {
          transitionsToRemove.add(t2);
        } else {
          t1Preempted = true;
          break;
        }
      }
    }
    if (!t1Preempted) {
      for (const t3 of transitionsToRemove) {
        filteredTransitions.delete(t3);
      }
      filteredTransitions.add(t1);
    }
  }

  return Array.from(filteredTransitions);
}

function findLCCA(stateNodes: Array<AnyStateNode>): AnyStateNode {
  const [head] = stateNodes;

  let current = getPathFromRootToNode(head);
  let candidates: Array<AnyStateNode> = [];

  for (const stateNode of stateNodes) {
    const path = getPathFromRootToNode(stateNode);

    candidates = current.filter((sn) => path.includes(sn));
    current = candidates;
    candidates = [];
  }

  return current[current.length - 1];
}

function getEffectiveTargetStates(
  transition: AnyTransitionDefinition,
  historyValue: AnyHistoryValue
): Array<AnyStateNode> {
  if (!transition.target) {
    return [];
  }

  const targets = new Set<AnyStateNode>();

  for (const targetNode of transition.target) {
    if (isHistoryNode(targetNode)) {
      if (historyValue[targetNode.id]) {
        for (const node of historyValue[targetNode.id]) {
          targets.add(node);
        }
      } else {
        for (const node of getEffectiveTargetStates(
          {
            target: resolveHistoryTarget(targetNode)
          } as AnyTransitionDefinition,
          historyValue
        )) {
          targets.add(node);
        }
      }
    } else {
      targets.add(targetNode);
    }
  }

  return [...targets];
}

function getTransitionDomain(
  transition: AnyTransitionDefinition,
  historyValue: AnyHistoryValue
): AnyStateNode | null {
  const targetStates = getEffectiveTargetStates(transition, historyValue);

  if (!targetStates) {
    return null;
  }

  if (
    !transition.reenter &&
    transition.source.type !== 'parallel' &&
    targetStates.every((targetStateNode) =>
      isDescendant(targetStateNode, transition.source)
    )
  ) {
    return transition.source;
  }

  const lcca = findLCCA(targetStates.concat(transition.source));

  return lcca;
}

function computeExitSet(
  transitions: AnyTransitionDefinition[],
  configuration: Set<AnyStateNode>,
  historyValue: AnyHistoryValue
): Array<AnyStateNode> {
  const statesToExit = new Set<AnyStateNode>();

  for (const t of transitions) {
    if (t.target?.length) {
      const domain = getTransitionDomain(t, historyValue);

      for (const stateNode of configuration) {
        if (isDescendant(stateNode, domain!)) {
          statesToExit.add(stateNode);
        }
      }
    }
  }

  return [...statesToExit];
}

function areConfigurationsEqual(
  previousConfiguration: StateNode<any, any>[],
  nextConfigurationSet: Set<StateNode<any, any>>
) {
  if (previousConfiguration.length !== nextConfigurationSet.size) {
    return false;
  }
  for (const node of previousConfiguration) {
    if (!nextConfigurationSet.has(node)) {
      return false;
    }
  }
  return true;
}

/**
 * https://www.w3.org/TR/scxml/#microstepProcedure
 *
 * @private
 * @param transitions
 * @param currentState
 * @param mutConfiguration
 */
export function microstep<
  TContext extends MachineContext,
  TEvent extends EventObject
>(
  transitions: Array<AnyTransitionDefinition>,
  currentState: AnyState,
  actorCtx: AnyActorContext,
  event: AnyEventObject,
  isInitial: boolean,
  internalQueue: Array<AnyEventObject>
): AnyState {
  if (!transitions.length) {
    return currentState;
  }
  const mutConfiguration = new Set(currentState.configuration);
  let historyValue = currentState.historyValue;

  const filteredTransitions = removeConflictingTransitions(
    transitions,
    mutConfiguration,
    historyValue
  );

  let nextState = currentState;

  // Exit states
  if (!isInitial) {
    [nextState, historyValue] = exitStates(
      nextState,
      event,
      actorCtx,
      filteredTransitions,
      mutConfiguration,
      historyValue,
      internalQueue
    );
  }

  // Execute transition content
  nextState = resolveActionsAndContext(
    nextState,
    event,
    actorCtx,
    filteredTransitions.flatMap((t) => t.actions),
    internalQueue
  );

  // Enter states
  nextState = enterStates(
    nextState,
    event,
    actorCtx,
    filteredTransitions,
    mutConfiguration,
    internalQueue,
    historyValue,
    isInitial
  );

  const nextConfiguration = [...mutConfiguration];

  if (nextState.status === 'done') {
    nextState = resolveActionsAndContext(
      nextState,
      event,
      actorCtx,
      nextConfiguration
        .sort((a, b) => b.order - a.order)
        .flatMap((state) => state.exit),
      internalQueue
    );
  }

  try {
    if (
      historyValue === currentState.historyValue &&
      areConfigurationsEqual(currentState.configuration, mutConfiguration)
    ) {
      return nextState;
    }
    return cloneState(nextState, {
      configuration: nextConfiguration,
      historyValue
    });
  } catch (e) {
    // TODO: Refactor this once proper error handling is implemented.
    // See https://github.com/statelyai/rfcs/pull/4
    throw e;
  }
}

function getMachineOutput(
  state: AnyState,
  event: AnyEventObject,
  actorCtx: AnyActorContext,
  rootNode: AnyStateNode,
  rootCompletionNode: AnyStateNode
) {
  if (!rootNode.output) {
    return;
  }
  const doneStateEvent = createDoneStateEvent(
    rootCompletionNode.id,
    rootCompletionNode.output && rootCompletionNode.parent
      ? resolveOutput(
          rootCompletionNode.output,
          state.context,
          event,
          actorCtx.self
        )
      : undefined
  );
  return resolveOutput(
    rootNode.output,
    state.context,
    doneStateEvent,
    actorCtx.self
  );
}

function enterStates(
  currentState: AnyState,
  event: AnyEventObject,
  actorCtx: AnyActorContext,
  filteredTransitions: AnyTransitionDefinition[],
  mutConfiguration: Set<AnyStateNode>,
  internalQueue: AnyEventObject[],
  historyValue: HistoryValue<any, any>,
  isInitial: boolean
) {
  let nextState = currentState;
  const statesToEnter = new Set<AnyStateNode>();
  const statesForDefaultEntry = new Set<AnyStateNode>();
  computeEntrySet(
    filteredTransitions,
    historyValue,
    statesForDefaultEntry,
    statesToEnter
  );

  // In the initial state, the root state node is "entered".
  if (isInitial) {
    statesForDefaultEntry.add(currentState.machine.root);
  }

  const completedNodes = new Set();

  for (const stateNodeToEnter of [...statesToEnter].sort(
    (a, b) => a.order - b.order
  )) {
    mutConfiguration.add(stateNodeToEnter);
    const actions: UnknownAction[] = [];

    // Add entry actions
    actions.push(...stateNodeToEnter.entry);

    for (const invokeDef of stateNodeToEnter.invoke) {
      actions.push(invoke(invokeDef));
    }

    if (statesForDefaultEntry.has(stateNodeToEnter)) {
      const initialActions = stateNodeToEnter.initial!.actions;
      actions.push(...initialActions);
    }

    nextState = resolveActionsAndContext(
      nextState,
      event,
      actorCtx,
      actions,
      internalQueue,
      stateNodeToEnter.invoke.map((invokeDef) => invokeDef.id)
    );

    if (stateNodeToEnter.type === 'final') {
      const parent = stateNodeToEnter.parent;

      if (completedNodes.has(parent)) {
        continue;
      }
      completedNodes.add(parent);

      let rootCompletionNode =
        parent?.type === 'parallel' ? parent : stateNodeToEnter;
      let ancestorMarker: typeof parent | undefined = parent?.parent;

      if (ancestorMarker) {
        internalQueue.push(
          createDoneStateEvent(
            parent!.id,
            stateNodeToEnter.output
              ? resolveOutput(
                  stateNodeToEnter.output,
                  nextState.context,
                  event,
                  actorCtx.self
                )
              : undefined
          )
        );
        while (
          ancestorMarker?.type === 'parallel' &&
          !completedNodes.has(ancestorMarker) &&
          isInFinalState(mutConfiguration, ancestorMarker)
        ) {
          completedNodes.add(ancestorMarker);
          internalQueue.push(createDoneStateEvent(ancestorMarker.id));
          rootCompletionNode = ancestorMarker;
          ancestorMarker = ancestorMarker.parent;
        }
      }
      if (ancestorMarker) {
        continue;
      }

      nextState = cloneState(nextState, {
        status: 'done',
        output: getMachineOutput(
          nextState,
          event,
          actorCtx,
          currentState.configuration[0].machine.root,
          rootCompletionNode
        )
      });
    }
  }

  return nextState;
}

function computeEntrySet(
  transitions: Array<AnyTransitionDefinition>,
  historyValue: HistoryValue<any, any>,
  statesForDefaultEntry: Set<AnyStateNode>,
  statesToEnter: Set<AnyStateNode>
) {
  for (const t of transitions) {
    for (const s of t.target || []) {
      addDescendantStatesToEnter(
        s,
        historyValue,
        statesForDefaultEntry,
        statesToEnter
      );
    }
    const ancestor = getTransitionDomain(t, historyValue);
    const targetStates = getEffectiveTargetStates(t, historyValue);
    for (const s of targetStates) {
      addAncestorStatesToEnter(
        s,
        ancestor,
        statesToEnter,
        historyValue,
        statesForDefaultEntry
      );
    }
  }
}

function addDescendantStatesToEnter<
  TContext extends MachineContext,
  TEvent extends EventObject
>(
  stateNode: AnyStateNode,
  historyValue: HistoryValue<any, any>,
  statesForDefaultEntry: Set<AnyStateNode>,
  statesToEnter: Set<AnyStateNode>
) {
  if (isHistoryNode(stateNode)) {
    if (historyValue[stateNode.id]) {
      const historyStateNodes = historyValue[stateNode.id];
      for (const s of historyStateNodes) {
        addDescendantStatesToEnter(
          s,
          historyValue,
          statesForDefaultEntry,
          statesToEnter
        );
      }
      for (const s of historyStateNodes) {
        addAncestorStatesToEnter(
          s,
          stateNode.parent!,
          statesToEnter,
          historyValue,
          statesForDefaultEntry
        );
        for (const stateForDefaultEntry of statesForDefaultEntry) {
          statesForDefaultEntry.add(stateForDefaultEntry);
        }
      }
    } else {
      const targets = resolveHistoryTarget<TContext, TEvent>(stateNode);
      for (const s of targets) {
        addDescendantStatesToEnter(
          s,
          historyValue,
          statesForDefaultEntry,
          statesToEnter
        );
      }
      for (const s of targets) {
        addAncestorStatesToEnter(
          s,
          stateNode,
          statesToEnter,
          historyValue,
          statesForDefaultEntry
        );
        for (const stateForDefaultEntry of statesForDefaultEntry) {
          statesForDefaultEntry.add(stateForDefaultEntry);
        }
      }
    }
  } else {
    statesToEnter.add(stateNode);
    if (stateNode.type === 'compound') {
      statesForDefaultEntry.add(stateNode);
      const [initialState] = stateNode.initial.target;

      addDescendantStatesToEnter(
        initialState,
        historyValue,
        statesForDefaultEntry,
        statesToEnter
      );

      addAncestorStatesToEnter(
        initialState,
        stateNode,
        statesToEnter,
        historyValue,
        statesForDefaultEntry
      );
    } else {
      if (stateNode.type === 'parallel') {
        for (const child of getChildren(stateNode).filter(
          (sn) => !isHistoryNode(sn)
        )) {
          if (![...statesToEnter].some((s) => isDescendant(s, child))) {
            addDescendantStatesToEnter(
              child,
              historyValue,
              statesForDefaultEntry,
              statesToEnter
            );
          }
        }
      }
    }
  }
}

function addAncestorStatesToEnter(
  stateNode: AnyStateNode,
  toStateNode: AnyStateNode | null,
  statesToEnter: Set<AnyStateNode>,
  historyValue: HistoryValue<any, any>,
  statesForDefaultEntry: Set<AnyStateNode>
) {
  const properAncestors = getProperAncestors(stateNode, toStateNode);
  for (const anc of properAncestors) {
    statesToEnter.add(anc);
    if (anc.type === 'parallel') {
      for (const child of getChildren(anc).filter((sn) => !isHistoryNode(sn))) {
        if (![...statesToEnter].some((s) => isDescendant(s, child))) {
          addDescendantStatesToEnter(
            child,
            historyValue,
            statesForDefaultEntry,
            statesToEnter
          );
        }
      }
    }
  }
}

function exitStates(
  currentState: AnyState,
  event: AnyEventObject,
  actorCtx: AnyActorContext,
  transitions: AnyTransitionDefinition[],
  mutConfiguration: Set<AnyStateNode>,
  historyValue: HistoryValue<any, any>,
  internalQueue: AnyEventObject[]
) {
  let nextState = currentState;
  const statesToExit = computeExitSet(
    transitions,
    mutConfiguration,
    historyValue
  );

  statesToExit.sort((a, b) => b.order - a.order);

  let changedHistory: typeof historyValue | undefined;

  // From SCXML algorithm: https://www.w3.org/TR/scxml/#exitStates
  for (const exitStateNode of statesToExit) {
    for (const historyNode of getHistoryNodes(exitStateNode)) {
      let predicate: (sn: AnyStateNode) => boolean;
      if (historyNode.history === 'deep') {
        predicate = (sn) =>
          isAtomicStateNode(sn) && isDescendant(sn, exitStateNode);
      } else {
        predicate = (sn) => {
          return sn.parent === exitStateNode;
        };
      }
      changedHistory ??= { ...historyValue };
      changedHistory[historyNode.id] =
        Array.from(mutConfiguration).filter(predicate);
    }
  }

  for (const s of statesToExit) {
    nextState = resolveActionsAndContext(
      nextState,
      event,
      actorCtx,
      [...s.exit, ...s.invoke.map((def) => stop(def.id))],
      internalQueue
    );
    mutConfiguration.delete(s);
  }
  return [nextState, changedHistory || historyValue] as const;
}

interface BuiltinAction {
  (): void;
  resolve: (
    actorContext: AnyActorContext,
    state: AnyState,
    actionArgs: ActionArgs<any, any, any, any>,
    action: unknown,
    extra: unknown
  ) => [newState: AnyState, params: unknown, actions?: UnknownAction[]];
  retryResolve: (
    actorContext: AnyActorContext,
    state: AnyState,
    params: unknown
  ) => void;
  execute: (actorContext: AnyActorContext, params: unknown) => void;
}

function resolveActionsAndContextWorker(
  currentState: AnyState,
  event: AnyEventObject,
  actorCtx: AnyActorContext,
  actions: UnknownAction[],
  extra: {
    internalQueue: AnyEventObject[];
    deferredActorIds: string[] | undefined;
  },
  retries: (readonly [BuiltinAction, unknown])[] | undefined
): AnyState {
  const { machine } = currentState;
  let intermediateState = currentState;

  for (const action of actions) {
    const isInline = typeof action === 'function';
    const resolvedAction = isInline
      ? action
      : // the existing type of `.actions` assumes non-nullable `TExpressionAction`
        // it's fine to cast this here to get a common type and lack of errors in the rest of the code
        // our logic below makes sure that we call those 2 "variants" correctly
        (
          machine.implementations.actions as Record<
            string,
            ActionFunction<
              MachineContext,
              EventObject,
              EventObject,
              ParameterizedObject | undefined,
              ProvidedActor,
              ParameterizedObject,
              ParameterizedObject,
              string
            >
          >
        )[typeof action === 'string' ? action : action.type];

    if (!resolvedAction) {
      continue;
    }

    const actionArgs = {
      context: intermediateState.context,
      event,
      self: actorCtx?.self,
      system: actorCtx?.system,
      action: isInline
        ? undefined
        : typeof action === 'string'
        ? { type: action }
        : typeof action.params === 'function'
        ? {
            type: action.type,
            params: action.params({ context: intermediateState.context, event })
          }
        : // TS isn't able to narrow it down here
          (action as { type: string })
    };

    if (!('resolve' in resolvedAction)) {
      if (actorCtx?.self.status === ActorStatus.Running) {
        resolvedAction(actionArgs);
      } else {
        actorCtx?.defer(() => {
          resolvedAction(actionArgs);
        });
      }
      continue;
    }

    const builtinAction = resolvedAction as BuiltinAction;

    const [nextState, params, actions] = builtinAction.resolve(
      actorCtx,
      intermediateState,
      actionArgs,
      resolvedAction, // this holds all params
      extra
    );
    intermediateState = nextState;

    if ('retryResolve' in builtinAction) {
      retries?.push([builtinAction, params]);
    }

    if ('execute' in builtinAction) {
      if (actorCtx?.self.status === ActorStatus.Running) {
        builtinAction.execute(actorCtx!, params);
      } else {
        actorCtx?.defer(builtinAction.execute.bind(null, actorCtx!, params));
      }
    }

    if (actions) {
      intermediateState = resolveActionsAndContextWorker(
        intermediateState,
        event,
        actorCtx,
        actions,
        extra,
        retries
      );
    }
  }

  return intermediateState;
}

export function resolveActionsAndContext(
  currentState: AnyState,
  event: AnyEventObject,
  actorCtx: AnyActorContext,
  actions: UnknownAction[],
  internalQueue: AnyEventObject[],
  deferredActorIds?: string[]
): AnyState {
  const retries: (readonly [BuiltinAction, unknown])[] | undefined =
    deferredActorIds ? [] : undefined;
  const nextState = resolveActionsAndContextWorker(
    currentState,
    event,
    actorCtx,
    actions,
    { internalQueue, deferredActorIds },
    retries
  );
  retries?.forEach(([builtinAction, params]) => {
    builtinAction.retryResolve(actorCtx, nextState, params);
  });
  return nextState;
}

export function macrostep(
  state: AnyState,
  event: EventObject,
  actorCtx: AnyActorContext,
  internalQueue: AnyEventObject[] = []
): {
  state: typeof state;
  microstates: Array<typeof state>;
} {
  if (isDevelopment && event.type === WILDCARD) {
    throw new Error(`An event cannot have the wildcard type ('${WILDCARD}')`);
  }

  let nextState = state;
  const states: AnyState[] = [];

  // Handle stop event
  if (event.type === XSTATE_STOP) {
    nextState = stopStep(event, nextState, actorCtx);
    states.push(nextState);

    return {
      state: nextState,
      microstates: states
    };
  }

  let nextEvent = event;

  // Assume the state is at rest (no raised events)
  // Determine the next state based on the next microstep
  if (nextEvent.type !== XSTATE_INIT) {
    const transitions = selectTransitions(nextEvent, nextState);
    nextState = microstep(
      transitions,
      state,
      actorCtx,
      nextEvent,
      false,
      internalQueue
    );
    states.push(nextState);
  }

  let previousEventlessTransitions: AnyTransitionDefinition[] | undefined;

  while (nextState.status === 'active') {
    let enabledTransitions = selectEventlessTransitions(
      nextState,
      nextEvent,
      previousEventlessTransitions
    );

    if (!enabledTransitions.length) {
<<<<<<< HEAD
      previousEventlessTransitions = undefined;
      if (!nextState._internalQueue.length) {
=======
      if (!internalQueue.length) {
>>>>>>> e8900945
        break;
      }
<<<<<<< HEAD
    } else {
      previousEventlessTransitions = enabledTransitions;
      nextState = microstep(
        enabledTransitions,
        nextState,
        actorCtx,
        nextEvent,
        false
      );

      states.push(nextState);
=======
      nextEvent = internalQueue.shift()!;
      enabledTransitions = selectTransitions(nextEvent, nextState);
>>>>>>> e8900945
    }
    nextState = microstep(
      enabledTransitions,
      nextState,
      actorCtx,
      nextEvent,
      false,
      internalQueue
    );

    states.push(nextState);
  }

  if (nextState.status !== 'active') {
    // Perform the stop step to ensure that child actors are stopped
    stopStep(nextEvent, nextState, actorCtx);
  }

  return {
    state: nextState,
    microstates: states
  };
}

function stopStep(
  event: AnyEventObject,
  nextState: AnyState,
  actorCtx: AnyActorContext
) {
  const actions: UnknownAction[] = [];

  for (const stateNode of nextState.configuration.sort(
    (a, b) => b.order - a.order
  )) {
    actions.push(...stateNode.exit);
  }

  for (const child of Object.values(nextState.children)) {
    actions.push(stop(child));
  }

  return resolveActionsAndContext(nextState, event, actorCtx, actions, []);
}

function selectTransitions(
  event: AnyEventObject,
  nextState: AnyState
): AnyTransitionDefinition[] {
  return nextState.machine.getTransitionData(nextState as any, event);
}

function selectEventlessTransitions(
  nextState: AnyState,
  event: AnyEventObject,
  previousEventlessTransitions: AnyTransitionDefinition[] | undefined
): AnyTransitionDefinition[] {
  const enabledTransitionSet: Set<AnyTransitionDefinition> = new Set();
  const atomicStates = nextState.configuration.filter(isAtomicStateNode);

  for (const stateNode of atomicStates) {
    loop: for (const s of [stateNode].concat(
      getProperAncestors(stateNode, null)
    )) {
      if (!s.always) {
        continue;
      }
      for (const transition of s.always) {
        if (
          transition.guard === undefined ||
          evaluateGuard(transition.guard, nextState.context, event, nextState)
        ) {
          if (
            transition.actions.length ||
            !previousEventlessTransitions?.includes(transition)
          ) {
            enabledTransitionSet.add(transition);
          }
          break loop;
        }
      }
    }
  }

  return removeConflictingTransitions(
    Array.from(enabledTransitionSet),
    new Set(nextState.configuration),
    nextState.historyValue
  );
}

/**
 * Resolves a partial state value with its full representation in the state node's machine.
 *
 * @param stateValue The partial state value to resolve.
 */
export function resolveStateValue(
  rootNode: AnyStateNode,
  stateValue: StateValue
): StateValue {
  const configuration = getConfiguration(getStateNodes(rootNode, stateValue));
  return getStateValue(rootNode, [...configuration]);
}

export function stateValuesEqual(
  a: StateValue | undefined,
  b: StateValue | undefined
): boolean {
  if (a === b) {
    return true;
  }

  if (a === undefined || b === undefined) {
    return false;
  }

  if (typeof a === 'string' || typeof b === 'string') {
    return a === b;
  }

  const aKeys = Object.keys(a as StateValueMap);
  const bKeys = Object.keys(b as StateValueMap);

  return (
    aKeys.length === bKeys.length &&
    aKeys.every((key) => stateValuesEqual(a[key], b[key]))
  );
}

export function getInitialConfiguration(
  rootNode: AnyStateNode
): AnyStateNode[] {
  const configuration: AnyStateNode[] = [];
  const initialTransition = rootNode.initial;

  const statesToEnter = new Set<AnyStateNode>();
  const statesForDefaultEntry = new Set<AnyStateNode>([rootNode]);

  computeEntrySet(
    [initialTransition],
    {},
    statesForDefaultEntry,
    statesToEnter
  );

  for (const stateNodeToEnter of [...statesToEnter].sort(
    (a, b) => a.order - b.order
  )) {
    configuration.push(stateNodeToEnter);
  }

  return configuration;
}<|MERGE_RESOLUTION|>--- conflicted
+++ resolved
@@ -1606,37 +1606,20 @@
   let previousEventlessTransitions: AnyTransitionDefinition[] | undefined;
 
   while (nextState.status === 'active') {
-    let enabledTransitions = selectEventlessTransitions(
-      nextState,
-      nextEvent,
-      previousEventlessTransitions
-    );
+    let enabledTransitions = (previousEventlessTransitions =
+      selectEventlessTransitions(
+        nextState,
+        nextEvent,
+        previousEventlessTransitions
+      ));
 
     if (!enabledTransitions.length) {
-<<<<<<< HEAD
       previousEventlessTransitions = undefined;
-      if (!nextState._internalQueue.length) {
-=======
       if (!internalQueue.length) {
->>>>>>> e8900945
         break;
       }
-<<<<<<< HEAD
-    } else {
-      previousEventlessTransitions = enabledTransitions;
-      nextState = microstep(
-        enabledTransitions,
-        nextState,
-        actorCtx,
-        nextEvent,
-        false
-      );
-
-      states.push(nextState);
-=======
       nextEvent = internalQueue.shift()!;
       enabledTransitions = selectTransitions(nextEvent, nextState);
->>>>>>> e8900945
     }
     nextState = microstep(
       enabledTransitions,
