--- conflicted
+++ resolved
@@ -1404,13 +1404,8 @@
 >(
   actions: BaseActionObject[],
   event: TEvent,
-<<<<<<< HEAD
   currentState: State<TContext, TEvent, TODO, TODO, any>,
-  actorCtx: AnyActorContext | undefined
-=======
-  currentState: State<TContext, TEvent, any>,
   actorCtx: AnyActorContext
->>>>>>> fc88dc8e
 ): AnyState {
   const { machine } = currentState;
   const raiseActions: Array<RaiseActionObject<TContext, TEvent>> = [];
