{
  "name": "@xstate/test",
  "version": "0.5.0",
  "description": "XState test utilities",
  "keywords": [
    "state",
    "machine",
    "statechart",
    "scxml",
    "state machine",
    "model based testing",
    "mbt",
    "model",
    "testing"
  ],
  "author": "David Khourshid <davidkpiano@gmail.com>",
  "homepage": "https://github.com/davidkpiano/xstate/tree/main/packages/xstate-test#readme",
  "license": "MIT",
  "main": "dist/xstate-test.cjs.js",
  "module": "dist/xstate-test.esm.js",
  "browser": {
    "./dist/xstate-test.cjs.js": "./dist/xstate-test.browser.cjs.js",
    "./dist/xstate-test.esm.js": "./dist/xstate-test.browser.esm.js"
  },
  "sideEffects": false,
  "files": [
    "dist"
  ],
  "repository": {
    "type": "git",
    "url": "git+ssh://git@github.com/davidkpiano/xstate.git"
  },
<<<<<<< HEAD
  "scripts": {},
=======
  "scripts": {
    "clean": "rm -rf dist lib es tsconfig.tsbuildinfo",
    "test": "jest --runInBand",
    "build": "tsc && tsc --outDir es --module es2015",
    "prepublish": "npm run build"
  },
>>>>>>> c1503b12
  "bugs": {
    "url": "https://github.com/davidkpiano/xstate/issues"
  },
  "peerDependencies": {
    "xstate": "^4.9.0"
  },
  "devDependencies": {
    "strip-ansi": "^5.2.0",
    "xstate": "*"
  },
  "dependencies": {
    "@xstate/graph": "^1.4.0",
    "chalk": "^2.4.2"
  }
}<|MERGE_RESOLUTION|>--- conflicted
+++ resolved
@@ -30,16 +30,7 @@
     "type": "git",
     "url": "git+ssh://git@github.com/davidkpiano/xstate.git"
   },
-<<<<<<< HEAD
   "scripts": {},
-=======
-  "scripts": {
-    "clean": "rm -rf dist lib es tsconfig.tsbuildinfo",
-    "test": "jest --runInBand",
-    "build": "tsc && tsc --outDir es --module es2015",
-    "prepublish": "npm run build"
-  },
->>>>>>> c1503b12
   "bugs": {
     "url": "https://github.com/davidkpiano/xstate/issues"
   },
