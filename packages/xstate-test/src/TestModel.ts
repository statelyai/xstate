import {
  getPathFromEvents,
  performDepthFirstTraversal,
  SerializedEvent,
  SerializedState,
  SimpleBehavior,
  StatePath,
  StatePlan,
  Step,
  TraversalOptions,
  traverseShortestPlans,
  traverseSimplePathsTo,
  traverseSimplePlans
} from '@xstate/graph';
import { EventObject, SingleOrArray } from 'xstate';
import {
  CoverageFunction,
  coversAllStates,
  coversAllTransitions
} from './coverage';
import { planGeneratorWithDedup } from './dedupPathPlans';
import type {
  CriterionResult,
<<<<<<< HEAD
  EventExecutor,
=======
  GetPlansOptions,
>>>>>>> 9f77eb6e
  PlanGenerator,
  StatePredicate,
  TestModelCoverage,
  TestModelOptions,
  TestPathResult,
  TestStepResult
} from './types';
import { flatten, formatPathTestResult, simpleStringify } from './utils';

export interface TestModelDefaults<TState, TEvent extends EventObject> {
  coverage: Array<CoverageFunction<TState, TEvent>>;
  planGenerator: PlanGenerator<TState, TEvent>;
}

export const testModelDefaults: TestModelDefaults<any, any> = {
  coverage: [coversAllStates<any, any>(), coversAllTransitions<any, any>()],
  planGenerator: traverseShortestPlans
};

/**
 * Creates a test model that represents an abstract model of a
 * system under test (SUT).
 *
 * The test model is used to generate test plans, which are used to
 * verify that states in the `machine` are reachable in the SUT.
 *
 */
export class TestModel<TState, TEvent extends EventObject> {
  private _coverage: TestModelCoverage<TState, TEvent> = {
    states: {},
    transitions: {}
  };
  public options: TestModelOptions<TState, TEvent>;
  public defaultTraversalOptions?: TraversalOptions<TState, TEvent>;
  public getDefaultOptions(): TestModelOptions<TState, TEvent> {
    return {
      serializeState: (state) => simpleStringify(state) as SerializedState,
      serializeEvent: (event) => simpleStringify(event) as SerializedEvent,
      getEvents: () => [],
      states: {},
      events: {},
      stateMatcher: (_, stateKey) => stateKey === '*',
      getStates: () => [],
      execute: () => void 0,
      logger: {
        log: console.log.bind(console),
        error: console.error.bind(console)
      }
    };
  }
  public static defaults: TestModelDefaults<any, any> = testModelDefaults;

  constructor(
    public behavior: SimpleBehavior<TState, TEvent>,
    options?: Partial<TestModelOptions<TState, TEvent>>
  ) {
    this.options = {
      ...this.getDefaultOptions(),
      ...options
    };
  }

  public getPlans(
    options?: GetPlansOptions<TState, TEvent>
  ): Array<StatePlan<TState, TEvent>> {
    const planGenerator = planGeneratorWithDedup<TState, TEvent>(
      options?.planGenerator || TestModel.defaults.planGenerator
    );
    const plans = planGenerator(this.behavior, this.resolveOptions(options));

    return plans;
  }

  public getShortestPlans(
    options?: Partial<TraversalOptions<TState, TEvent>>
  ): Array<StatePlan<TState, TEvent>> {
    return this.getPlans({ ...options, planGenerator: traverseShortestPlans });
  }

  public getShortestPlansTo(
    stateValue: StatePredicate<TState>
  ): Array<StatePlan<TState, TEvent>> {
    let minWeight = Infinity;
    let shortestPlans: Array<StatePlan<TState, TEvent>> = [];

    const plans = this.filterPathsTo(stateValue, this.getShortestPlans());

    for (const plan of plans) {
      const currWeight = plan.paths[0].weight;
      if (currWeight < minWeight) {
        minWeight = currWeight;
        shortestPlans = [plan];
      } else if (currWeight === minWeight) {
        shortestPlans.push(plan);
      }
    }

    return shortestPlans;
  }

  public getSimplePlans(
    options?: Partial<TraversalOptions<TState, any>>
  ): Array<StatePlan<TState, TEvent>> {
    return this.getPlans({
      ...options,
      planGenerator: traverseSimplePlans
    });
  }

  public getSimplePlansTo(
    predicate: StatePredicate<TState>
  ): Array<StatePlan<TState, TEvent>> {
    return traverseSimplePathsTo(this.behavior, predicate, this.options);
  }

  private filterPathsTo(
    statePredicate: StatePredicate<TState>,
    testPlans: Array<StatePlan<TState, TEvent>>
  ): Array<StatePlan<TState, TEvent>> {
    const predicate: StatePredicate<TState> = (state) => statePredicate(state);

    return testPlans.filter((testPlan) => {
      return predicate(testPlan.state);
    });
  }

  public getPlanFromEvents(
    events: TEvent[],
    statePredicate: StatePredicate<TState>
  ): StatePlan<TState, TEvent> {
    const path = getPathFromEvents(this.behavior, events);

    if (!statePredicate(path.state)) {
      throw new Error(
        `The last state ${JSON.stringify(
          (path.state as any).value
        )} does not match the target}`
      );
    }

    const plan: StatePlan<TState, TEvent> = {
      state: path.state,
      paths: [path]
    };

    return plan;
  }

  public getAllStates(): TState[] {
    const adj = performDepthFirstTraversal(this.behavior, this.options);
    return Object.values(adj).map((x) => x.state);
  }

  public async testPlans(
    plans: StatePlan<TState, TEvent>[],
    options?: TraversalOptions<TState, TEvent>
  ): Promise<void>;
  public async testPlans(
    options?: TraversalOptions<TState, TEvent>
  ): Promise<void>;

  public async testPlans(...args: any[]) {
    const [plans, options]: [
      StatePlan<TState, TEvent>[],
      TraversalOptions<TState, TEvent>
    ] =
      args[0] instanceof Array
        ? [args[0], args[1]]
        : [this.getPlans(args[0]), args[0]];

    for (const plan of plans) {
      await this.testPlan(plan, options);
    }
  }

  public testPlansSync(
    plans: Array<StatePlan<TState, TEvent>>,
    options?: Partial<TestModelOptions<TState, TEvent>>
  ) {
    for (const plan of plans) {
      this.testPlanSync(plan, options);
    }
  }

  public async testPlan(
    plan: StatePlan<TState, TEvent>,
    options?: Partial<TestModelOptions<TState, TEvent>>
  ) {
    for (const path of plan.paths) {
      await this.testPath(path, options);
    }
  }

  public testPlanSync(
    plan: StatePlan<TState, TEvent>,
    options?: Partial<TestModelOptions<TState, TEvent>>
  ) {
    for (const path of plan.paths) {
      this.testPathSync(path, options);
    }
  }

  public testPathSync(
    path: StatePath<TState, TEvent>,
    options?: Partial<TestModelOptions<TState, TEvent>>
  ) {
    const testPathResult: TestPathResult = {
      steps: [],
      state: {
        error: null
      }
    };

    try {
      for (const step of path.steps) {
        const testStepResult: TestStepResult = {
          step,
          state: { error: null },
          event: { error: null }
        };

        testPathResult.steps.push(testStepResult);

        try {
          this.testStateSync(step.state, options);
        } catch (err) {
          testStepResult.state.error = err;

          throw err;
        }

        try {
          this.testTransitionSync(step);
        } catch (err) {
          testStepResult.event.error = err;

          throw err;
        }
      }

      try {
        this.testStateSync(path.state, options);
      } catch (err) {
        testPathResult.state.error = err.message;
        throw err;
      }
    } catch (err) {
      // TODO: make option
      err.message += formatPathTestResult(path, testPathResult, this.options);
      throw err;
    }
  }

  public async testPath(
    path: StatePath<TState, TEvent>,
    options?: Partial<TestModelOptions<TState, TEvent>>
  ) {
    const testPathResult: TestPathResult = {
      steps: [],
      state: {
        error: null
      }
    };

    try {
      for (const step of path.steps) {
        const testStepResult: TestStepResult = {
          step,
          state: { error: null },
          event: { error: null }
        };

        testPathResult.steps.push(testStepResult);

        try {
          await this.testState(step.state, options);
        } catch (err) {
          testStepResult.state.error = err;

          throw err;
        }

        try {
          await this.testTransition(step);
        } catch (err) {
          testStepResult.event.error = err;

          throw err;
        }
      }

      try {
        await this.testState(path.state, options);
      } catch (err) {
        testPathResult.state.error = err.message;
        throw err;
      }
    } catch (err) {
      // TODO: make option
      err.message += formatPathTestResult(path, testPathResult, this.options);
      throw err;
    }
  }

  public async testState(
    state: TState,
    options?: Partial<TestModelOptions<TState, TEvent>>
  ): Promise<void> {
    const resolvedOptions = this.resolveOptions(options);

    const stateTestKeys = this.getStateTestKeys(state, resolvedOptions);

    for (const stateTestKey of stateTestKeys) {
      await resolvedOptions.states[stateTestKey](state);
    }

    this.afterTestState(state, resolvedOptions);
  }

  private getStateTestKeys(
    state: TState,
    resolvedOptions: TestModelOptions<TState, TEvent>
  ) {
    const stateTestKeys = Object.keys(resolvedOptions.states).filter(
      (stateKey) => {
        return resolvedOptions.stateMatcher(state, stateKey);
      }
    );

    // Fallthrough state tests
    if (!stateTestKeys.length && '*' in resolvedOptions.states) {
      stateTestKeys.push('*');
    }

    return stateTestKeys;
  }

  private afterTestState(
    state: TState,
    resolvedOptions: TestModelOptions<TState, TEvent>
  ) {
    resolvedOptions.execute(state);

    this.addStateCoverage(state);
  }

  public testStateSync(
    state: TState,
    options?: Partial<TestModelOptions<TState, TEvent>>
  ): void {
    const resolvedOptions = this.resolveOptions(options);

    const stateTestKeys = this.getStateTestKeys(state, resolvedOptions);

    for (const stateTestKey of stateTestKeys) {
      errorIfPromise(
        resolvedOptions.states[stateTestKey](state),
        `The test for '${stateTestKey}' returned a promise - did you mean to use the sync method?`
      );
    }

    this.afterTestState(state, resolvedOptions);
  }

  private addStateCoverage(state: TState) {
    const stateSerial = this.options.serializeState(state, null as any); // TODO: fix

    const existingCoverage = this._coverage.states[stateSerial];

    if (existingCoverage) {
      existingCoverage.count++;
    } else {
      this._coverage.states[stateSerial] = {
        state,
        count: 1
      };
    }
  }

  private getEventExec(step: Step<TState, TEvent>) {
    const eventConfig = this.options.events?.[
      (step.event as any).type as TEvent['type']
    ];

    const eventExec =
      typeof eventConfig === 'function' ? eventConfig : eventConfig?.exec;

    return eventExec;
  }

  public async testTransition(step: Step<TState, TEvent>): Promise<void> {
    const eventExec = this.getEventExec(step);
    await (eventExec as EventExecutor<TState, TEvent>)?.(step);

    this.addTransitionCoverage(step);
  }

  public testTransitionSync(step: Step<TState, TEvent>): void {
    const eventExec = this.getEventExec(step);

    errorIfPromise(
      (eventExec as EventExecutor<TState, TEvent>)?.(step),
      `The event '${step.event.type}' returned a promise - did you mean to use the sync method?`
    );

    this.addTransitionCoverage(step);
  }

  private addTransitionCoverage(step: Step<TState, TEvent>) {
    const transitionSerial = `${this.options.serializeState(
      step.state,
      null as any
    )} | ${this.options.serializeEvent(step.event)}`;

    const existingCoverage = this._coverage.transitions[transitionSerial];

    if (existingCoverage) {
      existingCoverage.count++;
    } else {
      this._coverage.transitions[transitionSerial] = {
        step,
        count: 1
      };
    }
  }

  public resolveOptions(
    options?: Partial<TestModelOptions<TState, TEvent>>
  ): TestModelOptions<TState, TEvent> {
    return { ...this.defaultTraversalOptions, ...this.options, ...options };
  }

  public getCoverage(
    criteriaFn: SingleOrArray<CoverageFunction<TState, TEvent>> = TestModel
      .defaults.coverage
  ): Array<CriterionResult<TState, TEvent>> {
    const criteriaFns = criteriaFn
      ? Array.isArray(criteriaFn)
        ? criteriaFn
        : [criteriaFn]
      : [];
    const criteriaResult = flatten(criteriaFns.map((fn) => fn(this)));

    return criteriaResult.map((criterion) => {
      return {
        criterion,
        status: criterion.skip
          ? 'skipped'
          : criterion.predicate(this._coverage)
          ? 'covered'
          : 'uncovered'
      };
    });
  }

  // TODO: consider options
  public testCoverage(
    criteriaFn: SingleOrArray<CoverageFunction<TState, TEvent>> = TestModel
      .defaults.coverage
  ): void {
    const criteriaFns = Array.isArray(criteriaFn) ? criteriaFn : [criteriaFn];
    const criteriaResult = flatten(
      criteriaFns.map((fn) => this.getCoverage(fn))
    );

    const unmetCriteria = criteriaResult.filter(
      (c) => c.status === 'uncovered'
    );

    if (unmetCriteria.length) {
      const criteriaMessage = `Coverage criteria not met:\n${unmetCriteria
        .map((c) => '\t' + c.criterion.description)
        .join('\n')}`;

      throw new Error(criteriaMessage);
    }
  }
}

/**
 * Specifies default configuration for `TestModel` instances for coverage and plan generation options
 *
 * @param testModelConfiguration The partial configuration for all subsequent `TestModel` instances
 */
export function configure(
  testModelConfiguration: Partial<
    TestModelDefaults<any, any>
  > = testModelDefaults
): void {
  TestModel.defaults = { ...testModelDefaults, ...testModelConfiguration };
}

const errorIfPromise = (result: unknown, err: string) => {
  if (typeof result === 'object' && result && 'then' in result) {
    throw new Error(err);
  }
};<|MERGE_RESOLUTION|>--- conflicted
+++ resolved
@@ -21,11 +21,8 @@
 import { planGeneratorWithDedup } from './dedupPathPlans';
 import type {
   CriterionResult,
-<<<<<<< HEAD
   EventExecutor,
-=======
   GetPlansOptions,
->>>>>>> 9f77eb6e
   PlanGenerator,
   StatePredicate,
   TestModelCoverage,
