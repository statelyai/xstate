--- conflicted
+++ resolved
@@ -70,11 +70,7 @@
   public getShortestPathPlans(
     options?: Partial<ValueAdjMapOptions<TContext, any>>
   ): Array<TestPlan<TTestContext, TContext>> {
-<<<<<<< HEAD
-    // @ts-ignore excessive stack depth
-=======
     // @ts-ignore (excessive stack depth)
->>>>>>> b22973df
     const shortestPaths = getShortestPaths(this.machine, {
       ...options,
       events: getEventSamples<TTestContext>(this.options.events)
