<<<<<<< HEAD
export { createTestModel, createTestMachine } from './machine.js';
export { TestModel, configure } from './TestModel.js';
export type { TestModelDefaults } from './TestModel.js';
export * from './types.js';
export * from './pathGenerators.js';
=======
export { createTestModel, createTestMachine } from './machine';
export { TestModel } from './TestModel';
export * from './types';
export * from './pathGenerators';
>>>>>>> 3ddbe665
<|MERGE_RESOLUTION|>--- conflicted
+++ resolved
@@ -1,12 +1,4 @@
-<<<<<<< HEAD
 export { createTestModel, createTestMachine } from './machine.js';
-export { TestModel, configure } from './TestModel.js';
-export type { TestModelDefaults } from './TestModel.js';
+export { TestModel } from './TestModel.js';
 export * from './types.js';
-export * from './pathGenerators.js';
-=======
-export { createTestModel, createTestMachine } from './machine';
-export { TestModel } from './TestModel';
-export * from './types';
-export * from './pathGenerators';
->>>>>>> 3ddbe665
+export * from './pathGenerators.js';