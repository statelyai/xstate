export { createTestModel, createTestMachine } from './machine';
<<<<<<< HEAD
export { TestModel, configure } from './TestModel';
export type { TestModelDefaults } from './TestModel';
=======
export { TestModel } from './TestModel';
>>>>>>> aad4991b
export * from './types';
export * from './pathGenerators';<|MERGE_RESOLUTION|>--- conflicted
+++ resolved
@@ -1,9 +1,4 @@
 export { createTestModel, createTestMachine } from './machine';
-<<<<<<< HEAD
-export { TestModel, configure } from './TestModel';
-export type { TestModelDefaults } from './TestModel';
-=======
 export { TestModel } from './TestModel';
->>>>>>> aad4991b
 export * from './types';
 export * from './pathGenerators';