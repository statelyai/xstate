--- conflicted
+++ resolved
@@ -12,12 +12,8 @@
   StateValue,
   SnapshotFrom,
   MachineSnapshot,
-<<<<<<< HEAD
-  ProvidedActor,
-  __unsafe_getAllOwnEventDescriptors
-=======
+  __unsafe_getAllOwnEventDescriptors,
   AnyActorRef
->>>>>>> d90a5954
 } from 'xstate';
 import { TestModel } from './TestModel.ts';
 import {
