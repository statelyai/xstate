--- conflicted
+++ resolved
@@ -446,7 +446,6 @@
   expect(store.getSnapshot().context.count).toEqual(0);
 });
 
-<<<<<<< HEAD
 it('effect-only transitions should execute effects', () => {
   const spy = vi.fn();
   const store = createStore({
@@ -482,7 +481,8 @@
   store.trigger.justEmit();
 
   expect(spy).toHaveBeenCalledTimes(1);
-=======
+});
+
 it('async effects can be enqueued', async () => {
   const store = createStore({
     context: {
@@ -514,7 +514,6 @@
   await new Promise((resolve) => setTimeout(resolve, 10));
 
   expect(store.getSnapshot().context.count).toEqual(0);
->>>>>>> cd9af193
 });
 
 describe('store.trigger', () => {
