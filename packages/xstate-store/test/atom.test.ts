--- conflicted
+++ resolved
@@ -1,10 +1,4 @@
-<<<<<<< HEAD
-import { sleep } from '../../../scripts/jest-utils';
-import { createStore, createAtom } from '../src/';
-import { createAsyncAtom } from '../src/atom';
-=======
-import { createStore, createAtom } from '../src/index.ts';
->>>>>>> 59903968
+import { createStore, createAtom, createAsyncAtom } from '../src/index.ts';
 
 it('creates an atom', () => {
   const atom = createAtom(42);
@@ -133,7 +127,7 @@
     }
   });
 
-  const log = jest.fn();
+  const log = vi.fn();
 
   const combinedAtom = createAtom(
     () => store.get().context.name + ` ${countAtom.get()}`
@@ -419,7 +413,7 @@
 });
 
 it('handles diamond dependencies with single update', () => {
-  const log = jest.fn();
+  const log = vi.fn();
   const sourceAtom = createAtom(1);
 
   const pathA = createAtom(() => sourceAtom.get() * 2);
@@ -449,7 +443,7 @@
 });
 
 it('handles complex diamond dependencies correctly', () => {
-  const log = jest.fn();
+  const log = vi.fn();
 
   // Base atom D
   const atomD = createAtom(1);
@@ -494,7 +488,7 @@
 });
 
 it('supports custom equality functions through compare option', () => {
-  const log = jest.fn();
+  const log = vi.fn();
 
   const coordAtom = createAtom(
     { x: 0, y: 0 },
@@ -529,7 +523,7 @@
 });
 
 it('uses Object.is as default equality function', () => {
-  const log = jest.fn();
+  const log = vi.fn();
   const objAtom = createAtom({ value: 0 });
 
   objAtom.subscribe(log);
@@ -606,7 +600,7 @@
 
     expect(atom.get()).toEqual({ status: 'pending' });
 
-    await sleep(0);
+    await new Promise((resolve) => setTimeout(resolve, 0));
 
     expect(atom.get()).toEqual({ status: 'done', data: 'hello' });
   });
@@ -618,7 +612,7 @@
 
     expect(atom.get()).toEqual({ status: 'pending' });
 
-    await sleep(0);
+    await new Promise((resolve) => setTimeout(resolve, 0));
 
     expect(atom.get()).toEqual({
       status: 'error',
