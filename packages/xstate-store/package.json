--- conflicted
+++ resolved
@@ -46,14 +46,10 @@
     "url": "https://github.com/statelyai/xstate/issues"
   },
   "devDependencies": {
-<<<<<<< HEAD
     "@testing-library/react": "^16.0.0",
     "@types/react": "^18.3.3",
-=======
-    "@testing-library/react": "^14.2.1",
     "@xstate/react": "^4.1.1",
     "@xstate/vue": "^3.1.2",
->>>>>>> a0e9ebce
     "immer": "^10.0.2",
     "react": "^18.0.0",
     "react-dom": "^18.0.0",
