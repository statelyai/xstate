{
  "name": "@xstate/store",
  "version": "3.4.3",
  "description": "Simple stores",
  "keywords": [
    "store",
    "state"
  ],
  "author": "David Khourshid <davidkpiano@gmail.com>",
  "homepage": "https://github.com/statelyai/xstate/tree/main/packages/xstate-store#readme",
  "license": "MIT",
  "main": "dist/xstate-store.cjs.js",
  "module": "dist/xstate-store.esm.js",
  "exports": {
    ".": {
      "types": {
        "import": "./dist/xstate-store.cjs.mjs",
        "default": "./dist/xstate-store.cjs.js"
      },
      "module": "./dist/xstate-store.esm.js",
      "import": "./dist/xstate-store.cjs.mjs",
      "default": "./dist/xstate-store.cjs.js"
    },
    "./react": {
      "types": {
        "import": "./react/dist/xstate-store-react.cjs.mjs",
        "default": "./react/dist/xstate-store-react.cjs.js"
      },
      "module": "./react/dist/xstate-store-react.esm.js",
      "import": "./react/dist/xstate-store-react.cjs.mjs",
      "default": "./react/dist/xstate-store-react.cjs.js"
    },
    "./solid": {
      "types": {
        "import": "./solid/dist/xstate-store-solid.cjs.mjs",
        "default": "./solid/dist/xstate-store-solid.cjs.js"
      },
      "module": "./solid/dist/xstate-store-solid.esm.js",
      "import": "./solid/dist/xstate-store-solid.cjs.mjs",
      "default": "./solid/dist/xstate-store-solid.cjs.js"
    },
    "./package.json": "./package.json"
  },
  "sideEffects": false,
  "files": [
    "dist",
    "react",
    "solid"
  ],
  "repository": {
    "type": "git",
    "url": "git+ssh://git@github.com/statelyai/xstate.git"
  },
  "bugs": {
    "url": "https://github.com/statelyai/xstate/issues"
  },
  "devDependencies": {
<<<<<<< HEAD
    "@testing-library/react": "^16.0.0",
    "@testing-library/vue": "^8.1.0",
    "@types/react": "^18.3.3",
    "@vitejs/plugin-vue": "^5.1.2",
    "@xstate/react": "^4.1.1",
    "@xstate/vue": "^3.1.2",
    "immer": "^10.0.2",
    "react": "^18.0.0",
    "react-dom": "^18.0.0",
    "vue": "^3.4.35",
    "xstate": "^5.17.0"
=======
    "@statelyai/inspect": "^0.4.0",
    "@testing-library/react": "^16.2.0",
    "@types/react": "^19.0.10",
    "@types/react-dom": "^19.0.4",
    "@xstate/react": "workspace:^",
    "@xstate/vue": "workspace:^",
    "immer": "^10.0.2",
    "react": "^19.0.0",
    "react-dom": "^19.0.0",
    "solid-js": "^1.7.6",
    "solid-testing-library": "^0.3.0",
    "xstate": "workspace:^"
>>>>>>> 4e76bf0d
  },
  "peerDependencies": {
    "react": "^18.2.0 || ^19.0.0",
    "solid-js": "^1.7.6"
  },
  "peerDependenciesMeta": {
    "react": {
      "optional": true
    },
    "solid-js": {
      "optional": true
    }
  },
  "preconstruct": {
    "umdName": "XStateStore",
    "entrypoints": [
      "./index.ts",
      "./react.ts",
      "./solid.ts"
    ]
  }
}<|MERGE_RESOLUTION|>--- conflicted
+++ resolved
@@ -55,32 +55,21 @@
     "url": "https://github.com/statelyai/xstate/issues"
   },
   "devDependencies": {
-<<<<<<< HEAD
-    "@testing-library/react": "^16.0.0",
-    "@testing-library/vue": "^8.1.0",
-    "@types/react": "^18.3.3",
-    "@vitejs/plugin-vue": "^5.1.2",
-    "@xstate/react": "^4.1.1",
-    "@xstate/vue": "^3.1.2",
-    "immer": "^10.0.2",
-    "react": "^18.0.0",
-    "react-dom": "^18.0.0",
-    "vue": "^3.4.35",
-    "xstate": "^5.17.0"
-=======
+    "@solidjs/testing-library": "^0.8.9",
     "@statelyai/inspect": "^0.4.0",
     "@testing-library/react": "^16.2.0",
+    "@testing-library/vue": "^8.1.0",
     "@types/react": "^19.0.10",
     "@types/react-dom": "^19.0.4",
+    "@vitejs/plugin-vue": "^5.1.2",
     "@xstate/react": "workspace:^",
     "@xstate/vue": "workspace:^",
     "immer": "^10.0.2",
     "react": "^19.0.0",
     "react-dom": "^19.0.0",
     "solid-js": "^1.7.6",
-    "solid-testing-library": "^0.3.0",
+    "vue": "^3.4.35",
     "xstate": "workspace:^"
->>>>>>> 4e76bf0d
   },
   "peerDependencies": {
     "react": "^18.2.0 || ^19.0.0",
