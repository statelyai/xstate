import { createAtom, createBaseAtom } from './atom';
import { toObserver } from './toObserver';
import {
  EnqueueObject,
  EventObject,
  EventPayloadMap,
  ExtractEvents,
  InteropSubscribable,
  Observer,
  Recipe,
  Store,
  StoreAssigner,
  StoreContext,
  StoreConfig,
  StoreEffect,
  StoreInspectionEvent,
  StoreProducerAssigner,
  StoreSnapshot,
  Selector,
  Selection,
  InternalBaseAtom,
  InternalStore
} from './types';

const symbolObservable: typeof Symbol.observable = (() =>
  (typeof Symbol === 'function' && Symbol.observable) ||
  '@@observable')() as any;

/**
 * Updates a context object using a recipe function.
 *
 * @param context - The current context
 * @param recipe - A function that describes how to update the context
 * @returns The updated context
 */
function setter<TContext extends StoreContext>(
  context: TContext,
  recipe: Recipe<TContext, TContext>
): TContext {
  return recipe(context);
}

const inspectionObservers = new WeakMap<
  Store<any, any, any>,
  Set<Observer<StoreInspectionEvent>>
>();

export function createStoreCore<
  TContext extends StoreContext,
  TEventPayloadMap extends EventPayloadMap,
  TEmitted extends EventObject
>(
  initialContext: TContext,
  transitions: {
    [K in keyof TEventPayloadMap & string]: StoreAssigner<
      NoInfer<TContext>,
      { type: K } & TEventPayloadMap[K],
      TEmitted
    >;
  },
  emits?: Record<string, (payload: any) => void>, // TODO: improve this type
  producer?: (
    context: NoInfer<TContext>,
    recipe: (context: NoInfer<TContext>) => void
  ) => NoInfer<TContext>,
  transition: (
    snapshot: StoreSnapshot<TContext>,
    event: ExtractEvents<TEventPayloadMap>
  ) => [
    StoreSnapshot<TContext>,
    StoreEffect<TEmitted>[]
  ] = createStoreTransition(transitions, producer),
  getInitialSnapshot: () => StoreSnapshot<TContext> = () => ({
    context: initialContext,
    status: 'active',
    output: undefined,
    error: undefined
<<<<<<< HEAD
  })
): Store<TContext, ExtractEvents<TEventPayloadMap>, TEmitted> {
  type StoreEvent = ExtractEvents<TEventPayloadMap>;
  let listeners: Map<TEmitted['type'], Set<any>> | undefined;
  const initialSnapshot = getInitialSnapshot();
  const atom = createAtom<StoreSnapshot<TContext>>(initialSnapshot);
=======
  };
  const internalAtom = createBaseAtom<
    [StoreSnapshot<TContext>, StoreEffect<TEmitted>[]],
    StoreEvent
  >([initialSnapshot, []], ([state], event) => {
    return transition(state, event);
  });

  const storeAtom = createAtom(() => internalAtom.get()[0]);
>>>>>>> b4017ea7

  const emit = (ev: TEmitted) => {
    if (!listeners) {
      return;
    }
    const { type } = ev;
    const typeListeners = listeners.get(type);
    if (typeListeners) {
      typeListeners.forEach((listener) => listener(ev));
    }
  };

  function receive(event: StoreEvent) {
<<<<<<< HEAD
    // let effects: StoreEffect<TEmitted>[];
    const [currentSnapshot, effects] = transition(atom.get(), event);
=======
    (internalAtom as InternalBaseAtom<any, StoreEvent>).send(event);
    const [currentSnapshot, effects] = internalAtom.get();
>>>>>>> b4017ea7

    inspectionObservers.get(store)?.forEach((observer) => {
      observer.next?.({
        type: '@xstate.snapshot',
        event,
        snapshot: currentSnapshot,
        actorRef: store,
        rootId: store.sessionId
      });
    });

    for (const effect of effects) {
      if (typeof effect === 'function') {
        effect();
      } else {
        // handle the inherent effect first
        emits?.[effect.type]?.(effect);
        emit(effect);
      }
    }
  }

  const store: InternalStore<TContext, StoreEvent, TEmitted> &
    Pick<InternalBaseAtom<any>, '_snapshot'> = {
    ['~atom']: atom,
    get _snapshot() {
      return (internalAtom as unknown as InternalBaseAtom<any>)._snapshot[0];
    },
    on(emittedEventType, handler) {
      if (!listeners) {
        listeners = new Map();
      }
      let eventListeners = listeners.get(emittedEventType);
      if (!eventListeners) {
        eventListeners = new Set();
        listeners.set(emittedEventType, eventListeners);
      }
      const wrappedHandler = handler.bind(undefined);
      eventListeners.add(wrappedHandler);

      return {
        unsubscribe() {
          eventListeners.delete(wrappedHandler);
        }
      };
    },
    transition,
    sessionId: uniqueId(),
    send(event) {
      inspectionObservers.get(store)?.forEach((observer) => {
        observer.next?.({
          type: '@xstate.event',
          event,
          sourceRef: undefined,
          actorRef: store,
          rootId: store.sessionId
        });
      });
      receive(event as unknown as StoreEvent);
    },
    getSnapshot() {
<<<<<<< HEAD
      return atom.get();
=======
      return storeAtom.get();
>>>>>>> b4017ea7
    },
    get() {
      return storeAtom.get();
    },
    getInitialSnapshot() {
      return initialSnapshot;
    },
    subscribe: storeAtom.subscribe.bind(storeAtom),
    [symbolObservable](): InteropSubscribable<StoreSnapshot<TContext>> {
      return this;
    },
    inspect: (observerOrFn) => {
      const observer = toObserver(observerOrFn);
      inspectionObservers.set(
        store,
        inspectionObservers.get(store) ?? new Set()
      );
      inspectionObservers.get(store)!.add(observer);

      observer.next?.({
        type: '@xstate.actor',
        actorRef: store,
        rootId: store.sessionId
      });

      observer.next?.({
        type: '@xstate.snapshot',
        snapshot: initialSnapshot,
        event: { type: '@xstate.init' },
        actorRef: store,
        rootId: store.sessionId
      });

      return {
        unsubscribe() {
          return inspectionObservers.get(store)?.delete(observer);
        }
      };
    },
    trigger: new Proxy({} as Store<TContext, StoreEvent, TEmitted>['trigger'], {
      get: (_, eventType: string) => {
        return (payload: any) => {
          store.send({
            type: eventType,
            ...payload
          });
        };
      }
    }),
    select<TSelected>(
      selector: Selector<TContext, TSelected>,
      equalityFn: (a: TSelected, b: TSelected) => boolean = Object.is
    ): Selection<TSelected> {
      return createAtom(() => selector(storeAtom.get().context), {
        compare: equalityFn
      });
    }
  };

  return store;
}

export type TransitionsFromEventPayloadMap<
  TEventPayloadMap extends EventPayloadMap,
  TContext extends StoreContext,
  TEmitted extends EventObject
> = {
  [K in keyof TEventPayloadMap & string]: StoreAssigner<
    TContext,
    {
      type: K;
    } & TEventPayloadMap[K],
    TEmitted
  >;
};

type CreateStoreParameterTypes<
  TContext extends StoreContext,
  TEventPayloadMap extends EventPayloadMap,
  TEmitted extends EventPayloadMap
> = [definition: StoreConfig<TContext, TEventPayloadMap, TEmitted>];

type CreateStoreReturnType<
  TContext extends StoreContext,
  TEventPayloadMap extends EventPayloadMap,
  TEmitted extends EventPayloadMap
> = Store<TContext, ExtractEvents<TEventPayloadMap>, ExtractEvents<TEmitted>>;

export type StoreFromConfig<T extends StoreConfig<any, any, any>> =
  T extends StoreConfig<infer TContext, infer TEventPayloadMap, infer TEmitted>
    ? Store<TContext, ExtractEvents<TEventPayloadMap>, ExtractEvents<TEmitted>>
    : never;

/**
 * Creates a **store** that has its own internal state and can be sent events
 * that update its internal state based on transitions.
 *
 * @example
 *
 * ```ts
 * const store = createStore({
 *   context: { count: 0 },
 *   on: {
 *     inc: (context, event: { by: number }) => ({
 *       count: context.count + event.by
 *     })
 *   }
 * });
 *
 * store.subscribe((snapshot) => {
 *   console.log(snapshot);
 * });
 *
 * store.send({ type: 'inc', by: 5 });
 * // Logs { context: { count: 5 }, status: 'active', ... }
 * ```
 *
 * @param config - The store configuration object
 * @param config.context - The initial state of the store
 * @param config.on - An object mapping event types to transition functions
 * @param config.emits - An object mapping emitted event types to handlers
 * @returns A store instance with methods to send events and subscribe to state
 *   changes
 */
function _createStore<
  TContext extends StoreContext,
  TEventPayloadMap extends EventPayloadMap,
  TEmitted extends EventPayloadMap
>(
  ...[{ context, on, emits }]: CreateStoreParameterTypes<
    TContext,
    TEventPayloadMap,
    TEmitted
  >
): CreateStoreReturnType<TContext, TEventPayloadMap, TEmitted> {
  return createStoreCore(context, on, emits);
}

// those overloads are exactly the same, we only duplicate them so TypeScript can:
// 1. assign contextual parameter types during inference attempt for the first overload when the source object is still context-sensitive and often non-inferrable
// 2. infer correctly during inference attempt for the second overload when the parameter types are already "known"
export const createStore: {
  /**
   * Creates a **store** that has its own internal state and can be sent events
   * that update its internal state based on transitions.
   *
   * @example
   *
   * ```ts
   * const store = createStore({
   *   context: { count: 0, name: 'Ada' },
   *   on: {
   *     inc: (context, event: { by: number }) => ({
   *       ...context,
   *       count: context.count + event.by
   *     })
   *   }
   * });
   *
   * store.subscribe((snapshot) => {
   *   console.log(snapshot);
   * });
   *
   * store.send({ type: 'inc', by: 5 });
   * // Logs { context: { count: 5, name: 'Ada' }, status: 'active', ... }
   * ```
   *
   * @param config - The store configuration object
   * @param config.context - The initial state of the store
   * @param config.on - An object mapping event types to transition functions
   * @param config.emits - An object mapping emitted event types to handlers
   * @returns A store instance with methods to send events and subscribe to
   *   state changes
   */
  <
    TContext extends StoreContext,
    TEventPayloadMap extends EventPayloadMap,
    TEmitted extends EventPayloadMap
  >(
    ...args: CreateStoreParameterTypes<TContext, TEventPayloadMap, TEmitted>
  ): CreateStoreReturnType<TContext, TEventPayloadMap, TEmitted>;
  <
    TContext extends StoreContext,
    TEventPayloadMap extends EventPayloadMap,
    TEmitted extends EventPayloadMap
  >(
    ...args: CreateStoreParameterTypes<TContext, TEventPayloadMap, TEmitted>
  ): CreateStoreReturnType<TContext, TEventPayloadMap, TEmitted>;
} = _createStore;

function _createStoreConfig<
  TContext extends StoreContext,
  TEventPayloadMap extends EventPayloadMap,
  TEmitted extends EventPayloadMap
>(
  definition: StoreConfig<TContext, TEventPayloadMap, TEmitted>
): StoreConfig<TContext, TEventPayloadMap, TEmitted> {
  return definition;
}

export const createStoreConfig: {
  <
    TContext extends StoreContext,
    TEventPayloadMap extends EventPayloadMap,
    TEmitted extends EventPayloadMap
  >(
    definition: StoreConfig<TContext, TEventPayloadMap, TEmitted>
  ): StoreConfig<TContext, TEventPayloadMap, TEmitted>;
  <
    TContext extends StoreContext,
    TEventPayloadMap extends EventPayloadMap,
    TEmitted extends EventPayloadMap
  >(
    definition: StoreConfig<TContext, TEventPayloadMap, TEmitted>
  ): StoreConfig<TContext, TEventPayloadMap, TEmitted>;
} = _createStoreConfig;

/**
 * Creates a `Store` with a provided producer (such as Immer's `producer(…)` A
 * store has its own internal state and can receive events.
 *
 * @example
 *
 * ```ts
 * import { produce } from 'immer';
 *
 * const store = createStoreWithProducer(produce, {
 *   context: { count: 0 },
 *   on: {
 *     inc: (context, event: { by: number }) => {
 *       context.count += event.by;
 *     }
 *   }
 * });
 *
 * store.subscribe((snapshot) => {
 *   console.log(snapshot);
 * });
 *
 * store.send({ type: 'inc', by: 5 });
 * // Logs { context: { count: 5 }, status: 'active', ... }
 * ```
 */
export function createStoreWithProducer<
  TContext extends StoreContext,
  TEventPayloadMap extends EventPayloadMap,
  TEmittedPayloadMap extends EventPayloadMap
>(
  producer: NoInfer<
    (context: TContext, recipe: (context: TContext) => void) => TContext
  >,
  config: {
    context: TContext;
    on: {
      [K in keyof TEventPayloadMap & string]: (
        context: NoInfer<TContext>,
        event: { type: K } & TEventPayloadMap[K],
        enqueue: EnqueueObject<ExtractEvents<TEmittedPayloadMap>>
      ) => void;
    };
    emits?: {
      [K in keyof TEmittedPayloadMap & string]: (
        payload: TEmittedPayloadMap[K]
      ) => void;
    };
  }
): Store<
  TContext,
  ExtractEvents<TEventPayloadMap>,
  ExtractEvents<TEmittedPayloadMap>
> {
  return createStoreCore(config.context, config.on, config.emits, producer);
}

declare global {
  interface SymbolConstructor {
    readonly observable: symbol;
  }
}

/**
 * Creates a store transition function that handles state updates based on
 * events.
 *
 * @param transitions - An object mapping event types to transition functions
 * @param producer - Optional producer function (e.g., Immer's produce) for
 *   immutable updates
 * @returns A transition function that takes a snapshot and event and returns a
 *   new snapshot with effects
 */
export function createStoreTransition<
  TContext extends StoreContext,
  TEventPayloadMap extends EventPayloadMap,
  TEmitted extends EventObject
>(
  transitions: {
    [K in keyof TEventPayloadMap & string]: StoreAssigner<
      TContext,
      { type: K } & TEventPayloadMap[K],
      TEmitted
    >;
  },
  producer?: (
    context: TContext,
    recipe: (context: TContext) => void
  ) => TContext
) {
  return (
    snapshot: StoreSnapshot<TContext>,
    event: ExtractEvents<TEventPayloadMap>
  ): [StoreSnapshot<TContext>, StoreEffect<TEmitted>[]] => {
    type StoreEvent = ExtractEvents<TEventPayloadMap>;
    let currentContext = snapshot.context;
    const assigner = transitions?.[event.type as StoreEvent['type']];
    const effects: StoreEffect<TEmitted>[] = [];

    const enqueue: EnqueueObject<TEmitted> = {
      emit: new Proxy({} as any, {
        get: (_, eventType: string) => {
          return (payload: any) => {
            effects.push({
              ...payload,
              type: eventType
            });
          };
        }
      }),
      effect: (fn) => {
        effects.push(fn);
      }
    };

    if (!assigner) {
      return [snapshot, effects];
    }

    if (typeof assigner === 'function') {
      currentContext = producer
        ? producer(currentContext, (draftContext) =>
            (assigner as StoreProducerAssigner<TContext, StoreEvent, TEmitted>)(
              draftContext,
              event,
              enqueue
            )
          )
        : setter(currentContext, (draftContext) =>
            Object.assign(
              {},
              currentContext,
              assigner?.(
                draftContext,
                event as any, // TODO: help me
                enqueue
              )
            )
          );
    } else {
      const partialUpdate: Record<string, unknown> = {};
      for (const key of Object.keys(assigner)) {
        const propAssignment = assigner[key];
        partialUpdate[key] =
          typeof propAssignment === 'function'
            ? (propAssignment as StoreAssigner<TContext, StoreEvent, TEmitted>)(
                currentContext,
                event,
                enqueue
              )
            : propAssignment;
      }
      currentContext = Object.assign({}, currentContext, partialUpdate);
    }

    return [{ ...snapshot, context: currentContext }, effects];
  };
}

/**
 * Generates a unique 6-character identifier.
 *
 * @returns A random string identifier
 */
function uniqueId() {
  return Math.random().toString(36).slice(6);
}<|MERGE_RESOLUTION|>--- conflicted
+++ resolved
@@ -1,4 +1,4 @@
-import { createAtom, createBaseAtom } from './atom';
+import { createAtom } from './atom';
 import { toObserver } from './toObserver';
 import {
   EnqueueObject,
@@ -75,30 +75,18 @@
     status: 'active',
     output: undefined,
     error: undefined
-<<<<<<< HEAD
   })
 ): Store<TContext, ExtractEvents<TEventPayloadMap>, TEmitted> {
   type StoreEvent = ExtractEvents<TEventPayloadMap>;
   let listeners: Map<TEmitted['type'], Set<any>> | undefined;
   const initialSnapshot = getInitialSnapshot();
   const atom = createAtom<StoreSnapshot<TContext>>(initialSnapshot);
-=======
-  };
-  const internalAtom = createBaseAtom<
-    [StoreSnapshot<TContext>, StoreEffect<TEmitted>[]],
-    StoreEvent
-  >([initialSnapshot, []], ([state], event) => {
-    return transition(state, event);
-  });
-
-  const storeAtom = createAtom(() => internalAtom.get()[0]);
->>>>>>> b4017ea7
 
   const emit = (ev: TEmitted) => {
     if (!listeners) {
       return;
     }
-    const { type } = ev;
+    const type = ev.type;
     const typeListeners = listeners.get(type);
     if (typeListeners) {
       typeListeners.forEach((listener) => listener(ev));
@@ -106,13 +94,8 @@
   };
 
   function receive(event: StoreEvent) {
-<<<<<<< HEAD
     // let effects: StoreEffect<TEmitted>[];
     const [currentSnapshot, effects] = transition(atom.get(), event);
-=======
-    (internalAtom as InternalBaseAtom<any, StoreEvent>).send(event);
-    const [currentSnapshot, effects] = internalAtom.get();
->>>>>>> b4017ea7
 
     inspectionObservers.get(store)?.forEach((observer) => {
       observer.next?.({
@@ -123,6 +106,8 @@
         rootId: store.sessionId
       });
     });
+
+    atom.set(currentSnapshot);
 
     for (const effect of effects) {
       if (typeof effect === 'function') {
@@ -139,7 +124,7 @@
     Pick<InternalBaseAtom<any>, '_snapshot'> = {
     ['~atom']: atom,
     get _snapshot() {
-      return (internalAtom as unknown as InternalBaseAtom<any>)._snapshot[0];
+      return (atom as unknown as InternalBaseAtom<any>)._snapshot;
     },
     on(emittedEventType, handler) {
       if (!listeners) {
@@ -174,19 +159,15 @@
       receive(event as unknown as StoreEvent);
     },
     getSnapshot() {
-<<<<<<< HEAD
       return atom.get();
-=======
-      return storeAtom.get();
->>>>>>> b4017ea7
     },
     get() {
-      return storeAtom.get();
+      return atom.get();
     },
     getInitialSnapshot() {
       return initialSnapshot;
     },
-    subscribe: storeAtom.subscribe.bind(storeAtom),
+    subscribe: atom.subscribe.bind(atom),
     [symbolObservable](): InteropSubscribable<StoreSnapshot<TContext>> {
       return this;
     },
@@ -232,7 +213,7 @@
       selector: Selector<TContext, TSelected>,
       equalityFn: (a: TSelected, b: TSelected) => boolean = Object.is
     ): Selection<TSelected> {
-      return createAtom(() => selector(storeAtom.get().context), {
+      return createAtom(() => selector(store.get().context), {
         compare: equalityFn
       });
     }
@@ -485,7 +466,10 @@
     context: TContext,
     recipe: (context: TContext) => void
   ) => TContext
-) {
+): (
+  snapshot: StoreSnapshot<TContext>,
+  event: ExtractEvents<TEventPayloadMap>
+) => [StoreSnapshot<TContext>, StoreEffect<TEmitted>[]] {
   return (
     snapshot: StoreSnapshot<TContext>,
     event: ExtractEvents<TEventPayloadMap>
