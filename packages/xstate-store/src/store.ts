--- conflicted
+++ resolved
@@ -23,26 +23,6 @@
   (typeof Symbol === 'function' && Symbol.observable) ||
   '@@observable')() as any;
 
-<<<<<<< HEAD
-export function toObserver<T>(
-  nextHandler?: Observer<T> | ((value: T) => void),
-  errorHandler?: (error: any) => void,
-  completionHandler?: () => void
-): Observer<T> {
-  const isObserver = typeof nextHandler === 'object';
-  const self = isObserver ? nextHandler : undefined;
-
-  return {
-    next: (isObserver ? nextHandler.next : nextHandler)?.bind(self),
-    error: (isObserver ? nextHandler.error : errorHandler)?.bind(self),
-    complete: (isObserver ? nextHandler.complete : completionHandler)?.bind(
-      self
-    )
-  };
-}
-
-=======
->>>>>>> 24acb394
 /**
  * Updates a context object using a recipe function.
  *
@@ -260,24 +240,6 @@
     TEmitted
   >;
 };
-
-export interface StoreConfig<
-  TContext extends StoreContext,
-  TEventPayloadMap extends EventPayloadMap,
-  TEmitted extends EventPayloadMap
-> {
-  context: TContext;
-  emits?: {
-    [K in keyof TEmitted & string]: (payload: TEmitted[K]) => void;
-  };
-  on: {
-    [K in keyof TEventPayloadMap & string]: StoreAssigner<
-      NoInfer<TContext>,
-      { type: K } & TEventPayloadMap[K],
-      ExtractEvents<TEmitted>
-    >;
-  };
-}
 
 type CreateStoreParameterTypes<
   TContext extends StoreContext,
