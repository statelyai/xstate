--- conflicted
+++ resolved
@@ -8,17 +8,9 @@
 
 export type EnqueueObject<TEmittedEvent extends EventObject> = {
   emit: {
-<<<<<<< HEAD
-    [E in TEmittedEvent as E['type']]: IsEmptyObject<
-      Omit<E, 'type'>
-    > extends true
-      ? (_?: {}) => void
-      : (payload: Omit<E, 'type'>) => void;
-=======
     [E in TEmittedEvent as E['type']]: (
       payload: DistributiveOmit<E, 'type'>
     ) => void;
->>>>>>> ecf857b8
   };
   effect: (fn: () => void) => void;
 };
