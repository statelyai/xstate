--- conflicted
+++ resolved
@@ -1,8 +1,3 @@
-<<<<<<< HEAD
-=======
-import { onDestroy } from 'svelte';
-import { readable } from 'svelte/store';
->>>>>>> 390a115c
 import {
   createMachine,
   interpret,
@@ -11,6 +6,7 @@
   StateFrom,
   StateMachine
 } from '@xstate/fsm';
+import { onDestroy } from 'svelte';
 import { Readable, readable } from 'svelte/store';
 
 export function useMachine<TMachine extends StateMachine.AnyMachine>(
