--- conflicted
+++ resolved
@@ -1,10 +1,5 @@
-<<<<<<< HEAD
-import { get, readable } from 'svelte/store';
+import { readable } from 'svelte/store';
 import type { ActorRef, SnapshotFrom, Subscription } from 'xstate';
-=======
-import { readable } from 'svelte/store';
-import type { ActorRef, Subscribable, Subscription } from 'xstate';
->>>>>>> aad4991b
 
 const defaultCompare = (a, b) => a === b;
 
