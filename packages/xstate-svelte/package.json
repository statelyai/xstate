{
  "name": "@xstate/svelte",
  "version": "2.1.0",
  "description": "XState tools for Svelte",
  "keywords": [
    "state",
    "machine",
    "statechart",
    "scxml",
    "state",
    "graph",
    "svelte",
    "store"
  ],
  "author": "David Khourshid <davidkpiano@gmail.com>",
  "homepage": "https://github.com/statelyai/xstate/tree/main/packages/xstate-svelte#readme",
  "license": "MIT",
  "main": "dist/xstate-svelte.cjs.js",
  "module": "dist/xstate-svelte.esm.js",
  "exports": {
    "./fsm": {
      "types": {
        "import": "./fsm/dist/xstate-svelte-fsm.cjs.mjs",
        "default": "./fsm/dist/xstate-svelte-fsm.cjs.js"
      },
      "module": "./fsm/dist/xstate-svelte-fsm.esm.js",
      "import": "./fsm/dist/xstate-svelte-fsm.cjs.mjs",
      "default": "./fsm/dist/xstate-svelte-fsm.cjs.js"
    },
    ".": {
      "types": {
        "import": "./dist/xstate-svelte.cjs.mjs",
        "default": "./dist/xstate-svelte.cjs.js"
      },
      "module": "./dist/xstate-svelte.esm.js",
      "import": "./dist/xstate-svelte.cjs.mjs",
      "default": "./dist/xstate-svelte.cjs.js"
    },
    "./package.json": "./package.json"
  },
  "sideEffects": false,
  "files": [
    "dist",
    "fsm"
  ],
  "repository": {
    "type": "git",
    "url": "git+ssh://git@github.com/statelyai/xstate.git"
  },
  "scripts": {
    "svelte-check": "svelte-check --workspace test"
  },
  "bugs": {
    "url": "https://github.com/statelyai/xstate/issues"
  },
  "peerDependencies": {
<<<<<<< HEAD
    "@xstate/fsm": "^3.0.0-beta.3",
    "svelte": "^3.55.1",
    "xstate": "^5.0.0-beta.18"
=======
    "@xstate/fsm": "^2.1.0",
    "svelte": "^3.24.1 || ^4",
    "xstate": "^4.38.1"
>>>>>>> b2754e52
  },
  "peerDependenciesMeta": {
    "@xstate/fsm": {
      "optional": true
    },
    "xstate": {
      "optional": true
    }
  },
  "devDependencies": {
    "@testing-library/svelte": "^3.2.2",
    "@tsconfig/svelte": "^1.0.8",
    "@types/jest": "^29.5.1",
    "@xstate/fsm": "3.0.0-beta.3",
    "svelte": "^3.55.1",
    "svelte-check": "^3.2.0",
    "svelte-jester": "^2.3.2",
    "svelte-preprocess": "^5.0.0",
    "xstate": "5.0.0-beta.18"
  },
  "preconstruct": {
    "entrypoints": [
      "./index.ts",
      "./fsm.ts"
    ]
  }
}<|MERGE_RESOLUTION|>--- conflicted
+++ resolved
@@ -54,15 +54,9 @@
     "url": "https://github.com/statelyai/xstate/issues"
   },
   "peerDependencies": {
-<<<<<<< HEAD
     "@xstate/fsm": "^3.0.0-beta.3",
-    "svelte": "^3.55.1",
+    "svelte": "^3.24.1 || ^4",
     "xstate": "^5.0.0-beta.18"
-=======
-    "@xstate/fsm": "^2.1.0",
-    "svelte": "^3.24.1 || ^4",
-    "xstate": "^4.38.1"
->>>>>>> b2754e52
   },
   "peerDependenciesMeta": {
     "@xstate/fsm": {
