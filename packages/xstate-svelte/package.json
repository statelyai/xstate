--- conflicted
+++ resolved
@@ -58,10 +58,6 @@
     "svelte": "^3.55.1",
     "svelte-check": "^3.2.0",
     "svelte-preprocess": "^5.0.0",
-<<<<<<< HEAD
     "xstate": "workspace:^"
-=======
-    "xstate": "5.17.0"
->>>>>>> eac555ec
   }
 }