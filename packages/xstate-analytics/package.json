--- conflicted
+++ resolved
@@ -37,11 +37,7 @@
     "url": "https://github.com/statelyai/xstate/issues"
   },
   "peerDependencies": {
-<<<<<<< HEAD
-    "xstate": "5.0.0-beta.8"
-=======
-    "xstate": "^5.0.0-beta.9"
->>>>>>> 850a0ff4
+    "xstate": "5.0.0-beta.9"
   },
   "devDependencies": {
     "xstate": "5.0.0-beta.9"
