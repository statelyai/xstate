{
  "name": "@xstate/graph",
  "version": "2.0.0",
  "description": "XState graph utilities",
  "keywords": [
    "state",
    "machine",
    "statechart",
    "scxml",
    "state",
    "graph"
  ],
  "author": "David Khourshid <davidkpiano@gmail.com>",
  "homepage": "https://github.com/statelyai/xstate/tree/main/packages/xstate-graph#readme",
  "license": "MIT",
  "main": "dist/xstate-graph.cjs.js",
  "module": "dist/xstate-graph.esm.js",
  "exports": {
    ".": {
      "types": {
        "import": "./dist/xstate-graph.cjs.mjs",
        "default": "./dist/xstate-graph.cjs.js"
      },
      "module": "./dist/xstate-graph.esm.js",
      "import": "./dist/xstate-graph.cjs.mjs",
      "default": "./dist/xstate-graph.cjs.js"
    },
    "./package.json": "./package.json"
  },
  "sideEffects": false,
  "files": [
    "dist"
  ],
  "repository": {
    "type": "git",
    "url": "git+ssh://git@github.com/statelyai/xstate.git"
  },
  "scripts": {},
  "bugs": {
    "url": "https://github.com/statelyai/xstate/issues"
  },
  "peerDependencies": {
    "xstate": "^5.17.0"
  },
  "devDependencies": {
<<<<<<< HEAD
    "xstate": "workspace:^"
=======
    "xstate": "5.17.0"
>>>>>>> eac555ec
  },
  "dependencies": {}
}<|MERGE_RESOLUTION|>--- conflicted
+++ resolved
@@ -43,11 +43,7 @@
     "xstate": "^5.17.0"
   },
   "devDependencies": {
-<<<<<<< HEAD
     "xstate": "workspace:^"
-=======
-    "xstate": "5.17.0"
->>>>>>> eac555ec
   },
   "dependencies": {}
 }