--- conflicted
+++ resolved
@@ -29,2669 +29,323 @@
 `;
 
 exports[`@xstate/graph getShortestPaths() should return a mapping of shortest paths to all states (parallel): shortest paths parallel 1`] = `
-<<<<<<< HEAD
 [
   {
-    "paths": [
-      {
-        "state": {
-          "_event": {
-            "$$type": "scxml",
-            "data": {
-              "type": "1",
-            },
-            "name": "1",
-            "type": "external",
-          },
-          "_initial": false,
-          "_internalQueue": [],
-          "_sessionid": undefined,
-          "actions": [],
-          "changed": true,
-          "children": {},
-          "context": {},
-          "done": false,
-          "event": {
-            "type": "1",
-          },
-          "historyValue": {},
-          "matches": [Function],
-          "meta": {},
-          "output": undefined,
-          "tags": [],
-          "toStrings": [Function],
-          "value": {
-            "a": "a1",
-            "b": "b1",
-          },
-        },
-        "steps": [],
-        "weight": 0,
-      },
-    ],
-    "state": {
-      "_event": {
-        "$$type": "scxml",
-        "data": {
-          "type": "1",
-        },
-        "name": "1",
-        "type": "external",
-      },
-      "_initial": false,
-      "_internalQueue": [],
-      "_sessionid": undefined,
-      "actions": [],
-      "changed": true,
-      "children": {},
-      "context": {},
-      "done": false,
-      "event": {
-        "type": "1",
-      },
-      "historyValue": {},
-      "matches": [Function],
-      "meta": {},
-      "output": undefined,
-      "tags": [],
-      "toStrings": [Function],
-      "value": {
-        "a": "a1",
-        "b": "b1",
-      },
-=======
-Array [
-  Object {
-    "state": Object {
+    "state": {
       "a": "a1",
       "b": "b1",
->>>>>>> aa9a5c7b
-    },
-    "steps": Array [],
-  },
-<<<<<<< HEAD
-  {
-    "paths": [
-      {
-        "state": {
-          "_event": {
-            "$$type": "scxml",
-            "data": {
-              "type": "2",
-            },
-            "name": "2",
-            "type": "external",
-          },
-          "_initial": false,
-          "_internalQueue": [],
-          "_sessionid": undefined,
-          "actions": [],
-          "changed": true,
-          "children": {},
-          "context": {},
-          "done": false,
-          "event": {
-            "type": "2",
-          },
-          "historyValue": {},
-          "matches": [Function],
-          "meta": {},
-          "output": undefined,
-          "tags": [],
-          "toStrings": [Function],
-          "value": {
-            "a": "a2",
-            "b": "b2",
-          },
-        },
-        "steps": [
-          {
-            "event": {
-              "type": "2",
-            },
-            "state": {
-              "_event": {
-                "$$type": "scxml",
-                "data": {
-                  "type": "1",
-                },
-                "name": "1",
-                "type": "external",
-              },
-              "_initial": false,
-              "_internalQueue": [],
-              "_sessionid": undefined,
-              "actions": [],
-              "changed": true,
-              "children": {},
-              "context": {},
-              "done": false,
-              "event": {
-                "type": "1",
-              },
-              "historyValue": {},
-              "matches": [Function],
-              "meta": {},
-              "output": undefined,
-              "tags": [],
-              "toStrings": [Function],
-              "value": {
-                "a": "a1",
-                "b": "b1",
-              },
-            },
-          },
-        ],
-        "weight": 1,
-      },
-    ],
-    "state": {
-      "_event": {
-        "$$type": "scxml",
-        "data": {
-          "type": "2",
-        },
-        "name": "2",
-        "type": "external",
-      },
-      "_initial": false,
-      "_internalQueue": [],
-      "_sessionid": undefined,
-      "actions": [],
-      "changed": true,
-      "children": {},
-      "context": {},
-      "done": false,
-      "event": {
-        "type": "2",
-      },
-      "historyValue": {},
-      "matches": [Function],
-      "meta": {},
-      "output": undefined,
-      "tags": [],
-      "toStrings": [Function],
-      "value": {
-        "a": "a2",
-        "b": "b2",
-      },
-    },
-  },
-  {
-    "paths": [
-      {
-        "state": {
-          "_event": {
-            "$$type": "scxml",
-            "data": {
-              "type": "3",
-            },
-            "name": "3",
-            "type": "external",
-          },
-          "_initial": false,
-          "_internalQueue": [],
-          "_sessionid": undefined,
-          "actions": [],
-          "changed": true,
-          "children": {},
-          "context": {},
-          "done": false,
-          "event": {
-            "type": "3",
-          },
-          "historyValue": {},
-          "matches": [Function],
-          "meta": {},
-          "output": undefined,
-          "tags": [],
-          "toStrings": [Function],
-          "value": {
-            "a": "a3",
-            "b": "b3",
-          },
-        },
-        "steps": [
-          {
-            "event": {
-              "type": "3",
-            },
-            "state": {
-              "_event": {
-                "$$type": "scxml",
-                "data": {
-                  "type": "1",
-                },
-                "name": "1",
-                "type": "external",
-              },
-              "_initial": false,
-              "_internalQueue": [],
-              "_sessionid": undefined,
-              "actions": [],
-              "changed": true,
-              "children": {},
-              "context": {},
-              "done": false,
-              "event": {
-                "type": "1",
-              },
-              "historyValue": {},
-              "matches": [Function],
-              "meta": {},
-              "output": undefined,
-              "tags": [],
-              "toStrings": [Function],
-              "value": {
-                "a": "a1",
-                "b": "b1",
-              },
-            },
-          },
-        ],
-        "weight": 1,
-      },
-    ],
-    "state": {
-      "_event": {
-        "$$type": "scxml",
-        "data": {
-          "type": "3",
-        },
-        "name": "3",
-        "type": "external",
-      },
-      "_initial": false,
-      "_internalQueue": [],
-      "_sessionid": undefined,
-      "actions": [],
-      "changed": true,
-      "children": {},
-      "context": {},
-      "done": false,
-      "event": {
-        "type": "3",
-      },
-      "historyValue": {},
-      "matches": [Function],
-      "meta": {},
-      "output": undefined,
-      "tags": [],
-      "toStrings": [Function],
-      "value": {
-        "a": "a3",
-        "b": "b3",
-      },
-    },
-=======
-  Object {
-    "state": Object {
+    },
+    "steps": [],
+  },
+  {
+    "state": {
       "a": "a2",
       "b": "b2",
     },
-    "steps": Array [
-      Object {
+    "steps": [
+      {
         "eventType": "2",
-        "state": Object {
+        "state": {
           "a": "a1",
           "b": "b1",
         },
       },
     ],
   },
-  Object {
-    "state": Object {
+  {
+    "state": {
       "a": "a3",
       "b": "b3",
     },
-    "steps": Array [
-      Object {
+    "steps": [
+      {
         "eventType": "3",
-        "state": Object {
+        "state": {
           "a": "a1",
           "b": "b1",
         },
       },
     ],
->>>>>>> aa9a5c7b
   },
 ]
 `;
 
 exports[`@xstate/graph getShortestPaths() should return a mapping of shortest paths to all states: shortest paths 1`] = `
-<<<<<<< HEAD
 [
   {
-    "paths": [
-      {
-        "state": {
-          "_event": {
-            "$$type": "scxml",
-            "data": {
-              "type": "TIMER",
-            },
-            "name": "TIMER",
-            "type": "external",
-          },
-          "_initial": false,
-          "_internalQueue": [],
-          "_sessionid": undefined,
-          "actions": [],
-          "changed": true,
-          "children": {},
-          "context": {},
-          "done": false,
-          "event": {
-            "type": "TIMER",
-          },
-          "historyValue": {},
-          "matches": [Function],
-          "meta": {},
-          "output": undefined,
-          "tags": [],
-          "toStrings": [Function],
-          "value": "green",
-        },
-        "steps": [],
-        "weight": 0,
-      },
-    ],
-    "state": {
-      "_event": {
-        "$$type": "scxml",
-        "data": {
-          "type": "TIMER",
-        },
-        "name": "TIMER",
-        "type": "external",
-      },
-      "_initial": false,
-      "_internalQueue": [],
-      "_sessionid": undefined,
-      "actions": [],
-      "changed": true,
-      "children": {},
-      "context": {},
-      "done": false,
-      "event": {
-        "type": "TIMER",
-      },
-      "historyValue": {},
-      "matches": [Function],
-      "meta": {},
-      "output": undefined,
-      "tags": [],
-      "toStrings": [Function],
-      "value": "green",
-    },
-  },
-  {
-    "paths": [
-      {
-        "state": {
-          "_event": {
-            "$$type": "scxml",
-            "data": {
-              "type": "TIMER",
-            },
-            "name": "TIMER",
-            "type": "external",
-          },
-          "_initial": false,
-          "_internalQueue": [],
-          "_sessionid": undefined,
-          "actions": [],
-          "changed": true,
-          "children": {},
-          "context": {},
-          "done": false,
-          "event": {
-            "type": "TIMER",
-          },
-          "historyValue": {},
-          "matches": [Function],
-          "meta": {},
-          "output": undefined,
-          "tags": [],
-          "toStrings": [Function],
-          "value": "yellow",
-        },
-        "steps": [
-          {
-            "event": {
-              "type": "TIMER",
-            },
-            "state": {
-              "_event": {
-                "$$type": "scxml",
-                "data": {
-                  "type": "TIMER",
-                },
-                "name": "TIMER",
-                "type": "external",
-              },
-              "_initial": false,
-              "_internalQueue": [],
-              "_sessionid": undefined,
-              "actions": [],
-              "changed": true,
-              "children": {},
-              "context": {},
-              "done": false,
-              "event": {
-                "type": "TIMER",
-              },
-              "historyValue": {},
-              "matches": [Function],
-              "meta": {},
-              "output": undefined,
-              "tags": [],
-              "toStrings": [Function],
-              "value": "green",
-            },
-          },
-        ],
-        "weight": 1,
-      },
-    ],
-    "state": {
-      "_event": {
-        "$$type": "scxml",
-        "data": {
-          "type": "TIMER",
-        },
-        "name": "TIMER",
-        "type": "external",
-      },
-      "_initial": false,
-      "_internalQueue": [],
-      "_sessionid": undefined,
-      "actions": [],
-      "changed": true,
-      "children": {},
-      "context": {},
-      "done": false,
-      "event": {
-        "type": "TIMER",
-      },
-      "historyValue": {},
-      "matches": [Function],
-      "meta": {},
-      "output": undefined,
-      "tags": [],
-      "toStrings": [Function],
-      "value": "yellow",
-    },
-  },
-  {
-    "paths": [
-      {
-        "state": {
-          "_event": {
-            "$$type": "scxml",
-            "data": {
-              "type": "POWER_OUTAGE",
-            },
-            "name": "POWER_OUTAGE",
-            "type": "external",
-          },
-          "_initial": false,
-          "_internalQueue": [],
-          "_sessionid": undefined,
-          "actions": [],
-          "changed": true,
-          "children": {},
-          "context": {},
-          "done": false,
-          "event": {
-            "type": "POWER_OUTAGE",
-          },
-          "historyValue": {},
-          "matches": [Function],
-          "meta": {},
-          "output": undefined,
-          "tags": [],
-          "toStrings": [Function],
-          "value": {
-            "red": "flashing",
-          },
-        },
-        "steps": [
-          {
-            "event": {
-              "type": "POWER_OUTAGE",
-            },
-            "state": {
-              "_event": {
-                "$$type": "scxml",
-                "data": {
-                  "type": "TIMER",
-                },
-                "name": "TIMER",
-                "type": "external",
-              },
-              "_initial": false,
-              "_internalQueue": [],
-              "_sessionid": undefined,
-              "actions": [],
-              "changed": true,
-              "children": {},
-              "context": {},
-              "done": false,
-              "event": {
-                "type": "TIMER",
-              },
-              "historyValue": {},
-              "matches": [Function],
-              "meta": {},
-              "output": undefined,
-              "tags": [],
-              "toStrings": [Function],
-              "value": "green",
-            },
-          },
-        ],
-        "weight": 1,
-      },
-    ],
-    "state": {
-      "_event": {
-        "$$type": "scxml",
-        "data": {
-          "type": "POWER_OUTAGE",
-        },
-        "name": "POWER_OUTAGE",
-        "type": "external",
-      },
-      "_initial": false,
-      "_internalQueue": [],
-      "_sessionid": undefined,
-      "actions": [],
-      "changed": true,
-      "children": {},
-      "context": {},
-      "done": false,
-      "event": {
-        "type": "POWER_OUTAGE",
-      },
-      "historyValue": {},
-      "matches": [Function],
-      "meta": {},
-      "output": undefined,
-      "tags": [],
-      "toStrings": [Function],
-      "value": {
-        "red": "flashing",
-      },
-    },
-  },
-  {
-    "paths": [
-      {
-        "state": {
-          "_event": {
-            "$$type": "scxml",
-            "data": {
-              "type": "TIMER",
-            },
-            "name": "TIMER",
-            "type": "external",
-          },
-          "_initial": false,
-          "_internalQueue": [],
-          "_sessionid": undefined,
-          "actions": [],
-          "changed": true,
-          "children": {},
-          "context": {},
-          "done": false,
-          "event": {
-            "type": "TIMER",
-          },
-          "historyValue": {},
-          "matches": [Function],
-          "meta": {},
-          "output": undefined,
-          "tags": [],
-          "toStrings": [Function],
-          "value": {
-            "red": "walk",
-          },
-        },
-        "steps": [
-          {
-            "event": {
-              "type": "TIMER",
-            },
-            "state": {
-              "_event": {
-                "$$type": "scxml",
-                "data": {
-                  "type": "TIMER",
-                },
-                "name": "TIMER",
-                "type": "external",
-              },
-              "_initial": false,
-              "_internalQueue": [],
-              "_sessionid": undefined,
-              "actions": [],
-              "changed": true,
-              "children": {},
-              "context": {},
-              "done": false,
-              "event": {
-                "type": "TIMER",
-              },
-              "historyValue": {},
-              "matches": [Function],
-              "meta": {},
-              "output": undefined,
-              "tags": [],
-              "toStrings": [Function],
-              "value": "green",
-            },
-          },
-          {
-            "event": {
-              "type": "TIMER",
-            },
-            "state": {
-              "_event": {
-                "$$type": "scxml",
-                "data": {
-                  "type": "TIMER",
-                },
-                "name": "TIMER",
-                "type": "external",
-              },
-              "_initial": false,
-              "_internalQueue": [],
-              "_sessionid": undefined,
-              "actions": [],
-              "changed": true,
-              "children": {},
-              "context": {},
-              "done": false,
-              "event": {
-                "type": "TIMER",
-              },
-              "historyValue": {},
-              "matches": [Function],
-              "meta": {},
-              "output": undefined,
-              "tags": [],
-              "toStrings": [Function],
-              "value": "yellow",
-            },
-          },
-        ],
-        "weight": 2,
-      },
-    ],
-    "state": {
-      "_event": {
-        "$$type": "scxml",
-        "data": {
-          "type": "TIMER",
-        },
-        "name": "TIMER",
-        "type": "external",
-      },
-      "_initial": false,
-      "_internalQueue": [],
-      "_sessionid": undefined,
-      "actions": [],
-      "changed": true,
-      "children": {},
-      "context": {},
-      "done": false,
-      "event": {
-        "type": "TIMER",
-      },
-      "historyValue": {},
-      "matches": [Function],
-      "meta": {},
-      "output": undefined,
-      "tags": [],
-      "toStrings": [Function],
-      "value": {
-        "red": "walk",
-      },
-    },
-  },
-  {
-    "paths": [
-      {
-        "state": {
-          "_event": {
-            "$$type": "scxml",
-            "data": {
-              "type": "PED_COUNTDOWN",
-            },
-            "name": "PED_COUNTDOWN",
-            "type": "external",
-          },
-          "_initial": false,
-          "_internalQueue": [],
-          "_sessionid": undefined,
-          "actions": [
-            {
-              "params": {},
-              "type": "startCountdown",
-            },
-          ],
-          "changed": true,
-          "children": {},
-          "context": {},
-          "done": false,
-          "event": {
-            "type": "PED_COUNTDOWN",
-          },
-          "historyValue": {},
-          "matches": [Function],
-          "meta": {},
-          "output": undefined,
-          "tags": [],
-          "toStrings": [Function],
-          "value": {
-            "red": "wait",
-          },
-        },
-        "steps": [
-          {
-            "event": {
-              "type": "TIMER",
-            },
-            "state": {
-              "_event": {
-                "$$type": "scxml",
-                "data": {
-                  "type": "TIMER",
-                },
-                "name": "TIMER",
-                "type": "external",
-              },
-              "_initial": false,
-              "_internalQueue": [],
-              "_sessionid": undefined,
-              "actions": [],
-              "changed": true,
-              "children": {},
-              "context": {},
-              "done": false,
-              "event": {
-                "type": "TIMER",
-              },
-              "historyValue": {},
-              "matches": [Function],
-              "meta": {},
-              "output": undefined,
-              "tags": [],
-              "toStrings": [Function],
-              "value": "green",
-            },
-          },
-          {
-            "event": {
-              "type": "TIMER",
-            },
-            "state": {
-              "_event": {
-                "$$type": "scxml",
-                "data": {
-                  "type": "TIMER",
-                },
-                "name": "TIMER",
-                "type": "external",
-              },
-              "_initial": false,
-              "_internalQueue": [],
-              "_sessionid": undefined,
-              "actions": [],
-              "changed": true,
-              "children": {},
-              "context": {},
-              "done": false,
-              "event": {
-                "type": "TIMER",
-              },
-              "historyValue": {},
-              "matches": [Function],
-              "meta": {},
-              "output": undefined,
-              "tags": [],
-              "toStrings": [Function],
-              "value": "yellow",
-            },
-          },
-          {
-            "event": {
-              "type": "PED_COUNTDOWN",
-            },
-            "state": {
-              "_event": {
-                "$$type": "scxml",
-                "data": {
-                  "type": "TIMER",
-                },
-                "name": "TIMER",
-                "type": "external",
-              },
-              "_initial": false,
-              "_internalQueue": [],
-              "_sessionid": undefined,
-              "actions": [],
-              "changed": true,
-              "children": {},
-              "context": {},
-              "done": false,
-              "event": {
-                "type": "TIMER",
-              },
-              "historyValue": {},
-              "matches": [Function],
-              "meta": {},
-              "output": undefined,
-              "tags": [],
-              "toStrings": [Function],
-              "value": {
-                "red": "walk",
-              },
-            },
-          },
-        ],
-        "weight": 3,
-      },
-    ],
-    "state": {
-      "_event": {
-        "$$type": "scxml",
-        "data": {
-          "type": "PED_COUNTDOWN",
-        },
-        "name": "PED_COUNTDOWN",
-        "type": "external",
-      },
-      "_initial": false,
-      "_internalQueue": [],
-      "_sessionid": undefined,
-      "actions": [
-        {
-          "params": {},
-          "type": "startCountdown",
-        },
-      ],
-      "changed": true,
-      "children": {},
-      "context": {},
-      "done": false,
-      "event": {
-        "type": "PED_COUNTDOWN",
-      },
-      "historyValue": {},
-      "matches": [Function],
-      "meta": {},
-      "output": undefined,
-      "tags": [],
-      "toStrings": [Function],
-      "value": {
-        "red": "wait",
-      },
-    },
-  },
-  {
-    "paths": [
-      {
-        "state": {
-          "_event": {
-            "$$type": "scxml",
-            "data": {
-              "type": "PED_COUNTDOWN",
-            },
-            "name": "PED_COUNTDOWN",
-            "type": "external",
-          },
-          "_initial": false,
-          "_internalQueue": [],
-          "_sessionid": undefined,
-          "actions": [],
-          "changed": true,
-          "children": {},
-          "context": {},
-          "done": false,
-          "event": {
-            "type": "PED_COUNTDOWN",
-          },
-          "historyValue": {},
-          "matches": [Function],
-          "meta": {},
-          "output": undefined,
-          "tags": [],
-          "toStrings": [Function],
-          "value": {
-            "red": "stop",
-          },
-        },
-        "steps": [
-          {
-            "event": {
-              "type": "TIMER",
-            },
-            "state": {
-              "_event": {
-                "$$type": "scxml",
-                "data": {
-                  "type": "TIMER",
-                },
-                "name": "TIMER",
-                "type": "external",
-              },
-              "_initial": false,
-              "_internalQueue": [],
-              "_sessionid": undefined,
-              "actions": [],
-              "changed": true,
-              "children": {},
-              "context": {},
-              "done": false,
-              "event": {
-                "type": "TIMER",
-              },
-              "historyValue": {},
-              "matches": [Function],
-              "meta": {},
-              "output": undefined,
-              "tags": [],
-              "toStrings": [Function],
-              "value": "green",
-            },
-          },
-          {
-            "event": {
-              "type": "TIMER",
-            },
-            "state": {
-              "_event": {
-                "$$type": "scxml",
-                "data": {
-                  "type": "TIMER",
-                },
-                "name": "TIMER",
-                "type": "external",
-              },
-              "_initial": false,
-              "_internalQueue": [],
-              "_sessionid": undefined,
-              "actions": [],
-              "changed": true,
-              "children": {},
-              "context": {},
-              "done": false,
-              "event": {
-                "type": "TIMER",
-              },
-              "historyValue": {},
-              "matches": [Function],
-              "meta": {},
-              "output": undefined,
-              "tags": [],
-              "toStrings": [Function],
-              "value": "yellow",
-            },
-          },
-          {
-            "event": {
-              "type": "PED_COUNTDOWN",
-            },
-            "state": {
-              "_event": {
-                "$$type": "scxml",
-                "data": {
-                  "type": "TIMER",
-                },
-                "name": "TIMER",
-                "type": "external",
-              },
-              "_initial": false,
-              "_internalQueue": [],
-              "_sessionid": undefined,
-              "actions": [],
-              "changed": true,
-              "children": {},
-              "context": {},
-              "done": false,
-              "event": {
-                "type": "TIMER",
-              },
-              "historyValue": {},
-              "matches": [Function],
-              "meta": {},
-              "output": undefined,
-              "tags": [],
-              "toStrings": [Function],
-              "value": {
-                "red": "walk",
-              },
-            },
-          },
-          {
-            "event": {
-              "type": "PED_COUNTDOWN",
-            },
-            "state": {
-              "_event": {
-                "$$type": "scxml",
-                "data": {
-                  "type": "PED_COUNTDOWN",
-                },
-                "name": "PED_COUNTDOWN",
-                "type": "external",
-              },
-              "_initial": false,
-              "_internalQueue": [],
-              "_sessionid": undefined,
-              "actions": [
-                {
-                  "params": {},
-                  "type": "startCountdown",
-                },
-              ],
-              "changed": true,
-              "children": {},
-              "context": {},
-              "done": false,
-              "event": {
-                "type": "PED_COUNTDOWN",
-              },
-              "historyValue": {},
-              "matches": [Function],
-              "meta": {},
-              "output": undefined,
-              "tags": [],
-              "toStrings": [Function],
-              "value": {
-                "red": "wait",
-              },
-            },
-          },
-        ],
-        "weight": 4,
-      },
-    ],
-    "state": {
-      "_event": {
-        "$$type": "scxml",
-        "data": {
-          "type": "PED_COUNTDOWN",
-        },
-        "name": "PED_COUNTDOWN",
-        "type": "external",
-      },
-      "_initial": false,
-      "_internalQueue": [],
-      "_sessionid": undefined,
-      "actions": [],
-      "changed": true,
-      "children": {},
-      "context": {},
-      "done": false,
-      "event": {
-        "type": "PED_COUNTDOWN",
-      },
-      "historyValue": {},
-      "matches": [Function],
-      "meta": {},
-      "output": undefined,
-      "tags": [],
-      "toStrings": [Function],
-      "value": {
-        "red": "stop",
-      },
-    },
-=======
-Array [
-  Object {
     "state": "green",
-    "steps": Array [],
-  },
-  Object {
+    "steps": [],
+  },
+  {
     "state": "yellow",
-    "steps": Array [
-      Object {
-        "eventType": "TIMER",
-        "state": "green",
-      },
-    ],
-  },
-  Object {
-    "state": Object {
+    "steps": [
+      {
+        "eventType": "TIMER",
+        "state": "green",
+      },
+    ],
+  },
+  {
+    "state": {
       "red": "flashing",
     },
-    "steps": Array [
-      Object {
+    "steps": [
+      {
         "eventType": "POWER_OUTAGE",
         "state": "green",
       },
     ],
   },
-  Object {
-    "state": Object {
+  {
+    "state": {
       "red": "walk",
     },
-    "steps": Array [
-      Object {
-        "eventType": "TIMER",
-        "state": "green",
-      },
-      Object {
+    "steps": [
+      {
+        "eventType": "TIMER",
+        "state": "green",
+      },
+      {
         "eventType": "TIMER",
         "state": "yellow",
       },
     ],
   },
-  Object {
-    "state": Object {
+  {
+    "state": {
       "red": "wait",
     },
-    "steps": Array [
-      Object {
-        "eventType": "TIMER",
-        "state": "green",
-      },
-      Object {
+    "steps": [
+      {
+        "eventType": "TIMER",
+        "state": "green",
+      },
+      {
         "eventType": "TIMER",
         "state": "yellow",
       },
-      Object {
+      {
         "eventType": "PED_COUNTDOWN",
-        "state": Object {
+        "state": {
           "red": "walk",
         },
       },
     ],
   },
-  Object {
-    "state": Object {
+  {
+    "state": {
       "red": "stop",
     },
-    "steps": Array [
-      Object {
-        "eventType": "TIMER",
-        "state": "green",
-      },
-      Object {
+    "steps": [
+      {
+        "eventType": "TIMER",
+        "state": "green",
+      },
+      {
         "eventType": "TIMER",
         "state": "yellow",
       },
-      Object {
+      {
         "eventType": "PED_COUNTDOWN",
-        "state": Object {
+        "state": {
           "red": "walk",
         },
       },
-      Object {
+      {
         "eventType": "PED_COUNTDOWN",
-        "state": Object {
+        "state": {
           "red": "wait",
         },
       },
     ],
->>>>>>> aa9a5c7b
   },
 ]
 `;
 
 exports[`@xstate/graph getSimplePaths() should return a mapping of arrays of simple paths to all states 2`] = `
-<<<<<<< HEAD
 [
   {
-    "paths": [
-      {
-        "state": {
-          "_event": {
-            "$$type": "scxml",
-            "data": {
-              "type": "xstate.init",
-            },
-            "name": "xstate.init",
-            "type": "external",
-          },
-          "_initial": false,
-          "_internalQueue": [],
-          "_sessionid": undefined,
-          "actions": [],
-          "changed": undefined,
-          "children": {},
-          "context": {},
-          "done": false,
-          "event": {
-            "type": "xstate.init",
-          },
-          "historyValue": {},
-          "matches": [Function],
-          "meta": {},
-          "output": undefined,
-          "tags": [],
-          "toStrings": [Function],
-          "value": "green",
-        },
-        "steps": [],
-        "weight": 0,
-      },
-    ],
-    "state": {
-      "_event": {
-        "$$type": "scxml",
-        "data": {
-          "type": "xstate.init",
-        },
-        "name": "xstate.init",
-        "type": "external",
-      },
-      "_initial": false,
-      "_internalQueue": [],
-      "_sessionid": undefined,
-      "actions": [],
-      "changed": undefined,
-      "children": {},
-      "context": {},
-      "done": false,
-      "event": {
-        "type": "xstate.init",
-      },
-      "historyValue": {},
-      "matches": [Function],
-      "meta": {},
-      "output": undefined,
-      "tags": [],
-      "toStrings": [Function],
-      "value": "green",
-    },
-  },
-  {
-    "paths": [
-      {
-        "state": {
-          "_event": {
-            "$$type": "scxml",
-            "data": {
-              "type": "TIMER",
-            },
-            "name": "TIMER",
-            "type": "external",
-          },
-          "_initial": false,
-          "_internalQueue": [],
-          "_sessionid": undefined,
-          "actions": [],
-          "changed": true,
-          "children": {},
-          "context": {},
-          "done": false,
-          "event": {
-            "type": "TIMER",
-          },
-          "historyValue": {},
-          "matches": [Function],
-          "meta": {},
-          "output": undefined,
-          "tags": [],
-          "toStrings": [Function],
-          "value": "yellow",
-        },
-        "steps": [
-          {
-            "event": {
-              "type": "TIMER",
-            },
-            "state": {
-              "_event": {
-                "$$type": "scxml",
-                "data": {
-                  "type": "xstate.init",
-                },
-                "name": "xstate.init",
-                "type": "external",
-              },
-              "_initial": false,
-              "_internalQueue": [],
-              "_sessionid": undefined,
-              "actions": [],
-              "changed": undefined,
-              "children": {},
-              "context": {},
-              "done": false,
-              "event": {
-                "type": "xstate.init",
-              },
-              "historyValue": {},
-              "matches": [Function],
-              "meta": {},
-              "output": undefined,
-              "tags": [],
-              "toStrings": [Function],
-              "value": "green",
-            },
-          },
-        ],
-        "weight": 1,
-      },
-    ],
-    "state": {
-      "_event": {
-        "$$type": "scxml",
-        "data": {
-          "type": "TIMER",
-        },
-        "name": "TIMER",
-        "type": "external",
-      },
-      "_initial": false,
-      "_internalQueue": [],
-      "_sessionid": undefined,
-      "actions": [],
-      "changed": true,
-      "children": {},
-      "context": {},
-      "done": false,
-      "event": {
-        "type": "TIMER",
-      },
-      "historyValue": {},
-      "matches": [Function],
-      "meta": {},
-      "output": undefined,
-      "tags": [],
-      "toStrings": [Function],
-      "value": "yellow",
-    },
-  },
-  {
-    "paths": [
-      {
-        "state": {
-          "_event": {
-            "$$type": "scxml",
-            "data": {
-              "type": "POWER_OUTAGE",
-            },
-            "name": "POWER_OUTAGE",
-            "type": "external",
-          },
-          "_initial": false,
-          "_internalQueue": [],
-          "_sessionid": undefined,
-          "actions": [],
-          "changed": true,
-          "children": {},
-          "context": {},
-          "done": false,
-          "event": {
-            "type": "POWER_OUTAGE",
-          },
-          "historyValue": {},
-          "matches": [Function],
-          "meta": {},
-          "output": undefined,
-          "tags": [],
-          "toStrings": [Function],
-          "value": {
-            "red": "flashing",
-          },
-        },
-        "steps": [
-          {
-            "event": {
-              "type": "TIMER",
-            },
-            "state": {
-              "_event": {
-                "$$type": "scxml",
-                "data": {
-                  "type": "PUSH_BUTTON",
-                },
-                "name": "PUSH_BUTTON",
-                "type": "external",
-              },
-              "_initial": false,
-              "_internalQueue": [],
-              "_sessionid": undefined,
-              "actions": [
-                {
-                  "params": {},
-                  "type": "doNothing",
-                },
-              ],
-              "changed": true,
-              "children": {},
-              "context": {},
-              "done": false,
-              "event": {
-                "type": "PUSH_BUTTON",
-              },
-              "historyValue": {},
-              "matches": [Function],
-              "meta": {},
-              "output": undefined,
-              "tags": [],
-              "toStrings": [Function],
-              "value": "green",
-            },
-          },
-          {
-            "event": {
-              "type": "TIMER",
-            },
-            "state": {
-              "_event": {
-                "$$type": "scxml",
-                "data": {
-                  "type": "TIMER",
-                },
-                "name": "TIMER",
-                "type": "external",
-              },
-              "_initial": false,
-              "_internalQueue": [],
-              "_sessionid": undefined,
-              "actions": [],
-              "changed": true,
-              "children": {},
-              "context": {},
-              "done": false,
-              "event": {
-                "type": "TIMER",
-              },
-              "historyValue": {},
-              "matches": [Function],
-              "meta": {},
-              "output": undefined,
-              "tags": [],
-              "toStrings": [Function],
-              "value": "yellow",
-            },
-          },
-          {
-            "event": {
-              "type": "POWER_OUTAGE",
-            },
-            "state": {
-              "_event": {
-                "$$type": "scxml",
-                "data": {
-                  "type": "TIMER",
-                },
-                "name": "TIMER",
-                "type": "external",
-              },
-              "_initial": false,
-              "_internalQueue": [],
-              "_sessionid": undefined,
-              "actions": [],
-              "changed": true,
-              "children": {},
-              "context": {},
-              "done": false,
-              "event": {
-                "type": "TIMER",
-              },
-              "historyValue": {},
-              "matches": [Function],
-              "meta": {},
-              "output": undefined,
-              "tags": [],
-              "toStrings": [Function],
-              "value": {
-                "red": "walk",
-              },
-            },
-          },
-        ],
-        "weight": 3,
-      },
-      {
-        "state": {
-          "_event": {
-            "$$type": "scxml",
-            "data": {
-              "type": "POWER_OUTAGE",
-            },
-            "name": "POWER_OUTAGE",
-            "type": "external",
-          },
-          "_initial": false,
-          "_internalQueue": [],
-          "_sessionid": undefined,
-          "actions": [],
-          "changed": true,
-          "children": {},
-          "context": {},
-          "done": false,
-          "event": {
-            "type": "POWER_OUTAGE",
-          },
-          "historyValue": {},
-          "matches": [Function],
-          "meta": {},
-          "output": undefined,
-          "tags": [],
-          "toStrings": [Function],
-          "value": {
-            "red": "flashing",
-          },
-        },
-        "steps": [
-          {
-            "event": {
-              "type": "TIMER",
-            },
-            "state": {
-              "_event": {
-                "$$type": "scxml",
-                "data": {
-                  "type": "PUSH_BUTTON",
-                },
-                "name": "PUSH_BUTTON",
-                "type": "external",
-              },
-              "_initial": false,
-              "_internalQueue": [],
-              "_sessionid": undefined,
-              "actions": [
-                {
-                  "params": {},
-                  "type": "doNothing",
-                },
-              ],
-              "changed": true,
-              "children": {},
-              "context": {},
-              "done": false,
-              "event": {
-                "type": "PUSH_BUTTON",
-              },
-              "historyValue": {},
-              "matches": [Function],
-              "meta": {},
-              "output": undefined,
-              "tags": [],
-              "toStrings": [Function],
-              "value": "green",
-            },
-          },
-          {
-            "event": {
-              "type": "TIMER",
-            },
-            "state": {
-              "_event": {
-                "$$type": "scxml",
-                "data": {
-                  "type": "TIMER",
-                },
-                "name": "TIMER",
-                "type": "external",
-              },
-              "_initial": false,
-              "_internalQueue": [],
-              "_sessionid": undefined,
-              "actions": [],
-              "changed": true,
-              "children": {},
-              "context": {},
-              "done": false,
-              "event": {
-                "type": "TIMER",
-              },
-              "historyValue": {},
-              "matches": [Function],
-              "meta": {},
-              "output": undefined,
-              "tags": [],
-              "toStrings": [Function],
-              "value": "yellow",
-            },
-          },
-          {
-            "event": {
-              "type": "PED_COUNTDOWN",
-            },
-            "state": {
-              "_event": {
-                "$$type": "scxml",
-                "data": {
-                  "type": "TIMER",
-                },
-                "name": "TIMER",
-                "type": "external",
-              },
-              "_initial": false,
-              "_internalQueue": [],
-              "_sessionid": undefined,
-              "actions": [],
-              "changed": true,
-              "children": {},
-              "context": {},
-              "done": false,
-              "event": {
-                "type": "TIMER",
-              },
-              "historyValue": {},
-              "matches": [Function],
-              "meta": {},
-              "output": undefined,
-              "tags": [],
-              "toStrings": [Function],
-              "value": {
-                "red": "walk",
-              },
-            },
-          },
-          {
-            "event": {
-              "type": "POWER_OUTAGE",
-            },
-            "state": {
-              "_event": {
-                "$$type": "scxml",
-                "data": {
-                  "type": "PED_COUNTDOWN",
-                },
-                "name": "PED_COUNTDOWN",
-                "type": "external",
-              },
-              "_initial": false,
-              "_internalQueue": [],
-              "_sessionid": undefined,
-              "actions": [
-                {
-                  "params": {},
-                  "type": "startCountdown",
-                },
-              ],
-              "changed": true,
-              "children": {},
-              "context": {},
-              "done": false,
-              "event": {
-                "type": "PED_COUNTDOWN",
-              },
-              "historyValue": {},
-              "matches": [Function],
-              "meta": {},
-              "output": undefined,
-              "tags": [],
-              "toStrings": [Function],
-              "value": {
-                "red": "wait",
-              },
-            },
-          },
-        ],
-        "weight": 4,
-      },
-      {
-        "state": {
-          "_event": {
-            "$$type": "scxml",
-            "data": {
-              "type": "POWER_OUTAGE",
-            },
-            "name": "POWER_OUTAGE",
-            "type": "external",
-          },
-          "_initial": false,
-          "_internalQueue": [],
-          "_sessionid": undefined,
-          "actions": [],
-          "changed": true,
-          "children": {},
-          "context": {},
-          "done": false,
-          "event": {
-            "type": "POWER_OUTAGE",
-          },
-          "historyValue": {},
-          "matches": [Function],
-          "meta": {},
-          "output": undefined,
-          "tags": [],
-          "toStrings": [Function],
-          "value": {
-            "red": "flashing",
-          },
-        },
-        "steps": [
-          {
-            "event": {
-              "type": "TIMER",
-            },
-            "state": {
-              "_event": {
-                "$$type": "scxml",
-                "data": {
-                  "type": "PUSH_BUTTON",
-                },
-                "name": "PUSH_BUTTON",
-                "type": "external",
-              },
-              "_initial": false,
-              "_internalQueue": [],
-              "_sessionid": undefined,
-              "actions": [
-                {
-                  "params": {},
-                  "type": "doNothing",
-                },
-              ],
-              "changed": true,
-              "children": {},
-              "context": {},
-              "done": false,
-              "event": {
-                "type": "PUSH_BUTTON",
-              },
-              "historyValue": {},
-              "matches": [Function],
-              "meta": {},
-              "output": undefined,
-              "tags": [],
-              "toStrings": [Function],
-              "value": "green",
-            },
-          },
-          {
-            "event": {
-              "type": "TIMER",
-            },
-            "state": {
-              "_event": {
-                "$$type": "scxml",
-                "data": {
-                  "type": "TIMER",
-                },
-                "name": "TIMER",
-                "type": "external",
-              },
-              "_initial": false,
-              "_internalQueue": [],
-              "_sessionid": undefined,
-              "actions": [],
-              "changed": true,
-              "children": {},
-              "context": {},
-              "done": false,
-              "event": {
-                "type": "TIMER",
-              },
-              "historyValue": {},
-              "matches": [Function],
-              "meta": {},
-              "output": undefined,
-              "tags": [],
-              "toStrings": [Function],
-              "value": "yellow",
-            },
-          },
-          {
-            "event": {
-              "type": "PED_COUNTDOWN",
-            },
-            "state": {
-              "_event": {
-                "$$type": "scxml",
-                "data": {
-                  "type": "TIMER",
-                },
-                "name": "TIMER",
-                "type": "external",
-              },
-              "_initial": false,
-              "_internalQueue": [],
-              "_sessionid": undefined,
-              "actions": [],
-              "changed": true,
-              "children": {},
-              "context": {},
-              "done": false,
-              "event": {
-                "type": "TIMER",
-              },
-              "historyValue": {},
-              "matches": [Function],
-              "meta": {},
-              "output": undefined,
-              "tags": [],
-              "toStrings": [Function],
-              "value": {
-                "red": "walk",
-              },
-            },
-          },
-          {
-            "event": {
-              "type": "PED_COUNTDOWN",
-            },
-            "state": {
-              "_event": {
-                "$$type": "scxml",
-                "data": {
-                  "type": "PED_COUNTDOWN",
-                },
-                "name": "PED_COUNTDOWN",
-                "type": "external",
-              },
-              "_initial": false,
-              "_internalQueue": [],
-              "_sessionid": undefined,
-              "actions": [
-                {
-                  "params": {},
-                  "type": "startCountdown",
-                },
-              ],
-              "changed": true,
-              "children": {},
-              "context": {},
-              "done": false,
-              "event": {
-                "type": "PED_COUNTDOWN",
-              },
-              "historyValue": {},
-              "matches": [Function],
-              "meta": {},
-              "output": undefined,
-              "tags": [],
-              "toStrings": [Function],
-              "value": {
-                "red": "wait",
-              },
-            },
-          },
-          {
-            "event": {
-              "type": "POWER_OUTAGE",
-            },
-            "state": {
-              "_event": {
-                "$$type": "scxml",
-                "data": {
-                  "type": "PED_COUNTDOWN",
-                },
-                "name": "PED_COUNTDOWN",
-                "type": "external",
-              },
-              "_initial": false,
-              "_internalQueue": [],
-              "_sessionid": undefined,
-              "actions": [],
-              "changed": true,
-              "children": {},
-              "context": {},
-              "done": false,
-              "event": {
-                "type": "PED_COUNTDOWN",
-              },
-              "historyValue": {},
-              "matches": [Function],
-              "meta": {},
-              "output": undefined,
-              "tags": [],
-              "toStrings": [Function],
-              "value": {
-                "red": "stop",
-              },
-            },
-          },
-        ],
-        "weight": 5,
-      },
-      {
-        "state": {
-          "_event": {
-            "$$type": "scxml",
-            "data": {
-              "type": "POWER_OUTAGE",
-            },
-            "name": "POWER_OUTAGE",
-            "type": "external",
-          },
-          "_initial": false,
-          "_internalQueue": [],
-          "_sessionid": undefined,
-          "actions": [],
-          "changed": true,
-          "children": {},
-          "context": {},
-          "done": false,
-          "event": {
-            "type": "POWER_OUTAGE",
-          },
-          "historyValue": {},
-          "matches": [Function],
-          "meta": {},
-          "output": undefined,
-          "tags": [],
-          "toStrings": [Function],
-          "value": {
-            "red": "flashing",
-          },
-        },
-        "steps": [
-          {
-            "event": {
-              "type": "TIMER",
-            },
-            "state": {
-              "_event": {
-                "$$type": "scxml",
-                "data": {
-                  "type": "PUSH_BUTTON",
-                },
-                "name": "PUSH_BUTTON",
-                "type": "external",
-              },
-              "_initial": false,
-              "_internalQueue": [],
-              "_sessionid": undefined,
-              "actions": [
-                {
-                  "params": {},
-                  "type": "doNothing",
-                },
-              ],
-              "changed": true,
-              "children": {},
-              "context": {},
-              "done": false,
-              "event": {
-                "type": "PUSH_BUTTON",
-              },
-              "historyValue": {},
-              "matches": [Function],
-              "meta": {},
-              "output": undefined,
-              "tags": [],
-              "toStrings": [Function],
-              "value": "green",
-            },
-          },
-          {
-            "event": {
-              "type": "POWER_OUTAGE",
-            },
-            "state": {
-              "_event": {
-                "$$type": "scxml",
-                "data": {
-                  "type": "TIMER",
-                },
-                "name": "TIMER",
-                "type": "external",
-              },
-              "_initial": false,
-              "_internalQueue": [],
-              "_sessionid": undefined,
-              "actions": [],
-              "changed": true,
-              "children": {},
-              "context": {},
-              "done": false,
-              "event": {
-                "type": "TIMER",
-              },
-              "historyValue": {},
-              "matches": [Function],
-              "meta": {},
-              "output": undefined,
-              "tags": [],
-              "toStrings": [Function],
-              "value": "yellow",
-            },
-          },
-        ],
-        "weight": 2,
-      },
-      {
-        "state": {
-          "_event": {
-            "$$type": "scxml",
-            "data": {
-              "type": "POWER_OUTAGE",
-            },
-            "name": "POWER_OUTAGE",
-            "type": "external",
-          },
-          "_initial": false,
-          "_internalQueue": [],
-          "_sessionid": undefined,
-          "actions": [],
-          "changed": true,
-          "children": {},
-          "context": {},
-          "done": false,
-          "event": {
-            "type": "POWER_OUTAGE",
-          },
-          "historyValue": {},
-          "matches": [Function],
-          "meta": {},
-          "output": undefined,
-          "tags": [],
-          "toStrings": [Function],
-          "value": {
-            "red": "flashing",
-          },
-        },
-        "steps": [
-          {
-            "event": {
-              "type": "POWER_OUTAGE",
-            },
-            "state": {
-              "_event": {
-                "$$type": "scxml",
-                "data": {
-                  "type": "TIMER",
-                },
-                "name": "TIMER",
-                "type": "external",
-              },
-              "_initial": false,
-              "_internalQueue": [],
-              "_sessionid": undefined,
-              "actions": [],
-              "changed": true,
-              "children": {},
-              "context": {},
-              "done": false,
-              "event": {
-                "type": "TIMER",
-              },
-              "historyValue": {},
-              "matches": [Function],
-              "meta": {},
-              "output": undefined,
-              "tags": [],
-              "toStrings": [Function],
-              "value": "green",
-            },
-          },
-        ],
-        "weight": 1,
-      },
-    ],
-    "state": {
-      "_event": {
-        "$$type": "scxml",
-        "data": {
-          "type": "POWER_OUTAGE",
-        },
-        "name": "POWER_OUTAGE",
-        "type": "external",
-      },
-      "_initial": false,
-      "_internalQueue": [],
-      "_sessionid": undefined,
-      "actions": [],
-      "changed": true,
-      "children": {},
-      "context": {},
-      "done": false,
-      "event": {
-        "type": "POWER_OUTAGE",
-      },
-      "historyValue": {},
-      "matches": [Function],
-      "meta": {},
-      "output": undefined,
-      "tags": [],
-      "toStrings": [Function],
-      "value": {
-        "red": "flashing",
-      },
-    },
-  },
-  {
-    "paths": [
-      {
-        "state": {
-          "_event": {
-            "$$type": "scxml",
-            "data": {
-              "type": "TIMER",
-            },
-            "name": "TIMER",
-            "type": "external",
-          },
-          "_initial": false,
-          "_internalQueue": [],
-          "_sessionid": undefined,
-          "actions": [],
-          "changed": true,
-          "children": {},
-          "context": {},
-          "done": false,
-          "event": {
-            "type": "TIMER",
-          },
-          "historyValue": {},
-          "matches": [Function],
-          "meta": {},
-          "output": undefined,
-          "tags": [],
-          "toStrings": [Function],
-          "value": {
-            "red": "walk",
-          },
-        },
-        "steps": [
-          {
-            "event": {
-              "type": "TIMER",
-            },
-            "state": {
-              "_event": {
-                "$$type": "scxml",
-                "data": {
-                  "type": "PUSH_BUTTON",
-                },
-                "name": "PUSH_BUTTON",
-                "type": "external",
-              },
-              "_initial": false,
-              "_internalQueue": [],
-              "_sessionid": undefined,
-              "actions": [
-                {
-                  "params": {},
-                  "type": "doNothing",
-                },
-              ],
-              "changed": true,
-              "children": {},
-              "context": {},
-              "done": false,
-              "event": {
-                "type": "PUSH_BUTTON",
-              },
-              "historyValue": {},
-              "matches": [Function],
-              "meta": {},
-              "output": undefined,
-              "tags": [],
-              "toStrings": [Function],
-              "value": "green",
-            },
-          },
-          {
-            "event": {
-              "type": "TIMER",
-            },
-            "state": {
-              "_event": {
-                "$$type": "scxml",
-                "data": {
-                  "type": "TIMER",
-                },
-                "name": "TIMER",
-                "type": "external",
-              },
-              "_initial": false,
-              "_internalQueue": [],
-              "_sessionid": undefined,
-              "actions": [],
-              "changed": true,
-              "children": {},
-              "context": {},
-              "done": false,
-              "event": {
-                "type": "TIMER",
-              },
-              "historyValue": {},
-              "matches": [Function],
-              "meta": {},
-              "output": undefined,
-              "tags": [],
-              "toStrings": [Function],
-              "value": "yellow",
-            },
-          },
-        ],
-        "weight": 2,
-      },
-    ],
-    "state": {
-      "_event": {
-        "$$type": "scxml",
-        "data": {
-          "type": "TIMER",
-        },
-        "name": "TIMER",
-        "type": "external",
-      },
-      "_initial": false,
-      "_internalQueue": [],
-      "_sessionid": undefined,
-      "actions": [],
-      "changed": true,
-      "children": {},
-      "context": {},
-      "done": false,
-      "event": {
-        "type": "TIMER",
-      },
-      "historyValue": {},
-      "matches": [Function],
-      "meta": {},
-      "output": undefined,
-      "tags": [],
-      "toStrings": [Function],
-      "value": {
-        "red": "walk",
-      },
-    },
-  },
-  {
-    "paths": [
-      {
-        "state": {
-          "_event": {
-            "$$type": "scxml",
-            "data": {
-              "type": "PED_COUNTDOWN",
-            },
-            "name": "PED_COUNTDOWN",
-            "type": "external",
-          },
-          "_initial": false,
-          "_internalQueue": [],
-          "_sessionid": undefined,
-          "actions": [
-            {
-              "params": {},
-              "type": "startCountdown",
-            },
-          ],
-          "changed": true,
-          "children": {},
-          "context": {},
-          "done": false,
-          "event": {
-            "type": "PED_COUNTDOWN",
-          },
-          "historyValue": {},
-          "matches": [Function],
-          "meta": {},
-          "output": undefined,
-          "tags": [],
-          "toStrings": [Function],
-          "value": {
-            "red": "wait",
-          },
-        },
-        "steps": [
-          {
-            "event": {
-              "type": "TIMER",
-            },
-            "state": {
-              "_event": {
-                "$$type": "scxml",
-                "data": {
-                  "type": "PUSH_BUTTON",
-                },
-                "name": "PUSH_BUTTON",
-                "type": "external",
-              },
-              "_initial": false,
-              "_internalQueue": [],
-              "_sessionid": undefined,
-              "actions": [
-                {
-                  "params": {},
-                  "type": "doNothing",
-                },
-              ],
-              "changed": true,
-              "children": {},
-              "context": {},
-              "done": false,
-              "event": {
-                "type": "PUSH_BUTTON",
-              },
-              "historyValue": {},
-              "matches": [Function],
-              "meta": {},
-              "output": undefined,
-              "tags": [],
-              "toStrings": [Function],
-              "value": "green",
-            },
-          },
-          {
-            "event": {
-              "type": "TIMER",
-            },
-            "state": {
-              "_event": {
-                "$$type": "scxml",
-                "data": {
-                  "type": "TIMER",
-                },
-                "name": "TIMER",
-                "type": "external",
-              },
-              "_initial": false,
-              "_internalQueue": [],
-              "_sessionid": undefined,
-              "actions": [],
-              "changed": true,
-              "children": {},
-              "context": {},
-              "done": false,
-              "event": {
-                "type": "TIMER",
-              },
-              "historyValue": {},
-              "matches": [Function],
-              "meta": {},
-              "output": undefined,
-              "tags": [],
-              "toStrings": [Function],
-              "value": "yellow",
-            },
-          },
-          {
-            "event": {
-              "type": "PED_COUNTDOWN",
-            },
-            "state": {
-              "_event": {
-                "$$type": "scxml",
-                "data": {
-                  "type": "TIMER",
-                },
-                "name": "TIMER",
-                "type": "external",
-              },
-              "_initial": false,
-              "_internalQueue": [],
-              "_sessionid": undefined,
-              "actions": [],
-              "changed": true,
-              "children": {},
-              "context": {},
-              "done": false,
-              "event": {
-                "type": "TIMER",
-              },
-              "historyValue": {},
-              "matches": [Function],
-              "meta": {},
-              "output": undefined,
-              "tags": [],
-              "toStrings": [Function],
-              "value": {
-                "red": "walk",
-              },
-            },
-          },
-        ],
-        "weight": 3,
-      },
-    ],
-    "state": {
-      "_event": {
-        "$$type": "scxml",
-        "data": {
-          "type": "PED_COUNTDOWN",
-        },
-        "name": "PED_COUNTDOWN",
-        "type": "external",
-      },
-      "_initial": false,
-      "_internalQueue": [],
-      "_sessionid": undefined,
-      "actions": [
-        {
-          "params": {},
-          "type": "startCountdown",
-        },
-      ],
-      "changed": true,
-      "children": {},
-      "context": {},
-      "done": false,
-      "event": {
-        "type": "PED_COUNTDOWN",
-      },
-      "historyValue": {},
-      "matches": [Function],
-      "meta": {},
-      "output": undefined,
-      "tags": [],
-      "toStrings": [Function],
-      "value": {
-        "red": "wait",
-      },
-    },
-  },
-  {
-    "paths": [
-      {
-        "state": {
-          "_event": {
-            "$$type": "scxml",
-            "data": {
-              "type": "PED_COUNTDOWN",
-            },
-            "name": "PED_COUNTDOWN",
-            "type": "external",
-          },
-          "_initial": false,
-          "_internalQueue": [],
-          "_sessionid": undefined,
-          "actions": [],
-          "changed": true,
-          "children": {},
-          "context": {},
-          "done": false,
-          "event": {
-            "type": "PED_COUNTDOWN",
-          },
-          "historyValue": {},
-          "matches": [Function],
-          "meta": {},
-          "output": undefined,
-          "tags": [],
-          "toStrings": [Function],
-          "value": {
-            "red": "stop",
-          },
-        },
-        "steps": [
-          {
-            "event": {
-              "type": "TIMER",
-            },
-            "state": {
-              "_event": {
-                "$$type": "scxml",
-                "data": {
-                  "type": "PUSH_BUTTON",
-                },
-                "name": "PUSH_BUTTON",
-                "type": "external",
-              },
-              "_initial": false,
-              "_internalQueue": [],
-              "_sessionid": undefined,
-              "actions": [
-                {
-                  "params": {},
-                  "type": "doNothing",
-                },
-              ],
-              "changed": true,
-              "children": {},
-              "context": {},
-              "done": false,
-              "event": {
-                "type": "PUSH_BUTTON",
-              },
-              "historyValue": {},
-              "matches": [Function],
-              "meta": {},
-              "output": undefined,
-              "tags": [],
-              "toStrings": [Function],
-              "value": "green",
-            },
-          },
-          {
-            "event": {
-              "type": "TIMER",
-            },
-            "state": {
-              "_event": {
-                "$$type": "scxml",
-                "data": {
-                  "type": "TIMER",
-                },
-                "name": "TIMER",
-                "type": "external",
-              },
-              "_initial": false,
-              "_internalQueue": [],
-              "_sessionid": undefined,
-              "actions": [],
-              "changed": true,
-              "children": {},
-              "context": {},
-              "done": false,
-              "event": {
-                "type": "TIMER",
-              },
-              "historyValue": {},
-              "matches": [Function],
-              "meta": {},
-              "output": undefined,
-              "tags": [],
-              "toStrings": [Function],
-              "value": "yellow",
-            },
-          },
-          {
-            "event": {
-              "type": "PED_COUNTDOWN",
-            },
-            "state": {
-              "_event": {
-                "$$type": "scxml",
-                "data": {
-                  "type": "TIMER",
-                },
-                "name": "TIMER",
-                "type": "external",
-              },
-              "_initial": false,
-              "_internalQueue": [],
-              "_sessionid": undefined,
-              "actions": [],
-              "changed": true,
-              "children": {},
-              "context": {},
-              "done": false,
-              "event": {
-                "type": "TIMER",
-              },
-              "historyValue": {},
-              "matches": [Function],
-              "meta": {},
-              "output": undefined,
-              "tags": [],
-              "toStrings": [Function],
-              "value": {
-                "red": "walk",
-              },
-            },
-          },
-          {
-            "event": {
-              "type": "PED_COUNTDOWN",
-            },
-            "state": {
-              "_event": {
-                "$$type": "scxml",
-                "data": {
-                  "type": "PED_COUNTDOWN",
-                },
-                "name": "PED_COUNTDOWN",
-                "type": "external",
-              },
-              "_initial": false,
-              "_internalQueue": [],
-              "_sessionid": undefined,
-              "actions": [
-                {
-                  "params": {},
-                  "type": "startCountdown",
-                },
-              ],
-              "changed": true,
-              "children": {},
-              "context": {},
-              "done": false,
-              "event": {
-                "type": "PED_COUNTDOWN",
-              },
-              "historyValue": {},
-              "matches": [Function],
-              "meta": {},
-              "output": undefined,
-              "tags": [],
-              "toStrings": [Function],
-              "value": {
-                "red": "wait",
-              },
-            },
-          },
-        ],
-        "weight": 4,
-      },
-    ],
-    "state": {
-      "_event": {
-        "$$type": "scxml",
-        "data": {
-          "type": "PED_COUNTDOWN",
-        },
-        "name": "PED_COUNTDOWN",
-        "type": "external",
-      },
-      "_initial": false,
-      "_internalQueue": [],
-      "_sessionid": undefined,
-      "actions": [],
-      "changed": true,
-      "children": {},
-      "context": {},
-      "done": false,
-      "event": {
-        "type": "PED_COUNTDOWN",
-      },
-      "historyValue": {},
-      "matches": [Function],
-      "meta": {},
-      "output": undefined,
-      "tags": [],
-      "toStrings": [Function],
-      "value": {
-        "red": "stop",
-      },
-    },
+    "state": "green",
+    "steps": [],
+  },
+  {
+    "state": "yellow",
+    "steps": [
+      {
+        "eventType": "TIMER",
+        "state": "green",
+      },
+    ],
+  },
+  {
+    "state": {
+      "red": "flashing",
+    },
+    "steps": [
+      {
+        "eventType": "TIMER",
+        "state": "green",
+      },
+      {
+        "eventType": "TIMER",
+        "state": "yellow",
+      },
+      {
+        "eventType": "POWER_OUTAGE",
+        "state": {
+          "red": "walk",
+        },
+      },
+    ],
+  },
+  {
+    "state": {
+      "red": "flashing",
+    },
+    "steps": [
+      {
+        "eventType": "TIMER",
+        "state": "green",
+      },
+      {
+        "eventType": "TIMER",
+        "state": "yellow",
+      },
+      {
+        "eventType": "PED_COUNTDOWN",
+        "state": {
+          "red": "walk",
+        },
+      },
+      {
+        "eventType": "POWER_OUTAGE",
+        "state": {
+          "red": "wait",
+        },
+      },
+    ],
+  },
+  {
+    "state": {
+      "red": "flashing",
+    },
+    "steps": [
+      {
+        "eventType": "TIMER",
+        "state": "green",
+      },
+      {
+        "eventType": "TIMER",
+        "state": "yellow",
+      },
+      {
+        "eventType": "PED_COUNTDOWN",
+        "state": {
+          "red": "walk",
+        },
+      },
+      {
+        "eventType": "PED_COUNTDOWN",
+        "state": {
+          "red": "wait",
+        },
+      },
+      {
+        "eventType": "POWER_OUTAGE",
+        "state": {
+          "red": "stop",
+        },
+      },
+    ],
+  },
+  {
+    "state": {
+      "red": "flashing",
+    },
+    "steps": [
+      {
+        "eventType": "TIMER",
+        "state": "green",
+      },
+      {
+        "eventType": "POWER_OUTAGE",
+        "state": "yellow",
+      },
+    ],
+  },
+  {
+    "state": {
+      "red": "flashing",
+    },
+    "steps": [
+      {
+        "eventType": "POWER_OUTAGE",
+        "state": "green",
+      },
+    ],
+  },
+  {
+    "state": {
+      "red": "walk",
+    },
+    "steps": [
+      {
+        "eventType": "TIMER",
+        "state": "green",
+      },
+      {
+        "eventType": "TIMER",
+        "state": "yellow",
+      },
+    ],
+  },
+  {
+    "state": {
+      "red": "wait",
+    },
+    "steps": [
+      {
+        "eventType": "TIMER",
+        "state": "green",
+      },
+      {
+        "eventType": "TIMER",
+        "state": "yellow",
+      },
+      {
+        "eventType": "PED_COUNTDOWN",
+        "state": {
+          "red": "walk",
+        },
+      },
+    ],
+  },
+  {
+    "state": {
+      "red": "stop",
+    },
+    "steps": [
+      {
+        "eventType": "TIMER",
+        "state": "green",
+      },
+      {
+        "eventType": "TIMER",
+        "state": "yellow",
+      },
+      {
+        "eventType": "PED_COUNTDOWN",
+        "state": {
+          "red": "walk",
+        },
+      },
+      {
+        "eventType": "PED_COUNTDOWN",
+        "state": {
+          "red": "wait",
+        },
+      },
+    ],
   },
 ]
 `;
@@ -2699,765 +353,90 @@
 exports[`@xstate/graph getSimplePaths() should return a mapping of simple paths to all states (parallel): simple paths parallel 1`] = `
 [
   {
-    "paths": [
-      {
-        "state": {
-          "_event": {
-            "$$type": "scxml",
-            "data": {
-              "type": "xstate.init",
-            },
-            "name": "xstate.init",
-            "type": "external",
-          },
-          "_initial": false,
-          "_internalQueue": [],
-          "_sessionid": undefined,
-          "actions": [],
-          "changed": undefined,
-          "children": {},
-          "context": {},
-          "done": false,
-          "event": {
-            "type": "xstate.init",
-          },
-          "historyValue": {},
-          "matches": [Function],
-          "meta": {},
-          "output": undefined,
-          "tags": [],
-          "toStrings": [Function],
-          "value": {
-            "a": "a1",
-            "b": "b1",
-          },
-        },
-        "steps": [],
-        "weight": 0,
-      },
-    ],
-    "state": {
-      "_event": {
-        "$$type": "scxml",
-        "data": {
-          "type": "xstate.init",
-        },
-        "name": "xstate.init",
-        "type": "external",
-      },
-      "_initial": false,
-      "_internalQueue": [],
-      "_sessionid": undefined,
-      "actions": [],
-      "changed": undefined,
-      "children": {},
-      "context": {},
-      "done": false,
-      "event": {
-        "type": "xstate.init",
-      },
-      "historyValue": {},
-      "matches": [Function],
-      "meta": {},
-      "output": undefined,
-      "tags": [],
-      "toStrings": [Function],
-      "value": {
-        "a": "a1",
-        "b": "b1",
-      },
-    },
-  },
-  {
-    "paths": [
-      {
-        "state": {
-          "_event": {
-            "$$type": "scxml",
-            "data": {
-              "type": "2",
-            },
-            "name": "2",
-            "type": "external",
-          },
-          "_initial": false,
-          "_internalQueue": [],
-          "_sessionid": undefined,
-          "actions": [],
-          "changed": true,
-          "children": {},
-          "context": {},
-          "done": false,
-          "event": {
-            "type": "2",
-          },
-          "historyValue": {},
-          "matches": [Function],
-          "meta": {},
-          "output": undefined,
-          "tags": [],
-          "toStrings": [Function],
-          "value": {
-            "a": "a2",
-            "b": "b2",
-          },
-        },
-        "steps": [
-          {
-            "event": {
-              "type": "2",
-            },
-            "state": {
-              "_event": {
-                "$$type": "scxml",
-                "data": {
-                  "type": "xstate.init",
-                },
-                "name": "xstate.init",
-                "type": "external",
-              },
-              "_initial": false,
-              "_internalQueue": [],
-              "_sessionid": undefined,
-              "actions": [],
-              "changed": undefined,
-              "children": {},
-              "context": {},
-              "done": false,
-              "event": {
-                "type": "xstate.init",
-              },
-              "historyValue": {},
-              "matches": [Function],
-              "meta": {},
-              "output": undefined,
-              "tags": [],
-              "toStrings": [Function],
-              "value": {
-                "a": "a1",
-                "b": "b1",
-              },
-            },
-          },
-        ],
-        "weight": 1,
-      },
-    ],
-    "state": {
-      "_event": {
-        "$$type": "scxml",
-        "data": {
-          "type": "2",
-        },
-        "name": "2",
-        "type": "external",
-      },
-      "_initial": false,
-      "_internalQueue": [],
-      "_sessionid": undefined,
-      "actions": [],
-      "changed": true,
-      "children": {},
-      "context": {},
-      "done": false,
-      "event": {
-        "type": "2",
-      },
-      "historyValue": {},
-      "matches": [Function],
-      "meta": {},
-      "output": undefined,
-      "tags": [],
-      "toStrings": [Function],
-      "value": {
-        "a": "a2",
-        "b": "b2",
-      },
-    },
-  },
-  {
-    "paths": [
-      {
-        "state": {
-          "_event": {
-            "$$type": "scxml",
-            "data": {
-              "type": "3",
-            },
-            "name": "3",
-            "type": "external",
-          },
-          "_initial": false,
-          "_internalQueue": [],
-          "_sessionid": undefined,
-          "actions": [],
-          "changed": true,
-          "children": {},
-          "context": {},
-          "done": false,
-          "event": {
-            "type": "3",
-          },
-          "historyValue": {},
-          "matches": [Function],
-          "meta": {},
-          "output": undefined,
-          "tags": [],
-          "toStrings": [Function],
-          "value": {
-            "a": "a3",
-            "b": "b3",
-          },
-        },
-        "steps": [
-          {
-            "event": {
-              "type": "2",
-            },
-            "state": {
-              "_event": {
-                "$$type": "scxml",
-                "data": {
-                  "type": "xstate.init",
-                },
-                "name": "xstate.init",
-                "type": "external",
-              },
-              "_initial": false,
-              "_internalQueue": [],
-              "_sessionid": undefined,
-              "actions": [],
-              "changed": undefined,
-              "children": {},
-              "context": {},
-              "done": false,
-              "event": {
-                "type": "xstate.init",
-              },
-              "historyValue": {},
-              "matches": [Function],
-              "meta": {},
-              "output": undefined,
-              "tags": [],
-              "toStrings": [Function],
-              "value": {
-                "a": "a1",
-                "b": "b1",
-              },
-            },
-          },
-          {
-            "event": {
-              "type": "3",
-            },
-            "state": {
-              "_event": {
-                "$$type": "scxml",
-                "data": {
-                  "type": "2",
-                },
-                "name": "2",
-                "type": "external",
-              },
-              "_initial": false,
-              "_internalQueue": [],
-              "_sessionid": undefined,
-              "actions": [],
-              "changed": true,
-              "children": {},
-              "context": {},
-              "done": false,
-              "event": {
-                "type": "2",
-              },
-              "historyValue": {},
-              "matches": [Function],
-              "meta": {},
-              "output": undefined,
-              "tags": [],
-              "toStrings": [Function],
-              "value": {
-                "a": "a2",
-                "b": "b2",
-              },
-            },
-          },
-        ],
-        "weight": 2,
-      },
-      {
-        "state": {
-          "_event": {
-            "$$type": "scxml",
-            "data": {
-              "type": "3",
-            },
-            "name": "3",
-            "type": "external",
-          },
-          "_initial": false,
-          "_internalQueue": [],
-          "_sessionid": undefined,
-          "actions": [],
-          "changed": true,
-          "children": {},
-          "context": {},
-          "done": false,
-          "event": {
-            "type": "3",
-          },
-          "historyValue": {},
-          "matches": [Function],
-          "meta": {},
-          "output": undefined,
-          "tags": [],
-          "toStrings": [Function],
-          "value": {
-            "a": "a3",
-            "b": "b3",
-          },
-        },
-        "steps": [
-          {
-            "event": {
-              "type": "3",
-            },
-            "state": {
-              "_event": {
-                "$$type": "scxml",
-                "data": {
-                  "type": "1",
-                },
-                "name": "1",
-                "type": "external",
-              },
-              "_initial": false,
-              "_internalQueue": [],
-              "_sessionid": undefined,
-              "actions": [],
-              "changed": true,
-              "children": {},
-              "context": {},
-              "done": false,
-              "event": {
-                "type": "1",
-              },
-              "historyValue": {},
-              "matches": [Function],
-              "meta": {},
-              "output": undefined,
-              "tags": [],
-              "toStrings": [Function],
-              "value": {
-                "a": "a1",
-                "b": "b1",
-              },
-            },
-          },
-        ],
-        "weight": 1,
-      },
-    ],
-    "state": {
-      "_event": {
-        "$$type": "scxml",
-        "data": {
-          "type": "3",
-        },
-        "name": "3",
-        "type": "external",
-      },
-      "_initial": false,
-      "_internalQueue": [],
-      "_sessionid": undefined,
-      "actions": [],
-      "changed": true,
-      "children": {},
-      "context": {},
-      "done": false,
-      "event": {
-        "type": "3",
-      },
-      "historyValue": {},
-      "matches": [Function],
-      "meta": {},
-      "output": undefined,
-      "tags": [],
-      "toStrings": [Function],
-      "value": {
-        "a": "a3",
-        "b": "b3",
-=======
-Array [
-  Object {
-    "state": "green",
-    "steps": Array [],
-  },
-  Object {
-    "state": "yellow",
-    "steps": Array [
-      Object {
-        "eventType": "TIMER",
-        "state": "green",
-      },
-    ],
-  },
-  Object {
-    "state": Object {
-      "red": "flashing",
-    },
-    "steps": Array [
-      Object {
-        "eventType": "TIMER",
-        "state": "green",
-      },
-      Object {
-        "eventType": "TIMER",
-        "state": "yellow",
-      },
-      Object {
-        "eventType": "POWER_OUTAGE",
-        "state": Object {
-          "red": "walk",
-        },
-      },
-    ],
-  },
-  Object {
-    "state": Object {
-      "red": "flashing",
-    },
-    "steps": Array [
-      Object {
-        "eventType": "TIMER",
-        "state": "green",
-      },
-      Object {
-        "eventType": "TIMER",
-        "state": "yellow",
-      },
-      Object {
-        "eventType": "PED_COUNTDOWN",
-        "state": Object {
-          "red": "walk",
-        },
-      },
-      Object {
-        "eventType": "POWER_OUTAGE",
-        "state": Object {
-          "red": "wait",
-        },
-      },
-    ],
-  },
-  Object {
-    "state": Object {
-      "red": "flashing",
-    },
-    "steps": Array [
-      Object {
-        "eventType": "TIMER",
-        "state": "green",
-      },
-      Object {
-        "eventType": "TIMER",
-        "state": "yellow",
-      },
-      Object {
-        "eventType": "PED_COUNTDOWN",
-        "state": Object {
-          "red": "walk",
-        },
-      },
-      Object {
-        "eventType": "PED_COUNTDOWN",
-        "state": Object {
-          "red": "wait",
-        },
-      },
-      Object {
-        "eventType": "POWER_OUTAGE",
-        "state": Object {
-          "red": "stop",
-        },
-      },
-    ],
-  },
-  Object {
-    "state": Object {
-      "red": "flashing",
-    },
-    "steps": Array [
-      Object {
-        "eventType": "TIMER",
-        "state": "green",
-      },
-      Object {
-        "eventType": "POWER_OUTAGE",
-        "state": "yellow",
-      },
-    ],
-  },
-  Object {
-    "state": Object {
-      "red": "flashing",
-    },
-    "steps": Array [
-      Object {
-        "eventType": "POWER_OUTAGE",
-        "state": "green",
-      },
-    ],
-  },
-  Object {
-    "state": Object {
-      "red": "walk",
-    },
-    "steps": Array [
-      Object {
-        "eventType": "TIMER",
-        "state": "green",
-      },
-      Object {
-        "eventType": "TIMER",
-        "state": "yellow",
->>>>>>> aa9a5c7b
-      },
-    ],
-  },
-<<<<<<< HEAD
+    "state": {
+      "a": "a1",
+      "b": "b1",
+    },
+    "steps": [],
+  },
+  {
+    "state": {
+      "a": "a2",
+      "b": "b2",
+    },
+    "steps": [
+      {
+        "eventType": "2",
+        "state": {
+          "a": "a1",
+          "b": "b1",
+        },
+      },
+    ],
+  },
+  {
+    "state": {
+      "a": "a3",
+      "b": "b3",
+    },
+    "steps": [
+      {
+        "eventType": "2",
+        "state": {
+          "a": "a1",
+          "b": "b1",
+        },
+      },
+      {
+        "eventType": "3",
+        "state": {
+          "a": "a2",
+          "b": "b2",
+        },
+      },
+    ],
+  },
+  {
+    "state": {
+      "a": "a3",
+      "b": "b3",
+    },
+    "steps": [
+      {
+        "eventType": "3",
+        "state": {
+          "a": "a1",
+          "b": "b1",
+        },
+      },
+    ],
+  },
 ]
 `;
 
 exports[`@xstate/graph getSimplePaths() should return multiple paths for equivalent transitions: simple paths equal transitions 1`] = `
 [
   {
-    "paths": [
-      {
-        "state": {
-          "_event": {
-            "$$type": "scxml",
-            "data": {
-              "type": "xstate.init",
-            },
-            "name": "xstate.init",
-            "type": "external",
-          },
-          "_initial": false,
-          "_internalQueue": [],
-          "_sessionid": undefined,
-          "actions": [],
-          "changed": undefined,
-          "children": {},
-          "context": {},
-          "done": false,
-          "event": {
-            "type": "xstate.init",
-          },
-          "historyValue": {},
-          "matches": [Function],
-          "meta": {},
-          "output": undefined,
-          "tags": [],
-          "toStrings": [Function],
-          "value": "a",
-        },
-        "steps": [],
-        "weight": 0,
-      },
-    ],
-    "state": {
-      "_event": {
-        "$$type": "scxml",
-        "data": {
-          "type": "xstate.init",
-        },
-        "name": "xstate.init",
-        "type": "external",
-      },
-      "_initial": false,
-      "_internalQueue": [],
-      "_sessionid": undefined,
-      "actions": [],
-      "changed": undefined,
-      "children": {},
-      "context": {},
-      "done": false,
-      "event": {
-        "type": "xstate.init",
-      },
-      "historyValue": {},
-      "matches": [Function],
-      "meta": {},
-      "output": undefined,
-      "tags": [],
-      "toStrings": [Function],
-      "value": "a",
-    },
-  },
-  {
-    "paths": [
-      {
-        "state": {
-          "_event": {
-            "$$type": "scxml",
-            "data": {
-              "type": "FOO",
-            },
-            "name": "FOO",
-            "type": "external",
-          },
-          "_initial": false,
-          "_internalQueue": [],
-          "_sessionid": undefined,
-          "actions": [],
-          "changed": true,
-          "children": {},
-          "context": {},
-          "done": false,
-          "event": {
-            "type": "FOO",
-          },
-          "historyValue": {},
-          "matches": [Function],
-          "meta": {},
-          "output": undefined,
-          "tags": [],
-          "toStrings": [Function],
-          "value": "b",
-        },
-        "steps": [
-          {
-            "event": {
-              "type": "FOO",
-            },
-            "state": {
-              "_event": {
-                "$$type": "scxml",
-                "data": {
-                  "type": "xstate.init",
-                },
-                "name": "xstate.init",
-                "type": "external",
-              },
-              "_initial": false,
-              "_internalQueue": [],
-              "_sessionid": undefined,
-              "actions": [],
-              "changed": undefined,
-              "children": {},
-              "context": {},
-              "done": false,
-              "event": {
-                "type": "xstate.init",
-              },
-              "historyValue": {},
-              "matches": [Function],
-              "meta": {},
-              "output": undefined,
-              "tags": [],
-              "toStrings": [Function],
-              "value": "a",
-            },
-          },
-        ],
-        "weight": 1,
-      },
-      {
-        "state": {
-          "_event": {
-            "$$type": "scxml",
-            "data": {
-              "type": "BAR",
-            },
-            "name": "BAR",
-            "type": "external",
-          },
-          "_initial": false,
-          "_internalQueue": [],
-          "_sessionid": undefined,
-          "actions": [],
-          "changed": true,
-          "children": {},
-          "context": {},
-          "done": false,
-          "event": {
-            "type": "BAR",
-          },
-          "historyValue": {},
-          "matches": [Function],
-          "meta": {},
-          "output": undefined,
-          "tags": [],
-          "toStrings": [Function],
-          "value": "b",
-        },
-        "steps": [
-          {
-            "event": {
-              "type": "BAR",
-            },
-            "state": {
-              "_event": {
-                "$$type": "scxml",
-                "data": {
-                  "type": "xstate.init",
-                },
-                "name": "xstate.init",
-                "type": "external",
-              },
-              "_initial": false,
-              "_internalQueue": [],
-              "_sessionid": undefined,
-              "actions": [],
-              "changed": undefined,
-              "children": {},
-              "context": {},
-              "done": false,
-              "event": {
-                "type": "xstate.init",
-              },
-              "historyValue": {},
-              "matches": [Function],
-              "meta": {},
-              "output": undefined,
-              "tags": [],
-              "toStrings": [Function],
-              "value": "a",
-            },
-          },
-        ],
-        "weight": 1,
-      },
-    ],
-    "state": {
-      "_event": {
-        "$$type": "scxml",
-        "data": {
-          "type": "FOO",
-        },
-        "name": "FOO",
-        "type": "external",
-      },
-      "_initial": false,
-      "_internalQueue": [],
-      "_sessionid": undefined,
-      "actions": [],
-      "changed": true,
-      "children": {},
-      "context": {},
-      "done": false,
-      "event": {
-        "type": "FOO",
-      },
-      "historyValue": {},
-      "matches": [Function],
-      "meta": {},
-      "output": undefined,
-      "tags": [],
-      "toStrings": [Function],
-      "value": "b",
-    },
+    "state": "a",
+    "steps": [],
+  },
+  {
+    "state": "b",
+    "steps": [
+      {
+        "eventType": "FOO",
+        "state": "a",
+      },
+    ],
+  },
+  {
+    "state": "b",
+    "steps": [
+      {
+        "eventType": "BAR",
+        "state": "a",
+      },
+    ],
   },
 ]
 `;
@@ -3465,791 +444,47 @@
 exports[`@xstate/graph getSimplePaths() should return value-based paths: simple paths context 1`] = `
 [
   {
-    "paths": [
-      {
-        "state": {
-          "_event": {
-            "$$type": "scxml",
-            "data": {
-              "type": "xstate.init",
-            },
-            "name": "xstate.init",
-            "type": "external",
-          },
-          "_initial": false,
-          "_internalQueue": [],
-          "_sessionid": undefined,
-          "actions": [],
-          "changed": undefined,
-          "children": {},
-          "context": {
-            "count": 0,
-          },
-          "done": false,
-          "event": {
-            "type": "xstate.init",
-          },
-          "historyValue": {},
-          "matches": [Function],
-          "meta": {},
-          "output": undefined,
-          "tags": [],
-          "toStrings": [Function],
-          "value": "start",
-        },
-        "steps": [],
-        "weight": 0,
-      },
-    ],
-    "state": {
-      "_event": {
-        "$$type": "scxml",
-        "data": {
-          "type": "xstate.init",
-        },
-        "name": "xstate.init",
-        "type": "external",
-      },
-      "_initial": false,
-      "_internalQueue": [],
-      "_sessionid": undefined,
-      "actions": [],
-      "changed": undefined,
-      "children": {},
-      "context": {
-        "count": 0,
-      },
-      "done": false,
-      "event": {
-        "type": "xstate.init",
-      },
-      "historyValue": {},
-      "matches": [Function],
-      "meta": {},
-      "output": undefined,
-      "tags": [],
-      "toStrings": [Function],
-      "value": "start",
-=======
-  Object {
-    "state": Object {
-      "red": "wait",
-    },
-    "steps": Array [
-      Object {
-        "eventType": "TIMER",
-        "state": "green",
-      },
-      Object {
-        "eventType": "TIMER",
-        "state": "yellow",
-      },
-      Object {
-        "eventType": "PED_COUNTDOWN",
-        "state": Object {
-          "red": "walk",
-        },
-      },
-    ],
-  },
-  Object {
-    "state": Object {
-      "red": "stop",
-    },
-    "steps": Array [
-      Object {
-        "eventType": "TIMER",
-        "state": "green",
-      },
-      Object {
-        "eventType": "TIMER",
-        "state": "yellow",
-      },
-      Object {
-        "eventType": "PED_COUNTDOWN",
-        "state": Object {
-          "red": "walk",
-        },
-      },
-      Object {
-        "eventType": "PED_COUNTDOWN",
-        "state": Object {
-          "red": "wait",
-        },
-      },
-    ],
-  },
-]
-`;
-
-exports[`@xstate/graph getSimplePaths() should return a mapping of simple paths to all states (parallel): simple paths parallel 1`] = `
-Array [
-  Object {
-    "state": Object {
-      "a": "a1",
-      "b": "b1",
->>>>>>> aa9a5c7b
-    },
-    "steps": Array [],
-  },
-<<<<<<< HEAD
-  {
-    "paths": [
-      {
-        "state": {
-          "_event": {
-            "$$type": "scxml",
-            "data": {
-              "type": "INC",
-              "value": 1,
-            },
-            "name": "INC",
-            "type": "external",
-          },
-          "_initial": false,
-          "_internalQueue": [],
-          "_sessionid": undefined,
-          "actions": [
-            {
-              "params": {
-                "actions": [],
-                "context": {
-                  "count": 1,
-                },
-              },
-              "type": "xstate.assign",
-            },
-          ],
-          "changed": true,
-          "children": {},
-          "context": {
-            "count": 1,
-          },
-          "done": false,
-          "event": {
-            "type": "INC",
-            "value": 1,
-          },
-          "historyValue": {},
-          "matches": [Function],
-          "meta": {},
-          "output": undefined,
-          "tags": [],
-          "toStrings": [Function],
-          "value": "start",
-        },
-        "steps": [
-          {
-            "event": {
-              "type": "INC",
-              "value": 1,
-            },
-            "state": {
-              "_event": {
-                "$$type": "scxml",
-                "data": {
-                  "type": "xstate.init",
-                },
-                "name": "xstate.init",
-                "type": "external",
-              },
-              "_initial": false,
-              "_internalQueue": [],
-              "_sessionid": undefined,
-              "actions": [],
-              "changed": undefined,
-              "children": {},
-              "context": {
-                "count": 0,
-              },
-              "done": false,
-              "event": {
-                "type": "xstate.init",
-              },
-              "historyValue": {},
-              "matches": [Function],
-              "meta": {},
-              "output": undefined,
-              "tags": [],
-              "toStrings": [Function],
-              "value": "start",
-            },
-          },
-        ],
-        "weight": 1,
-      },
-    ],
-    "state": {
-      "_event": {
-        "$$type": "scxml",
-        "data": {
-          "type": "INC",
-          "value": 1,
-=======
-  Object {
-    "state": Object {
-      "a": "a2",
-      "b": "b2",
-    },
-    "steps": Array [
-      Object {
-        "eventType": "2",
-        "state": Object {
-          "a": "a1",
-          "b": "b1",
-        },
-      },
-    ],
-  },
-  Object {
-    "state": Object {
-      "a": "a3",
-      "b": "b3",
-    },
-    "steps": Array [
-      Object {
-        "eventType": "2",
-        "state": Object {
-          "a": "a1",
-          "b": "b1",
->>>>>>> aa9a5c7b
-        },
-      },
-<<<<<<< HEAD
-      "_initial": false,
-      "_internalQueue": [],
-      "_sessionid": undefined,
-      "actions": [
-        {
-          "params": {
-            "actions": [],
-            "context": {
-              "count": 1,
-            },
-          },
-          "type": "xstate.assign",
-        },
-      ],
-      "changed": true,
-      "children": {},
-      "context": {
-        "count": 1,
-      },
-      "done": false,
-      "event": {
-        "type": "INC",
-        "value": 1,
-      },
-      "historyValue": {},
-      "matches": [Function],
-      "meta": {},
-      "output": undefined,
-      "tags": [],
-      "toStrings": [Function],
-      "value": "start",
-    },
-  },
-  {
-    "paths": [
-      {
-        "state": {
-          "_event": {
-            "$$type": "scxml",
-            "data": {
-              "type": "INC",
-              "value": 1,
-            },
-            "name": "INC",
-            "type": "external",
-          },
-          "_initial": false,
-          "_internalQueue": [],
-          "_sessionid": undefined,
-          "actions": [
-            {
-              "params": {
-                "actions": [],
-                "context": {
-                  "count": 2,
-                },
-              },
-              "type": "xstate.assign",
-            },
-          ],
-          "changed": true,
-          "children": {},
-          "context": {
-            "count": 2,
-          },
-          "done": false,
-          "event": {
-            "type": "INC",
-            "value": 1,
-          },
-          "historyValue": {},
-          "matches": [Function],
-          "meta": {},
-          "output": undefined,
-          "tags": [],
-          "toStrings": [Function],
-          "value": "start",
-        },
-        "steps": [
-          {
-            "event": {
-              "type": "INC",
-              "value": 1,
-            },
-            "state": {
-              "_event": {
-                "$$type": "scxml",
-                "data": {
-                  "type": "xstate.init",
-                },
-                "name": "xstate.init",
-                "type": "external",
-              },
-              "_initial": false,
-              "_internalQueue": [],
-              "_sessionid": undefined,
-              "actions": [],
-              "changed": undefined,
-              "children": {},
-              "context": {
-                "count": 0,
-              },
-              "done": false,
-              "event": {
-                "type": "xstate.init",
-              },
-              "historyValue": {},
-              "matches": [Function],
-              "meta": {},
-              "output": undefined,
-              "tags": [],
-              "toStrings": [Function],
-              "value": "start",
-            },
-          },
-          {
-            "event": {
-              "type": "INC",
-              "value": 1,
-            },
-            "state": {
-              "_event": {
-                "$$type": "scxml",
-                "data": {
-                  "type": "INC",
-                  "value": 1,
-                },
-                "name": "INC",
-                "type": "external",
-              },
-              "_initial": false,
-              "_internalQueue": [],
-              "_sessionid": undefined,
-              "actions": [
-                {
-                  "params": {
-                    "actions": [],
-                    "context": {
-                      "count": 1,
-                    },
-                  },
-                  "type": "xstate.assign",
-                },
-              ],
-              "changed": true,
-              "children": {},
-              "context": {
-                "count": 1,
-              },
-              "done": false,
-              "event": {
-                "type": "INC",
-                "value": 1,
-              },
-              "historyValue": {},
-              "matches": [Function],
-              "meta": {},
-              "output": undefined,
-              "tags": [],
-              "toStrings": [Function],
-              "value": "start",
-            },
-          },
-        ],
-        "weight": 2,
-      },
-    ],
-    "state": {
-      "_event": {
-        "$$type": "scxml",
-        "data": {
-          "type": "INC",
-          "value": 1,
-        },
-        "name": "INC",
-        "type": "external",
-      },
-      "_initial": false,
-      "_internalQueue": [],
-      "_sessionid": undefined,
-      "actions": [
-        {
-          "params": {
-            "actions": [],
-            "context": {
-              "count": 2,
-            },
-          },
-          "type": "xstate.assign",
-        },
-      ],
-      "changed": true,
-      "children": {},
-      "context": {
-        "count": 2,
-      },
-      "done": false,
-      "event": {
-        "type": "INC",
-        "value": 1,
-      },
-      "historyValue": {},
-      "matches": [Function],
-      "meta": {},
-      "output": undefined,
-      "tags": [],
-      "toStrings": [Function],
-      "value": "start",
-    },
-  },
-  {
-    "paths": [
-      {
-        "state": {
-          "_event": {
-            "$$type": "scxml",
-            "data": {
-              "type": "INC",
-              "value": 1,
-            },
-            "name": "INC",
-            "type": "external",
-          },
-          "_initial": false,
-          "_internalQueue": [],
-          "_sessionid": undefined,
-          "actions": [
-            {
-              "params": {
-                "actions": [],
-                "context": {
-                  "count": 3,
-                },
-              },
-              "type": "xstate.assign",
-            },
-          ],
-          "changed": true,
-          "children": {},
-          "context": {
-            "count": 3,
-          },
-          "done": false,
-          "event": {
-            "type": "INC",
-            "value": 1,
-          },
-          "historyValue": {},
-          "matches": [Function],
-          "meta": {},
-          "output": undefined,
-          "tags": [],
-          "toStrings": [Function],
-          "value": "finish",
-        },
-        "steps": [
-          {
-            "event": {
-              "type": "INC",
-              "value": 1,
-            },
-            "state": {
-              "_event": {
-                "$$type": "scxml",
-                "data": {
-                  "type": "xstate.init",
-                },
-                "name": "xstate.init",
-                "type": "external",
-              },
-              "_initial": false,
-              "_internalQueue": [],
-              "_sessionid": undefined,
-              "actions": [],
-              "changed": undefined,
-              "children": {},
-              "context": {
-                "count": 0,
-              },
-              "done": false,
-              "event": {
-                "type": "xstate.init",
-              },
-              "historyValue": {},
-              "matches": [Function],
-              "meta": {},
-              "output": undefined,
-              "tags": [],
-              "toStrings": [Function],
-              "value": "start",
-            },
-          },
-          {
-            "event": {
-              "type": "INC",
-              "value": 1,
-            },
-            "state": {
-              "_event": {
-                "$$type": "scxml",
-                "data": {
-                  "type": "INC",
-                  "value": 1,
-                },
-                "name": "INC",
-                "type": "external",
-              },
-              "_initial": false,
-              "_internalQueue": [],
-              "_sessionid": undefined,
-              "actions": [
-                {
-                  "params": {
-                    "actions": [],
-                    "context": {
-                      "count": 1,
-                    },
-                  },
-                  "type": "xstate.assign",
-                },
-              ],
-              "changed": true,
-              "children": {},
-              "context": {
-                "count": 1,
-              },
-              "done": false,
-              "event": {
-                "type": "INC",
-                "value": 1,
-              },
-              "historyValue": {},
-              "matches": [Function],
-              "meta": {},
-              "output": undefined,
-              "tags": [],
-              "toStrings": [Function],
-              "value": "start",
-            },
-          },
-          {
-            "event": {
-              "type": "INC",
-              "value": 1,
-            },
-            "state": {
-              "_event": {
-                "$$type": "scxml",
-                "data": {
-                  "type": "INC",
-                  "value": 1,
-                },
-                "name": "INC",
-                "type": "external",
-              },
-              "_initial": false,
-              "_internalQueue": [],
-              "_sessionid": undefined,
-              "actions": [
-                {
-                  "params": {
-                    "actions": [],
-                    "context": {
-                      "count": 2,
-                    },
-                  },
-                  "type": "xstate.assign",
-                },
-              ],
-              "changed": true,
-              "children": {},
-              "context": {
-                "count": 2,
-              },
-              "done": false,
-              "event": {
-                "type": "INC",
-                "value": 1,
-              },
-              "historyValue": {},
-              "matches": [Function],
-              "meta": {},
-              "output": undefined,
-              "tags": [],
-              "toStrings": [Function],
-              "value": "start",
-            },
-          },
-        ],
-        "weight": 3,
-      },
-    ],
-    "state": {
-      "_event": {
-        "$$type": "scxml",
-        "data": {
-          "type": "INC",
-          "value": 1,
-        },
-        "name": "INC",
-        "type": "external",
-      },
-      "_initial": false,
-      "_internalQueue": [],
-      "_sessionid": undefined,
-      "actions": [
-        {
-          "params": {
-            "actions": [],
-            "context": {
-              "count": 3,
-            },
-          },
-          "type": "xstate.assign",
-        },
-      ],
-      "changed": true,
-      "children": {},
-      "context": {
-        "count": 3,
-      },
-      "done": false,
-      "event": {
-        "type": "INC",
-        "value": 1,
-      },
-      "historyValue": {},
-      "matches": [Function],
-      "meta": {},
-      "output": undefined,
-      "tags": [],
-      "toStrings": [Function],
-      "value": "finish",
-    },
-=======
-      Object {
-        "eventType": "3",
-        "state": Object {
-          "a": "a2",
-          "b": "b2",
-        },
-      },
-    ],
-  },
-  Object {
-    "state": Object {
-      "a": "a3",
-      "b": "b3",
-    },
-    "steps": Array [
-      Object {
-        "eventType": "3",
-        "state": Object {
-          "a": "a1",
-          "b": "b1",
-        },
-      },
-    ],
-  },
-]
-`;
-
-exports[`@xstate/graph getSimplePaths() should return multiple paths for equivalent transitions: simple paths equal transitions 1`] = `
-Array [
-  Object {
-    "state": "a",
-    "steps": Array [],
-  },
-  Object {
-    "state": "b",
-    "steps": Array [
-      Object {
-        "eventType": "FOO",
-        "state": "a",
-      },
-    ],
-  },
-  Object {
-    "state": "b",
-    "steps": Array [
-      Object {
-        "eventType": "BAR",
-        "state": "a",
-      },
-    ],
-  },
-]
-`;
-
-exports[`@xstate/graph getSimplePaths() should return value-based paths: simple paths context 1`] = `
-Array [
-  Object {
     "state": "start",
-    "steps": Array [],
-  },
-  Object {
+    "steps": [],
+  },
+  {
     "state": "start",
-    "steps": Array [
-      Object {
+    "steps": [
+      {
         "eventType": "INC",
         "state": "start",
       },
     ],
   },
-  Object {
+  {
     "state": "start",
-    "steps": Array [
-      Object {
+    "steps": [
+      {
         "eventType": "INC",
         "state": "start",
       },
-      Object {
+      {
         "eventType": "INC",
         "state": "start",
       },
     ],
   },
-  Object {
+  {
     "state": "finish",
-    "steps": Array [
-      Object {
+    "steps": [
+      {
         "eventType": "INC",
         "state": "start",
       },
-      Object {
+      {
         "eventType": "INC",
         "state": "start",
       },
-      Object {
+      {
         "eventType": "INC",
         "state": "start",
       },
     ],
->>>>>>> aa9a5c7b
   },
 ]
 `;
@@ -4348,774 +583,316 @@
 `;
 
 exports[`shortest paths for reducers 1`] = `
-<<<<<<< HEAD
 [
   {
-    "paths": [
-      {
-        "state": 0,
-        "steps": [],
-        "weight": 0,
-=======
-Array [
-  Object {
-    "state": 0,
-    "steps": Array [],
-  },
-  Object {
+    "state": 0,
+    "steps": [],
+  },
+  {
     "state": 1,
-    "steps": Array [
-      Object {
-        "eventType": "a",
-        "state": 0,
-      },
-    ],
-  },
-  Object {
+    "steps": [
+      {
+        "eventType": "a",
+        "state": 0,
+      },
+    ],
+  },
+  {
     "state": 1,
-    "steps": Array [
-      Object {
-        "eventType": "b",
-        "state": 0,
-      },
-      Object {
-        "eventType": "a",
-        "state": 0,
-      },
-    ],
-  },
-  Object {
+    "steps": [
+      {
+        "eventType": "b",
+        "state": 0,
+      },
+      {
+        "eventType": "a",
+        "state": 0,
+      },
+    ],
+  },
+  {
     "state": 1,
-    "steps": Array [
-      Object {
-        "eventType": "b",
-        "state": 0,
-      },
-      Object {
-        "eventType": "reset",
-        "state": 0,
-      },
-      Object {
-        "eventType": "a",
-        "state": 0,
-      },
-    ],
-  },
-  Object {
+    "steps": [
+      {
+        "eventType": "b",
+        "state": 0,
+      },
+      {
+        "eventType": "reset",
+        "state": 0,
+      },
+      {
+        "eventType": "a",
+        "state": 0,
+      },
+    ],
+  },
+  {
     "state": 1,
-    "steps": Array [
-      Object {
-        "eventType": "reset",
-        "state": 0,
-      },
-      Object {
-        "eventType": "a",
-        "state": 0,
-      },
-    ],
-  },
-  Object {
+    "steps": [
+      {
+        "eventType": "reset",
+        "state": 0,
+      },
+      {
+        "eventType": "a",
+        "state": 0,
+      },
+    ],
+  },
+  {
     "state": 1,
-    "steps": Array [
-      Object {
-        "eventType": "reset",
-        "state": 0,
-      },
-      Object {
-        "eventType": "b",
-        "state": 0,
-      },
-      Object {
-        "eventType": "a",
-        "state": 0,
-      },
-    ],
-  },
-  Object {
-    "state": 0,
-    "steps": Array [
-      Object {
-        "eventType": "a",
-        "state": 0,
-      },
-      Object {
-        "eventType": "b",
-        "state": 1,
-      },
-      Object {
+    "steps": [
+      {
+        "eventType": "reset",
+        "state": 0,
+      },
+      {
+        "eventType": "b",
+        "state": 0,
+      },
+      {
+        "eventType": "a",
+        "state": 0,
+      },
+    ],
+  },
+  {
+    "state": 0,
+    "steps": [
+      {
+        "eventType": "a",
+        "state": 0,
+      },
+      {
+        "eventType": "b",
+        "state": 1,
+      },
+      {
         "eventType": "reset",
         "state": 2,
       },
-      Object {
-        "eventType": "b",
-        "state": 0,
->>>>>>> aa9a5c7b
-      },
-    ],
-  },
-<<<<<<< HEAD
-  {
-    "paths": [
-      {
-        "state": 1,
-        "steps": [
-          {
-            "event": {
-              "type": "a",
-            },
-            "state": 0,
-          },
-        ],
-        "weight": 1,
-      },
-      {
-        "state": 1,
-        "steps": [
-          {
-            "event": {
-              "type": "b",
-            },
-            "state": 0,
-          },
-          {
-            "event": {
-              "type": "a",
-            },
-            "state": 0,
-          },
-        ],
-        "weight": 2,
-      },
-      {
-        "state": 1,
-        "steps": [
-          {
-            "event": {
-              "type": "b",
-            },
-            "state": 0,
-          },
-          {
-            "event": {
-              "type": "reset",
-            },
-            "state": 0,
-          },
-          {
-            "event": {
-              "type": "a",
-            },
-            "state": 0,
-          },
-        ],
-        "weight": 3,
-      },
-      {
-        "state": 1,
-        "steps": [
-          {
-            "event": {
-              "type": "reset",
-            },
-            "state": 0,
-          },
-          {
-            "event": {
-              "type": "a",
-            },
-            "state": 0,
-          },
-        ],
-        "weight": 2,
-      },
-      {
-        "state": 1,
-        "steps": [
-          {
-            "event": {
-              "type": "reset",
-            },
-            "state": 0,
-          },
-          {
-            "event": {
-              "type": "b",
-            },
-            "state": 0,
-          },
-          {
-            "event": {
-              "type": "a",
-            },
-            "state": 0,
-          },
-        ],
-        "weight": 3,
-=======
-  Object {
-    "state": 0,
-    "steps": Array [
-      Object {
-        "eventType": "a",
-        "state": 0,
-      },
-      Object {
-        "eventType": "reset",
-        "state": 1,
-      },
-      Object {
-        "eventType": "b",
-        "state": 0,
-      },
-    ],
-  },
-  Object {
-    "state": 0,
-    "steps": Array [
-      Object {
-        "eventType": "b",
-        "state": 0,
-      },
-    ],
-  },
-  Object {
-    "state": 0,
-    "steps": Array [
-      Object {
-        "eventType": "reset",
-        "state": 0,
-      },
-      Object {
-        "eventType": "b",
-        "state": 0,
-      },
-    ],
-  },
-  Object {
-    "state": 0,
-    "steps": Array [
-      Object {
-        "eventType": "a",
-        "state": 0,
-      },
-      Object {
-        "eventType": "b",
-        "state": 1,
-      },
-      Object {
+      {
+        "eventType": "b",
+        "state": 0,
+      },
+    ],
+  },
+  {
+    "state": 0,
+    "steps": [
+      {
+        "eventType": "a",
+        "state": 0,
+      },
+      {
+        "eventType": "reset",
+        "state": 1,
+      },
+      {
+        "eventType": "b",
+        "state": 0,
+      },
+    ],
+  },
+  {
+    "state": 0,
+    "steps": [
+      {
+        "eventType": "b",
+        "state": 0,
+      },
+    ],
+  },
+  {
+    "state": 0,
+    "steps": [
+      {
+        "eventType": "reset",
+        "state": 0,
+      },
+      {
+        "eventType": "b",
+        "state": 0,
+      },
+    ],
+  },
+  {
+    "state": 0,
+    "steps": [
+      {
+        "eventType": "a",
+        "state": 0,
+      },
+      {
+        "eventType": "b",
+        "state": 1,
+      },
+      {
         "eventType": "reset",
         "state": 2,
       },
     ],
   },
-  Object {
-    "state": 0,
-    "steps": Array [
-      Object {
-        "eventType": "a",
-        "state": 0,
-      },
-      Object {
-        "eventType": "reset",
-        "state": 1,
-      },
-    ],
-  },
-  Object {
-    "state": 0,
-    "steps": Array [
-      Object {
-        "eventType": "b",
-        "state": 0,
-      },
-      Object {
-        "eventType": "a",
-        "state": 0,
-      },
-      Object {
-        "eventType": "b",
-        "state": 1,
-      },
-      Object {
+  {
+    "state": 0,
+    "steps": [
+      {
+        "eventType": "a",
+        "state": 0,
+      },
+      {
+        "eventType": "reset",
+        "state": 1,
+      },
+    ],
+  },
+  {
+    "state": 0,
+    "steps": [
+      {
+        "eventType": "b",
+        "state": 0,
+      },
+      {
+        "eventType": "a",
+        "state": 0,
+      },
+      {
+        "eventType": "b",
+        "state": 1,
+      },
+      {
         "eventType": "reset",
         "state": 2,
->>>>>>> aa9a5c7b
-      },
-    ],
-  },
-<<<<<<< HEAD
-  {
-    "paths": [
-      {
-        "state": 0,
-        "steps": [
-          {
-            "event": {
-              "type": "a",
-            },
-            "state": 0,
-          },
-          {
-            "event": {
-              "type": "b",
-            },
-            "state": 1,
-          },
-          {
-            "event": {
-              "type": "reset",
-            },
-            "state": 2,
-          },
-          {
-            "event": {
-              "type": "b",
-            },
-            "state": 0,
-          },
-        ],
-        "weight": 4,
-      },
-      {
-        "state": 0,
-        "steps": [
-          {
-            "event": {
-              "type": "a",
-            },
-            "state": 0,
-          },
-          {
-            "event": {
-              "type": "reset",
-            },
-            "state": 1,
-          },
-          {
-            "event": {
-              "type": "b",
-            },
-            "state": 0,
-          },
-        ],
-        "weight": 3,
-      },
-      {
-        "state": 0,
-        "steps": [
-          {
-            "event": {
-              "type": "b",
-            },
-            "state": 0,
-          },
-        ],
-        "weight": 1,
-      },
-      {
-        "state": 0,
-        "steps": [
-          {
-            "event": {
-              "type": "reset",
-            },
-            "state": 0,
-          },
-          {
-            "event": {
-              "type": "b",
-            },
-            "state": 0,
-          },
-        ],
-        "weight": 2,
-=======
-  Object {
-    "state": 0,
-    "steps": Array [
-      Object {
-        "eventType": "b",
-        "state": 0,
-      },
-      Object {
-        "eventType": "a",
-        "state": 0,
-      },
-      Object {
-        "eventType": "reset",
-        "state": 1,
-      },
-    ],
-  },
-  Object {
-    "state": 0,
-    "steps": Array [
-      Object {
-        "eventType": "b",
-        "state": 0,
-      },
-      Object {
-        "eventType": "reset",
-        "state": 0,
->>>>>>> aa9a5c7b
-      },
-    ],
-  },
-  Object {
-    "state": 0,
-    "steps": Array [
-      Object {
-        "eventType": "reset",
-        "state": 0,
-      },
-    ],
-  },
-<<<<<<< HEAD
-  {
-    "paths": [
-      {
-        "state": 0,
-        "steps": [
-          {
-            "event": {
-              "type": "a",
-            },
-            "state": 0,
-          },
-          {
-            "event": {
-              "type": "b",
-            },
-            "state": 1,
-          },
-          {
-            "event": {
-              "type": "reset",
-            },
-            "state": 2,
-          },
-        ],
-        "weight": 3,
-      },
-      {
-        "state": 0,
-        "steps": [
-          {
-            "event": {
-              "type": "a",
-            },
-            "state": 0,
-          },
-          {
-            "event": {
-              "type": "reset",
-            },
-            "state": 1,
-          },
-        ],
-        "weight": 2,
-      },
-      {
-        "state": 0,
-        "steps": [
-          {
-            "event": {
-              "type": "b",
-            },
-            "state": 0,
-          },
-          {
-            "event": {
-              "type": "a",
-            },
-            "state": 0,
-          },
-          {
-            "event": {
-              "type": "b",
-            },
-            "state": 1,
-          },
-          {
-            "event": {
-              "type": "reset",
-            },
-            "state": 2,
-          },
-        ],
-        "weight": 4,
-      },
-      {
-        "state": 0,
-        "steps": [
-          {
-            "event": {
-              "type": "b",
-            },
-            "state": 0,
-          },
-          {
-            "event": {
-              "type": "a",
-            },
-            "state": 0,
-          },
-          {
-            "event": {
-              "type": "reset",
-            },
-            "state": 1,
-          },
-        ],
-        "weight": 3,
-      },
-      {
-        "state": 0,
-        "steps": [
-          {
-            "event": {
-              "type": "b",
-            },
-            "state": 0,
-          },
-          {
-            "event": {
-              "type": "reset",
-            },
-            "state": 0,
-          },
-        ],
-        "weight": 2,
-      },
-      {
-        "state": 0,
-        "steps": [
-          {
-            "event": {
-              "type": "reset",
-            },
-            "state": 0,
-          },
-        ],
-        "weight": 1,
-=======
-  Object {
+      },
+    ],
+  },
+  {
+    "state": 0,
+    "steps": [
+      {
+        "eventType": "b",
+        "state": 0,
+      },
+      {
+        "eventType": "a",
+        "state": 0,
+      },
+      {
+        "eventType": "reset",
+        "state": 1,
+      },
+    ],
+  },
+  {
+    "state": 0,
+    "steps": [
+      {
+        "eventType": "b",
+        "state": 0,
+      },
+      {
+        "eventType": "reset",
+        "state": 0,
+      },
+    ],
+  },
+  {
+    "state": 0,
+    "steps": [
+      {
+        "eventType": "reset",
+        "state": 0,
+      },
+    ],
+  },
+  {
     "state": 2,
-    "steps": Array [
-      Object {
-        "eventType": "a",
-        "state": 0,
-      },
-      Object {
-        "eventType": "b",
-        "state": 1,
-      },
-    ],
-  },
-  Object {
+    "steps": [
+      {
+        "eventType": "a",
+        "state": 0,
+      },
+      {
+        "eventType": "b",
+        "state": 1,
+      },
+    ],
+  },
+  {
     "state": 2,
-    "steps": Array [
-      Object {
-        "eventType": "b",
-        "state": 0,
-      },
-      Object {
-        "eventType": "a",
-        "state": 0,
-      },
-      Object {
-        "eventType": "b",
-        "state": 1,
-      },
-    ],
-  },
-  Object {
+    "steps": [
+      {
+        "eventType": "b",
+        "state": 0,
+      },
+      {
+        "eventType": "a",
+        "state": 0,
+      },
+      {
+        "eventType": "b",
+        "state": 1,
+      },
+    ],
+  },
+  {
     "state": 2,
-    "steps": Array [
-      Object {
-        "eventType": "b",
-        "state": 0,
-      },
-      Object {
-        "eventType": "reset",
-        "state": 0,
-      },
-      Object {
-        "eventType": "a",
-        "state": 0,
-      },
-      Object {
-        "eventType": "b",
-        "state": 1,
->>>>>>> aa9a5c7b
-      },
-    ],
-  },
-<<<<<<< HEAD
-  {
-    "paths": [
-      {
-        "state": 2,
-        "steps": [
-          {
-            "event": {
-              "type": "a",
-            },
-            "state": 0,
-          },
-          {
-            "event": {
-              "type": "b",
-            },
-            "state": 1,
-          },
-        ],
-        "weight": 2,
-      },
-      {
-        "state": 2,
-        "steps": [
-          {
-            "event": {
-              "type": "b",
-            },
-            "state": 0,
-          },
-          {
-            "event": {
-              "type": "a",
-            },
-            "state": 0,
-          },
-          {
-            "event": {
-              "type": "b",
-            },
-            "state": 1,
-          },
-        ],
-        "weight": 3,
-      },
-      {
-        "state": 2,
-        "steps": [
-          {
-            "event": {
-              "type": "b",
-            },
-            "state": 0,
-          },
-          {
-            "event": {
-              "type": "reset",
-            },
-            "state": 0,
-          },
-          {
-            "event": {
-              "type": "a",
-            },
-            "state": 0,
-          },
-          {
-            "event": {
-              "type": "b",
-            },
-            "state": 1,
-          },
-        ],
-        "weight": 4,
-      },
-      {
-        "state": 2,
-        "steps": [
-          {
-            "event": {
-              "type": "reset",
-            },
-            "state": 0,
-          },
-          {
-            "event": {
-              "type": "a",
-            },
-            "state": 0,
-          },
-          {
-            "event": {
-              "type": "b",
-            },
-            "state": 1,
-          },
-        ],
-        "weight": 3,
-      },
-      {
-        "state": 2,
-        "steps": [
-          {
-            "event": {
-              "type": "reset",
-            },
-            "state": 0,
-          },
-          {
-            "event": {
-              "type": "b",
-            },
-            "state": 0,
-          },
-          {
-            "event": {
-              "type": "a",
-            },
-            "state": 0,
-          },
-          {
-            "event": {
-              "type": "b",
-            },
-            "state": 1,
-          },
-        ],
-        "weight": 4,
-=======
-  Object {
+    "steps": [
+      {
+        "eventType": "b",
+        "state": 0,
+      },
+      {
+        "eventType": "reset",
+        "state": 0,
+      },
+      {
+        "eventType": "a",
+        "state": 0,
+      },
+      {
+        "eventType": "b",
+        "state": 1,
+      },
+    ],
+  },
+  {
     "state": 2,
-    "steps": Array [
-      Object {
-        "eventType": "reset",
-        "state": 0,
-      },
-      Object {
-        "eventType": "a",
-        "state": 0,
-      },
-      Object {
-        "eventType": "b",
-        "state": 1,
-      },
-    ],
-  },
-  Object {
+    "steps": [
+      {
+        "eventType": "reset",
+        "state": 0,
+      },
+      {
+        "eventType": "a",
+        "state": 0,
+      },
+      {
+        "eventType": "b",
+        "state": 1,
+      },
+    ],
+  },
+  {
     "state": 2,
-    "steps": Array [
-      Object {
-        "eventType": "reset",
-        "state": 0,
-      },
-      Object {
-        "eventType": "b",
-        "state": 0,
-      },
-      Object {
-        "eventType": "a",
-        "state": 0,
-      },
-      Object {
-        "eventType": "b",
-        "state": 1,
->>>>>>> aa9a5c7b
+    "steps": [
+      {
+        "eventType": "reset",
+        "state": 0,
+      },
+      {
+        "eventType": "b",
+        "state": 0,
+      },
+      {
+        "eventType": "a",
+        "state": 0,
+      },
+      {
+        "eventType": "b",
+        "state": 1,
       },
     ],
   },
@@ -5123,130 +900,48 @@
 `;
 
 exports[`simple paths for reducers 1`] = `
-<<<<<<< HEAD
 [
   {
-    "paths": [
-      {
-        "state": 0,
-        "steps": [],
-        "weight": 0,
-      },
-    ],
-=======
-Array [
-  Object {
->>>>>>> aa9a5c7b
-    "state": 0,
-    "steps": Array [],
-  },
-<<<<<<< HEAD
-  {
-    "paths": [
-      {
-        "state": 1,
-        "steps": [
-          {
-            "event": {
-              "type": "a",
-            },
-            "state": 0,
-          },
-        ],
-        "weight": 1,
-=======
-  Object {
+    "state": 0,
+    "steps": [],
+  },
+  {
     "state": 1,
-    "steps": Array [
-      Object {
-        "eventType": "a",
-        "state": 0,
->>>>>>> aa9a5c7b
-      },
-    ],
-  },
-<<<<<<< HEAD
-  {
-    "paths": [
-      {
-        "state": 0,
-        "steps": [
-          {
-            "event": {
-              "type": "b",
-            },
-            "state": 0,
-          },
-        ],
-        "weight": 1,
-=======
-  Object {
-    "state": 0,
-    "steps": Array [
-      Object {
-        "eventType": "b",
-        "state": 0,
->>>>>>> aa9a5c7b
-      },
-    ],
-  },
-<<<<<<< HEAD
-  {
-    "paths": [
-      {
-        "state": 0,
-        "steps": [
-          {
-            "event": {
-              "type": "reset",
-            },
-            "state": 0,
-          },
-        ],
-        "weight": 1,
-=======
-  Object {
-    "state": 0,
-    "steps": Array [
-      Object {
-        "eventType": "reset",
-        "state": 0,
->>>>>>> aa9a5c7b
-      },
-    ],
-  },
-<<<<<<< HEAD
-  {
-    "paths": [
-      {
-        "state": 2,
-        "steps": [
-          {
-            "event": {
-              "type": "a",
-            },
-            "state": 0,
-          },
-          {
-            "event": {
-              "type": "b",
-            },
-            "state": 1,
-          },
-        ],
-        "weight": 2,
-=======
-  Object {
+    "steps": [
+      {
+        "eventType": "a",
+        "state": 0,
+      },
+    ],
+  },
+  {
+    "state": 0,
+    "steps": [
+      {
+        "eventType": "b",
+        "state": 0,
+      },
+    ],
+  },
+  {
+    "state": 0,
+    "steps": [
+      {
+        "eventType": "reset",
+        "state": 0,
+      },
+    ],
+  },
+  {
     "state": 2,
-    "steps": Array [
-      Object {
-        "eventType": "a",
-        "state": 0,
-      },
-      Object {
-        "eventType": "b",
-        "state": 1,
->>>>>>> aa9a5c7b
+    "steps": [
+      {
+        "eventType": "a",
+        "state": 0,
+      },
+      {
+        "eventType": "b",
+        "state": 1,
       },
     ],
   },
