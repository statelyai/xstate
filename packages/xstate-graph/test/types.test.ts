--- conflicted
+++ resolved
@@ -1,9 +1,5 @@
 import { createMachine } from 'xstate';
-<<<<<<< HEAD
-import { getShortestPlans } from '../src/index.js';
-=======
-import { getMachineShortestPaths } from '../';
->>>>>>> 3ddbe665
+import { getMachineShortestPaths } from '../src/index.js';
 
 describe('types', () => {
   it('`getEvents` should be allowed to return a mutable array', () => {
