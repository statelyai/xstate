import {
  StateNode,
  State,
  DefaultContext,
  Event,
  EventObject,
  StateMachine,
  AnyEventObject,
  AnyStateMachine
} from 'xstate';
import {
  SerializedEvent,
  SerializedState,
  SimpleBehavior,
  StatePath,
  StatePlan
} from '.';
import {
  StatePathsMap,
  AdjacencyMap,
  Steps,
  ValueAdjMapOptions,
  DirectedGraphEdge,
  DirectedGraphNode,
  TraversalOptions,
  VisitedContext,
  AnyStateNode
} from './types';

function flatten<T>(array: Array<T | T[]>): T[] {
  return ([] as T[]).concat(...array);
}

export function toEventObject<TEvent extends EventObject>(
  event: Event<TEvent>
): TEvent {
  if (typeof event === 'string' || typeof event === 'number') {
    return ({ type: event } as unknown) as TEvent;
  }

  return event;
}

/**
 * Returns all state nodes of the given `node`.
 * @param stateNode State node to recursively get child state nodes from
 */
export function getStateNodes(
  stateNode: AnyStateNode | AnyStateMachine
): AnyStateNode[] {
  const { states } = stateNode;
  const nodes = Object.keys(states).reduce((accNodes, stateKey) => {
    const childStateNode = states[stateKey];
    const childStateNodes = getStateNodes(childStateNode);

    accNodes.push(childStateNode, ...childStateNodes);
    return accNodes;
  }, [] as AnyStateNode[]);

  return nodes;
}

export function getChildren(stateNode: AnyStateNode): AnyStateNode[] {
  if (!stateNode.states) {
    return [];
  }

  const children = Object.keys(stateNode.states).map((key) => {
    return stateNode.states[key];
  });

  return children;
}

export function serializeState<TContext>(
  state: State<TContext, any>
): SerializedState {
  const { value, context } = state;
  return (context === undefined
    ? JSON.stringify(value)
    : JSON.stringify(value) +
      ' | ' +
      JSON.stringify(context)) as SerializedState;
}

export function serializeEvent<TEvent extends EventObject>(
  event: TEvent
): SerializedEvent {
  return JSON.stringify(event) as SerializedEvent;
}

export function deserializeEventString<TEvent extends EventObject>(
  eventString: string
): TEvent {
  return JSON.parse(eventString) as TEvent;
}

const defaultValueAdjMapOptions: Required<ValueAdjMapOptions<any, any>> = {
  events: {},
  filter: () => true,
  stateSerializer: serializeState,
  eventSerializer: serializeEvent
};

function getValueAdjMapOptions<TState, TEvent extends EventObject>(
  options?: ValueAdjMapOptions<TState, TEvent>
): Required<ValueAdjMapOptions<TState, TEvent>> {
  return {
    ...(defaultValueAdjMapOptions as Required<
      ValueAdjMapOptions<TState, TEvent>
    >),
    ...options
  };
}

export function getAdjacencyMap<
  TContext = DefaultContext,
  TEvent extends EventObject = AnyEventObject
>(
  machine:
    | StateNode<TContext, any, TEvent>
    | StateMachine<TContext, any, TEvent>,
  options?: ValueAdjMapOptions<State<TContext, TEvent>, TEvent>
): AdjacencyMap<State<TContext, TEvent>, TEvent> {
  const optionsWithDefaults = getValueAdjMapOptions(options);
  const { filter, stateSerializer, eventSerializer } = optionsWithDefaults;
  const { events } = optionsWithDefaults;

  const adjacency: AdjacencyMap<State<TContext, TEvent>, TEvent> = {};

  function findAdjacencies(state: State<TContext, TEvent>) {
    const { nextEvents } = state;
    const stateHash = stateSerializer(state);

    if (adjacency[stateHash]) {
      return;
    }

    adjacency[stateHash] = {};

    const potentialEvents = flatten<TEvent>(
      nextEvents.map((nextEvent) => {
        const getNextEvents = events[nextEvent];

        if (!getNextEvents) {
          return [{ type: nextEvent }];
        }

        if (typeof getNextEvents === 'function') {
          return getNextEvents(state);
        }

        return getNextEvents;
      })
    ).map((event) => toEventObject(event));

    for (const event of potentialEvents) {
      let nextState: State<TContext, TEvent>;
      try {
        nextState = machine.transition(state, event);
      } catch (e) {
        throw new Error(
          `Unable to transition from state ${stateSerializer(
            state
          )} on event ${eventSerializer(event)}: ${e.message}`
        );
      }

      if (
        (!filter || filter(nextState)) &&
        stateHash !== stateSerializer(nextState)
      ) {
        adjacency[stateHash][eventSerializer(event)] = {
          state: nextState,
          event
        };

        findAdjacencies(nextState);
      }
    }
  }

  findAdjacencies(machine.initialState);

  return adjacency;
}

const defaultMachineStateOptions: TraversalOptions<State<any, any>, any> = {
  serializeState,
  serializeEvent,
  getEvents: (state) => {
    return state.nextEvents.map((type) => ({ type }));
  }
};

export function getShortestPaths<
  TContext = DefaultContext,
  TEvent extends EventObject = EventObject
>(
  machine: StateMachine<TContext, any, TEvent>,
  options?: Partial<TraversalOptions<State<TContext, TEvent>, TEvent>>
): StatePathsMap<State<TContext, TEvent>, TEvent> {
  const resolvedOptions = resolveTraversalOptions(
    options,
    defaultMachineStateOptions
  );
  return traverseShortestPaths(
    {
      transition: (state, event) => machine.transition(state, event),
      initialState: machine.initialState
    },
    resolvedOptions
  );
}

export function traverseShortestPaths<TState, TEvent extends EventObject>(
  behavior: SimpleBehavior<TState, TEvent>,
  options?: Partial<TraversalOptions<TState, TEvent>>
): StatePathsMap<TState, TEvent> {
  const optionsWithDefaults = resolveTraversalOptions(options);
  const { serializeState } = optionsWithDefaults;

  const adjacency = performDepthFirstTraversal(behavior, optionsWithDefaults);

  // weight, state, event
  const weightMap = new Map<
    SerializedState,
    [number, SerializedState | undefined, SerializedEvent | undefined]
  >();
  const stateMap = new Map<SerializedState, TState>();
  const initialVertex = serializeState(behavior.initialState, null);
  stateMap.set(initialVertex, behavior.initialState);

  weightMap.set(initialVertex, [0, undefined, undefined]);
  const unvisited = new Set<SerializedState>();
  const visited = new Set<string>();

  unvisited.add(initialVertex);
  while (unvisited.size > 0) {
    for (const vertex of unvisited) {
      const [weight] = weightMap.get(vertex)!;
<<<<<<< HEAD
      for (const event of keys(adjacency[vertex])) {
        const eventObject = JSON.parse(event);
        const nextState = adjacency[vertex][event];
        const nextVertex = serializeState(nextState, eventObject);
        stateMap.set(nextVertex, nextState);
=======
      for (const event of Object.keys(adjacency[vertex])) {
        const nextSegment = adjacency[vertex][event];
        const nextVertex = optionsWithDefaults.stateSerializer(
          nextSegment.state
        );
        stateMap.set(nextVertex, nextSegment.state);
>>>>>>> a165d995
        if (!weightMap.has(nextVertex)) {
          weightMap.set(nextVertex, [weight + 1, vertex, event]);
        } else {
          const [nextWeight] = weightMap.get(nextVertex)!;
          if (nextWeight > weight + 1) {
            weightMap.set(nextVertex, [weight + 1, vertex, event]);
          }
        }
        if (!visited.has(nextVertex)) {
          unvisited.add(nextVertex);
        }
      }
      visited.add(vertex);
      unvisited.delete(vertex);
    }
  }

  const statePathMap: StatePathsMap<TState, TEvent> = {};

  weightMap.forEach(([weight, fromState, fromEvent], stateSerial) => {
    const state = stateMap.get(stateSerial)!;
    statePathMap[stateSerial] = {
      state,
      paths: !fromState
        ? [
            {
              state,
              steps: [],
              weight
            }
          ]
        : [
            {
              state,
              steps: statePathMap[fromState].paths[0].steps.concat({
                state: stateMap.get(fromState)!,
                event: deserializeEventString(fromEvent!) as TEvent
              }),
              weight
            }
          ]
    };
  });

  return statePathMap;
}

export function getSimplePaths<
  TContext = DefaultContext,
  TEvent extends EventObject = EventObject
>(
<<<<<<< HEAD
  machine: StateMachine<TContext, any, TEvent>,
  options?: Partial<TraversalOptions<State<TContext, TEvent>, TEvent>>
): StatePathsMap<State<TContext, TEvent>, TEvent> {
  const resolvedOptions = resolveTraversalOptions(
    options,
    defaultMachineStateOptions
  );

  return traverseSimplePaths(
    machine as SimpleBehavior<any, any>,
    resolvedOptions
  );
=======
  machine: StateMachine<TContext, any, TEvent, any, any, any, any>,
  options?: ValueAdjMapOptions<TContext, TEvent>
): StatePathsMap<TContext, TEvent> {
  const optionsWithDefaults = getValueAdjMapOptions(options);

  const { stateSerializer } = optionsWithDefaults;

  if (!machine.states) {
    return EMPTY_MAP;
  }

  // @ts-ignore - excessively deep
  const adjacency = getAdjacencyMap(machine, optionsWithDefaults);
  const stateMap = new Map<string, State<TContext, TEvent>>();
  const visited = new Set();
  const path: Segments<TContext, TEvent> = [];
  const paths: StatePathsMap<TContext, TEvent> = {};

  function util(fromState: State<TContext, TEvent>, toStateSerial: string) {
    const fromStateSerial = stateSerializer(fromState);
    visited.add(fromStateSerial);

    if (fromStateSerial === toStateSerial) {
      if (!paths[toStateSerial]) {
        paths[toStateSerial] = {
          state: stateMap.get(toStateSerial)!,
          paths: []
        };
      }
      paths[toStateSerial].paths.push({
        state: fromState,
        weight: path.length,
        segments: [...path]
      });
    } else {
      for (const subEvent of Object.keys(adjacency[fromStateSerial])) {
        const nextSegment = adjacency[fromStateSerial][subEvent];

        if (!nextSegment) {
          continue;
        }

        const nextStateSerial = stateSerializer(nextSegment.state);
        stateMap.set(nextStateSerial, nextSegment.state);

        if (!visited.has(nextStateSerial)) {
          path.push({
            state: stateMap.get(fromStateSerial)!,
            event: deserializeEventString(subEvent)
          });
          util(nextSegment.state, toStateSerial);
        }
      }
    }

    path.pop();
    visited.delete(fromStateSerial);
  }

  const initialStateSerial = stateSerializer(machine.initialState);
  stateMap.set(initialStateSerial, machine.initialState);

  for (const nextStateSerial of Object.keys(adjacency)) {
    util(machine.initialState, nextStateSerial);
  }

  return paths;
}

export function getSimplePathsAsArray<
  TContext = DefaultContext,
  TEvent extends EventObject = EventObject
>(
  machine: StateMachine<TContext, any, TEvent, any, any, any, any>,
  options?: ValueAdjMapOptions<TContext, TEvent>
): Array<StatePaths<TContext, TEvent>> {
  const result = getSimplePaths(machine, options);
  return Object.keys(result).map((key) => result[key]);
>>>>>>> a165d995
}

export function toDirectedGraph(stateNode: AnyStateNode): DirectedGraphNode {
  const edges: DirectedGraphEdge[] = flatten(
    stateNode.transitions.map((t, transitionIndex) => {
      const targets = t.target ? t.target : [stateNode];

      return targets.map((target, targetIndex) => {
        const edge: DirectedGraphEdge = {
          id: `${stateNode.id}:${transitionIndex}:${targetIndex}`,
          source: stateNode as AnyStateNode,
          target,
          transition: t,
          label: {
            text: t.eventType,
            toJSON: () => ({ text: t.eventType })
          },
          toJSON: () => {
            const { label } = edge;

            return { source: stateNode.id, target: target.id, label };
          }
        };

        return edge;
      });
    })
  );

  const graph = {
    id: stateNode.id,
    stateNode: stateNode as AnyStateNode,
    children: getChildren(stateNode as AnyStateNode).map(toDirectedGraph),
    edges,
    toJSON: () => {
      const { id, children, edges: graphEdges } = graph;
      return { id, children, edges: graphEdges };
    }
  };

  return graph;
}

export function getPathFromEvents<
  TState,
  TEvent extends EventObject = EventObject
>(
  behavior: SimpleBehavior<TState, TEvent>,
  events: TEvent[]
): StatePath<TState, TEvent> {
  const optionsWithDefaults = resolveTraversalOptions<TState, TEvent>(
    {
      getEvents: () => {
        return events;
      }
    },
    defaultMachineStateOptions as any
  );

  const { serializeState } = optionsWithDefaults;

  const adjacency = performDepthFirstTraversal(behavior, optionsWithDefaults);

  const stateMap = new Map<string, TState>();
  const path: Steps<TState, TEvent> = [];

  const initialStateSerial = serializeState(behavior.initialState, null);
  stateMap.set(initialStateSerial, behavior.initialState);

  let stateSerial = initialStateSerial;
  let state = behavior.initialState;
  for (const event of events) {
    path.push({
      state: stateMap.get(stateSerial)!,
      event
    });

    const eventSerial = serializeEvent(event);
    const nextState = adjacency[stateSerial][eventSerial];

    if (!nextState) {
      throw new Error(
        `Invalid transition from ${stateSerial} with ${eventSerial}`
      );
    }

    const nextStateSerial = serializeState(nextState, event);
    stateMap.set(nextStateSerial, nextState);

    stateSerial = nextStateSerial;
    state = nextState;
  }

  return {
    state,
    steps: path,
    weight: path.length
  };
}

interface AdjMap<TState> {
  [key: SerializedState]: { [key: SerializedEvent]: TState };
}

export function performDepthFirstTraversal<TState, TEvent>(
  behavior: SimpleBehavior<TState, TEvent>,
  options: TraversalOptions<TState, TEvent>
): AdjMap<TState> {
  const { transition, initialState } = behavior;
  const { serializeState, getEvents } = resolveTraversalOptions(options);
  const adj: AdjMap<TState> = {};

  function util(state: TState, event: TEvent | null) {
    const serializedState = serializeState(state, event);
    if (adj[serializedState]) {
      return;
    }

    adj[serializedState] = {};

    const events = getEvents(state);

    for (const subEvent of events) {
      const nextState = transition(state, subEvent);

      if (!options.filter || options.filter(nextState, subEvent)) {
        adj[serializedState][JSON.stringify(subEvent)] = nextState;
        util(nextState, subEvent);
      }
    }
  }

  util(initialState, null);

  return adj;
}

function resolveTraversalOptions<TState, TEvent>(
  traversalOptions?: Partial<TraversalOptions<TState, TEvent>>,
  defaultOptions?: TraversalOptions<TState, TEvent>
): Required<TraversalOptions<TState, TEvent>> {
  const serializeState =
    traversalOptions?.serializeState ??
    defaultOptions?.serializeState ??
    ((state) => JSON.stringify(state) as any);
  return {
    serializeState,
    serializeEvent: serializeEvent as any, // TODO fix types
    filter: () => true,
    visitCondition: (state, event, vctx) => {
      return vctx.vertices.has(serializeState(state, event));
    },
    getEvents: () => [],
    ...defaultOptions,
    ...traversalOptions
  };
}

export function traverseSimplePaths<TState, TEvent extends EventObject>(
  behavior: SimpleBehavior<TState, TEvent>,
  options: Partial<TraversalOptions<TState, TEvent>>
): StatePathsMap<TState, TEvent> {
  const { initialState } = behavior;
  const resolvedOptions = resolveTraversalOptions(options);
  const { serializeState, visitCondition } = resolvedOptions;
  const adjacency = performDepthFirstTraversal(behavior, resolvedOptions);
  const stateMap = new Map<string, TState>();
  const visitCtx: VisitedContext<TState, TEvent> = {
    vertices: new Set(),
    edges: new Set()
  };
  const path: any[] = [];
  const pathMap: Record<
    SerializedState,
    { state: TState; paths: Array<StatePath<TState, TEvent>> }
  > = {};

  function util(
    fromState: TState,
    toStateSerial: SerializedState,
    event: TEvent | null
  ) {
    const fromStateSerial = serializeState(fromState, event);
    visitCtx.vertices.add(fromStateSerial);

    if (fromStateSerial === toStateSerial) {
      if (!pathMap[toStateSerial]) {
        pathMap[toStateSerial] = {
          state: stateMap.get(toStateSerial)!,
          paths: []
        };
      }

      const toStatePlan = pathMap[toStateSerial];

      const path2: StatePath<TState, TEvent> = {
        state: fromState,
        weight: path.length,
        steps: [...path]
      };

      toStatePlan.paths.push(path2);
    } else {
      for (const serializedEvent of keys(adjacency[fromStateSerial])) {
        const subEvent = JSON.parse(serializedEvent);
        const nextState = adjacency[fromStateSerial][serializedEvent];

        if (!(serializedEvent in adjacency[fromStateSerial])) {
          continue;
        }

        const nextStateSerial = serializeState(nextState, subEvent);
        stateMap.set(nextStateSerial, nextState);

        if (!visitCondition(nextState, subEvent, visitCtx)) {
          visitCtx.edges.add(serializedEvent);
          path.push({
            state: stateMap.get(fromStateSerial)!,
            event: deserializeEventString(serializedEvent)
          });
          util(nextState, toStateSerial, subEvent);
        }
      }
    }

    path.pop();
    visitCtx.vertices.delete(fromStateSerial);
  }

  const initialStateSerial = serializeState(initialState, null);
  stateMap.set(initialStateSerial, initialState);

  for (const nextStateSerial of keys(adjacency)) {
    util(initialState, nextStateSerial, null);
  }

  return pathMap;
}

export function filterPlans<TState, TEvent extends EventObject>(
  plans: StatePathsMap<TState, TEvent>,
  predicate: (state: TState, plan: StatePlan<TState, TEvent>) => boolean
): Array<StatePlan<TState, TEvent>> {
  const filteredPlans = Object.values(plans).filter((plan) =>
    predicate(plan.state, plan)
  );

  return filteredPlans;
}

export function traverseSimplePathsTo<TState, TEvent extends EventObject>(
  behavior: SimpleBehavior<TState, TEvent>,
  predicate: (state: TState) => boolean,
  options: TraversalOptions<TState, TEvent>
): Array<StatePlan<TState, TEvent>> {
  const resolvedOptions = resolveTraversalOptions(options);
  const simplePlansMap = traverseSimplePaths(behavior, resolvedOptions);

  return filterPlans(simplePlansMap, predicate);
}

export function traverseSimplePathsFromTo<TState, TEvent extends EventObject>(
  behavior: SimpleBehavior<TState, TEvent>,
  fromPredicate: (state: TState) => boolean,
  toPredicate: (state: TState) => boolean,
  options: TraversalOptions<TState, TEvent>
): Array<StatePlan<TState, TEvent>> {
  const resolvedOptions = resolveTraversalOptions(options);
  const simplePlansMap = traverseSimplePaths(behavior, resolvedOptions);

  // Return all plans that contain a "from" state and target a "to" state
  return filterPlans(simplePlansMap, (state, plan) => {
    return (
      toPredicate(state) && plan.paths.some((path) => fromPredicate(path.state))
    );
  });
}

export function traverseShortestPathsTo<TState, TEvent extends EventObject>(
  behavior: SimpleBehavior<TState, TEvent>,
  predicate: (state: TState) => boolean,
  options: TraversalOptions<TState, TEvent>
): Array<StatePlan<TState, TEvent>> {
  const resolvedOptions = resolveTraversalOptions(options);
  const simplePlansMap = traverseShortestPaths(behavior, resolvedOptions);

  return filterPlans(simplePlansMap, predicate);
}

export function traverseShortestPathsFromTo<TState, TEvent extends EventObject>(
  behavior: SimpleBehavior<TState, TEvent>,
  fromPredicate: (state: TState) => boolean,
  toPredicate: (state: TState) => boolean,
  options: TraversalOptions<TState, TEvent>
): Array<StatePlan<TState, TEvent>> {
  const resolvedOptions = resolveTraversalOptions(options);
  const shortesPlansMap = traverseShortestPaths(behavior, resolvedOptions);

  // Return all plans that contain a "from" state and target a "to" state
  return filterPlans(shortesPlansMap, (state, plan) => {
    return (
      toPredicate(state) && plan.paths.some((path) => fromPredicate(path.state))
    );
  });
}<|MERGE_RESOLUTION|>--- conflicted
+++ resolved
@@ -6,7 +6,8 @@
   EventObject,
   StateMachine,
   AnyEventObject,
-  AnyStateMachine
+  AnyStateMachine,
+  AnyState
 } from 'xstate';
 import {
   SerializedEvent,
@@ -128,7 +129,7 @@
 
   const adjacency: AdjacencyMap<State<TContext, TEvent>, TEvent> = {};
 
-  function findAdjacencies(state: State<TContext, TEvent>) {
+  function findAdjacencies(state: AnyState) {
     const { nextEvents } = state;
     const stateHash = stateSerializer(state);
 
@@ -155,7 +156,7 @@
     ).map((event) => toEventObject(event));
 
     for (const event of potentialEvents) {
-      let nextState: State<TContext, TEvent>;
+      let nextState: AnyState;
       try {
         nextState = machine.transition(state, event);
       } catch (e) {
@@ -239,20 +240,11 @@
   while (unvisited.size > 0) {
     for (const vertex of unvisited) {
       const [weight] = weightMap.get(vertex)!;
-<<<<<<< HEAD
-      for (const event of keys(adjacency[vertex])) {
+      for (const event of Object.keys(adjacency[vertex]) as SerializedEvent[]) {
         const eventObject = JSON.parse(event);
         const nextState = adjacency[vertex][event];
         const nextVertex = serializeState(nextState, eventObject);
         stateMap.set(nextVertex, nextState);
-=======
-      for (const event of Object.keys(adjacency[vertex])) {
-        const nextSegment = adjacency[vertex][event];
-        const nextVertex = optionsWithDefaults.stateSerializer(
-          nextSegment.state
-        );
-        stateMap.set(nextVertex, nextSegment.state);
->>>>>>> a165d995
         if (!weightMap.has(nextVertex)) {
           weightMap.set(nextVertex, [weight + 1, vertex, event]);
         } else {
@@ -304,7 +296,6 @@
   TContext = DefaultContext,
   TEvent extends EventObject = EventObject
 >(
-<<<<<<< HEAD
   machine: StateMachine<TContext, any, TEvent>,
   options?: Partial<TraversalOptions<State<TContext, TEvent>, TEvent>>
 ): StatePathsMap<State<TContext, TEvent>, TEvent> {
@@ -317,86 +308,6 @@
     machine as SimpleBehavior<any, any>,
     resolvedOptions
   );
-=======
-  machine: StateMachine<TContext, any, TEvent, any, any, any, any>,
-  options?: ValueAdjMapOptions<TContext, TEvent>
-): StatePathsMap<TContext, TEvent> {
-  const optionsWithDefaults = getValueAdjMapOptions(options);
-
-  const { stateSerializer } = optionsWithDefaults;
-
-  if (!machine.states) {
-    return EMPTY_MAP;
-  }
-
-  // @ts-ignore - excessively deep
-  const adjacency = getAdjacencyMap(machine, optionsWithDefaults);
-  const stateMap = new Map<string, State<TContext, TEvent>>();
-  const visited = new Set();
-  const path: Segments<TContext, TEvent> = [];
-  const paths: StatePathsMap<TContext, TEvent> = {};
-
-  function util(fromState: State<TContext, TEvent>, toStateSerial: string) {
-    const fromStateSerial = stateSerializer(fromState);
-    visited.add(fromStateSerial);
-
-    if (fromStateSerial === toStateSerial) {
-      if (!paths[toStateSerial]) {
-        paths[toStateSerial] = {
-          state: stateMap.get(toStateSerial)!,
-          paths: []
-        };
-      }
-      paths[toStateSerial].paths.push({
-        state: fromState,
-        weight: path.length,
-        segments: [...path]
-      });
-    } else {
-      for (const subEvent of Object.keys(adjacency[fromStateSerial])) {
-        const nextSegment = adjacency[fromStateSerial][subEvent];
-
-        if (!nextSegment) {
-          continue;
-        }
-
-        const nextStateSerial = stateSerializer(nextSegment.state);
-        stateMap.set(nextStateSerial, nextSegment.state);
-
-        if (!visited.has(nextStateSerial)) {
-          path.push({
-            state: stateMap.get(fromStateSerial)!,
-            event: deserializeEventString(subEvent)
-          });
-          util(nextSegment.state, toStateSerial);
-        }
-      }
-    }
-
-    path.pop();
-    visited.delete(fromStateSerial);
-  }
-
-  const initialStateSerial = stateSerializer(machine.initialState);
-  stateMap.set(initialStateSerial, machine.initialState);
-
-  for (const nextStateSerial of Object.keys(adjacency)) {
-    util(machine.initialState, nextStateSerial);
-  }
-
-  return paths;
-}
-
-export function getSimplePathsAsArray<
-  TContext = DefaultContext,
-  TEvent extends EventObject = EventObject
->(
-  machine: StateMachine<TContext, any, TEvent, any, any, any, any>,
-  options?: ValueAdjMapOptions<TContext, TEvent>
-): Array<StatePaths<TContext, TEvent>> {
-  const result = getSimplePaths(machine, options);
-  return Object.keys(result).map((key) => result[key]);
->>>>>>> a165d995
 }
 
 export function toDirectedGraph(stateNode: AnyStateNode): DirectedGraphNode {
@@ -600,7 +511,9 @@
 
       toStatePlan.paths.push(path2);
     } else {
-      for (const serializedEvent of keys(adjacency[fromStateSerial])) {
+      for (const serializedEvent of Object.keys(
+        adjacency[fromStateSerial]
+      ) as SerializedEvent[]) {
         const subEvent = JSON.parse(serializedEvent);
         const nextState = adjacency[fromStateSerial][serializedEvent];
 
@@ -629,7 +542,7 @@
   const initialStateSerial = serializeState(initialState, null);
   stateMap.set(initialStateSerial, initialState);
 
-  for (const nextStateSerial of keys(adjacency)) {
+  for (const nextStateSerial of Object.keys(adjacency) as SerializedState[]) {
     util(initialState, nextStateSerial, null);
   }
 
