import isDevelopment from '#is-development';
import {
  EventObject,
  InitEvent,
  InterpreterStatus,
  StateMachine,
  Typestate
} from './types.ts';

export * from './types.ts';

const INIT_EVENT: InitEvent = { type: 'xstate.init' };
const ASSIGN_ACTION: StateMachine.AssignAction = 'xstate.assign';
const WILDCARD = '*';

function toArray<T>(item: T | T[] | undefined): T[] {
  return item === undefined ? [] : ([] as T[]).concat(item);
}

export function assign<TC extends object, TE extends EventObject = EventObject>(
  assignment:
    | StateMachine.Assigner<TC, TE>
    | StateMachine.PropertyAssigner<TC, TE>
): StateMachine.AssignActionObject<TC, TE> {
  return {
    type: ASSIGN_ACTION,
    assignment
  };
}

function toActionObject<TContext extends object, TEvent extends EventObject>(
  // tslint:disable-next-line:ban-types
  action:
    | string
    | StateMachine.ActionFunction<TContext, TEvent>
    | StateMachine.ActionObject<TContext, TEvent>,
  actionMap: StateMachine.ActionMap<TContext, TEvent> | undefined
) {
  action =
    typeof action === 'string' && actionMap && actionMap[action]
      ? actionMap[action]
      : action;
  return typeof action === 'string'
    ? {
        type: action
      }
    : typeof action === 'function'
    ? {
        type: action.name,
        exec: action
      }
    : action;
}

function createMatcher(value: string) {
  return (stateValue: string) => value === stateValue;
}

function createUnchangedState<
  TC extends object,
  TE extends EventObject,
  TS extends Typestate<TC>
>(value: string, context: TC): StateMachine.State<TC, TE, TS> {
  return {
    value,
    context,
    actions: [],
    changed: false,
    matches: createMatcher(value)
  };
}

function handleActions<
  TContext extends object,
  TEvent extends EventObject = EventObject
>(
  actions: Array<StateMachine.ActionObject<TContext, TEvent>>,
  context: TContext,
  eventObject: TEvent
): [Array<StateMachine.ActionObject<TContext, TEvent>>, TContext, boolean] {
  let nextContext = context;
  let assigned = false;

  const nonAssignActions = actions.filter((action) => {
    if (action.type === ASSIGN_ACTION) {
      assigned = true;
      let tmpContext = Object.assign({}, nextContext);

      if (typeof action.assignment === 'function') {
        tmpContext = action.assignment(nextContext, eventObject);
      } else {
        Object.keys(action.assignment).forEach((key) => {
          tmpContext[key as keyof TContext] =
            typeof action.assignment[key] === 'function'
              ? action.assignment[key](nextContext, eventObject)
              : action.assignment[key];
        });
      }

      nextContext = tmpContext;
      return false;
    }
    return true;
  });

  return [nonAssignActions, nextContext, assigned];
}

export function createMachine<
  TContext extends object,
  TEvent extends EventObject = EventObject,
  TState extends Typestate<TContext> = Typestate<TContext>
>(
  fsmConfig: StateMachine.Config<TContext, TEvent, TState>,
  implementations: {
    actions?: StateMachine.ActionMap<TContext, TEvent>;
  } = {}
): StateMachine.Machine<TContext, TEvent, TState> {
  if (isDevelopment) {
    Object.keys(fsmConfig.states).forEach((state) => {
      if (
        'states' in fsmConfig.states[state as keyof typeof fsmConfig.states]
      ) {
        throw new Error(`Nested finite states not supported.
            Please check the configuration for the "${state}" state.`);
      }
    });
  }

  const [initialActions, initialContext] = handleActions(
    toArray(
      fsmConfig.states[fsmConfig.initial as keyof typeof fsmConfig.states].entry
    ).map((action) => toActionObject(action, implementations.actions)),
    fsmConfig.context!,
    INIT_EVENT as TEvent
  );

  const machine = {
    config: fsmConfig,
    _options: implementations,
    initialState: {
      value: fsmConfig.initial,
      actions: initialActions,
      context: initialContext,
      matches: createMatcher(fsmConfig.initial)
    },
    transition: (
      state: string | StateMachine.State<TContext, TEvent, TState>,
      event: TEvent
    ): StateMachine.State<TContext, TEvent, TState> => {
      const { value, context } =
        typeof state === 'string'
          ? { value: state, context: fsmConfig.context! }
          : state;
      const stateConfig = fsmConfig.states[value];

      if (isDevelopment && !stateConfig) {
        throw new Error(
          `State '${value}' not found on machine ${fsmConfig.id ?? ''}`
        );
      }

      if (!IS_PRODUCTION && eventObject.type === WILDCARD) {
        throw new Error(
          `An event cannot have the wildcard type ('${WILDCARD}')`
        );
      }

      if (stateConfig.on) {
<<<<<<< HEAD
        const transitions = toArray(
          stateConfig.on[event.type as keyof typeof stateConfig.on]
        ) as Array<StateMachine.Transition<TContext, TEvent>>;
=======
        const transitions: Array<
          StateMachine.Transition<TContext, TEvent, TState['value']>
        > = toArray(stateConfig.on[eventObject.type]);
>>>>>>> 49966df6

        if (WILDCARD in stateConfig.on) {
          transitions.push(...toArray(stateConfig.on[WILDCARD]));
        }

        for (const transition of transitions) {
          if (transition === undefined) {
            return createUnchangedState(value, context);
          }

          const {
            target,
            actions = [],
<<<<<<< HEAD
            guard
          }: StateMachine.TransitionObject<
            TContext,
            TEvent
          > = typeof transition === 'string'
=======
            cond = () => true
          } = typeof transition === 'string'
>>>>>>> 49966df6
            ? { target: transition }
            : transition;

          const isTargetless = target === undefined;

          const nextStateValue = target ?? value;
          const nextStateConfig =
            fsmConfig.states[nextStateValue as keyof typeof fsmConfig.states];

          if (isDevelopment && !nextStateConfig) {
            throw new Error(
              `State '${nextStateValue}' not found on machine ${
                fsmConfig.id ?? ''
              }`
            );
          }

<<<<<<< HEAD
          if (!guard || guard?.(context, event)) {
=======
          if (cond(context, eventObject)) {
>>>>>>> 49966df6
            const allActions = (
              isTargetless
                ? toArray(actions)
                : ([] as any[])
                    .concat(stateConfig.exit, actions, nextStateConfig.entry)
                    .filter((a) => a)
            ).map<StateMachine.ActionObject<TContext, TEvent>>((action) =>
              toActionObject(action, (machine as any)._options.actions)
            );

            const [nonAssignActions, nextContext, assigned] = handleActions(
              allActions,
              context,
              event
            );

            const resolvedTarget = target ?? value;

            return {
              value: resolvedTarget,
              context: nextContext,
              actions: nonAssignActions,
              changed:
                target !== value || nonAssignActions.length > 0 || assigned,
              matches: createMatcher(resolvedTarget)
            };
          }
        }
      }

      // No transitions match
      return createUnchangedState(value, context);
    }
  };
  return machine;
}

const executeStateActions = <
  TContext extends object,
  TEvent extends EventObject = any,
  TState extends Typestate<TContext> = { value: any; context: TContext }
>(
  state: StateMachine.State<TContext, TEvent, TState>,
  event: TEvent | InitEvent
) => state.actions.forEach(({ exec }) => exec && exec(state.context, event));

export function interpret<
  TContext extends object,
  TEvent extends EventObject = EventObject,
  TState extends Typestate<TContext> = { value: any; context: TContext }
>(
  machine: StateMachine.Machine<TContext, TEvent, TState>
): StateMachine.Service<TContext, TEvent, TState> {
  let state = machine.initialState;
  let status = InterpreterStatus.NotStarted;
  const listeners = new Set<StateMachine.StateListener<typeof state>>();

  const service = {
    _machine: machine,
    send: (event: TEvent): void => {
      if (status !== InterpreterStatus.Running) {
        return;
      }
      state = machine.transition(state, event);
      executeStateActions(state, event);
      listeners.forEach((listener) => listener(state));
    },
    subscribe: (listener: StateMachine.StateListener<typeof state>) => {
      listeners.add(listener);

      return {
        unsubscribe: () => listeners.delete(listener)
      };
    },
    start: (
      initialState?:
        | TState['value']
        | { context: TContext; value: TState['value'] }
    ) => {
      if (initialState) {
        const resolved =
          typeof initialState === 'object'
            ? initialState
            : { context: machine.config.context!, value: initialState };
        state = {
          value: resolved.value,
          actions: [],
          context: resolved.context,
          matches: createMatcher(resolved.value)
        };

        if (isDevelopment) {
          if (!(state.value in machine.config.states)) {
            throw new Error(
              `Cannot start service in state '${
                state.value
              }'. The state is not found on machine${
                machine.config.id ? ` '${machine.config.id}'` : ''
              }.`
            );
          }
        }
      } else {
        state = machine.initialState;
      }
      status = InterpreterStatus.Running;
      executeStateActions(state, INIT_EVENT);
      return service;
    },
    stop: () => {
      status = InterpreterStatus.Stopped;
      listeners.clear();
      return service;
    },
    get state() {
      return state;
    },
    get status() {
      return status;
    }
  };

  return service;
}<|MERGE_RESOLUTION|>--- conflicted
+++ resolved
@@ -160,22 +160,16 @@
         );
       }
 
-      if (!IS_PRODUCTION && eventObject.type === WILDCARD) {
+      if (isDevelopment && event.type === WILDCARD) {
         throw new Error(
           `An event cannot have the wildcard type ('${WILDCARD}')`
         );
       }
 
       if (stateConfig.on) {
-<<<<<<< HEAD
         const transitions = toArray(
-          stateConfig.on[event.type as keyof typeof stateConfig.on]
-        ) as Array<StateMachine.Transition<TContext, TEvent>>;
-=======
-        const transitions: Array<
-          StateMachine.Transition<TContext, TEvent, TState['value']>
-        > = toArray(stateConfig.on[eventObject.type]);
->>>>>>> 49966df6
+          stateConfig.on[event.type as keyof typeof stateConfig.on] as any
+        ) as Array<StateMachine.Transition<TContext, TEvent, TState['value']>>;
 
         if (WILDCARD in stateConfig.on) {
           transitions.push(...toArray(stateConfig.on[WILDCARD]));
@@ -189,16 +183,11 @@
           const {
             target,
             actions = [],
-<<<<<<< HEAD
             guard
           }: StateMachine.TransitionObject<
             TContext,
             TEvent
           > = typeof transition === 'string'
-=======
-            cond = () => true
-          } = typeof transition === 'string'
->>>>>>> 49966df6
             ? { target: transition }
             : transition;
 
@@ -216,11 +205,7 @@
             );
           }
 
-<<<<<<< HEAD
           if (!guard || guard?.(context, event)) {
-=======
-          if (cond(context, eventObject)) {
->>>>>>> 49966df6
             const allActions = (
               isTargetless
                 ? toArray(actions)
