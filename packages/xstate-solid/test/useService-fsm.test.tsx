--- conflicted
+++ resolved
@@ -137,15 +137,10 @@
 
       return (
         <div>
-<<<<<<< HEAD
-          <button data-testid="inc" onclick={(_) => send('INC')} />
+          <button data-testid="inc" onclick={(_) => send({ type: 'INC' })} />
           <div data-testid="count">
             {state.context.subCount.subCount1.subCount2.count}
           </div>
-=======
-          <button data-testid="inc" onclick={(_) => send({ type: 'INC' })} />
-          <CounterDisplay service={service} />
->>>>>>> 4942a11e
         </div>
       );
     };
@@ -235,7 +230,7 @@
 
       return (
         <div>
-          <button data-testid="inc" onclick={(_) => send('INC')} />
+          <button data-testid="inc" onclick={(_) => send({ type: 'INC' })} />
           <CounterDisplay service={service} />
         </div>
       );
