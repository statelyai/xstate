--- conflicted
+++ resolved
@@ -60,11 +60,7 @@
   "peerDependencies": {
     "@xstate/fsm": "^3.0.0-beta.2",
     "solid-js": "^1.6.0",
-<<<<<<< HEAD
-    "xstate": "5.0.0-beta.9"
-=======
     "xstate": "^5.0.0-beta.13"
->>>>>>> 18df0339
   },
   "peerDependenciesMeta": {
     "@xstate/fsm": {
