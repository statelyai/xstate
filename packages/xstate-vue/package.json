--- conflicted
+++ resolved
@@ -66,16 +66,9 @@
     "rollup-plugin-terser": "^5.1.2",
     "rollup-plugin-typescript2": "^0.25.2",
     "ts-jest": "^26.4.0",
-<<<<<<< HEAD
-    "typescript": "^4.0.3",
+    "typescript": "^4.1.2",
     "vue": "^3.0.4",
-    "vue-jest": "^5.0.0-alpha.7",
-    "vue-loader": "^16.1.1",
-=======
-    "typescript": "^4.1.2",
-    "vue": "^2.6.10",
-    "vue-jest": "^3.0.5",
->>>>>>> 6ff95d58
+    "vue-jest": "5.0.0-alpha.7",
     "xstate": "*"
   }
 }