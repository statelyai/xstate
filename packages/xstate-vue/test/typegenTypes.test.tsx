--- conflicted
+++ resolved
@@ -112,24 +112,10 @@
       eventsCausingDelays: { barDelay: 'BAR' };
     }
 
-<<<<<<< HEAD
-    const machine = createMachine({
-      tsTypes: {} as TypesMeta,
-      schema: {
+    const machine = createMachine({
+      types: {
+        typegen: {} as TypesMeta,
         events: {} as { type: 'FOO' } | { type: 'BAR' } | { type: 'BAZ' }
-=======
-    const machine = createMachine(
-      {
-        types: {
-          typegen: {} as TypesMeta,
-          events: {} as { type: 'FOO' } | { type: 'BAR' } | { type: 'BAZ' }
-        }
-      },
-      {
-        delays: {
-          barDelay: () => 42
-        }
->>>>>>> 423c5ab7
       }
     }).provide({
       delays: {
@@ -328,24 +314,10 @@
       eventsCausingDelays: { barDelay: 'BAR' };
     }
 
-<<<<<<< HEAD
-    const machine = createMachine({
-      tsTypes: {} as TypesMeta,
-      schema: {
+    const machine = createMachine({
+      types: {
+        typegen: {} as TypesMeta,
         events: {} as { type: 'FOO' } | { type: 'BAR' } | { type: 'BAZ' }
-=======
-    const machine = createMachine(
-      {
-        types: {
-          typegen: {} as TypesMeta,
-          events: {} as { type: 'FOO' } | { type: 'BAR' } | { type: 'BAZ' }
-        }
-      },
-      {
-        delays: {
-          barDelay: () => 42
-        }
->>>>>>> 423c5ab7
       }
     }).provide({
       delays: {
