<template>
  <button data-testid="count" @click="send({ type: 'INC' })">
    {{ count }}
  </button>
</template>

<script lang="ts">
<<<<<<< HEAD
import { useActor, useSpawn } from '../src/index.ts';
import { fromReducer } from 'xstate/actors';
=======
import { useActor, useSpawn } from '../src/index.js';
import { fromTransition } from 'xstate/actors';
>>>>>>> 91bc6fdd
import { defineComponent } from 'vue';

const reducer = (state: number, event: { type: 'INC' }): number => {
  if (event.type === 'INC') {
    return state + 1;
  }
  return state;
};

const behavior = fromTransition(reducer, 0);

export default defineComponent({
  setup() {
    const actorRef = useSpawn(behavior);
    const { state: count, send } = useActor(actorRef);

    return { count, send };
  }
});
</script><|MERGE_RESOLUTION|>--- conflicted
+++ resolved
@@ -5,13 +5,8 @@
 </template>
 
 <script lang="ts">
-<<<<<<< HEAD
 import { useActor, useSpawn } from '../src/index.ts';
-import { fromReducer } from 'xstate/actors';
-=======
-import { useActor, useSpawn } from '../src/index.js';
 import { fromTransition } from 'xstate/actors';
->>>>>>> 91bc6fdd
 import { defineComponent } from 'vue';
 
 const reducer = (state: number, event: { type: 'INC' }): number => {
