# @xstate/vue

This package contains utilities for using [XState](https://github.com/statelyai/xstate) with [Vue](https://github.com/vuejs/vue).

- [Read the full documentation in the XState docs](https://xstate.js.org/docs/packages/xstate-vue/).
- [Read our contribution guidelines](https://github.com/statelyai/xstate/blob/main/CONTRIBUTING.md).

## :warning: Vue 2 Notice:

If you're using Vue 2.x, please see [the Vue recipe](../../recipes/vue.html) instead, or use the [`xstate-vue2` package](https://github.com/ChrisShank/xstate-vue2) if you want to use the Vue Composition API.

## Quick start

1. Install `xstate` and `@xstate/vue`:

```bash
npm i xstate @xstate/vue
```

**Via CDN**

```html
<script src="https://unpkg.com/@xstate/vue/dist/xstate-vue.min.js"></script>
```

By using the global variable `XStateVue`

or

```html
<script src="https://unpkg.com/@xstate/vue/dist/xstate-vue.fsm.min.js"></script>
```

By using the global variable `XStateVueFSM`

2. Import the `useMachine` composition function:

```vue
<template>
  <button @click="send('TOGGLE')">
    {{
      state.value === 'inactive'
        ? 'Click to activate'
        : 'Active! Click to deactivate'
    }}
  </button>
</template>

<script>
import { useMachine } from '@xstate/vue';
import { createMachine } from 'xstate';

const toggleMachine = createMachine({
  id: 'toggle',
  initial: 'inactive',
  states: {
    inactive: {
      on: { TOGGLE: 'active' }
    },
    active: {
      on: { TOGGLE: 'inactive' }
    }
  }
});

export default {
  setup() {
    const { state, send } = useMachine(toggleMachine);
    return {
      state,
      send
    };
  }
};
</script>
<<<<<<< HEAD
```

## API

### `useMachine(machine, options?)`

A [Vue composition function](https://v3.vuejs.org/guide/composition-api-introduction.html) that interprets the given `machine` and starts a service that runs for the lifetime of the component.

**Arguments**

- `machine` - An [XState machine](https://xstate.js.org/docs/guides/machines.html).
- `options` (optional) - [Interpreter options](https://xstate.js.org/docs/guides/interpretation.html#options) OR one of the following Machine Config options: `guards`, `actions`, `activities`, `services`, `delays`, `immediate`, `context`, or `state`.

**Returns** `{ state, send, service}`:

- `state` - Represents the current state of the machine as an XState `State` object.
- `send` - A function that sends events to the running service.
- `service` - The created service.

### `useService(service)`

A [Vue composition function](https://v3.vuejs.org/guide/composition-api-introduction.html) that subscribes to state changes from an existing [service](https://xstate.js.org/docs/guides/interpretation.html).

**Arguments**

- `service` - An [XState service](https://xstate.js.org/docs/guides/communication.html).

**Returns** `{state, send}`:

- `state` - Represents the current state of the service as an XState `State` object.
- `send` - A function that sends events to the running service.

### `useActor(actor, getSnapshot)`

A [Vue composition function](https://v3.vuejs.org/guide/composition-api-introduction.html) that subscribes to emitted changes from an existing [actor](https://xstate.js.org/docs/guides/actors.html).

_Since 0.5.0_

**Arguments**

- `actor` - an actor-like object that contains `.send(...)` and `.subscribe(...)` methods.
- `getSnapshot` - a function that should return the latest emitted value from the `actor`.
  - Defaults to attempting to get the `actor.state`, or returning `undefined` if that does not exist.

```js
import { useActor } from '@xstate/vue';

export default {
  props: ['someSpawnedActor'],
  setup(props) {
    const { state, send } = useActor(props.someSpawnedActor);
    return { state, send };
  }
};
```

### `useInterpret(machine, options?, observer?)`

A [Vue composition function](https://v3.vuejs.org/guide/composition-api-introduction.html) that returns the `service` created from the `machine` with the `options`, if specified. It also sets up a subscription to the `service` with the `observer`, if provided.

_Since 0.5.0_

**Arguments**

- `machine` - An [XState machine](https://xstate.js.org/docs/guides/machines.html) or a function that lazily returns a machine.
- `options` (optional) - [Interpreter options](https://xstate.js.org/docs/guides/interpretation.html#options) and/or any of the following machine config options: `guards`, `actions`, `services`, `delays`, `immediate`, `context`, `state`.
- `observer` (optional) - an observer or listener that listens to state updates:
  - an observer (e.g., `{ next: (state) => {/* ... */} }`)
  - or a listener (e.g., `(state) => {/* ... */}`)

```js
import { useInterpret } from '@xstate/vue';
import { someMachine } from '../path/to/someMachine';
export default {
  setup() {
    const service = useInterpret(someMachine);
    return service;
  }
};
```

With options + listener:

```js
import { useInterpret } from '@xstate/vue';
import { someMachine } from '../path/to/someMachine';
export default {
  setup() {
    const service = useInterpret(
      someMachine,
      {
        actions: {
          /* ... */
        }
      },
      (state) => {
        // subscribes to state changes
        console.log(state.value);
      }
    );
    // ...
  }
};
```

### `useSelector(actor, selector, compare?, getSnapshot?)`

A [Vue composition function](https://v3.vuejs.org/guide/composition-api-introduction.html) that returns the selected value from the snapshot of an `actor`, such as a service. This hook will only cause a rerender if the selected value changes, as determined by the optional `compare` function.

_Since 0.6.0_

**Arguments**

- `actor` - a service or an actor-like object that contains `.send(...)` and `.subscribe(...)` methods.
- `selector` - a function that takes in an actor's "current state" (snapshot) as an argument and returns the desired selected value.
- `compare` (optional) - a function that determines if the current selected value is the same as the previous selected value.
- `getSnapshot` (optional) - a function that should return the latest emitted value from the `actor`.
  - Defaults to attempting to get the `actor.state`, or returning `undefined` if that does not exist. Will automatically pull the state from services.

```js
import { useSelector } from '@xstate/vue';

const selectCount = (state) => state.context.count;

export default {
  props: ['service'],
  setup(props) {
    const count = useSelector(props.service, selectCount);
    // ...
    return { count };
  }
};
```

With `compare` function:

```js
import { useSelector } from '@xstate/vue';

const selectUser = (state) => state.context.user;
const compareUser = (prevUser, nextUser) => prevUser.id === nextUser.id;

export default {
  props: ['service'],
  setup(props) {
    const user = useSelector(props.service, selectUser, compareUser);
    // ...
    return { user };
  }
};
```

With `useInterpret(...)`:

```js
import { useInterpret, useSelector } from '@xstate/vue';
import { someMachine } from '../path/to/someMachine';

const selectCount = (state) => state.context.count;

export default {
  setup() {
    const service = useInterpret(someMachine);
    const count = useSelector(service, selectCount);
    // ...
    return { count, service };
  }
};
```

### `useMachine(machine)` with `@xstate/fsm`

A [Vue composition function](https://v3.vuejs.org/guide/composition-api-introduction.html) that interprets the given finite state `machine` from [`@xstate/fsm`] and starts a service that runs for the lifetime of the component.

This special `useMachine` hook is imported from `@xstate/vue/fsm`

**Arguments**

- `machine` - An [XState finite state machine (FSM)](https://xstate.js.org/docs/packages/xstate-fsm/).

**Returns** an object `{state, send, service}`:

- `state` - Represents the current state of the machine as an `@xstate/fsm` `StateMachine.State` object.
- `send` - A function that sends events to the running service.
- `service` - The created `@xstate/fsm` service.

**Example** (TODO)

## Configuring Machines

Existing machines can be configured by passing the machine options as the 2nd argument of `useMachine(machine, options)`.

Example: the `'fetchData'` service and `'notifySuccess'` action are both configurable:

```vue
<template>
  <template v-if="state.value === 'idle'">
    <button @click="send('FETCH', { query: 'something' })">
      Search for something
    </button>
  </template>

  <template v-else-if="state.value === 'loading'">
    <div>Searching...</div>
  </template>

  <template v-else-if="state.value === 'success'">
    <div>Success! {{ state.context.data }}</div>
  </template>

  <template v-else-if="state.value === 'failure'">
    <p>{{ state.context.error.message }}</p>
    <button @click="send('RETRY')">Retry</button>
  </template>
</template>

<script>
import { assign, createMachine } from 'xstate';
import { useMachine } from '@xstate/vue';

const fetchMachine = createMachine({
  id: 'fetch',
  initial: 'idle',
  context: {
    data: undefined,
    error: undefined
  },
  states: {
    idle: {
      on: { FETCH: 'loading' }
    },
    loading: {
      invoke: {
        src: 'fetchData',
        onDone: {
          target: 'success',
          actions: assign({
            data: (_context, event) => event.data
          })
        },
        onError: {
          target: 'failure',
          actions: assign({
            error: (_context, event) => event.data
          })
        }
      }
    },
    success: {
      entry: 'notifySuccess',
      type: 'final'
    },
    failure: {
      on: {
        RETRY: 'loading'
      }
    }
  }
});

export default {
  props: {
    onResolve: {
      type: Function,
      default: () => {}
    }
  },
  setup(props) {
    const { state, send } = useMachine(fetchMachine, {
      actions: {
        notifySuccess: (ctx) => props.onResolve(ctx.data)
      },
      services: {
        fetchData: (_context, event) =>
          fetch(`some/api/${event.query}`).then((res) => res.json())
      }
    });
    return {
      state,
      send
    };
  }
};
</script>
```

## Matching States

For [hierarchical](https://xstate.js.org/docs/guides/hierarchical.html) and [parallel](https://xstate.js.org/docs/guides/parallel.html) machines, the state values will be objects, not strings. In this case, it's better to use [`state.matches(...)`](https://xstate.js.org/docs/guides/states.html#state-methods-and-getters):

```vue
<template>
  <div>
    <loader-idle v-if="state.matches('idle')" />
    <loader-loading-user v-if-else="state.matches({ loading: 'user' })" />
    <loader-loading-friends v-if-else="state.matches({ loading: 'friends' })" />
  </div>
</template>
```

## Persisted and Rehydrated State

You can persist and rehydrate state with `useMachine(...)` via `options.state`:

```vue
<script>
// Get the persisted state config object from somewhere, e.g. localStorage
const persistedState = JSON.parse(
  localStorage.getItem('some-persisted-state-key')
);

export default {
  setup() {
    const { state, send } = useMachine(someMachine, {
      state: persistedState
    });

    // state will initially be that persisted state, not the machine's initialState
    return { state, send };
  }
};
</script>
```

## Migration from 0.4.0

- For spawned actors created using `invoke` or `spawn(...)`, use the `useActor()` hook instead of `useService()`:

  ```diff
  -import { useService } from '@xstate/vue';
  +import { useActor } from '@xstate/vue';

  -const {state, send} = useService(someActor);
  +const {state, send} = useActor(someActor);
  ```
=======
```
>>>>>>> 5a0dd8d1
<|MERGE_RESOLUTION|>--- conflicted
+++ resolved
@@ -73,342 +73,4 @@
   }
 };
 </script>
-<<<<<<< HEAD
-```
-
-## API
-
-### `useMachine(machine, options?)`
-
-A [Vue composition function](https://v3.vuejs.org/guide/composition-api-introduction.html) that interprets the given `machine` and starts a service that runs for the lifetime of the component.
-
-**Arguments**
-
-- `machine` - An [XState machine](https://xstate.js.org/docs/guides/machines.html).
-- `options` (optional) - [Interpreter options](https://xstate.js.org/docs/guides/interpretation.html#options) OR one of the following Machine Config options: `guards`, `actions`, `activities`, `services`, `delays`, `immediate`, `context`, or `state`.
-
-**Returns** `{ state, send, service}`:
-
-- `state` - Represents the current state of the machine as an XState `State` object.
-- `send` - A function that sends events to the running service.
-- `service` - The created service.
-
-### `useService(service)`
-
-A [Vue composition function](https://v3.vuejs.org/guide/composition-api-introduction.html) that subscribes to state changes from an existing [service](https://xstate.js.org/docs/guides/interpretation.html).
-
-**Arguments**
-
-- `service` - An [XState service](https://xstate.js.org/docs/guides/communication.html).
-
-**Returns** `{state, send}`:
-
-- `state` - Represents the current state of the service as an XState `State` object.
-- `send` - A function that sends events to the running service.
-
-### `useActor(actor, getSnapshot)`
-
-A [Vue composition function](https://v3.vuejs.org/guide/composition-api-introduction.html) that subscribes to emitted changes from an existing [actor](https://xstate.js.org/docs/guides/actors.html).
-
-_Since 0.5.0_
-
-**Arguments**
-
-- `actor` - an actor-like object that contains `.send(...)` and `.subscribe(...)` methods.
-- `getSnapshot` - a function that should return the latest emitted value from the `actor`.
-  - Defaults to attempting to get the `actor.state`, or returning `undefined` if that does not exist.
-
-```js
-import { useActor } from '@xstate/vue';
-
-export default {
-  props: ['someSpawnedActor'],
-  setup(props) {
-    const { state, send } = useActor(props.someSpawnedActor);
-    return { state, send };
-  }
-};
-```
-
-### `useInterpret(machine, options?, observer?)`
-
-A [Vue composition function](https://v3.vuejs.org/guide/composition-api-introduction.html) that returns the `service` created from the `machine` with the `options`, if specified. It also sets up a subscription to the `service` with the `observer`, if provided.
-
-_Since 0.5.0_
-
-**Arguments**
-
-- `machine` - An [XState machine](https://xstate.js.org/docs/guides/machines.html) or a function that lazily returns a machine.
-- `options` (optional) - [Interpreter options](https://xstate.js.org/docs/guides/interpretation.html#options) and/or any of the following machine config options: `guards`, `actions`, `services`, `delays`, `immediate`, `context`, `state`.
-- `observer` (optional) - an observer or listener that listens to state updates:
-  - an observer (e.g., `{ next: (state) => {/* ... */} }`)
-  - or a listener (e.g., `(state) => {/* ... */}`)
-
-```js
-import { useInterpret } from '@xstate/vue';
-import { someMachine } from '../path/to/someMachine';
-export default {
-  setup() {
-    const service = useInterpret(someMachine);
-    return service;
-  }
-};
-```
-
-With options + listener:
-
-```js
-import { useInterpret } from '@xstate/vue';
-import { someMachine } from '../path/to/someMachine';
-export default {
-  setup() {
-    const service = useInterpret(
-      someMachine,
-      {
-        actions: {
-          /* ... */
-        }
-      },
-      (state) => {
-        // subscribes to state changes
-        console.log(state.value);
-      }
-    );
-    // ...
-  }
-};
-```
-
-### `useSelector(actor, selector, compare?, getSnapshot?)`
-
-A [Vue composition function](https://v3.vuejs.org/guide/composition-api-introduction.html) that returns the selected value from the snapshot of an `actor`, such as a service. This hook will only cause a rerender if the selected value changes, as determined by the optional `compare` function.
-
-_Since 0.6.0_
-
-**Arguments**
-
-- `actor` - a service or an actor-like object that contains `.send(...)` and `.subscribe(...)` methods.
-- `selector` - a function that takes in an actor's "current state" (snapshot) as an argument and returns the desired selected value.
-- `compare` (optional) - a function that determines if the current selected value is the same as the previous selected value.
-- `getSnapshot` (optional) - a function that should return the latest emitted value from the `actor`.
-  - Defaults to attempting to get the `actor.state`, or returning `undefined` if that does not exist. Will automatically pull the state from services.
-
-```js
-import { useSelector } from '@xstate/vue';
-
-const selectCount = (state) => state.context.count;
-
-export default {
-  props: ['service'],
-  setup(props) {
-    const count = useSelector(props.service, selectCount);
-    // ...
-    return { count };
-  }
-};
-```
-
-With `compare` function:
-
-```js
-import { useSelector } from '@xstate/vue';
-
-const selectUser = (state) => state.context.user;
-const compareUser = (prevUser, nextUser) => prevUser.id === nextUser.id;
-
-export default {
-  props: ['service'],
-  setup(props) {
-    const user = useSelector(props.service, selectUser, compareUser);
-    // ...
-    return { user };
-  }
-};
-```
-
-With `useInterpret(...)`:
-
-```js
-import { useInterpret, useSelector } from '@xstate/vue';
-import { someMachine } from '../path/to/someMachine';
-
-const selectCount = (state) => state.context.count;
-
-export default {
-  setup() {
-    const service = useInterpret(someMachine);
-    const count = useSelector(service, selectCount);
-    // ...
-    return { count, service };
-  }
-};
-```
-
-### `useMachine(machine)` with `@xstate/fsm`
-
-A [Vue composition function](https://v3.vuejs.org/guide/composition-api-introduction.html) that interprets the given finite state `machine` from [`@xstate/fsm`] and starts a service that runs for the lifetime of the component.
-
-This special `useMachine` hook is imported from `@xstate/vue/fsm`
-
-**Arguments**
-
-- `machine` - An [XState finite state machine (FSM)](https://xstate.js.org/docs/packages/xstate-fsm/).
-
-**Returns** an object `{state, send, service}`:
-
-- `state` - Represents the current state of the machine as an `@xstate/fsm` `StateMachine.State` object.
-- `send` - A function that sends events to the running service.
-- `service` - The created `@xstate/fsm` service.
-
-**Example** (TODO)
-
-## Configuring Machines
-
-Existing machines can be configured by passing the machine options as the 2nd argument of `useMachine(machine, options)`.
-
-Example: the `'fetchData'` service and `'notifySuccess'` action are both configurable:
-
-```vue
-<template>
-  <template v-if="state.value === 'idle'">
-    <button @click="send('FETCH', { query: 'something' })">
-      Search for something
-    </button>
-  </template>
-
-  <template v-else-if="state.value === 'loading'">
-    <div>Searching...</div>
-  </template>
-
-  <template v-else-if="state.value === 'success'">
-    <div>Success! {{ state.context.data }}</div>
-  </template>
-
-  <template v-else-if="state.value === 'failure'">
-    <p>{{ state.context.error.message }}</p>
-    <button @click="send('RETRY')">Retry</button>
-  </template>
-</template>
-
-<script>
-import { assign, createMachine } from 'xstate';
-import { useMachine } from '@xstate/vue';
-
-const fetchMachine = createMachine({
-  id: 'fetch',
-  initial: 'idle',
-  context: {
-    data: undefined,
-    error: undefined
-  },
-  states: {
-    idle: {
-      on: { FETCH: 'loading' }
-    },
-    loading: {
-      invoke: {
-        src: 'fetchData',
-        onDone: {
-          target: 'success',
-          actions: assign({
-            data: (_context, event) => event.data
-          })
-        },
-        onError: {
-          target: 'failure',
-          actions: assign({
-            error: (_context, event) => event.data
-          })
-        }
-      }
-    },
-    success: {
-      entry: 'notifySuccess',
-      type: 'final'
-    },
-    failure: {
-      on: {
-        RETRY: 'loading'
-      }
-    }
-  }
-});
-
-export default {
-  props: {
-    onResolve: {
-      type: Function,
-      default: () => {}
-    }
-  },
-  setup(props) {
-    const { state, send } = useMachine(fetchMachine, {
-      actions: {
-        notifySuccess: (ctx) => props.onResolve(ctx.data)
-      },
-      services: {
-        fetchData: (_context, event) =>
-          fetch(`some/api/${event.query}`).then((res) => res.json())
-      }
-    });
-    return {
-      state,
-      send
-    };
-  }
-};
-</script>
-```
-
-## Matching States
-
-For [hierarchical](https://xstate.js.org/docs/guides/hierarchical.html) and [parallel](https://xstate.js.org/docs/guides/parallel.html) machines, the state values will be objects, not strings. In this case, it's better to use [`state.matches(...)`](https://xstate.js.org/docs/guides/states.html#state-methods-and-getters):
-
-```vue
-<template>
-  <div>
-    <loader-idle v-if="state.matches('idle')" />
-    <loader-loading-user v-if-else="state.matches({ loading: 'user' })" />
-    <loader-loading-friends v-if-else="state.matches({ loading: 'friends' })" />
-  </div>
-</template>
-```
-
-## Persisted and Rehydrated State
-
-You can persist and rehydrate state with `useMachine(...)` via `options.state`:
-
-```vue
-<script>
-// Get the persisted state config object from somewhere, e.g. localStorage
-const persistedState = JSON.parse(
-  localStorage.getItem('some-persisted-state-key')
-);
-
-export default {
-  setup() {
-    const { state, send } = useMachine(someMachine, {
-      state: persistedState
-    });
-
-    // state will initially be that persisted state, not the machine's initialState
-    return { state, send };
-  }
-};
-</script>
-```
-
-## Migration from 0.4.0
-
-- For spawned actors created using `invoke` or `spawn(...)`, use the `useActor()` hook instead of `useService()`:
-
-  ```diff
-  -import { useService } from '@xstate/vue';
-  +import { useActor } from '@xstate/vue';
-
-  -const {state, send} = useService(someActor);
-  +const {state, send} = useActor(someActor);
-  ```
-=======
-```
->>>>>>> 5a0dd8d1
+```