--- conflicted
+++ resolved
@@ -9,32 +9,12 @@
       };
     }
 
-<<<<<<< HEAD
     createMachine({
-      tsTypes: {} as TypesMeta,
       context: {
         count: 0
-=======
-    createMachine(
-      {
-        context: {
-          count: 0
-        },
-        types: {
-          typegen: {} as TypesMeta,
-          context: {} as { count: number },
-          events: {} as
-            | {
-                type: 'TOGGLE';
-              }
-            | {
-                type: 'update';
-                data: { count: number };
-              }
-        }
->>>>>>> 423c5ab7
       },
-      schema: {
+      types: {
+        typegen: {} as TypesMeta,
         context: {} as { count: number },
         events: {} as
           | {
