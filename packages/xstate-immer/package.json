--- conflicted
+++ resolved
@@ -41,11 +41,7 @@
   "dependencies": {},
   "peerDependencies": {
     "immer": "^9.0.6",
-<<<<<<< HEAD
-    "xstate": "5.0.0-beta.9"
-=======
     "xstate": "^5.0.0-beta.13"
->>>>>>> 18df0339
   },
   "devDependencies": {
     "immer": "^9.0.6",
