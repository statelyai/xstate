--- conflicted
+++ resolved
@@ -1,17 +1,6 @@
 import { WebSocketServer } from 'ws';
-<<<<<<< HEAD
 import { ActorRef, EventObject, interpret, Interpreter } from 'xstate';
 import { interopSymbols, toEventObject, toSCXMLEvent } from 'xstate/src/utils';
-=======
-import {
-  ActorRef,
-  EventData,
-  EventObject,
-  interpret,
-  Interpreter
-} from 'xstate';
-import { toEventObject, toSCXMLEvent, interopSymbols } from 'xstate/lib/utils';
->>>>>>> 9b419a82
 
 import { createInspectMachine } from './inspectMachine';
 import { Inspector, Replacer } from './types';
@@ -58,14 +47,9 @@
   const inspectService = interpret(
     createInspectMachine(globalThis.__xstate__, options)
   ).start();
-<<<<<<< HEAD
+
   const client: ActorRef<any, undefined> = {
     name: '@@xstate/ws-client',
-=======
-  let client: ActorRef<any, undefined> = {
-    ...interopSymbols,
-    id: '@@xstate/ws-client',
->>>>>>> 9b419a82
     send: (event: any) => {
       server.clients.forEach((wsClient) => {
         if (wsClient.readyState === wsClient.OPEN) {
@@ -143,12 +127,7 @@
   });
 
   const inspector: Inspector = {
-<<<<<<< HEAD
     name: '@@xstate/inspector',
-=======
-    ...interopSymbols,
-    id: '@@xstate/inspector',
->>>>>>> 9b419a82
     send: (event) => {
       inspectService.send(event);
     },
