--- conflicted
+++ resolved
@@ -53,11 +53,7 @@
   "devDependencies": {
     "@types/ws": "^8.2.2",
     "ws": "^8.4.0",
-<<<<<<< HEAD
     "xstate": "workspace:^"
-=======
-    "xstate": "5.16.0"
->>>>>>> 9877d548
   },
   "peerDependencies": {
     "@types/ws": "^8.0.0",
