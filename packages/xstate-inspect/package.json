--- conflicted
+++ resolved
@@ -42,10 +42,6 @@
   },
   "devDependencies": {
     "@types/ws": "^8.2.2",
-<<<<<<< HEAD
-    "typescript": "^4.9.4",
-=======
->>>>>>> 3ddbe665
     "ws": "^8.4.0",
     "xstate": "5.0.0-alpha.1"
   },
