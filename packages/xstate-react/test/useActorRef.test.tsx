import * as React from 'react';
import {
  ActorRefFrom,
  AnyStateMachine,
  assign,
  createMachine,
  fromPromise,
  fromTransition,
  sendParent,
  sendTo
} from 'xstate';
import {
  fireEvent,
  screen,
  waitFor as testWaitFor
} from '@testing-library/react';
import { useActorRef, useMachine, useSelector } from '../src/index.ts';
import { describeEachReactMode } from './utils.tsx';

const originalConsoleWarn = console.warn;

afterEach(() => {
  console.warn = originalConsoleWarn;
});

describeEachReactMode('useActorRef (%s)', ({ suiteKey, render }) => {
  it('observer should be called with next state', (done) => {
    const machine = createMachine({
      initial: 'inactive',
      states: {
        inactive: {
          on: {
            ACTIVATE: 'active'
          }
        },
        active: {}
      }
    });

    const App = () => {
      const actorRef = useActorRef(machine);

      React.useEffect(() => {
        actorRef.subscribe((state) => {
          if (state.matches('active')) {
            done();
          }
        });
      }, [actorRef]);

      return (
        <button
          data-testid="button"
          onClick={() => {
            actorRef.send({ type: 'ACTIVATE' });
          }}
        ></button>
      );
    };

    render(<App />);
    const button = screen.getByTestId('button');

    fireEvent.click(button);
  });

  it('actions created by a layout effect should access the latest closure values', () => {
    const actual: number[] = [];

    const machine = createMachine({
      initial: 'foo',
      states: {
        foo: {
          on: {
            EXEC_ACTION: {
              actions: 'recordProp'
            }
          }
        }
      }
    });

    const App = ({ value }: { value: number }) => {
      const service = useActorRef(
        machine.provide({
          actions: {
            recordProp: () => actual.push(value)
          }
        })
      );

      React.useLayoutEffect(() => {
        service.send({ type: 'EXEC_ACTION' });
      });

      return null;
    };

    const { rerender } = render(<App value={1} />);

    expect(actual).toEqual(suiteKey === 'strict' ? [1, 1] : [1]);

    actual.length = 0;
    rerender(<App value={42} />);

    expect(actual).toEqual([42]);
  });

  it('should rerender OK when only the provided machine implementations have changed', () => {
    console.warn = jest.fn();
    const machine = createMachine({
      initial: 'foo',
      context: { id: 1 },
      states: {
        foo: {
          on: {
            CHECK: {
              target: 'bar',
              guard: 'hasOverflown'
            }
          }
        },
        bar: {}
      }
    });

    const App = () => {
      const [id, setId] = React.useState(1);
      useMachine(
        machine.provide({
          guards: {
            hasOverflown: () => id > 1
          }
        })
      );

      return (
        <>
          <button
            onClick={() => {
              setId(2);
            }}
          >
            update id
          </button>
          <span>{id}</span>
        </>
      );
    };

    render(<App />);

    fireEvent.click(screen.getByRole('button'));

    expect(screen.getByText('2')).toBeTruthy();
  });

  it('should change state when started', async () => {
    const childMachine = createMachine({
      initial: 'waiting',
      states: {
        waiting: {
          on: {
            EVENT: 'received'
          }
        },
        received: {}
      }
    });

    const parentMachine = createMachine({
      types: {} as { context: { childRef: ActorRefFrom<typeof childMachine> } },
      context: ({ spawn }) => ({
        childRef: spawn(childMachine)
      }),
      on: {
        SEND_TO_CHILD: {
          actions: sendTo(({ context }) => context.childRef, { type: 'EVENT' })
        }
      }
    });

    const App = () => {
      const parentActor = useActorRef(parentMachine);
      const parentState = useSelector(parentActor, (s) => s);
      const childState = useSelector(parentState.context.childRef, (s) => s);

      return (
        <>
          <button
            data-testid="button"
            onClick={() => parentActor.send({ type: 'SEND_TO_CHILD' })}
          >
            Send to child
          </button>
          <div data-testid="child-state">{childState.value}</div>
        </>
      );
    };

    render(<App />);

    const button = screen.getByTestId('button');
    const childState = screen.getByTestId('child-state');

    expect(childState.textContent).toBe('waiting');

    fireEvent.click(button);

    expect(childState.textContent).toBe('received');
  });

  it('should change state when started (useMachine)', async () => {
    const childMachine = createMachine({
      initial: 'waiting',
      states: {
        waiting: {
          on: {
            EVENT: 'received'
          }
        },
        received: {}
      }
    });

    const parentMachine = createMachine({
      types: {} as {
        context: {
          childRef: ActorRefFrom<typeof childMachine>;
        };
      },
      context: ({ spawn }) => ({
        childRef: spawn(childMachine)
      }),
      on: {
        SEND_TO_CHILD: {
          actions: sendTo(({ context }) => context.childRef, { type: 'EVENT' })
        }
      }
    });

    const App = () => {
      const [parentState, parentSend] = useMachine(parentMachine);
      const childState = useSelector(parentState.context.childRef, (s) => s);

      return (
        <>
          <button
            data-testid="button"
            onClick={() => parentSend({ type: 'SEND_TO_CHILD' })}
          >
            Send to child
          </button>
          <div data-testid="child-state">{childState.value}</div>
        </>
      );
    };

    render(<App />);

    const button = screen.getByTestId('button');
    const childState = screen.getByTestId('child-state');

    expect(childState.textContent).toBe('waiting');

    fireEvent.click(button);

    expect(childState.textContent).toBe('received');
  });

  it('should deliver messages sent from an effect to the root actor registered in the system', () => {
    const spy = jest.fn();
    const m = createMachine({
      on: {
        PING: {
          actions: spy
        }
      }
    });

    const App = () => {
      const actor = useActorRef(m, { systemId: 'test' });

      React.useEffect(() => {
        actor.system?.get('test')!.send({ type: 'PING' });
      });

      return null;
    };

    render(<App />);

    expect(spy).toHaveBeenCalledTimes(suiteKey === 'strict' ? 2 : 1);
  });

  it('should work with a transition actor', () => {
    const someLogic = fromTransition((state, event) => {
      if (event.type == 'inc') {
        return state + 1;
      }
      return state;
    }, 0);

    const App = () => {
      const actorRef = useActorRef(someLogic);
      const count = useSelector(actorRef, (state) => state);

      return (
        <div data-testid="count" onClick={() => actorRef.send({ type: 'inc' })}>
          {count.context}
        </div>
      );
    };

    render(<App />);

    const count = screen.getByTestId('count');

    expect(count.textContent).toBe('0');

    fireEvent.click(count);

    expect(count.textContent).toBe('1');
  });

  it('should work with a promise actor', async () => {
    const promiseLogic = fromPromise(
      () => new Promise((resolve) => setTimeout(() => resolve(42), 10))
    );

    const App = () => {
      const actorRef = useActorRef(promiseLogic);
      const count = useSelector(actorRef, (state) => state);

      return <div data-testid="count">{count.output}</div>;
    };

    render(<App />);

    const count = screen.getByTestId('count');

    expect(count.textContent).toBe('');

    await testWaitFor(() => expect(count.textContent).toBe('42'));
  });

  it('invoked actor should be able to receive (deferred) events that it replays when active', () => {
    let isDone = false;

    const childMachine = createMachine({
      id: 'childMachine',
      initial: 'active',
      states: {
        active: {
          on: {
            FINISH: { actions: sendParent({ type: 'FINISH' }) }
          }
        }
      }
    });
    const machine = createMachine({
      initial: 'active',
      invoke: {
        id: 'child',
        src: childMachine
      },
      states: {
        active: {
          on: { FINISH: 'success' }
        },
        success: {}
      }
    });

    const ChildTest: React.FC<{
      actor: ActorRefFrom<typeof childMachine>;
    }> = ({ actor }) => {
      const state = useSelector(actor, (s) => s);

      expect(state.value).toEqual('active');

      React.useLayoutEffect(() => {
        if (actor.getSnapshot().status === 'active') {
          actor.send({ type: 'FINISH' });
        }
      }, []);

      return null;
    };

    const Test = () => {
      const actorRef = useActorRef(machine);
      const childActor = useSelector(
        actorRef,
        (s) => s.children.child as ActorRefFrom<typeof childMachine>
      );

      isDone = useSelector(actorRef, (s) => s.matches('success'));

      return <ChildTest actor={childActor} />;
    };

    render(<Test />);

    expect(isDone).toBe(true);
  });

  it('spawned actor should be able to receive (deferred) events that it replays when active', () => {
    let isDone = false;

    const childMachine = createMachine({
      id: 'childMachine',
      initial: 'active',
      states: {
        active: {
          on: {
            FINISH: { actions: sendParent({ type: 'FINISH' }) }
          }
        }
      }
    });
    const machine = createMachine({
      initial: 'active',
      states: {
        active: {
          entry: assign({
            actorRef: ({ spawn }) => spawn(childMachine, { id: 'child' })
          }),
          on: { FINISH: 'success' }
        },
        success: {}
      }
    });

    const ChildTest: React.FC<{
      actor: ActorRefFrom<typeof childMachine>;
    }> = ({ actor }) => {
      const state = useSelector(actor, (s) => s);

      expect(state.value).toEqual('active');

      React.useLayoutEffect(() => {
        if (actor.getSnapshot().status === 'active') {
          actor.send({ type: 'FINISH' });
        }
      }, []);

      return null;
    };

    const Test = () => {
      const actorRef = useActorRef(machine);
      const childActor = useSelector(
        actorRef,
        (s) => s.children.child as ActorRefFrom<typeof childMachine>
      );

      isDone = useSelector(actorRef, (s) => s.matches('success'));

      return <ChildTest actor={childActor} />;
    };

    render(<Test />);

    expect(isDone).toBe(true);
  });

  it('should be able to rerender with a new machine', () => {
    const machine1 = createMachine({
      initial: 'a',
      states: { a: {} }
    });

    const machine2 = createMachine({
      initial: 'a',
      states: {
        a: {
          on: { NEXT: 'b' }
        },
        b: {}
      }
    });

    function Test() {
      const [machine, setMachine] = React.useState(machine1);
      const actorRef = useActorRef(machine);
      const value = useSelector(actorRef, (state) => state.value);

      return (
        <>
          <button
            type="button"
            onClick={() => {
              setMachine(machine2);
            }}
          >
            Reload machine
          </button>
          <button
            type="button"
            onClick={() => {
              actorRef.send({
                type: 'NEXT'
              });
            }}
          >
            Send event
          </button>
          <span>{value}</span>
        </>
      );
    }

    render(<Test />);

    fireEvent.click(screen.getByText('Reload machine'));
    fireEvent.click(screen.getByText('Send event'));

    expect(screen.getByText('b')).toBeTruthy();
  });

  it('should be able to rehydrate an incoming new machine using the persisted state of the previous one', () => {
    const machine1 = createMachine({
      initial: 'a',
      states: {
        a: {
          on: { NEXT: 'b' }
        },
        b: {}
      }
    });

    const machine2 = createMachine({
      initial: 'b',
      states: {
        b: {
          on: { NEXT: 'c' }
        },
        c: {}
      }
    });

    function Test() {
      const [machine, setMachine] = React.useState(machine1);
      const actorRef = useActorRef(machine);
      const value = useSelector(actorRef, (state) => state.value);

      return (
        <>
          <button
            type="button"
            onClick={() => {
              setMachine(machine2);
            }}
          >
            Reload machine
          </button>
          <button
            type="button"
            onClick={() => {
              actorRef.send({
                type: 'NEXT'
              });
            }}
          >
            Send event
          </button>
          <span>{value}</span>
        </>
      );
    }

    render(<Test />);

    fireEvent.click(screen.getByText('Send event'));
    fireEvent.click(screen.getByText('Reload machine'));
    fireEvent.click(screen.getByText('Send event'));

    expect(screen.getByText('c')).toBeTruthy();
  });

  it('should not create extra rerenders when recreating the actor on the machine change', () => {
    let rerenders = 0;

    const machine1 = createMachine({});

    const machine2 = createMachine({});

    function Test() {
      const [machine, setMachine] = React.useState(machine1);
      useActorRef(machine);

      rerenders++;

      return (
        <>
          <button
            type="button"
            onClick={() => {
              setMachine(machine2);
            }}
          >
            Reload machine
          </button>
        </>
      );
    }

    render(<Test />);

    fireEvent.click(screen.getByText('Reload machine'));

    // while those numbers might be a little bit surprising at first glance they are actually correct
    // we are using the "derive state from props pattern" here and that involved 2 renders
    // so we have a first render and then two other renders when the machine changes
    // and in strict mode every render is simply doubled
    expect(rerenders).toBe(suiteKey === 'strict' ? 6 : 3);
  });

  it('all renders should be consistent - a value derived in render should be derived from the latest source', () => {
    let detectedInconsistency = false;

    const machine1 = createMachine({
      tags: ['m1']
    });

    const machine2 = createMachine({
      tags: ['m2']
    });

    function Test() {
      const [machine, setMachine] = React.useState(machine1);
      const actorRef = useActorRef(machine);
      const tag = useSelector(actorRef, (state) => [...state.tags][0]);

      detectedInconsistency ||= machine.config.tags[0] !== tag;

      return (
        <>
          <button
            type="button"
            onClick={() => {
              setMachine(machine2);
            }}
          >
            Reload machine
          </button>
        </>
      );
    }

    render(<Test />);

    fireEvent.click(screen.getByText('Reload machine'));

    expect(detectedInconsistency).toBe(false);
  });

  it('all commits should be consistent - a value derived in render should be derived from the latest source', () => {
    let detectedInconsistency = false;

    const machine1 = createMachine({
      tags: ['m1']
    });

    const machine2 = createMachine({
      tags: ['m2']
    });

    function Test() {
      React.useEffect(() => {
        detectedInconsistency ||= machine.config.tags[0] !== tag;
      });

      const [machine, setMachine] = React.useState(machine1);
      const actorRef = useActorRef(machine);
      const tag = useSelector(actorRef, (state) => [...state.tags][0]);

      return (
        <>
          <button
            type="button"
            onClick={() => {
              setMachine(machine2);
            }}
          >
            Reload machine
          </button>
        </>
      );
    }

    render(<Test />);

    fireEvent.click(screen.getByText('Reload machine'));

    expect(detectedInconsistency).toBe(false);
  });

  it('should be able to rehydrate an inline actor when changing machines', () => {
    const spy = jest.fn();

    const createSampleMachine = (counter: number) => {
      const child = createMachine({
        on: {
          EV: {
            actions: () => {
              spy(counter);
            }
          }
        }
      });

      return createMachine({
        context: ({ spawn }) => {
          return {
            childRef: spawn(child)
          };
        }
      });
    };

    const machine1 = createSampleMachine(1);
    const machine2 = createSampleMachine(2);

    function Test() {
      const [machine, setMachine] = React.useState<AnyStateMachine>(machine1);
      const actorRef = useActorRef(machine);

      return (
        <>
          <button
            type="button"
            onClick={() => {
              setMachine(machine2);
            }}
          >
            Reload machine
          </button>
          <button
            type="button"
            onClick={() => {
              Object.values(actorRef.getSnapshot().children)[0].send({
                type: 'EV'
              });
            }}
          >
            Send event
          </button>
        </>
      );
    }
<<<<<<< HEAD

    render(<Test />);

    fireEvent.click(screen.getByText('Reload machine'));
    fireEvent.click(screen.getByText('Send event'));

    expect(spy.mock.calls).toHaveLength(1);
    // we don't have any means to rehydrate an inline actor with a new src (can't locate its new src)
    // so the best we can do is to reuse the old src
    expect(spy.mock.calls[0][0]).toBe(1);
=======
  );

  it("should execute action bound to a specific machine's instance when the action is provided in render", () => {
    const spy1 = jest.fn();
    const spy2 = jest.fn();

    const machine = createMachine({
      on: {
        DO: {
          actions: 'stuff'
        }
      }
    });

    const Test = () => {
      const actorRef1 = useActorRef(
        machine.provide({
          actions: {
            stuff: spy1
          }
        })
      );
      useActorRef(
        machine.provide({
          actions: {
            stuff: spy2
          }
        })
      );

      return (
        <button
          type="button"
          onClick={() => {
            actorRef1.send({
              type: 'DO'
            });
          }}
        >
          Click
        </button>
      );
    };

    render(<Test />);

    screen.getByRole('button').click();

    expect(spy1).toHaveBeenCalledTimes(1);
    expect(spy2).not.toHaveBeenCalled();
>>>>>>> 51c20bcf
  });
});<|MERGE_RESOLUTION|>--- conflicted
+++ resolved
@@ -750,7 +750,6 @@
         </>
       );
     }
-<<<<<<< HEAD
 
     render(<Test />);
 
@@ -761,8 +760,7 @@
     // we don't have any means to rehydrate an inline actor with a new src (can't locate its new src)
     // so the best we can do is to reuse the old src
     expect(spy.mock.calls[0][0]).toBe(1);
-=======
-  );
+  });
 
   it("should execute action bound to a specific machine's instance when the action is provided in render", () => {
     const spy1 = jest.fn();
@@ -812,6 +810,5 @@
 
     expect(spy1).toHaveBeenCalledTimes(1);
     expect(spy2).not.toHaveBeenCalled();
->>>>>>> 51c20bcf
   });
 });