--- conflicted
+++ resolved
@@ -15,11 +15,8 @@
   waitForElement
 } from '@testing-library/react';
 import { useState } from 'react';
-<<<<<<< HEAD
 import { invokePromise } from 'xstate/invoke';
-=======
 import { asEffect, asLayoutEffect } from '../src/useMachine';
->>>>>>> f96ade68
 
 afterEach(cleanup);
 
@@ -488,7 +485,9 @@
     );
 
     const App = () => {
-      useMachine(machine);
+      const [state] = useMachine(machine);
+
+      console.log(state.actions);
 
       return <div />;
     };
