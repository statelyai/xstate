import * as React from 'react';
<<<<<<< HEAD
import { useMachine } from '../src';
import { Machine, assign, Interpreter, spawn, doneInvoke, State } from 'xstate';
import { spawnPromise } from 'xstate/lib/invoke';
=======
import { useMachine, useService } from '../src';
import {
  Machine,
  assign,
  Interpreter,
  spawn,
  doneInvoke,
  State,
  createMachine
} from 'xstate';
>>>>>>> acf095af
import {
  render,
  fireEvent,
  cleanup,
  waitForElement
} from '@testing-library/react';
import { useState } from 'react';

afterEach(cleanup);

describe('useMachine hook', () => {
  const context = {
    data: undefined
  };
  const fetchMachine = Machine<typeof context>({
    id: 'fetch',
    initial: 'idle',
    context,
    states: {
      idle: {
        on: { FETCH: 'loading' }
      },
      loading: {
        invoke: {
          src: 'fetchData',
          onDone: {
            target: 'success',
            actions: assign({
              data: (_, e) => e.data
            }),
            cond: (_, e) => e.data.length
          }
        }
      },
      success: {
        type: 'final'
      }
    }
  });

  const persistedFetchState = fetchMachine.transition('loading', {
    type: 'done.invoke.fetch.loading:invocation[0]',
    data: 'persisted data'
  });

  const Fetcher: React.FC<{
    onFetch: () => Promise<any>;
    persistedState?: State<any, any>;
  }> = ({
    onFetch = () => new Promise(res => res('some data')),
    persistedState
  }) => {
    const [current, send] = useMachine(fetchMachine, {
      services: {
        fetchData: spawnPromise(onFetch)
      },
      state: persistedState
    });

    switch (current.value) {
      case 'idle':
        return <button onClick={_ => send('FETCH')}>Fetch</button>;
      case 'loading':
        return <div>Loading...</div>;
      case 'success':
        return (
          <div>
            Success! Data: <div data-testid="data">{current.context.data}</div>
          </div>
        );
      default:
        return null;
    }
  };

  it('should work with the useMachine hook', async () => {
    const { getByText, getByTestId } = render(
      <Fetcher onFetch={() => new Promise(res => res('fake data'))} />
    );
    const button = getByText('Fetch');
    fireEvent.click(button);
    getByText('Loading...');
    await waitForElement(() => getByText(/Success/));
    const dataEl = getByTestId('data');
    expect(dataEl.textContent).toBe('fake data');
  });

  it('should work with the useMachine hook (rehydrated state)', async () => {
    const { getByText, getByTestId } = render(
      <Fetcher
        onFetch={() => new Promise(res => res('fake data'))}
        persistedState={persistedFetchState}
      />
    );

    await waitForElement(() => getByText(/Success/));
    const dataEl = getByTestId('data');
    expect(dataEl.textContent).toBe('persisted data');
  });

  it('should work with the useMachine hook (rehydrated state config)', async () => {
    const persistedFetchStateConfig = JSON.parse(
      JSON.stringify(persistedFetchState)
    );
    const { getByText, getByTestId } = render(
      <Fetcher
        onFetch={() => new Promise(res => res('fake data'))}
        persistedState={persistedFetchStateConfig}
      />
    );

    await waitForElement(() => getByText(/Success/));
    const dataEl = getByTestId('data');
    expect(dataEl.textContent).toBe('persisted data');
  });

  it('should provide the service', () => {
    const Test = () => {
      const [, , service] = useMachine(fetchMachine);

      if (!(service instanceof Interpreter)) {
        throw new Error('service not instance of Interpreter');
      }

      return null;
    };

    render(<Test />);
  });

  it('should provide options for the service', () => {
    const Test = () => {
      const [, , service] = useMachine(fetchMachine, {
        execute: false
      });

      expect(service.options.execute).toBe(false);

      return null;
    };

    render(<Test />);
  });

  it('should merge machine context with options.context', () => {
    const testMachine = Machine<{ foo: string; test: boolean }>({
      context: {
        foo: 'bar',
        test: false
      },
      initial: 'idle',
      states: {
        idle: {}
      }
    });

    const Test = () => {
      const [state] = useMachine(testMachine, { context: { test: true } });

      expect(state.context).toEqual({
        foo: 'bar',
        test: true
      });

      return null;
    };

    render(<Test />);
  });

  it('should not spawn actors until service is started', async done => {
    const spawnMachine = Machine<any>({
      id: 'spawn',
      initial: 'start',
      context: { ref: undefined },
      states: {
        start: {
          entry: assign({
            ref: () => spawn(new Promise(res => res(42)), 'my-promise')
          }),
          on: {
            [doneInvoke('my-promise')]: 'success'
          }
        },
        success: {
          type: 'final'
        }
      }
    });

    const Spawner = () => {
      const [current] = useMachine(spawnMachine);

      switch (current.value) {
        case 'start':
          return <span data-testid="start" />;
        case 'success':
          return <span data-testid="success" />;
        default:
          return null;
      }
    };

    const { getByTestId } = render(<Spawner />);
    await waitForElement(() => getByTestId('success'));
    done();
  });

  it('actions should not have stale data', async done => {
    const toggleMachine = Machine({
      initial: 'inactive',
      states: {
        inactive: {
          on: { TOGGLE: 'active' }
        },
        active: {
          entry: 'doAction'
        }
      }
    });

    const Toggle = () => {
      const [ext, setExt] = useState(false);

      const doAction = React.useCallback(() => {
        expect(ext).toBeTruthy();
        done();
      }, [ext]);

      const [, send] = useMachine(toggleMachine, {
        actions: {
          doAction
        }
      });

      return (
        <>
          <button
            data-testid="extbutton"
            onClick={_ => {
              setExt(true);
            }}
          />
          <button
            data-testid="button"
            onClick={_ => {
              send('TOGGLE');
            }}
          />
        </>
      );
    };

    const { getByTestId } = render(<Toggle />);

    const button = getByTestId('button');
    const extButton = getByTestId('extbutton');
    fireEvent.click(extButton);

    fireEvent.click(button);
  });

  it('should compile with typed matches (createMachine)', () => {
    interface TestContext {
      count?: number;
      user?: { name: string };
    }

    type TestState =
      | {
          value: 'loading';
          context: { count: number; user: undefined };
        }
      | {
          value: 'loaded';
          context: { user: { name: string } };
        };

    const machine = createMachine<TestContext, any, TestState>({
      initial: 'loading',
      states: {
        loading: {
          initial: 'one',
          states: {
            one: {},
            two: {}
          }
        },
        loaded: {}
      }
    });

    const ServiceApp: React.FC<{
      service: Interpreter<TestContext, any, any, TestState>;
    }> = ({ service }) => {
      const [state] = useService(service);

      if (state.matches('loaded')) {
        const name = state.context.user.name;

        // never called - it's okay if the name is undefined
        expect(name).toBeTruthy();
      } else if (state.matches('loading')) {
        // Make sure state isn't "never" - if it is, tests will fail to compile
        expect(state).toBeTruthy();
      }

      return null;
    };

    const App = () => {
      const [state, , service] = useMachine(machine);

      if (state.matches('loaded')) {
        const name = state.context.user.name;

        // never called - it's okay if the name is undefined
        expect(name).toBeTruthy();
      } else if (state.matches('loading')) {
        // Make sure state isn't "never" - if it is, tests will fail to compile
        expect(state).toBeTruthy();
      }

      return <ServiceApp service={service} />;
    };

    // Just testing that it compiles
    render(<App />);
  });
});<|MERGE_RESOLUTION|>--- conflicted
+++ resolved
@@ -1,9 +1,4 @@
 import * as React from 'react';
-<<<<<<< HEAD
-import { useMachine } from '../src';
-import { Machine, assign, Interpreter, spawn, doneInvoke, State } from 'xstate';
-import { spawnPromise } from 'xstate/lib/invoke';
-=======
 import { useMachine, useService } from '../src';
 import {
   Machine,
@@ -14,7 +9,6 @@
   State,
   createMachine
 } from 'xstate';
->>>>>>> acf095af
 import {
   render,
   fireEvent,
@@ -22,6 +16,7 @@
   waitForElement
 } from '@testing-library/react';
 import { useState } from 'react';
+import { spawnPromise } from 'xstate/src/invoke';
 
 afterEach(cleanup);
 
