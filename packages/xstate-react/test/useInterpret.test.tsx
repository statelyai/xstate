import * as React from 'react';
import { ActorRefFrom, createMachine, sendTo } from 'xstate';
import { fireEvent, screen } from '@testing-library/react';
<<<<<<< HEAD
import { useInterpret, useMachine } from '../src/index.js';
=======
import { useActor, useInterpret, useMachine } from '../src';
>>>>>>> 3ddbe665
import { describeEachReactMode } from './utils';

const originalConsoleWarn = console.warn;

afterEach(() => {
  console.warn = originalConsoleWarn;
});

describeEachReactMode('useInterpret (%s)', ({ suiteKey, render }) => {
  it('observer should be called with initial state', () => {
    let initialState: any;

    const machine = createMachine({
      initial: 'inactive',
      states: {
        inactive: {
          on: {
            ACTIVATE: 'active'
          }
        },
        active: {}
      }
    });

    const App = () => {
      const service = useInterpret(machine);

      React.useEffect(() => {
        service.subscribe((state) => {
          initialState ??= state;
        });
      }, [service]);

      return null;
    };

    render(<App />);

    expect(initialState.matches('inactive')).toBeTruthy();
  });

  it('observer should be called with next state', (done) => {
    const machine = createMachine({
      initial: 'inactive',
      states: {
        inactive: {
          on: {
            ACTIVATE: 'active'
          }
        },
        active: {}
      }
    });

    const App = () => {
      const service = useInterpret(machine);

      React.useEffect(() => {
        service.subscribe((state) => {
          if (state.matches('active')) {
            done();
          }
        });
      }, [service]);

      return (
        <button
          data-testid="button"
          onClick={() => {
            service.send({ type: 'ACTIVATE' });
          }}
        ></button>
      );
    };

    render(<App />);
    const button = screen.getByTestId('button');

    fireEvent.click(button);
  });

  it('actions created by a layout effect should access the latest closure values', () => {
    const actual: number[] = [];

    const machine = createMachine({
      initial: 'foo',
      states: {
        foo: {
          on: {
            EXEC_ACTION: {
              actions: 'recordProp'
            }
          }
        }
      }
    });

    const App = ({ value }: { value: number }) => {
      const service = useInterpret(machine, {
        actions: {
          recordProp: () => actual.push(value)
        }
      });

      React.useLayoutEffect(() => {
        service.send({ type: 'EXEC_ACTION' });
      });

      return null;
    };

    const { rerender } = render(<App value={1} />);

    expect(actual).toEqual(suiteKey === 'strict' ? [1, 1] : [1]);

    actual.length = 0;
    rerender(<App value={42} />);

    expect(actual).toEqual([42]);
  });

  it('should warn when machine reference is updated during the hook lifecycle', () => {
    console.warn = jest.fn();
    const machine = createMachine({
      initial: 'foo',
      context: { id: 1 },
      states: {
        foo: {
          on: {
            CHECK: {
              target: 'bar',
              guard: 'hasOverflown'
            }
          }
        },
        bar: {}
      }
    });
    const App = () => {
      const [id, setId] = React.useState(1);
      const [, send] = useMachine(
        machine.provide({
          guards: {
            hasOverflown: () => id > 1
          }
        })
      );

      return (
        <>
          <button
            onClick={() => {
              setId(2);
              send({ type: 'CHECK' });
            }}
          >
            update id
          </button>
        </>
      );
    };

    render(<App />);

    fireEvent.click(screen.getByRole('button'));

    expect(console.warn).toHaveBeenCalledTimes(suiteKey === 'strict' ? 4 : 1);
    expect((console.warn as jest.Mock).mock.calls[0][0]).toMatchInlineSnapshot(`
      "Machine given to \`useMachine\` has changed between renders. This is not supported and might lead to unexpected results.
      Please make sure that you pass the same Machine as argument each time."
    `);
    if (suiteKey === 'strict') {
      expect((console.warn as jest.Mock).mock.calls[1][0])
        .toMatchInlineSnapshot(`
        "Machine given to \`useMachine\` has changed between renders. This is not supported and might lead to unexpected results.
        Please make sure that you pass the same Machine as argument each time."
      `);
    }
  });

  it('should change state when started', async () => {
    const childMachine = createMachine({
      initial: 'waiting',
      states: {
        waiting: {
          on: {
            EVENT: 'received'
          }
        },
        received: {}
      }
    });

    const parentMachine = createMachine<{
      childRef: ActorRefFrom<typeof childMachine>;
    }>({
      context: ({ spawn }) => ({
        childRef: spawn(childMachine)
      }),
      on: {
        SEND_TO_CHILD: {
          actions: sendTo((ctx) => ctx.childRef, { type: 'EVENT' })
        }
      }
    });

    const App = () => {
      const parentActor = useInterpret(parentMachine);
      const [parentState, parentSend] = useActor(parentActor);
      const [childState] = useActor(parentState.context.childRef);

      return (
        <>
          <button
            data-testid="button"
            onClick={() => parentSend({ type: 'SEND_TO_CHILD' })}
          >
            Send to child
          </button>
          <div data-testid="child-state">{childState.value}</div>
        </>
      );
    };

    render(<App />);

    const button = screen.getByTestId('button');
    const childState = screen.getByTestId('child-state');

    expect(childState.textContent).toBe('waiting');

    fireEvent.click(button);

    expect(childState.textContent).toBe('received');
  });

  it('should change state when started (useMachine)', async () => {
    const childMachine = createMachine({
      initial: 'waiting',
      states: {
        waiting: {
          on: {
            EVENT: 'received'
          }
        },
        received: {}
      }
    });

    const parentMachine = createMachine<{
      childRef: ActorRefFrom<typeof childMachine>;
    }>({
      context: ({ spawn }) => ({
        childRef: spawn(childMachine)
      }),
      on: {
        SEND_TO_CHILD: {
          actions: sendTo((ctx) => ctx.childRef, { type: 'EVENT' })
        }
      }
    });

    const App = () => {
      const [parentState, parentSend] = useMachine(parentMachine);
      const [childState] = useActor(parentState.context.childRef);

      return (
        <>
          <button
            data-testid="button"
            onClick={() => parentSend({ type: 'SEND_TO_CHILD' })}
          >
            Send to child
          </button>
          <div data-testid="child-state">{childState.value}</div>
        </>
      );
    };

    render(<App />);

    const button = screen.getByTestId('button');
    const childState = screen.getByTestId('child-state');

    expect(childState.textContent).toBe('waiting');

    fireEvent.click(button);

    expect(childState.textContent).toBe('received');
  });
});<|MERGE_RESOLUTION|>--- conflicted
+++ resolved
@@ -1,11 +1,7 @@
 import * as React from 'react';
 import { ActorRefFrom, createMachine, sendTo } from 'xstate';
 import { fireEvent, screen } from '@testing-library/react';
-<<<<<<< HEAD
-import { useInterpret, useMachine } from '../src/index.js';
-=======
-import { useActor, useInterpret, useMachine } from '../src';
->>>>>>> 3ddbe665
+import { useActor, useInterpret, useMachine } from '../src/index.js';
 import { describeEachReactMode } from './utils';
 
 const originalConsoleWarn = console.warn;
