import * as React from 'react';
import { ActorRefFrom, createMachine, sendTo, StateFrom } from 'xstate';
import { fireEvent, screen } from '@testing-library/react';
import { useActor, useInterpret, useMachine } from '../src/index.js';
import { describeEachReactMode } from './utils';

const originalConsoleWarn = console.warn;

afterEach(() => {
  console.warn = originalConsoleWarn;
});

describeEachReactMode('useInterpret (%s)', ({ suiteKey, render }) => {
<<<<<<< HEAD
  it('observer should be called with initial state', () => {
    const spy = jest.fn();
    const observer = (state: StateFrom<typeof machine>) => spy(state.value);

    const machine = createMachine({
      initial: 'inactive',
      states: {
        inactive: {
          on: {
            ACTIVATE: 'active'
          }
        },
        active: {}
      }
    });

    const App = () => {
      useInterpret(machine, {}, observer);
      return null;
    };

    render(<App />);

    expect(spy).toHaveBeenCalledWith('inactive');
  });

=======
>>>>>>> 3c1886f3
  it('observer should be called with next state', (done) => {
    const machine = createMachine({
      initial: 'inactive',
      states: {
        inactive: {
          on: {
            ACTIVATE: 'active'
          }
        },
        active: {}
      }
    });

    const App = () => {
      const service = useInterpret(machine);

      React.useEffect(() => {
        service.subscribe((state) => {
          if (state.matches('active')) {
            done();
          }
        });
      }, [service]);

      return (
        <button
          data-testid="button"
          onClick={() => {
            service.send({ type: 'ACTIVATE' });
          }}
        ></button>
      );
    };

    render(<App />);
    const button = screen.getByTestId('button');

    fireEvent.click(button);
  });

  it('actions created by a layout effect should access the latest closure values', () => {
    const actual: number[] = [];

    const machine = createMachine({
      initial: 'foo',
      states: {
        foo: {
          on: {
            EXEC_ACTION: {
              actions: 'recordProp'
            }
          }
        }
      }
    });

    const App = ({ value }: { value: number }) => {
      const service = useInterpret(machine, {
        actions: {
          recordProp: () => actual.push(value)
        }
      });

      React.useLayoutEffect(() => {
        service.send({ type: 'EXEC_ACTION' });
      });

      return null;
    };

    const { rerender } = render(<App value={1} />);

    expect(actual).toEqual(suiteKey === 'strict' ? [1, 1] : [1]);

    actual.length = 0;
    rerender(<App value={42} />);

    expect(actual).toEqual([42]);
  });

  it('should warn when machine reference is updated during the hook lifecycle', () => {
    console.warn = jest.fn();
    const machine = createMachine({
      initial: 'foo',
      context: { id: 1 },
      states: {
        foo: {
          on: {
            CHECK: {
              target: 'bar',
              guard: 'hasOverflown'
            }
          }
        },
        bar: {}
      }
    });
    const App = () => {
      const [id, setId] = React.useState(1);
      const [, send] = useMachine(
        machine.provide({
          guards: {
            hasOverflown: () => id > 1
          }
        })
      );

      return (
        <>
          <button
            onClick={() => {
              setId(2);
              send({ type: 'CHECK' });
            }}
          >
            update id
          </button>
        </>
      );
    };

    render(<App />);

    fireEvent.click(screen.getByRole('button'));

    expect(console.warn).toHaveBeenCalledTimes(suiteKey === 'strict' ? 4 : 1);
    expect((console.warn as jest.Mock).mock.calls[0][0]).toMatchInlineSnapshot(`
      "Machine given to \`useMachine\` has changed between renders. This is not supported and might lead to unexpected results.
      Please make sure that you pass the same Machine as argument each time."
    `);
    if (suiteKey === 'strict') {
      expect((console.warn as jest.Mock).mock.calls[1][0])
        .toMatchInlineSnapshot(`
        "Machine given to \`useMachine\` has changed between renders. This is not supported and might lead to unexpected results.
        Please make sure that you pass the same Machine as argument each time."
      `);
    }
  });

  it('should change state when started', async () => {
    const childMachine = createMachine({
      initial: 'waiting',
      states: {
        waiting: {
          on: {
            EVENT: 'received'
          }
        },
        received: {}
      }
    });

    const parentMachine = createMachine<{
      childRef: ActorRefFrom<typeof childMachine>;
    }>({
      context: ({ spawn }) => ({
        childRef: spawn(childMachine)
      }),
      on: {
        SEND_TO_CHILD: {
          actions: sendTo((ctx) => ctx.childRef, { type: 'EVENT' })
        }
      }
    });

    const App = () => {
      const parentActor = useInterpret(parentMachine);
      const [parentState, parentSend] = useActor(parentActor);
      const [childState] = useActor(parentState.context.childRef);

      return (
        <>
          <button
            data-testid="button"
            onClick={() => parentSend({ type: 'SEND_TO_CHILD' })}
          >
            Send to child
          </button>
          <div data-testid="child-state">{childState.value}</div>
        </>
      );
    };

    render(<App />);

    const button = screen.getByTestId('button');
    const childState = screen.getByTestId('child-state');

    expect(childState.textContent).toBe('waiting');

    fireEvent.click(button);

    expect(childState.textContent).toBe('received');
  });

  it('should change state when started (useMachine)', async () => {
    const childMachine = createMachine({
      initial: 'waiting',
      states: {
        waiting: {
          on: {
            EVENT: 'received'
          }
        },
        received: {}
      }
    });

    const parentMachine = createMachine<{
      childRef: ActorRefFrom<typeof childMachine>;
    }>({
      context: ({ spawn }) => ({
        childRef: spawn(childMachine)
      }),
      on: {
        SEND_TO_CHILD: {
          actions: sendTo((ctx) => ctx.childRef, { type: 'EVENT' })
        }
      }
    });

    const App = () => {
      const [parentState, parentSend] = useMachine(parentMachine);
      const [childState] = useActor(parentState.context.childRef);

      return (
        <>
          <button
            data-testid="button"
            onClick={() => parentSend({ type: 'SEND_TO_CHILD' })}
          >
            Send to child
          </button>
          <div data-testid="child-state">{childState.value}</div>
        </>
      );
    };

    render(<App />);

    const button = screen.getByTestId('button');
    const childState = screen.getByTestId('child-state');

    expect(childState.textContent).toBe('waiting');

    fireEvent.click(button);

    expect(childState.textContent).toBe('received');
  });
});<|MERGE_RESOLUTION|>--- conflicted
+++ resolved
@@ -11,35 +11,6 @@
 });
 
 describeEachReactMode('useInterpret (%s)', ({ suiteKey, render }) => {
-<<<<<<< HEAD
-  it('observer should be called with initial state', () => {
-    const spy = jest.fn();
-    const observer = (state: StateFrom<typeof machine>) => spy(state.value);
-
-    const machine = createMachine({
-      initial: 'inactive',
-      states: {
-        inactive: {
-          on: {
-            ACTIVATE: 'active'
-          }
-        },
-        active: {}
-      }
-    });
-
-    const App = () => {
-      useInterpret(machine, {}, observer);
-      return null;
-    };
-
-    render(<App />);
-
-    expect(spy).toHaveBeenCalledWith('inactive');
-  });
-
-=======
->>>>>>> 3c1886f3
   it('observer should be called with next state', (done) => {
     const machine = createMachine({
       initial: 'inactive',
