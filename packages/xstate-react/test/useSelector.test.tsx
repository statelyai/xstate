--- conflicted
+++ resolved
@@ -280,14 +280,9 @@
     expect(container.textContent).toEqual('second 0');
   });
 
-<<<<<<< HEAD
-  it('should use a fresh selector for subscription updates after selector change', () => {
-    const childMachine = createMachine({
-=======
   // TODO: subscribers are called before `.current` is asigned in the Actor class and thus `getSnapshot` ends up reading a stale value
   it.skip('should use a fresh selector for subscription updates after selector change', () => {
     const childMachine = createMachine<{ count: number }>({
->>>>>>> 8a303d14
       context: {
         count: 0
       },
