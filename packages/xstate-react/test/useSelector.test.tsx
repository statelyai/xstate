--- conflicted
+++ resolved
@@ -715,24 +715,14 @@
 
     render(<App />);
 
-    expect(spy).not.toBeCalled();
+    expect(spy).not.toHaveBeenCalled();
   });
 
   it('should work with an optional actor', () => {
     const Child = (props: {
       actor: ActorRef<TransitionSnapshot<{ count: number }>, any> | undefined;
     }) => {
-<<<<<<< HEAD
       const state = useSelector(props.actor, (s) => s);
-=======
-      const state = useSelector<
-        ActorRef<
-          Snapshot<undefined> & { context?: { count: number } },
-          AnyEventObject
-        >,
-        Snapshot<undefined> & { context?: { count: number } }
-      >(props.actor ?? createEmptyActor(), (s) => s);
->>>>>>> 0b08a605
 
       // @ts-expect-error
       ((_accept: { count: number }) => {})(state.context);
