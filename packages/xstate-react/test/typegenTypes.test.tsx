import { render } from '@testing-library/react';
import { ActorRefFrom, assign, createMachine, TypegenMeta } from 'xstate';
import { createActorContext, useActorRef, useMachine } from '../src/index.ts';

describe('useMachine', () => {
  it('should allow to be used with a machine without any missing implementations', () => {
    interface TypesMeta extends TypegenMeta {
      missingImplementations: {
        actions: never;
        delays: never;
        guards: never;
        actors: never;
      };
    }

    const machine = createMachine({
      types: { typegen: {} as TypesMeta }
    });

    function App() {
      useMachine(machine);
      return null;
    }

    render(<App />);
  });

  it('should not allow to be used with a machine with some missing implementations', () => {
    interface TypesMeta extends TypegenMeta {
      missingImplementations: {
        actions: 'myAction';
        delays: never;
        guards: never;
        actors: never;
      };
      eventsCausingActions: {
        myAction: 'FOO';
      };
    }

    const machine = createMachine({
      types: {
        typegen: {} as TypesMeta,
        events: {} as { type: 'FOO' } | { type: 'BAR' } | { type: 'BAZ' }
      }
    });

    function App() {
      // @ts-expect-error
      useMachine(machine);
      return null;
    }

    render(<App />);
  });

  it('should require all missing implementations ', () => {
    interface TypesMeta extends TypegenMeta {
      missingImplementations: {
        actions: 'myAction';
        delays: 'myDelay';
        guards: never;
        actors: never;
      };
      eventsCausingActions: {
        myAction: 'FOO';
        myDelay: 'BAR';
      };
    }

    const machine = createMachine({
      types: {
        typegen: {} as TypesMeta,
        events: {} as { type: 'FOO' } | { type: 'BAR' } | { type: 'BAZ' }
      }
    });

    function App() {
      // @ts-expect-error
      useMachine(machine);
      useMachine(
        machine.provide({
          // @ts-expect-error
          actions: {}
        })
      );
      useMachine(
        // @ts-expect-error
        machine.provide({
          actions: {
            myAction: () => {}
          }
        })
      );
      useMachine(
        machine.provide({
          actions: {
            myAction: () => {}
          },
          delays: {
            myDelay: () => 42
          }
        })
      );
      return null;
    }

    render(<App />);
  });

  it('should allow to override already provided implementation', () => {
    interface TypesMeta extends TypegenMeta {
      missingImplementations: {
        actions: 'fooAction';
        delays: never;
        guards: never;
        actors: never;
      };
      eventsCausingActions: { fooAction: 'FOO' };
      eventsCausingDelays: { barDelay: 'BAR' };
    }

    const machine = createMachine(
      {
        types: {
          typegen: {} as TypesMeta,
          events: {} as { type: 'FOO' } | { type: 'BAR' } | { type: 'BAZ' }
        }
      },
      {
        delays: {
          barDelay: () => 42
        }
      }
    );

    function App() {
      useMachine(
        machine.provide({
          actions: {
            fooAction: () => {}
          },
          delays: {
            barDelay: () => 100
          }
        })
      );
      return null;
    }

    render(<App />);
  });

  it('should accept a machine that accepts a specific subset of events in one of the implementations', () => {
    interface TypesMeta extends TypegenMeta {
      missingImplementations: {
        actions: never;
        actors: never;
        guards: never;
        delays: never;
      };
      eventsCausingActions: {
        fooAction: 'FOO';
      };
    }

    const machine = createMachine({
      types: {
        typegen: {} as TypesMeta,
        events: {} as { type: 'FOO' } | { type: 'BAR' }
      }
    });

    function App() {
      useMachine(
        machine.provide({
          actions: {
            // it's important to use `event` here somehow to make this a possible source of information for inference
            fooAction: () => {}
          }
        })
      );
      return null;
    }

    render(<App />);
  });

  it('should provide subset of the event type to action objects given in the `options` argument', () => {
    interface TypesMeta extends TypegenMeta {
      missingImplementations: {
        actions: never;
        actors: never;
        guards: never;
        delays: never;
      };
      eventsCausingActions: {
        fooAction: 'FOO';
      };
    }

    const machine = createMachine({
      types: {
        typegen: {} as TypesMeta,
        events: {} as { type: 'FOO' } | { type: 'BAR' }
      }
    });

    function App() {
      useMachine(
        machine.provide({
          actions: {
            fooAction: assign(({ event }) => {
              ((_accept: 'FOO') => {})(event.type);
              // @ts-expect-error
              ((_accept: "test that this isn't any") => {})(event.type);
            })
          }
        })
      );
      return null;
    }

    render(<App />);
  });
});

describe('useActorRef', () => {
  it('should allow to be used with a machine without any missing implementations', () => {
    interface TypesMeta extends TypegenMeta {
      missingImplementations: {
        actions: never;
        delays: never;
        guards: never;
        actors: never;
      };
    }

    const machine = createMachine({
      types: { typegen: {} as TypesMeta }
    });

    function App() {
      useActorRef(machine);
      return null;
    }

    render(<App />);
  });

  it('should not allow to be used with a machine with some missing implementations', () => {
    interface TypesMeta extends TypegenMeta {
      missingImplementations: {
        actions: 'myAction';
        delays: never;
        guards: never;
        actors: never;
      };
      eventsCausingActions: {
        myAction: 'FOO';
      };
    }

    const machine = createMachine({
      types: {
        typegen: {} as TypesMeta,
        events: {} as { type: 'FOO' } | { type: 'BAR' } | { type: 'BAZ' }
      }
    });

    function App() {
      // @ts-expect-error
      useActorRef(machine);
      return null;
    }

    render(<App />);
  });

  it('should require all missing implementations ', () => {
    interface TypesMeta extends TypegenMeta {
      missingImplementations: {
        actions: 'myAction';
        delays: 'myDelay';
        guards: never;
        actors: never;
      };
      eventsCausingActions: {
        myAction: 'FOO';
        myDelay: 'BAR';
      };
    }

    const machine = createMachine({
      types: {
        typegen: {} as TypesMeta,
        events: {} as { type: 'FOO' } | { type: 'BAR' } | { type: 'BAZ' }
      }
    });

    function App() {
      // @ts-expect-error
      useActorRef(machine, {});
      useActorRef(machine, {
        // @ts-expect-error
        actions: {}
      });
      // @ts-expect-error
      useActorRef(machine, {
        actions: {
          myAction: () => {}
        }
      });
      useActorRef(machine, {
        actions: {
          myAction: () => {}
        },
        delays: {
          myDelay: () => 42
        }
      });
      return null;
    }

    render(<App />);
  });

  it('should allow to override already provided implementation', () => {
    interface TypesMeta extends TypegenMeta {
      missingImplementations: {
        actions: 'fooAction';
        delays: never;
        guards: never;
        actors: never;
      };
      eventsCausingActions: { fooAction: 'FOO' };
      eventsCausingDelays: { barDelay: 'BAR' };
    }

    const machine = createMachine(
      {
        types: {
          typegen: {} as TypesMeta,
          events: {} as { type: 'FOO' } | { type: 'BAR' } | { type: 'BAZ' }
        }
      },
      {
        delays: {
          barDelay: () => 42
        }
      }
    );

    function App() {
      useActorRef(machine, {
        actions: {
          fooAction: () => {}
        },
        delays: {
          barDelay: () => 100
        }
      });
      return null;
    }

    render(<App />);
  });

  it('should accept a machine that accepts a specific subset of events in one of the implementations', () => {
    interface TypesMeta extends TypegenMeta {
      missingImplementations: {
        actions: never;
        actors: never;
        guards: never;
        delays: never;
      };
      eventsCausingActions: {
        fooAction: 'FOO';
      };
    }

    const machine = createMachine({
      types: {
        typegen: {} as TypesMeta,
        events: {} as { type: 'FOO' } | { type: 'BAR' }
      }
    });

    function App() {
      useActorRef(machine, {
        actions: {
          // it's important to use `event` here somehow to make this a possible source of information for inference
          fooAction: () => {}
        }
      });
      return null;
    }

    render(<App />);
  });

  it('should provide subset of the event type to action objects given in the `options` argument', () => {
    interface TypesMeta extends TypegenMeta {
      missingImplementations: {
        actions: never;
        actors: never;
        guards: never;
        delays: never;
      };
      eventsCausingActions: {
        fooAction: 'FOO';
      };
    }

    const machine = createMachine({
      types: {
        typegen: {} as TypesMeta,
        events: {} as { type: 'FOO' } | { type: 'BAR' }
      }
    });

    function App() {
      useActorRef(
        machine.provide({
          actions: {
            fooAction: assign(({ event }) => {
              ((_accept: 'FOO') => {})(event.type);
              // @ts-expect-error
              ((_accept: "test that this isn't any") => {})(event.type);
            })
          }
        })
      );
      return null;
    }

    render(<App />);
  });

  it('Should handle multiple state.matches when passed TypegenMeta', () => {
    interface TypesMeta extends TypegenMeta {
      matchesStates: 'a' | 'b';
      missingImplementations: {
        actions: never;
        actors: never;
        guards: never;
        delays: never;
      };
    }

    const machine = createMachine({
      types: { typegen: {} as TypesMeta }
    });

    () => {
      const [state] = useMachine(machine, {});
      if (state.matches('a')) {
        return <div>a</div>;
      }

      // matches should still be defined
      if (state.matches('b')) {
        return <div>b</div>;
      }
    };
  });

  it('Should handle multiple state.matches when NOT passed TypegenMeta', () => {
    const machine = createMachine({});

    () => {
      const [state] = useMachine(machine, {});
      if (state.matches('a')) {
        return <div>a</div>;
      }

      // matches should still be defined
      if (state.matches('b')) {
        return <div>b</div>;
      }
    };
  });

  it('returned actor created based on a machine that supplies missing implementations using `provide` should be assignable to the ActorRefFrom<...> type', () => {
    interface TypesMeta extends TypegenMeta {
      missingImplementations: {
        actions: 'someAction';
        delays: never;
        guards: never;
        actors: never;
      };
    }

    const machine = createMachine({
      types: { typegen: {} as TypesMeta }
    });

    function ChildComponent({}: { actorRef: ActorRefFrom<typeof machine> }) {
      return null;
    }

    function App() {
      const actorRef = useActorRef(
        machine.provide({
          actions: {
            someAction: () => {}
          }
        })
      );

      return <ChildComponent actorRef={actorRef} />;
    }

    render(<App />);
  });

  it('returned actor created based on a machine that supplies missing implementations using `provide` should be assignable to the ActorRefFrom<...> type', () => {
    interface TypesMeta extends TypegenMeta {
      missingImplementations: {
        actions: 'someAction';
        delays: never;
        guards: never;
        actors: never;
      };
    }

    const machine = createMachine({
      types: { typegen: {} as TypesMeta }
    });

    function ChildComponent({}: { actorRef: ActorRefFrom<typeof machine> }) {
      return null;
    }

    function App() {
      const actorRef = useActorRef(
        machine.provide({
          actions: {
            someAction: () => {}
          }
        })
      );

      return <ChildComponent actorRef={actorRef} />;
    }

    render(<App />);
  });
});

describe('createActorContext', () => {
  it('should allow to be used with a machine without any missing implementations', () => {
    interface TypesMeta extends TypegenMeta {
      missingImplementations: {
        actions: never;
        actors: never;
        delays: never;
        guards: never;
      };
    }

    const machine = createMachine({
      types: { typegen: {} as TypesMeta }
    });

    const Context = createActorContext(machine);

    function App() {
      return <Context.Provider>{null}</Context.Provider>;
    }

    render(<App />);
  });

  it('should not allow to be used with a machine with some missing implementations', () => {
    interface TypesMeta extends TypegenMeta {
      missingImplementations: {
        actions: 'myAction';
        actors: never;
        delays: never;
        guards: never;
      };
      eventsCausingActions: {
        myAction: 'FOO';
      };
    }

    const machine = createMachine({
      types: {
        typegen: {} as TypesMeta,
        events: {} as { type: 'FOO' } | { type: 'BAR' } | { type: 'BAZ' }
      }
    });

    const Context = createActorContext(machine);

    function App() {
      // @ts-expect-error
      return <Context.Provider>{null}</Context.Provider>;
    }

    render(<App />);
  });

  it('should require all missing implementations ', () => {
    interface TypesMeta extends TypegenMeta {
      missingImplementations: {
        actions: 'myAction';
        actors: never;
        delays: 'myDelay';
        guards: never;
      };
      eventsCausingActions: {
        myAction: 'FOO';
        myDelay: 'BAR';
      };
    }

    const machine = createMachine({
      types: {
        typegen: {} as TypesMeta,
        events: {} as { type: 'FOO' } | { type: 'BAR' } | { type: 'BAZ' }
      }
    });

    const Context = createActorContext(machine);

    function App() {
      let ret;
      // @ts-expect-error
      ret = <Context.Provider options={{}}>{null}</Context.Provider>;
      ret = (
        <Context.Provider
          logic={machine.provide({
            // @ts-expect-error
            actions: {}
          })}
        >
          {null}
        </Context.Provider>
      );
      ret = (
        <Context.Provider
<<<<<<< HEAD
          machine={machine.provide({
=======
          // @ts-expect-error
          options={{
            actions: {
              myAction: () => {}
            }
          }}
        >
          {null}
        </Context.Provider>
      );
      ret = (
        <Context.Provider
          logic={machine.provide({
>>>>>>> 4863a4ad
            actions: {
              myAction: () => {}
            },
            delays: {
              myDelay: () => 42
            }
          })}
        >
          {null}
        </Context.Provider>
      );

      return ret;
    }

    render(<App />);
  });

  it('should allow to override already provided implementation', () => {
    interface TypesMeta extends TypegenMeta {
      missingImplementations: {
        actions: 'fooAction';
        actors: never;
        delays: never;
        guards: never;
      };
      eventsCausingActions: { fooAction: 'FOO' };
      eventsCausingDelays: { barDelay: 'BAR' };
    }

    const machine = createMachine(
      {
        types: {
          typegen: {} as TypesMeta,
          events: {} as { type: 'FOO' } | { type: 'BAR' } | { type: 'BAZ' }
        }
      },
      {
        delays: {
          barDelay: () => 42
        }
      }
    );

    const Context = createActorContext(machine);

    function App() {
      return (
        <Context.Provider
          logic={machine.provide({
            actions: {
              fooAction: () => {}
            },
            delays: {
              barDelay: () => 100
            }
          })}
        >
          {null}
        </Context.Provider>
      );
    }

    render(<App />);
  });

  it('should accept a machine that accepts a specific subset of events in one of the implementations', () => {
    interface TypesMeta extends TypegenMeta {
      missingImplementations: {
        actions: never;
        actors: never;
        guards: never;
        delays: never;
      };
      eventsCausingActions: {
        fooAction: 'FOO';
      };
    }

    const machine = createMachine({
      types: {
        typegen: {} as TypesMeta,
        events: {} as { type: 'FOO' } | { type: 'BAR' }
      }
    });

    const Context = createActorContext(machine);

    function App() {
      return (
        <Context.Provider
          logic={machine.provide({
            actions: {
              // it's important to use `event` here somehow to make this a possible source of information for inference
              fooAction: () => {}
            }
          })}
        >
          {null}
        </Context.Provider>
      );
    }

    render(<App />);
  });

  it('should provide subset of the event type to action objects given in the `options` argument', () => {
    interface TypesMeta extends TypegenMeta {
      missingImplementations: {
        actions: never;
        actors: never;
        guards: never;
        delays: never;
      };
      eventsCausingActions: {
        fooAction: 'FOO';
      };
    }

    const machine = createMachine({
      types: {
        typegen: {} as TypesMeta,
        events: {} as { type: 'FOO' } | { type: 'BAR' }
      }
    });

    const Context = createActorContext(machine);

    function App() {
      return (
        <Context.Provider
          logic={machine.provide({
            actions: {
              fooAction: assign(({ event }) => {
                ((_accept: 'FOO') => {})(event.type);
                // @ts-expect-error
                ((_accept: "test that this isn't any") => {})(event.type);
              })
            }
          })}
        >
          {null}
        </Context.Provider>
      );
    }

    render(<App />);
  });

  it('returned actor created based on a machine that supplies missing implementations using `provide` should be assignable to the ActorRefFrom<...> type', () => {
    interface TypesMeta extends TypegenMeta {
      missingImplementations: {
        actions: 'someAction';
        actors: never;
        delays: never;
        guards: never;
      };
    }

    const machine = createMachine({
      types: { typegen: {} as TypesMeta }
    });

    const Context = createActorContext(
      machine.provide({
        actions: {
          someAction: () => {}
        }
      })
    );

    function GrandchildComponent({}: {
      actorRef: ActorRefFrom<typeof machine>;
    }) {
      return null;
    }

    function ChildComponent() {
      const actorRef = Context.useActorRef();
      return <GrandchildComponent actorRef={actorRef} />;
    }

    function App() {
      return (
        <Context.Provider>
          <ChildComponent />
        </Context.Provider>
      );
    }

    render(<App />);
  });
});<|MERGE_RESOLUTION|>--- conflicted
+++ resolved
@@ -641,23 +641,7 @@
       );
       ret = (
         <Context.Provider
-<<<<<<< HEAD
-          machine={machine.provide({
-=======
-          // @ts-expect-error
-          options={{
-            actions: {
-              myAction: () => {}
-            }
-          }}
-        >
-          {null}
-        </Context.Provider>
-      );
-      ret = (
-        <Context.Provider
           logic={machine.provide({
->>>>>>> 4863a4ad
             actions: {
               myAction: () => {}
             },
