import * as React from 'react';
import { useState } from 'react';
import { useMachine } from '../src';
import {
  createMachine,
  sendParent,
  assign,
<<<<<<< HEAD
  ActorRefFrom,
  spawnMachine
=======
  spawn,
  ActorRef,
  ActorRefFrom,
  SpawnedActorRef
>>>>>>> b0c1b394
} from 'xstate';
import { render, fireEvent, act } from '@testing-library/react';
import { useActor } from '../src/useActor';
import { invokeMachine } from 'xstate/invoke';
import { ActorRef } from '../src/types';

describe('useActor', () => {
  it('initial invoked actor should be immediately available', (done) => {
    const childMachine = createMachine({
      id: 'childMachine',
      initial: 'active',
      states: {
        active: {}
      }
    });
    const machine = createMachine({
      initial: 'active',
      invoke: {
        id: 'child',
        src: invokeMachine(childMachine)
      },
      states: {
        active: {}
      }
    });

    const ChildTest: React.FC<{ actor: ActorRefFrom<typeof childMachine> }> = ({
      actor
    }) => {
      const [state] = useActor(actor);

      expect(state.value).toEqual('active');

      done();

      return null;
    };

    const Test = () => {
      const [state] = useMachine(machine);

      return (
        <ChildTest
          actor={state.children.child as ActorRefFrom<typeof childMachine>}
        />
      );
    };

    render(
      <React.StrictMode>
        <Test />
      </React.StrictMode>
    );
  });

  it('invoked actor should be able to receive (deferred) events that it replays when active', (done) => {
    const childMachine = createMachine({
      id: 'childMachine',
      initial: 'active',
      states: {
        active: {
          on: {
            FINISH: { actions: sendParent('FINISH') }
          }
        }
      }
    });
    const machine = createMachine({
      initial: 'active',
      invoke: {
        id: 'child',
        src: invokeMachine(childMachine)
      },
      states: {
        active: {
          on: { FINISH: 'success' }
        },
        success: {}
      }
    });

    const ChildTest: React.FC<{ actor: ActorRefFrom<typeof childMachine> }> = ({
      actor
    }) => {
      const [state, send] = useActor(actor);

      expect(state.value).toEqual('active');

      React.useEffect(() => {
        send({ type: 'FINISH' });
      }, []);

      return null;
    };

    const Test = () => {
      const [state] = useMachine(machine);

      if (state.matches('success')) {
        done();
      }

      return (
        <ChildTest
          actor={state.children.child as ActorRefFrom<typeof childMachine>}
        />
      );
    };

    render(
      <React.StrictMode>
        <Test />
      </React.StrictMode>
    );
  });

  it('initial spawned actor should be immediately available', (done) => {
    const childMachine = createMachine({
      id: 'childMachine',
      initial: 'active',
      states: {
        active: {}
      }
    });

    interface Ctx {
      actorRef?: ActorRefFrom<typeof childMachine>;
    }

    const machine = createMachine<Ctx>({
      initial: 'active',
      context: {
        actorRef: undefined
      },
      states: {
        active: {
          entry: assign({
            actorRef: () => spawnMachine(childMachine)
          })
        }
      }
    });

    const ChildTest: React.FC<{ actor: ActorRefFrom<typeof childMachine> }> = ({
      actor
    }) => {
      const [state] = useActor(actor);

      expect(state.value).toEqual('active');

      done();

      return null;
    };

    const Test = () => {
      const [state] = useMachine(machine);
      const { actorRef } = state.context;

      return <ChildTest actor={actorRef!} />;
    };

    render(
      <React.StrictMode>
        <Test />
      </React.StrictMode>
    );
  });

  it('spawned actor should be able to receive (deferred) events that it replays when active', (done) => {
    const childMachine = createMachine({
      id: 'childMachine',
      initial: 'active',
      states: {
        active: {
          on: {
            FINISH: { actions: sendParent('FINISH') }
          }
        }
      }
    });
    const machine = createMachine<{
      actorRef?: ActorRefFrom<typeof childMachine>;
    }>({
      initial: 'active',
      context: {
        actorRef: undefined
      },
      states: {
        active: {
          entry: assign({
            actorRef: () => spawnMachine(childMachine)
          }),
          on: { FINISH: 'success' }
        },
        success: {}
      }
    });

    const ChildTest: React.FC<{ actor: ActorRefFrom<typeof childMachine> }> = ({
      actor
    }) => {
      const [state, send] = useActor(actor);

      expect(state.value).toEqual('active');

      React.useEffect(() => {
        send({ type: 'FINISH' });
      }, []);

      return null;
    };

    const Test = () => {
      const [state] = useMachine(machine);

      if (state.matches('success')) {
        done();
      }

      const { actorRef } = state.context;

      return <ChildTest actor={actorRef!} />;
    };

    render(
      <React.StrictMode>
        <Test />
      </React.StrictMode>
    );
  });

  it('actor should provide snapshot value immediately', () => {
    const simpleActor: ActorRef<any, number> & { latestValue: number } = {
      send: () => {
        /* ... */
      },
      latestValue: 42,
      subscribe: () => {
        return {
          unsubscribe: () => {
            /* ... */
          }
        };
      }
    };

    const Test = () => {
      const [state] = useActor(simpleActor, (a) => a.latestValue);

      return <div data-testid="state">{state}</div>;
    };

    const { getByTestId } = render(<Test />);

    const div = getByTestId('state');

    expect(div.textContent).toEqual('42');
  });

  it('should provide value from `actor.getSnapshot()`', () => {
    const simpleActor: SpawnedActorRef<any, number> = {
      id: 'test',
      send: () => {
        /* ... */
      },
      getSnapshot: () => 42,
      subscribe: () => {
        return {
          unsubscribe: () => {
            /* ... */
          }
        };
      }
    };

    const Test = () => {
      const [state] = useActor(simpleActor);

      return <div data-testid="state">{state}</div>;
    };

    const { getByTestId } = render(<Test />);

    const div = getByTestId('state');

    expect(div.textContent).toEqual('42');
  });

  it('should update snapshot value when actor changes', () => {
    const createSimpleActor = (
      value: number
    ): ActorRef<any, number> & { latestValue: number } => ({
      send: () => {
        /* ... */
      },
      latestValue: value,
      subscribe: () => {
        return {
          unsubscribe: () => {
            /* ... */
          }
        };
      }
    });

    const Test = () => {
      const [actor, setActor] = useState(createSimpleActor(42));
      const [state] = useActor(actor, (a) => a.latestValue);

      return (
        <>
          <div data-testid="state">{state}</div>
          <button
            data-testid="button"
            onClick={() => setActor(createSimpleActor(100))}
          ></button>
        </>
      );
    };

    const { getByTestId } = render(<Test />);

    const div = getByTestId('state');
    const button = getByTestId('button');

    expect(div.textContent).toEqual('42');
    fireEvent.click(button);
    expect(div.textContent).toEqual('100');
  });

  it('send() should be stable', (done) => {
    const fakeSubscribe = () => {
      return {
        unsubscribe: () => {
          /* ... */
        }
      };
    };
    const noop = () => {
      /* ... */
    };
    const firstActor: ActorRef<any> = {
      send: noop,
      subscribe: fakeSubscribe
    };
    const lastActor: ActorRef<any> = {
      send: () => {
        done();
      },
      subscribe: fakeSubscribe
    };

    const Test = () => {
      const [actor, setActor] = useState(firstActor);
      const [, send] = useActor(actor);

      React.useEffect(() => {
        setTimeout(() => {
          // The `send` here is closed-in
          act(() => send({ type: 'anything' }));
        }, 10);
      }, []); // Intentionally omit `send` from dependency array

      return (
        <>
          <button
            data-testid="button"
            onClick={() => setActor(lastActor)}
          ></button>
        </>
      );
    };

    const { getByTestId } = render(<Test />);

    // At this point, `send` refers to the first (noop) actor

    const button = getByTestId('button');
    fireEvent.click(button);

    // At this point, `send` refers to the last actor

    // The effect will call the closed-in `send`, which originally
    // was the reference to the first actor. Now that `send` is stable,
    // it will always refer to the latest actor.
  });
});<|MERGE_RESOLUTION|>--- conflicted
+++ resolved
@@ -5,15 +5,9 @@
   createMachine,
   sendParent,
   assign,
-<<<<<<< HEAD
-  ActorRefFrom,
-  spawnMachine
-=======
-  spawn,
-  ActorRef,
+  spawnMachine,
   ActorRefFrom,
   SpawnedActorRef
->>>>>>> b0c1b394
 } from 'xstate';
 import { render, fireEvent, act } from '@testing-library/react';
 import { useActor } from '../src/useActor';
@@ -276,7 +270,7 @@
 
   it('should provide value from `actor.getSnapshot()`', () => {
     const simpleActor: SpawnedActorRef<any, number> = {
-      id: 'test',
+      name: 'test',
       send: () => {
         /* ... */
       },
