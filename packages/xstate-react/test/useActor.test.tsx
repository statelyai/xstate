import { act, fireEvent, screen } from '@testing-library/react';
import * as React from 'react';
import { useState } from 'react';
import {
  ActorRef,
  ActorRefFrom,
  assign,
  createMachine,
  interpret,
  sendParent
} from 'xstate';
<<<<<<< HEAD
import { useMachine } from '../src/index.js';
import { useActor } from '../src/useActor';
import { describeEachReactMode } from './utils';

describeEachReactMode('useActor (%s)', ({ render, suiteKey }) => {
  it('initial invoked actor should be immediately available', () => {
=======
import { useInterpret, useMachine } from '../src';
import { useActor } from '../src/useActor';
import { describeEachReactMode } from './utils';

const originalConsoleError = console.error;

afterEach(() => {
  console.error = originalConsoleError;
});

describeEachReactMode('useActor (%s)', ({ render }) => {
  it('initial invoked actor should be immediately available', (done) => {
>>>>>>> 035b4140
    const childMachine = createMachine({
      id: 'childMachine',
      initial: 'active',
      states: {
        active: {}
      }
    });
    const machine = createMachine({
      initial: 'active',
      invoke: {
        id: 'child',
        src: childMachine
      },
      states: {
        active: {}
      }
    });

    const ChildTest: React.FC<{ actor: ActorRefFrom<typeof childMachine> }> = ({
      actor
    }) => {
      const [state] = useActor(actor);

      expect(state.value).toEqual('active');

      return null;
    };

    const Test = () => {
      const [state] = useMachine(machine);

      return (
        <ChildTest
          actor={state.children.child as ActorRefFrom<typeof childMachine>}
        />
      );
    };

    render(<Test />);
  });

  // TODO: reexecuted layout effect in strict mode sees the outdated state
  // it fires after passive cleanup (that stops the machine) and before the passive setup (that restarts the machine)
  (suiteKey === 'strict' ? it.skip : it)(
    'invoked actor should be able to receive (deferred) events that it replays when active',
    (done) => {
      const childMachine = createMachine({
        id: 'childMachine',
        initial: 'active',
        states: {
          active: {
            on: {
              FINISH: { actions: sendParent({ type: 'FINISH' }) }
            }
          }
        }
      });
      const machine = createMachine({
        initial: 'active',
        invoke: {
          id: 'child',
          src: childMachine
        },
        states: {
          active: {
            on: { FINISH: 'success' }
          },
          success: {}
        }
      });

      const ChildTest: React.FC<{
        actor: ActorRefFrom<typeof childMachine>;
      }> = ({ actor }) => {
        const [state, send] = useActor(actor);

        expect(state.value).toEqual('active');

        React.useLayoutEffect(() => {
          send({ type: 'FINISH' });
        }, []);

        return null;
      };

      const Test = () => {
        const [state] = useMachine(machine);

        if (state.matches('success')) {
          done();
        }

        return (
          <ChildTest
            actor={state.children.child as ActorRefFrom<typeof childMachine>}
          />
        );
      };

      render(<Test />);
    }
  );

  it('initial spawned actor should be immediately available', () => {
    const childMachine = createMachine({
      id: 'childMachine',
      initial: 'active',
      states: {
        active: {}
      }
    });

    interface Ctx {
      actorRef: ActorRefFrom<typeof childMachine>;
    }

    const machine = createMachine<Ctx>({
      initial: 'active',
      context: {} as Ctx,
      states: {
        active: {
          entry: assign({
            actorRef: (_, __, { spawn }) => spawn(childMachine)
          })
        }
      }
    });

    const ChildTest: React.FC<{ actor: ActorRefFrom<typeof childMachine> }> = ({
      actor
    }) => {
      const [state] = useActor(actor);

      expect(state.value).toEqual('active');

      return null;
    };

    const Test = () => {
      const [state] = useMachine(machine);
      const { actorRef } = state.context;

      return <ChildTest actor={actorRef!} />;
    };

    render(<Test />);
  });

  // TODO: reexecuted layout effect in strict mode sees the outdated state
  // it fires after passive cleanup (that stops the machine) and before the passive setup (that restarts the machine)
  (suiteKey === 'strict' ? it.skip : it)(
    'spawned actor should be able to receive (deferred) events that it replays when active',
    (done) => {
      const childMachine = createMachine({
        id: 'childMachine',
        initial: 'active',
        states: {
          active: {
            on: {
              FINISH: { actions: sendParent({ type: 'FINISH' }) }
            }
          }
        }
<<<<<<< HEAD
      });

      const machine = createMachine<{
        actorRef?: ActorRefFrom<typeof childMachine>;
      }>({
        initial: 'active',
        context: {
          actorRef: undefined
=======
      }
    });
    const machine = createMachine<{
      actorRef: ActorRefFrom<typeof childMachine>;
    }>({
      initial: 'active',
      context: {
        actorRef: undefined
      } as any,
      states: {
        active: {
          entry: assign({
            actorRef: () => spawn(childMachine)
          }),
          on: { FINISH: 'success' }
>>>>>>> 035b4140
        },
        states: {
          active: {
            entry: assign({
              actorRef: (_, __, { spawn }) => spawn(childMachine, 'child')
            }),
            on: { FINISH: 'success' }
          },
          success: {}
        }
      });

      const ChildTest: React.FC<{
        actor: ActorRefFrom<typeof childMachine>;
      }> = ({ actor }) => {
        const [state, send] = useActor(actor);

        expect(state.value).toEqual('active');

        React.useLayoutEffect(() => {
          send({ type: 'FINISH' });
        }, []);

        return null;
      };

      const Test = () => {
        const [state] = useMachine(machine);

        if (state.matches('success')) {
          done();
        }

        const { actorRef } = state.context;

        return <ChildTest actor={actorRef!} />;
      };

      render(<Test />);
    }
  );

  it('actor should provide snapshot value immediately', () => {
    const simpleActor = interpret({
      transition: (s) => s,
      getSnapshot: () => 42,
      getInitialState: () => 42
    });

    const Test = () => {
      const [state] = useActor(simpleActor);

      return <div data-testid="state">{state}</div>;
    };

    render(<Test />);

    const div = screen.getByTestId('state');

    expect(div.textContent).toEqual('42');
  });

  it('should update snapshot value when actor changes', () => {
    const createSimpleActor = (value: number) =>
      interpret({
        transition: (s) => s,
        getSnapshot: () => value,
        getInitialState: () => value
      });

    const Test = () => {
      const [actor, setActor] = useState(createSimpleActor(42));
      const [state] = useActor(actor);

      return (
        <>
          <div data-testid="state">{state}</div>
          <button
            data-testid="button"
            onClick={() => setActor(createSimpleActor(100))}
          ></button>
        </>
      );
    };

    render(<Test />);

    const div = screen.getByTestId('state');
    const button = screen.getByTestId('button');

    expect(div.textContent).toEqual('42');
    fireEvent.click(button);
    expect(div.textContent).toEqual('100');
  });

  it('send() should be stable for the same actor', () => {
    const noop = () => {};
    const fakeSubscribe = () => ({
      unsubscribe: noop
    });

    const actor = interpret({
      transition: (s) => s,
      subscribe: fakeSubscribe,
      getSnapshot: () => undefined,
      getInitialState: () => undefined
    });

    let latestSend: (...args: any[]) => void;

    const Test = () => {
      const [, setState] = useState(0);
      const [, send] = useActor(actor);

      latestSend = send;

      return (
        <>
          <button
            data-testid="button"
            onClick={() => setState((i) => ++i)}
          ></button>
        </>
      );
    };

    render(<Test />);

    const firstSend = latestSend!;

    const button = screen.getByTestId('button');
    fireEvent.click(button);

    expect(firstSend).toBe(latestSend!);
  });

  it('send() should get updated when the actor changes', () => {
    const noop = () => {};
    const fakeSubscribe = () => ({
      unsubscribe: noop
    });
    const firstActor = interpret({
      transition: (s) => s,
      subscribe: fakeSubscribe,
      getSnapshot: () => undefined,
      getInitialState: () => undefined
    });
    const lastActor = interpret({
      transition: (s) => s,
      subscribe: fakeSubscribe,
      getSnapshot: () => undefined,
      getInitialState: () => undefined
    });

    let latestSend: (...args: any[]) => void;

    const Test = () => {
      const [actor, setActor] = useState(firstActor);
      const [, send] = useActor(actor);

      latestSend = send;

      return (
        <>
          <button
            data-testid="button"
            onClick={() => setActor(lastActor)}
          ></button>
        </>
      );
    };

    render(<Test />);

    const firstSend = latestSend!;

    const button = screen.getByTestId('button');
    fireEvent.click(button);

    expect(firstSend).not.toBe(latestSend!);
  });

  it('should also work with services', () => {
    const counterMachine = createMachine<
      { count: number },
      { type: 'INC' } | { type: 'SOMETHING' }
    >(
      {
        id: 'counter',
        initial: 'active',
        context: { count: 0 },
        states: {
          active: {
            on: {
              INC: { actions: assign({ count: (ctx) => ctx.count + 1 }) },
              SOMETHING: { actions: 'doSomething' }
            }
          }
        }
      },
      {
        actions: {
          doSomething: () => {
            /* do nothing */
          }
        }
      }
    );
    const counterService = interpret(counterMachine).start();

    const Counter = () => {
      const [state, send] = useActor(counterService);

      return (
        <div
          data-testid="count"
          onClick={() => {
            send({ type: 'INC' });
            // @ts-expect-error
            send({ type: 'FAKE' });
          }}
        >
          {state.context.count}
        </div>
      );
    };

    render(
      <>
        <Counter />
        <Counter />
      </>
    );

    const countEls = screen.getAllByTestId('count');

    expect(countEls.length).toBe(2);

    countEls.forEach((countEl) => {
      expect(countEl.textContent).toBe('0');
    });

    act(() => {
      counterService.send({ type: 'INC' });
    });

    countEls.forEach((countEl) => {
      expect(countEl.textContent).toBe('1');
    });
  });

  it('should work with initially deferred actors spawned in lazy context', () => {
    const childMachine = createMachine({
      initial: 'one',
      states: {
        one: {
          on: { NEXT: 'two' }
        },
        two: {}
      }
    });

    const machine = createMachine<{ ref: ActorRef<any> }>({
      context: ({ spawn }) => ({
        ref: spawn(childMachine)
      }),
      initial: 'waiting',
      states: {
        waiting: {
          on: { TEST: 'success' }
        },
        success: {
          type: 'final'
        }
      }
    });

    const App = () => {
      const [state] = useMachine(machine);
      const [childState, childSend] = useActor(state.context.ref);

      return (
        <>
          <div data-testid="child-state">{childState.value}</div>
          <button
            data-testid="child-send"
            onClick={() => childSend({ type: 'NEXT' })}
          ></button>
        </>
      );
    };

    render(<App />);

    const elState = screen.getByTestId('child-state');
    const elSend = screen.getByTestId('child-send');

    expect(elState.textContent).toEqual('one');
    fireEvent.click(elSend);

    expect(elState.textContent).toEqual('two');
  });

  it('should not log any spurious errors when used with a not-started actor', () => {
    const spy = jest.fn();
    console.error = spy;

    const machine = createMachine({});
    const App = () => {
      useActor(useInterpret(machine));

      return null;
    };

    render(<App />);

    expect(spy).not.toBeCalled();
  });
});<|MERGE_RESOLUTION|>--- conflicted
+++ resolved
@@ -9,16 +9,7 @@
   interpret,
   sendParent
 } from 'xstate';
-<<<<<<< HEAD
-import { useMachine } from '../src/index.js';
-import { useActor } from '../src/useActor';
-import { describeEachReactMode } from './utils';
-
-describeEachReactMode('useActor (%s)', ({ render, suiteKey }) => {
-  it('initial invoked actor should be immediately available', () => {
-=======
-import { useInterpret, useMachine } from '../src';
-import { useActor } from '../src/useActor';
+import { useMachine, useInterpret, useActor } from '../src/index.js';
 import { describeEachReactMode } from './utils';
 
 const originalConsoleError = console.error;
@@ -27,9 +18,8 @@
   console.error = originalConsoleError;
 });
 
-describeEachReactMode('useActor (%s)', ({ render }) => {
-  it('initial invoked actor should be immediately available', (done) => {
->>>>>>> 035b4140
+describeEachReactMode('useActor (%s)', ({ render, suiteKey }) => {
+  it('initial invoked actor should be immediately available', () => {
     const childMachine = createMachine({
       id: 'childMachine',
       initial: 'active',
@@ -193,7 +183,6 @@
             }
           }
         }
-<<<<<<< HEAD
       });
 
       const machine = createMachine<{
@@ -202,23 +191,6 @@
         initial: 'active',
         context: {
           actorRef: undefined
-=======
-      }
-    });
-    const machine = createMachine<{
-      actorRef: ActorRefFrom<typeof childMachine>;
-    }>({
-      initial: 'active',
-      context: {
-        actorRef: undefined
-      } as any,
-      states: {
-        active: {
-          entry: assign({
-            actorRef: () => spawn(childMachine)
-          }),
-          on: { FINISH: 'success' }
->>>>>>> 035b4140
         },
         states: {
           active: {
