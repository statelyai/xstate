--- conflicted
+++ resolved
@@ -74,12 +74,7 @@
     "@xstate-repo/jest-utils": "workspace:^",
     "react": "^18.0.0",
     "react-dom": "^18.0.0",
-<<<<<<< HEAD
     "rxjs": "^7.8.1",
     "xstate": "workspace:^"
-=======
-    "rxjs": "^7.8.0",
-    "xstate": "5.17.0"
->>>>>>> eac555ec
   }
 }