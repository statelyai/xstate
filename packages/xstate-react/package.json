{
  "name": "@xstate/react",
<<<<<<< HEAD
  "version": "1.0.0",
=======
  "version": "1.0.1",
>>>>>>> d9dd525c
  "description": "XState tools for React",
  "keywords": [
    "state",
    "machine",
    "statechart",
    "scxml",
    "state",
    "graph",
    "react",
    "hook"
  ],
  "author": "David Khourshid <davidkpiano@gmail.com>",
  "homepage": "https://github.com/davidkpiano/xstate/tree/master/packages/xstate-react#readme",
  "license": "MIT",
  "main": "lib/index.js",
  "module": "es/index.js",
  "types": "lib/index.d.ts",
  "sideEffects": false,
  "directories": {
    "lib": "lib",
    "test": "test"
  },
  "files": [
    "lib/**/*.js",
    "lib/**/*.d.ts",
    "es/**/*.js",
    "es/**/*.d.ts"
  ],
  "repository": {
    "type": "git",
    "url": "git+ssh://git@github.com/davidkpiano/xstate.git"
  },
  "scripts": {
    "clean": "rm -rf dist lib tsconfig.tsbuildinfo",
    "build": "tsc && tsc --outDir es --module es2015",
    "test": "jest",
    "prepublish": "npm run build && npm run test"
  },
  "bugs": {
    "url": "https://github.com/davidkpiano/xstate/issues"
  },
  "peerDependencies": {
    "@xstate/fsm": "^1.0.0",
    "react": "^16.8.0",
    "xstate": "^4.11.0"
  },
  "peerDependenciesMeta": {
    "@xstate/fsm": {
      "optional": true
    },
    "xstate": {
      "optional": true
    }
  },
  "dependencies": {
    "use-isomorphic-layout-effect": "^1.0.0",
    "use-subscription": "^1.3.0"
  },
  "devDependencies": {
    "@testing-library/react": "^8.0.9",
    "@types/jsdom": "^12.2.3",
    "@types/react": "^16.9.11",
    "@types/react-dom": "^16.9.4",
    "@xstate/fsm": "*",
    "jest": "^26.4.2",
    "jsdom": "^14.0.0",
    "jsdom-global": "^3.0.2",
    "lerna-alias": "3.0.3-0",
    "react": "^16.12.0",
    "react-dom": "^16.12.0",
    "ts-jest": "^26.4.0",
    "typescript": "^4.0.3",
    "xstate": "*"
  }
}<|MERGE_RESOLUTION|>--- conflicted
+++ resolved
@@ -1,10 +1,6 @@
 {
   "name": "@xstate/react",
-<<<<<<< HEAD
-  "version": "1.0.0",
-=======
   "version": "1.0.1",
->>>>>>> d9dd525c
   "description": "XState tools for React",
   "keywords": [
     "state",
