{
  "name": "@xstate/react",
  "version": "4.0.0-beta.5",
  "description": "XState tools for React",
  "keywords": [
    "state",
    "machine",
    "statechart",
    "scxml",
    "state",
    "graph",
    "react",
    "hook"
  ],
  "author": "David Khourshid <davidkpiano@gmail.com>",
  "homepage": "https://github.com/statelyai/xstate/tree/main/packages/xstate-react#readme",
  "license": "MIT",
  "main": "dist/xstate-react.cjs.js",
  "module": "dist/xstate-react.esm.js",
  "exports": {
    "./fsm": {
      "types": {
        "import": "./fsm/dist/xstate-react-fsm.cjs.mjs",
        "default": "./fsm/dist/xstate-react-fsm.cjs.js"
      },
      "development": {
        "module": "./fsm/dist/xstate-react-fsm.development.esm.js",
        "import": "./fsm/dist/xstate-react-fsm.development.cjs.mjs",
        "default": "./fsm/dist/xstate-react-fsm.development.cjs.js"
      },
      "module": "./fsm/dist/xstate-react-fsm.esm.js",
      "import": "./fsm/dist/xstate-react-fsm.cjs.mjs",
      "default": "./fsm/dist/xstate-react-fsm.cjs.js"
    },
    ".": {
      "types": {
        "import": "./dist/xstate-react.cjs.mjs",
        "default": "./dist/xstate-react.cjs.js"
      },
      "development": {
        "module": "./dist/xstate-react.development.esm.js",
        "import": "./dist/xstate-react.development.cjs.mjs",
        "default": "./dist/xstate-react.development.cjs.js"
      },
      "module": "./dist/xstate-react.esm.js",
      "import": "./dist/xstate-react.cjs.mjs",
      "default": "./dist/xstate-react.cjs.js"
    },
    "./package.json": "./package.json"
  },
  "imports": {
    "#is-development": {
      "development": "./src/true.ts",
      "default": "./src/false.ts"
    }
  },
  "types": "dist/xstate-react.cjs.d.ts",
  "sideEffects": false,
  "files": [
    "dist",
    "fsm"
  ],
  "repository": {
    "type": "git",
    "url": "git+ssh://git@github.com/statelyai/xstate.git"
  },
  "scripts": {},
  "bugs": {
    "url": "https://github.com/statelyai/xstate/issues"
  },
  "peerDependencies": {
    "@xstate/fsm": "^3.0.0-beta.2",
    "react": "^16.8.0 || ^17.0.0 || ^18.0.0",
<<<<<<< HEAD
    "xstate": "5.0.0-beta.9"
=======
    "xstate": "^5.0.0-beta.13"
>>>>>>> 18df0339
  },
  "peerDependenciesMeta": {
    "@xstate/fsm": {
      "optional": true
    },
    "xstate": {
      "optional": true
    }
  },
  "dependencies": {
    "use-isomorphic-layout-effect": "^1.1.2",
    "use-sync-external-store": "^1.0.0"
  },
  "devDependencies": {
    "@testing-library/react": "^13.4.0",
    "@types/jsdom": "^12.2.3",
    "@types/react": "^17.0.43",
    "@types/react-dom": "^17.0.14",
    "@types/use-sync-external-store": "^0.0.3",
    "@xstate/fsm": "3.0.0-beta.2",
    "jsdom": "^14.0.0",
    "jsdom-global": "^3.0.2",
    "react": "^18.0.0",
    "react-dom": "^18.0.0",
    "xstate": "5.0.0-beta.13"
  },
  "preconstruct": {
    "entrypoints": [
      "./index.ts",
      "./fsm.ts"
    ]
  }
}<|MERGE_RESOLUTION|>--- conflicted
+++ resolved
@@ -71,11 +71,7 @@
   "peerDependencies": {
     "@xstate/fsm": "^3.0.0-beta.2",
     "react": "^16.8.0 || ^17.0.0 || ^18.0.0",
-<<<<<<< HEAD
-    "xstate": "5.0.0-beta.9"
-=======
     "xstate": "^5.0.0-beta.13"
->>>>>>> 18df0339
   },
   "peerDependenciesMeta": {
     "@xstate/fsm": {
