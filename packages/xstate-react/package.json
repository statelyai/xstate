{
  "name": "@xstate/react",
  "version": "4.1.1",
  "description": "XState tools for React",
  "keywords": [
    "state",
    "machine",
    "statechart",
    "scxml",
    "state",
    "graph",
    "react",
    "hook"
  ],
  "author": "David Khourshid <davidkpiano@gmail.com>",
  "homepage": "https://github.com/statelyai/xstate/tree/main/packages/xstate-react#readme",
  "license": "MIT",
  "main": "dist/xstate-react.cjs.js",
  "module": "dist/xstate-react.esm.js",
  "exports": {
    ".": {
      "types": {
        "import": "./dist/xstate-react.cjs.mjs",
        "default": "./dist/xstate-react.cjs.js"
      },
      "development": {
        "module": "./dist/xstate-react.development.esm.js",
        "import": "./dist/xstate-react.development.cjs.mjs",
        "default": "./dist/xstate-react.development.cjs.js"
      },
      "module": "./dist/xstate-react.esm.js",
      "import": "./dist/xstate-react.cjs.mjs",
      "default": "./dist/xstate-react.cjs.js"
    },
    "./package.json": "./package.json"
  },
  "imports": {
    "#is-development": {
      "development": "./src/true.ts",
      "default": "./src/false.ts"
    }
  },
  "types": "dist/xstate-react.cjs.d.ts",
  "sideEffects": false,
  "files": [
    "dist"
  ],
  "repository": {
    "type": "git",
    "url": "git+ssh://git@github.com/statelyai/xstate.git"
  },
  "scripts": {},
  "bugs": {
    "url": "https://github.com/statelyai/xstate/issues"
  },
  "peerDependencies": {
    "react": "^16.8.0 || ^17.0.0 || ^18.0.0",
    "xstate": "^5.15.0"
  },
  "peerDependenciesMeta": {
    "xstate": {
      "optional": true
    }
  },
  "dependencies": {
    "use-isomorphic-layout-effect": "^1.1.2",
    "use-sync-external-store": "^1.2.0"
  },
  "devDependencies": {
    "@testing-library/react": "^14.2.1",
    "@types/react": "^17.0.43",
    "@types/react-dom": "^17.0.14",
    "@types/use-sync-external-store": "^0.0.3",
    "react": "^18.0.0",
    "react-dom": "^18.0.0",
<<<<<<< HEAD
    "rxjs": "^7.8.0",
    "xstate": "5.14.0"
=======
    "xstate": "5.15.0"
>>>>>>> 9841fab6
  }
}<|MERGE_RESOLUTION|>--- conflicted
+++ resolved
@@ -73,11 +73,7 @@
     "@types/use-sync-external-store": "^0.0.3",
     "react": "^18.0.0",
     "react-dom": "^18.0.0",
-<<<<<<< HEAD
     "rxjs": "^7.8.0",
-    "xstate": "5.14.0"
-=======
     "xstate": "5.15.0"
->>>>>>> 9841fab6
   }
 }