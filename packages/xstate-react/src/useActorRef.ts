import isDevelopment from '#is-development';
import { useEffect, useRef, useState } from 'react';
import {
  AnyActorLogic,
  AnyActor,
  AnyStateMachine,
  AreAllImplementationsAssumedToBeProvided,
  InternalMachineImplementations,
  createActor,
  ActorRefFrom,
  ActorOptions,
  Observer,
  StateFrom,
  toObserver,
  SnapshotFrom,
  TODO,
  ActorStatus
} from 'xstate';
import useConstant from './useConstant.ts';
import useIsomorphicLayoutEffect from 'use-isomorphic-layout-effect';

export function useIdleInterpreter(
  machine: AnyActorLogic,
  options: Partial<ActorOptions<AnyActorLogic>>
): AnyActor {
  if (isDevelopment) {
    const [initialMachine] = useState(machine);

    if (machine.config !== initialMachine.config) {
      console.warn(
        `Actor logic has changed between renders. This is not supported and may lead to invalid snapshots.`
      );
    }
  }

  const actorRef = useConstant(() => {
    return createActor(machine as AnyStateMachine, options);
  });

  // TODO: consider using `useAsapEffect` that would do this in `useInsertionEffect` is that's available
  useIsomorphicLayoutEffect(() => {
    (actorRef.logic as AnyStateMachine).implementations = (
      machine as AnyStateMachine
    ).implementations;
  });

  return actorRef as any;
}

type RestParams<TLogic extends AnyActorLogic> = TLogic extends AnyStateMachine
  ? AreAllImplementationsAssumedToBeProvided<
      TLogic['__TResolvedTypesMeta']
    > extends false
    ? [
        options: ActorOptions<TLogic> &
          InternalMachineImplementations<
            TLogic['__TContext'],
            TLogic['__TEvent'],
            TODO,
            TODO,
            TLogic['__TResolvedTypesMeta'],
            true
          >,
        observerOrListener?:
          | Observer<StateFrom<TLogic>>
          | ((value: StateFrom<TLogic>) => void)
      ]
    : [
        options?: ActorOptions<TLogic> &
          InternalMachineImplementations<
            TLogic['__TContext'],
            TLogic['__TEvent'],
            TODO,
            TODO,
            TLogic['__TResolvedTypesMeta']
          >,
        observerOrListener?:
          | Observer<StateFrom<TLogic>>
          | ((value: StateFrom<TLogic>) => void)
      ]
  : [
      options?: ActorOptions<TLogic>,
      observerOrListener?:
        | Observer<SnapshotFrom<TLogic>>
        | ((value: SnapshotFrom<TLogic>) => void)
    ];

export function useActorRef<TLogic extends AnyActorLogic>(
  logic: TLogic,
  ...[options = {}, observerOrListener]: RestParams<TLogic>
): ActorRefFrom<TLogic> {
  const actorRefRef = useRef(interpret(logic, options) as AnyInterpreter);
  const [, setCount] = useState(0);

  useIsomorphicLayoutEffect(() => {
    (actorRefRef.current.logic as AnyStateMachine).implementations = (
      logic as unknown as AnyStateMachine
    ).implementations;
  });

  useEffect(() => {
    const sub = observerOrListener
      ? actorRefRef.current.subscribe(toObserver(observerOrListener))
      : undefined;

    actorRefRef.current.start();

    return () => {
<<<<<<< HEAD
      sub?.unsubscribe();
      actorRefRef.current.stop();
      actorRefRef.current = interpret(logic, options);
      setCount((c) => c + 1);
=======
      actorRef.stop();
      actorRef.status = ActorStatus.NotStarted;
      (actorRef as any)._initState();
>>>>>>> 8401035a
    };
  }, []);

  return actorRefRef.current as ActorRefFrom<TLogic>;
}<|MERGE_RESOLUTION|>--- conflicted
+++ resolved
@@ -89,7 +89,7 @@
   logic: TLogic,
   ...[options = {}, observerOrListener]: RestParams<TLogic>
 ): ActorRefFrom<TLogic> {
-  const actorRefRef = useRef(interpret(logic, options) as AnyInterpreter);
+  const actorRefRef = useRef(createActor(logic, options) as AnyActor);
   const [, setCount] = useState(0);
 
   useIsomorphicLayoutEffect(() => {
@@ -106,16 +106,10 @@
     actorRefRef.current.start();
 
     return () => {
-<<<<<<< HEAD
       sub?.unsubscribe();
       actorRefRef.current.stop();
-      actorRefRef.current = interpret(logic, options);
+      actorRefRef.current = createActor(logic, options);
       setCount((c) => c + 1);
-=======
-      actorRef.stop();
-      actorRef.status = ActorStatus.NotStarted;
-      (actorRef as any)._initState();
->>>>>>> 8401035a
     };
   }, []);
 
