--- conflicted
+++ resolved
@@ -80,19 +80,11 @@
         | ((value: SnapshotFrom<TLogic>) => void)
     ];
 
-<<<<<<< HEAD
-export function useActorRef<TBehavior extends AnyActorBehavior>(
-  machine: TBehavior,
-  ...[options = {}, observerOrListener]: RestParams<TBehavior>
-): ActorRefFrom<TBehavior> {
-  const interpretedActor = useIdleInterpreter(machine, options);
-=======
 export function useActorRef<TLogic extends AnyActorLogic>(
   machine: TLogic,
   ...[options = {}, observerOrListener]: RestParams<TLogic>
 ): ActorRefFrom<TLogic> {
-  const service = useIdleInterpreter(machine, options);
->>>>>>> 4863a4ad
+  const interpretedActor = useIdleInterpreter(machine, options);
 
   useEffect(() => {
     if (!observerOrListener) {
