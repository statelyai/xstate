import * as React from 'react';
import { useActorRef } from './useActorRef';
import { useSelector as useSelectorUnbound } from './useSelector';
import {
  ActorRefFrom,
  AnyStateMachine,
  SnapshotFrom,
  InterpreterOptions,
  Observer,
  AreAllImplementationsAssumedToBeProvided,
  MarkAllImplementationsAsProvided,
  StateMachine,
  AnyActorLogic
} from 'xstate';

type ToMachinesWithProvidedImplementations<TMachine extends AnyStateMachine> =
  TMachine extends StateMachine<
    infer TContext,
    infer TEvent,
    infer TAction,
    infer TActorMap,
    infer TResolvedTypesMeta
  >
    ? StateMachine<
        TContext,
        TEvent,
        TAction,
        TActorMap,
        AreAllImplementationsAssumedToBeProvided<TResolvedTypesMeta> extends false
          ? MarkAllImplementationsAsProvided<TResolvedTypesMeta>
          : TResolvedTypesMeta
      >
    : never;

export function createActorContext<TMachine extends AnyActorLogic>(
  actorLogic: TMachine,
  interpreterOptions?: InterpreterOptions<TMachine>,
  observerOrListener?:
    | Observer<SnapshotFrom<TMachine>>
    | ((value: SnapshotFrom<TMachine>) => void)
): {
  useSelector: <T>(
    selector: (snapshot: SnapshotFrom<TMachine>) => T,
    compare?: (a: T, b: T) => boolean
  ) => T;
  useActorRef: () => ActorRefFrom<TMachine>;
  Provider: (
    props: {
      children: React.ReactNode;
<<<<<<< HEAD
      options?: InterpreterOptions<TMachine>;
    } & (AreAllImplementationsAssumedToBeProvided<
      TMachine['__TResolvedTypesMeta']
    > extends true
      ? {
          machine?: TMachine;
        }
      : {
          machine: ToMachinesWithProvidedImplementations<TMachine>;
        })
=======
    } & (TMachine extends AnyStateMachine
      ? AreAllImplementationsAssumedToBeProvided<
          TMachine['__TResolvedTypesMeta']
        > extends true
        ? {
            logic?: TMachine;
          }
        : {
            logic: ToMachinesWithProvidedImplementations<TMachine>;
          }
      : { logic?: TMachine })
>>>>>>> 4863a4ad
  ) => React.ReactElement<any, any>;
} {
  const ReactContext = React.createContext<ActorRefFrom<TMachine> | null>(null);

  const OriginalProvider = ReactContext.Provider;

  function Provider({
    children,
<<<<<<< HEAD
    machine: providedMachine = machine,
    options: providedOptions = interpreterOptions
  }: {
    children: React.ReactNode;
    machine: TMachine;
    options?: InterpreterOptions<TMachine>;
=======
    logic: providedLogic = actorLogic,
    machine
  }: {
    children: React.ReactNode;
    logic: TMachine;
    /**
     * @deprecated Use `logic` instead.
     */
    machine?: never;
>>>>>>> 4863a4ad
  }) {
    if (machine) {
      throw new Error(
        `The "machine" prop has been deprecated. Please use "logic" instead.`
      );
    }

    const actor = (useActorRef as any)(
<<<<<<< HEAD
      providedMachine,
      providedOptions,
=======
      providedLogic,
      interpreterOptions,
>>>>>>> 4863a4ad
      observerOrListener
    ) as ActorRefFrom<TMachine>;

    return React.createElement(OriginalProvider, {
      value: actor,
      children
    });
  }

  // TODO: add properties to actor ref to make more descriptive
  Provider.displayName = `ActorProvider`;

  function useContext(): ActorRefFrom<TMachine> {
    const actor = React.useContext(ReactContext);

    if (!actor) {
      throw new Error(
        `You used a hook from "${Provider.displayName}" but it's not inside a <${Provider.displayName}> component.`
      );
    }

    return actor;
  }

  function useSelector<T>(
    selector: (snapshot: SnapshotFrom<TMachine>) => T,
    compare?: (a: T, b: T) => boolean
  ): T {
    const actor = useContext();
    return useSelectorUnbound(actor, selector, compare);
  }

  return {
    Provider: Provider as any,
    useActorRef: useContext,
    useSelector
  };
}<|MERGE_RESOLUTION|>--- conflicted
+++ resolved
@@ -32,71 +32,52 @@
       >
     : never;
 
-export function createActorContext<TMachine extends AnyActorLogic>(
-  actorLogic: TMachine,
-  interpreterOptions?: InterpreterOptions<TMachine>,
+export function createActorContext<TLogic extends AnyActorLogic>(
+  actorLogic: TLogic,
+  interpreterOptions?: InterpreterOptions<TLogic>,
   observerOrListener?:
-    | Observer<SnapshotFrom<TMachine>>
-    | ((value: SnapshotFrom<TMachine>) => void)
+    | Observer<SnapshotFrom<TLogic>>
+    | ((value: SnapshotFrom<TLogic>) => void)
 ): {
   useSelector: <T>(
-    selector: (snapshot: SnapshotFrom<TMachine>) => T,
+    selector: (snapshot: SnapshotFrom<TLogic>) => T,
     compare?: (a: T, b: T) => boolean
   ) => T;
-  useActorRef: () => ActorRefFrom<TMachine>;
+  useActorRef: () => ActorRefFrom<TLogic>;
   Provider: (
     props: {
       children: React.ReactNode;
-<<<<<<< HEAD
-      options?: InterpreterOptions<TMachine>;
-    } & (AreAllImplementationsAssumedToBeProvided<
-      TMachine['__TResolvedTypesMeta']
-    > extends true
-      ? {
-          machine?: TMachine;
-        }
-      : {
-          machine: ToMachinesWithProvidedImplementations<TMachine>;
-        })
-=======
-    } & (TMachine extends AnyStateMachine
+      options?: InterpreterOptions<TLogic>;
+    } & (TLogic extends AnyStateMachine
       ? AreAllImplementationsAssumedToBeProvided<
-          TMachine['__TResolvedTypesMeta']
+          TLogic['__TResolvedTypesMeta']
         > extends true
         ? {
-            logic?: TMachine;
+            logic?: TLogic;
           }
         : {
-            logic: ToMachinesWithProvidedImplementations<TMachine>;
+            logic: ToMachinesWithProvidedImplementations<TLogic>;
           }
-      : { logic?: TMachine })
->>>>>>> 4863a4ad
+      : { logic?: TLogic })
   ) => React.ReactElement<any, any>;
 } {
-  const ReactContext = React.createContext<ActorRefFrom<TMachine> | null>(null);
+  const ReactContext = React.createContext<ActorRefFrom<TLogic> | null>(null);
 
   const OriginalProvider = ReactContext.Provider;
 
   function Provider({
     children,
-<<<<<<< HEAD
-    machine: providedMachine = machine,
+    logic: providedLogic = actorLogic,
+    machine,
     options: providedOptions = interpreterOptions
   }: {
     children: React.ReactNode;
-    machine: TMachine;
-    options?: InterpreterOptions<TMachine>;
-=======
-    logic: providedLogic = actorLogic,
-    machine
-  }: {
-    children: React.ReactNode;
-    logic: TMachine;
+    logic: TLogic;
     /**
      * @deprecated Use `logic` instead.
      */
     machine?: never;
->>>>>>> 4863a4ad
+    options?: InterpreterOptions<TLogic>;
   }) {
     if (machine) {
       throw new Error(
@@ -105,15 +86,10 @@
     }
 
     const actor = (useActorRef as any)(
-<<<<<<< HEAD
-      providedMachine,
+      providedLogic,
       providedOptions,
-=======
-      providedLogic,
-      interpreterOptions,
->>>>>>> 4863a4ad
       observerOrListener
-    ) as ActorRefFrom<TMachine>;
+    ) as ActorRefFrom<TLogic>;
 
     return React.createElement(OriginalProvider, {
       value: actor,
@@ -124,7 +100,7 @@
   // TODO: add properties to actor ref to make more descriptive
   Provider.displayName = `ActorProvider`;
 
-  function useContext(): ActorRefFrom<TMachine> {
+  function useContext(): ActorRefFrom<TLogic> {
     const actor = React.useContext(ReactContext);
 
     if (!actor) {
@@ -137,7 +113,7 @@
   }
 
   function useSelector<T>(
-    selector: (snapshot: SnapshotFrom<TMachine>) => T,
+    selector: (snapshot: SnapshotFrom<TLogic>) => T,
     compare?: (a: T, b: T) => boolean
   ): T {
     const actor = useContext();
