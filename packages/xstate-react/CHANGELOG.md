# Changelog

All notable changes to this project will be documented in this file.

## [1.0.0-rc.7]

- The `machine` passed into `useMachine(machine)` can now be passed in lazily:

  ```js
  const [state, send] = useMachine(() => createMachine(/* ... */));

  // ...
  ```

  This has the benefit of avoiding unnecessary machine initializations whenever the component rerenders, without having to use `useMemo(...)`.

<<<<<<< HEAD
=======
- The `useActor` hook now takes a second argument: `getSnapshot` which is a function that should return the last emitted value:

  ```js
  const [state, send] = useActor(someActor, (actor) => actor.current);
  ```

>>>>>>> 8445cff8
## [1.0.0-rc.6]

## [1.0.0-rc.5]

- You can now schedule actions in `useEffect` or `useLayoutEffect` via:
  - `asEffect` - queues the action to be executed in `useEffect`
  - `asLayoutEffect` - queues the action to be executed in `useLayoutEffect`

```jsx
import { createMachine } from 'xstate';
import { useMachine, asEffect } from '@xstate/react';

const machine = createMachine({
  initial: 'focused',
  states: {
    focused: {
      entry: 'focus'
    }
  }
});

const Input = () => {
  const inputRef = useRef(null);
  const [state, send] = useMachine(machine, {
    actions: {
      focus: asEffect(() => {
        inputRef.current && inputRef.current.focus();
      })
    }
  });

  return <input ref={inputRef} />;
};
```

## [0.8.1]

- Services are now kept up to date

## [0.8.0]

- The `useActor()` hook is now available.
- Support for persisted states

## [0.7.1]

- Actions passed into `useMachine(..., { actions: { ... } })` will now be kept up-to-date and no longer reference stale data.

## [0.7.0]

### Added

- Machine configuration can now be merged into the options argument of `useMachine(machine, options)`. The following Machine Config options are available: `guards`, `actions`, `activities`, `services`, `delays` and `updates` (NOTE: `context` option is not implemented yet, use `withContext` or `withConfig` instead for the meantime)

```js
const [current, send] = useMachine(someMachine, {
  actions: {
    doThing: doTheThing
  },
  services: {
    /* ... */
  },
  guards: {
    /* ... */
  }
  // ... etc.
});
```<|MERGE_RESOLUTION|>--- conflicted
+++ resolved
@@ -14,15 +14,12 @@
 
   This has the benefit of avoiding unnecessary machine initializations whenever the component rerenders, without having to use `useMemo(...)`.
 
-<<<<<<< HEAD
-=======
 - The `useActor` hook now takes a second argument: `getSnapshot` which is a function that should return the last emitted value:
 
   ```js
   const [state, send] = useActor(someActor, (actor) => actor.current);
   ```
 
->>>>>>> 8445cff8
 ## [1.0.0-rc.6]
 
 ## [1.0.0-rc.5]
