{
  "version": "0.2.0",
  "configurations": [
    {
      "type": "node",
      "request": "launch",
      "name": "Jest Current File",
      "program": "${workspaceFolder}/node_modules/.bin/jest",
<<<<<<< HEAD
      "args": [
        "${file}",
        "--config",
        "jest.config.js",
        "--no-cache"
        // "--testTimeout=2147483647"
      ],
=======
      "args": ["${file}", "--config", "jest.config.js", "--no-cache"],
>>>>>>> fe6db147
      "console": "integratedTerminal",
      "internalConsoleOptions": "neverOpen",
      "disableOptimisticBPs": true,
      "windows": {
        "program": "${workspaceFolder}/node_modules/jest/bin/jest"
      }
    }
  ]
}<|MERGE_RESOLUTION|>--- conflicted
+++ resolved
@@ -6,17 +6,7 @@
       "request": "launch",
       "name": "Jest Current File",
       "program": "${workspaceFolder}/node_modules/.bin/jest",
-<<<<<<< HEAD
-      "args": [
-        "${file}",
-        "--config",
-        "jest.config.js",
-        "--no-cache"
-        // "--testTimeout=2147483647"
-      ],
-=======
       "args": ["${file}", "--config", "jest.config.js", "--no-cache"],
->>>>>>> fe6db147
       "console": "integratedTerminal",
       "internalConsoleOptions": "neverOpen",
       "disableOptimisticBPs": true,
